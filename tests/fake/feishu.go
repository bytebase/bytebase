--- conflicted
+++ resolved
@@ -28,12 +28,8 @@
 	approvalInstance   map[string]*approval
 	// email to user id mapping.
 	users map[string]string
-<<<<<<< HEAD
 	// user id set
 	userIDs map[string]bool
-	mutex   sync.Mutex
-=======
->>>>>>> 0513854d
 }
 
 // FeishuProviderCreator is the function to create a fake feishu provider.
