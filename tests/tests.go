--- conflicted
+++ resolved
@@ -109,39 +109,6 @@
 }
 
 func getTestPort(testName string) int {
-<<<<<<< HEAD
-	// The port should be incremented by 3 for bytebase, Postgres, and GitLab, unless documented otherwise.
-	switch testName {
-	case "TestServiceRestart":
-		return 1234
-	case "TestSchemaAndDataUpdate":
-		return 1237
-	case "TestVCS":
-		return 1240
-	case "TestTenant":
-		return 1243
-	case "TestTenantVCS":
-		return 1246
-	case "TestTenantDatabaseNameTemplate":
-		return 1249
-	// TestGhostSchemaUpdate uses 4 ports in total. The additional one is for a MySQL instance.
-	case "TestGhostSchemaUpdate":
-		return 1252
-	case "TestBackupRestoreBasic":
-		return 1256
-	case "TestPITR":
-		return 1259
-	case "TestTenantVCSDatabaseNameTemplate":
-		return 1262
-	case "TestBootWithExternalPg":
-		return 1265
-	case "TestSheetVCS":
-		return 1269
-	case "TestSchemaSystem":
-		return 1272
-	case "NEXT":
-		return 1276
-=======
 	// We allocates 4 ports for each of the integration test, who probably would start
 	// the bytebase server, Postgres, MySQL and GitLab.
 	tests := []string{
@@ -157,6 +124,7 @@
 		"TestTenantVCSDatabaseNameTemplate",
 		"TestBootWithExternalPg",
 		"TestSheetVCS",
+    "TestSchemaSystem",
 	}
 	port := 1234
 	for _, name := range tests {
@@ -164,7 +132,6 @@
 			return port
 		}
 		port += 4
->>>>>>> 26862c62
 	}
 	panic(fmt.Sprintf("test %q doesn't have assigned port, please set it in getTestPort()", testName))
 }
