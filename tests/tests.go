--- conflicted
+++ resolved
@@ -130,15 +130,11 @@
 	case "TestPITR":
 		return 1259
 	case "TestTenantVCSDatabaseNameTemplate":
-<<<<<<< HEAD
 		return 1262
-=======
-		return 1261
 	case "TestBootWithExternalPg":
-		return 1264
+		return 1265
 	case "NEXT": // TestBootWithExternalPg need 4 ports for test, modify here for your test.
-		return 1268
->>>>>>> 7388d414
+		return 1269
 	}
 	panic(fmt.Sprintf("test %q doesn't have assigned port, please set it in getTestPort()", testName))
 }
