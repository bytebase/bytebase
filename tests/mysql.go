//go:build mysql
// +build mysql

package tests

import (
	"context"
	"database/sql"
	"fmt"

	"github.com/bytebase/bytebase/plugin/db"
	dbplugin "github.com/bytebase/bytebase/plugin/db"
)

func getMySQLConnectionConfig(port string, database string) dbplugin.ConnectionConfig {
	return db.ConnectionConfig{
		Host:      "localhost",
		Port:      port,
		Username:  "root",
		Password:  "",
		Database:  database,
		TLSConfig: dbplugin.TLSConfig{},
	}
}

// connectTestMySQL connects to the test mysql instance.
func connectTestMySQL(port int, database string) (*sql.DB, error) {
	// If we connect using "localhost" on Unix, MySQL will use a socket file.
	// We don't want to be bothered by the socket file conflicts here.
	// ref: https://dev.mysql.com/doc/refman/8.0/en/connecting.html
	return sql.Open("mysql", fmt.Sprintf("root@tcp(127.0.0.1:%d)/%s?multiStatements=true", port, database))
}

func getTestMySQLDriver(ctx context.Context, port, database string) (dbplugin.Driver, error) {
<<<<<<< HEAD
	return dbplugin.Open(
		ctx,
		dbplugin.MySQL,
		dbplugin.DriverConfig{},
		dbplugin.ConnectionConfig{
			Host:      "localhost",
			Port:      port,
			Username:  "root",
			Password:  "",
			Database:  database,
			TLSConfig: dbplugin.TLSConfig{},
		},
=======
	logger, err := zap.NewDevelopment()
	if err != nil {
		return nil, err
	}
	connCfg := getMySQLConnectionConfig(port, database)
	return dbplugin.Open(
		ctx,
		dbplugin.MySQL,
		dbplugin.DriverConfig{Logger: logger},
		connCfg,
>>>>>>> 1d85da30
		dbplugin.ConnectionContext{},
	)
}<|MERGE_RESOLUTION|>--- conflicted
+++ resolved
@@ -9,17 +9,16 @@
 	"fmt"
 
 	"github.com/bytebase/bytebase/plugin/db"
-	dbplugin "github.com/bytebase/bytebase/plugin/db"
 )
 
-func getMySQLConnectionConfig(port string, database string) dbplugin.ConnectionConfig {
+func getMySQLConnectionConfig(port string, database string) db.ConnectionConfig {
 	return db.ConnectionConfig{
 		Host:      "localhost",
 		Port:      port,
 		Username:  "root",
 		Password:  "",
 		Database:  database,
-		TLSConfig: dbplugin.TLSConfig{},
+		TLSConfig: db.TLSConfig{},
 	}
 }
 
@@ -31,32 +30,13 @@
 	return sql.Open("mysql", fmt.Sprintf("root@tcp(127.0.0.1:%d)/%s?multiStatements=true", port, database))
 }
 
-func getTestMySQLDriver(ctx context.Context, port, database string) (dbplugin.Driver, error) {
-<<<<<<< HEAD
-	return dbplugin.Open(
+func getTestMySQLDriver(ctx context.Context, port, database string) (db.Driver, error) {
+	connCfg := getMySQLConnectionConfig(port, database)
+	return db.Open(
 		ctx,
-		dbplugin.MySQL,
-		dbplugin.DriverConfig{},
-		dbplugin.ConnectionConfig{
-			Host:      "localhost",
-			Port:      port,
-			Username:  "root",
-			Password:  "",
-			Database:  database,
-			TLSConfig: dbplugin.TLSConfig{},
-		},
-=======
-	logger, err := zap.NewDevelopment()
-	if err != nil {
-		return nil, err
-	}
-	connCfg := getMySQLConnectionConfig(port, database)
-	return dbplugin.Open(
-		ctx,
-		dbplugin.MySQL,
-		dbplugin.DriverConfig{Logger: logger},
+		db.MySQL,
+		db.DriverConfig{},
 		connCfg,
->>>>>>> 1d85da30
-		dbplugin.ConnectionContext{},
+		db.ConnectionContext{},
 	)
 }