--- conflicted
+++ resolved
@@ -184,11 +184,7 @@
 		err = os.Remove(path)
 		a.NoError(err)
 	}
-<<<<<<< HEAD
-	err = mysqlDriver.FetchAllBinlogFilesFromMySQL(ctx, true /* downloadLatestBinlogFile */, nil)
-=======
 	err = mysqlDriver.FetchAllBinlogFiles(ctx, true /* downloadLatestBinlogFile */, nil)
->>>>>>> 6e8e6413
 	a.NoError(err)
 	binlogFilesDownloaded, err := mysqlDriver.GetSortedLocalBinlogFiles()
 	a.NoError(err)
@@ -200,9 +196,6 @@
 
 	t.Log("Delete some downloaded files and re-download")
 	rand.Seed(time.Now().Unix())
-<<<<<<< HEAD
-
-=======
 	// Fetch and randomly truncate/delete some binlog files.t.Log("Clean up binlog dir")
 	binlogFiles, err := os.ReadDir(binlogDir)
 	a.NoError(err)
@@ -217,7 +210,6 @@
 	binlogFilesDownloaded, err = mysqlDriver.GetSortedLocalBinlogFiles()
 	a.NoError(err)
 	t.Logf("Downloaded %d files to empty dir", len(binlogFilesDownloaded))
->>>>>>> 6e8e6413
 	deleteIndex := rand.Intn(numBinlogFiles)
 	deletePath := filepath.Join(binlogDir, binlogFilesDownloaded[deleteIndex].Name)
 	t.Logf("Deleting file %s", binlogFilesDownloaded[deleteIndex].Name)
@@ -227,11 +219,7 @@
 	a.NoError(err)
 	// Re-download and check.
 	t.Log("Re-downloading binlog files")
-<<<<<<< HEAD
-	err = mysqlDriver.FetchAllBinlogFilesFromMySQL(ctx, true /* downloadLatestBinlogFile */, nil)
-=======
 	err = mysqlDriver.FetchAllBinlogFiles(ctx, true /* downloadLatestBinlogFile */, nil)
->>>>>>> 6e8e6413
 	a.NoError(err)
 	binlogFilesDownloadedAgain, err := mysqlDriver.GetSortedLocalBinlogFiles()
 	a.NoError(err)
