package v1

import (
	"bytes"
	"context"
	"embed"
	"fmt"
	"log/slog"
	"regexp"
	"strings"
	"time"

	"github.com/google/go-cmp/cmp"
	"github.com/pkg/errors"
	"google.golang.org/grpc/codes"
	"google.golang.org/grpc/status"
	"google.golang.org/protobuf/encoding/protojson"
	"google.golang.org/protobuf/reflect/protoreflect"
	"google.golang.org/protobuf/testing/protocmp"
	"google.golang.org/protobuf/types/known/anypb"

	"github.com/bytebase/bytebase/backend/common"
	"github.com/bytebase/bytebase/backend/common/log"
	"github.com/bytebase/bytebase/backend/component/config"
	"github.com/bytebase/bytebase/backend/component/state"
	enterprise "github.com/bytebase/bytebase/backend/enterprise/api"
	api "github.com/bytebase/bytebase/backend/legacyapi"
	"github.com/bytebase/bytebase/backend/plugin/mail"
	"github.com/bytebase/bytebase/backend/plugin/schema"
	"github.com/bytebase/bytebase/backend/plugin/webhook/dingtalk"
	"github.com/bytebase/bytebase/backend/plugin/webhook/feishu"
	"github.com/bytebase/bytebase/backend/plugin/webhook/lark"
	"github.com/bytebase/bytebase/backend/plugin/webhook/slack"
	"github.com/bytebase/bytebase/backend/plugin/webhook/wecom"
	"github.com/bytebase/bytebase/backend/store"
	storepb "github.com/bytebase/bytebase/proto/generated-go/store"
	v1pb "github.com/bytebase/bytebase/proto/generated-go/v1"
)

// SettingService implements the setting service.
type SettingService struct {
	v1pb.UnimplementedSettingServiceServer
	store          *store.Store
	profile        *config.Profile
	licenseService enterprise.LicenseService
	stateCfg       *state.State
}

// NewSettingService creates a new setting service.
func NewSettingService(
	store *store.Store,
	profile *config.Profile,
	licenseService enterprise.LicenseService,
	stateCfg *state.State,
) *SettingService {
	return &SettingService{
		store:          store,
		profile:        profile,
		licenseService: licenseService,
		stateCfg:       stateCfg,
	}
}

// Some settings contain secret info so we only return settings that are needed by the client.
var whitelistSettings = []api.SettingName{
	api.SettingBrandingLogo,
	api.SettingWorkspaceID,
	api.SettingAppIM,
	api.SettingWatermark,
	api.SettingAI,
	api.SettingWorkspaceApproval,
	api.SettingWorkspaceMailDelivery,
	api.SettingWorkspaceProfile,
	api.SettingWorkspaceExternalApproval,
	api.SettingSchemaTemplate,
	api.SettingDataClassification,
	api.SettingSemanticTypes,
	api.SettingSQLResultSizeLimit,
	api.SettingSCIM,
	api.SettingPasswordRestriction,
}

//go:embed mail_templates/testmail/template.html
//go:embed mail_templates/testmail/statics/logo-full.png
//go:embed mail_templates/testmail/statics/banner.png
var testEmailFs embed.FS

// ListSettings lists all settings.
func (s *SettingService) ListSettings(ctx context.Context, _ *v1pb.ListSettingsRequest) (*v1pb.ListSettingsResponse, error) {
	settings, err := s.store.ListSettingV2(ctx, &store.FindSettingMessage{})
	if err != nil {
		return nil, status.Errorf(codes.Internal, "failed to list settings: %v", err)
	}

	response := &v1pb.ListSettingsResponse{}
	for _, setting := range settings {
		if !settingInWhitelist(setting.Name) {
			continue
		}
		settingMessage, err := s.convertToSettingMessage(ctx, setting)
		if err != nil {
			return nil, status.Errorf(codes.Internal, "failed to convert setting message: %v", err)
		}
		response.Settings = append(response.Settings, settingMessage)
	}
	return response, nil
}

// GetSetting gets the setting by name.
func (s *SettingService) GetSetting(ctx context.Context, request *v1pb.GetSettingRequest) (*v1pb.Setting, error) {
	settingName, err := common.GetSettingName(request.Name)
	if err != nil {
		return nil, status.Errorf(codes.InvalidArgument, "setting name is invalid: %v", err)
	}
	if settingName == "" {
		return nil, status.Errorf(codes.InvalidArgument, "setting name is empty")
	}
	apiSettingName := api.SettingName(settingName)
	if !settingInWhitelist(apiSettingName) {
		return nil, status.Errorf(codes.InvalidArgument, "setting is not available")
	}

	setting, err := s.store.GetSettingV2(ctx, apiSettingName)
	if err != nil {
		return nil, status.Errorf(codes.Internal, "failed to get setting: %v", err)
	}
	if setting == nil {
		return nil, status.Errorf(codes.NotFound, "setting %s not found", settingName)
	}
	// Only return whitelisted setting.
	settingMessage, err := s.convertToSettingMessage(ctx, setting)
	if err != nil {
		return nil, status.Errorf(codes.Internal, "failed to convert setting message: %v", err)
	}
	return settingMessage, nil
}

// SetSetting set the setting by name.
func (s *SettingService) UpdateSetting(ctx context.Context, request *v1pb.UpdateSettingRequest) (*v1pb.Setting, error) {
	user, ok := ctx.Value(common.UserContextKey).(*store.UserMessage)
	if !ok {
		return nil, status.Errorf(codes.Internal, "user not found")
	}

	settingName, err := common.GetSettingName(request.Setting.Name)
	if err != nil {
		return nil, err
	}
	if settingName == "" {
		return nil, status.Errorf(codes.InvalidArgument, "setting name is empty")
	}
	if s.profile.IsFeatureUnavailable(settingName) {
		return nil, status.Errorf(codes.InvalidArgument, "feature %s is unavailable in current mode", settingName)
	}
	apiSettingName := api.SettingName(settingName)
	existedSetting, err := s.store.GetSettingV2(ctx, apiSettingName)
	if err != nil {
		return nil, status.Errorf(codes.Internal, "failed to find setting %s with error: %v", settingName, err)
	}
	if existedSetting == nil && !request.AllowMissing {
		return nil, status.Errorf(codes.NotFound, "setting %s not found", settingName)
	}
	// audit log.
	if setServiceData, ok := common.GetSetServiceDataFromContext(ctx); ok && existedSetting != nil {
		v1pbSetting, err := s.convertToSettingMessage(ctx, existedSetting)
		if err != nil {
			slog.Warn("audit: failed to convert to v1.Setting", log.BBError(err))
		}
		p, err := anypb.New(v1pbSetting)
		if err != nil {
			slog.Warn("audit: failed to convert to anypb.Any", log.BBError(err))
		}
		setServiceData(p)
	}

	var storeSettingValue string
	switch apiSettingName {
	case api.SettingWorkspaceProfile:
		if request.UpdateMask == nil {
			return nil, status.Errorf(codes.InvalidArgument, "update mask is required")
		}
		payload := new(storepb.WorkspaceProfileSetting)
		if err := convertProtoToProto(request.Setting.Value.GetWorkspaceProfileSettingValue(), payload); err != nil {
			return nil, status.Errorf(codes.Internal, "failed to unmarshal setting value for %s with error: %v", apiSettingName, err)
		}
		oldSetting, err := s.store.GetWorkspaceGeneralSetting(ctx)
		if err != nil {
			return nil, status.Errorf(codes.Internal, "failed to find setting %s with error: %v", apiSettingName, err)
		}

		for _, path := range request.UpdateMask.Paths {
			switch path {
			case "value.workspace_profile_setting_value.disallow_signup":
				if s.profile.SaaS {
					return nil, status.Errorf(codes.InvalidArgument, "feature %s is unavailable in current mode", settingName)
				}
				if err := s.licenseService.IsFeatureEnabled(api.FeatureDisallowSignup); err != nil {
					return nil, status.Error(codes.PermissionDenied, err.Error())
				}
				oldSetting.DisallowSignup = payload.DisallowSignup
			case "value.workspace_profile_setting_value.external_url":
				if s.profile.SaaS {
					return nil, status.Errorf(codes.InvalidArgument, "feature %s is unavailable in current mode", settingName)
				}
				if payload.ExternalUrl != "" {
					externalURL, err := common.NormalizeExternalURL(payload.ExternalUrl)
					if err != nil {
						return nil, status.Errorf(codes.InvalidArgument, "invalid external url: %v", err)
					}
					payload.ExternalUrl = externalURL
				}
				oldSetting.ExternalUrl = payload.ExternalUrl
			case "value.workspace_profile_setting_value.require_2fa":
				if err := s.licenseService.IsFeatureEnabled(api.Feature2FA); err != nil {
					return nil, status.Error(codes.PermissionDenied, err.Error())
				}
				oldSetting.Require_2Fa = payload.Require_2Fa
			case "value.workspace_profile_setting_value.outbound_ip_list":
				// We're not support update outbound_ip_list via api.
			case "value.workspace_profile_setting_value.token_duration":
				if err := s.licenseService.IsFeatureEnabled(api.FeatureSecureToken); err != nil {
					return nil, status.Error(codes.PermissionDenied, err.Error())
				}
				if payload.TokenDuration != nil && payload.TokenDuration.Seconds > 0 && payload.TokenDuration.AsDuration() < time.Hour {
					return nil, status.Errorf(codes.InvalidArgument, "refresh token duration should be at least one hour")
				}
				oldSetting.TokenDuration = payload.TokenDuration
			case "value.workspace_profile_setting_value.announcement":
				if err := s.licenseService.IsFeatureEnabled(api.FeatureAnnouncement); err != nil {
					return nil, status.Error(codes.PermissionDenied, err.Error())
				}
				oldSetting.Announcement = payload.Announcement
			case "value.workspace_profile_setting_value.maximum_role_expiration":
				if payload.MaximumRoleExpiration != nil {
					// If the value is less than or equal to 0, we will remove the setting. AKA no limit.
					if payload.MaximumRoleExpiration.Seconds <= 0 {
						payload.MaximumRoleExpiration = nil
					}
				}
				oldSetting.MaximumRoleExpiration = payload.MaximumRoleExpiration
			case "value.workspace_profile_setting_value.domains":
				if err := validateDomains(payload.Domains); err != nil {
					return nil, status.Errorf(codes.InvalidArgument, "invalid domains, error %v", err)
				}
				oldSetting.Domains = payload.Domains
			case "value.workspace_profile_setting_value.enforce_identity_domain":
				if payload.EnforceIdentityDomain {
					if err := s.licenseService.IsFeatureEnabled(api.FeatureDomainRestriction); err != nil {
						return nil, status.Error(codes.PermissionDenied, err.Error())
					}
				}
				oldSetting.EnforceIdentityDomain = payload.EnforceIdentityDomain
			case "value.workspace_profile_setting_value.database_change_mode":
				oldSetting.DatabaseChangeMode = payload.DatabaseChangeMode
			case "value.workspace_profile_setting_value.disallow_password_signin":
				// TODO(steven): add feature flag checks.
				if payload.DisallowPasswordSignin {
					identityProviders, err := s.store.ListIdentityProviders(ctx, &store.FindIdentityProviderMessage{})
					if err != nil {
						return nil, status.Errorf(codes.Internal, "failed to list identity providers: %v", err)
					}
					if len(identityProviders) == 0 {
						return nil, status.Errorf(codes.InvalidArgument, "cannot disallow password signin when no identity provider is set")
					}
				}
				oldSetting.DisallowPasswordSignin = payload.DisallowPasswordSignin
			default:
				return nil, status.Errorf(codes.InvalidArgument, "invalid update mask path %v", path)
			}
		}

		if len(oldSetting.Domains) == 0 && oldSetting.EnforceIdentityDomain {
			return nil, status.Errorf(codes.InvalidArgument, "identity domain can be enforced only when workspace domains are set")
		}
		bytes, err := protojson.Marshal(oldSetting)
		if err != nil {
			return nil, status.Errorf(codes.Internal, "failed to marshal setting for %s with error: %v", apiSettingName, err)
		}
		storeSettingValue = string(bytes)
	case api.SettingWorkspaceApproval:
		if err := s.licenseService.IsFeatureEnabled(api.FeatureCustomApproval); err != nil {
			return nil, status.Error(codes.PermissionDenied, err.Error())
		}

		payload := &storepb.WorkspaceApprovalSetting{}
		for _, rule := range request.Setting.Value.GetWorkspaceApprovalSettingValue().Rules {
			// Validate the condition.
			if _, err := common.ConvertUnparsedApproval(rule.Condition); err != nil {
				return nil, err
			}
			if err := validateApprovalTemplate(rule.Template); err != nil {
				return nil, status.Errorf(codes.InvalidArgument, "invalid approval template: %v, err: %v", rule.Template, err)
			}

			creatorID := 0
			email, err := common.GetUserEmail(rule.Template.Creator)
			if err != nil {
				return nil, status.Errorf(codes.InvalidArgument, "failed to get creator: %v", err)
			}
			creator, err := s.store.GetUserByEmail(ctx, email)
			if err != nil {
				return nil, status.Errorf(codes.Internal, "failed to get creator: %v", err)
			}
			if creator == nil {
				return nil, status.Errorf(codes.InvalidArgument, "creator %s not found", rule.Template.Creator)
			}
			creatorID = creator.ID

			flow := new(storepb.ApprovalFlow)
			if err := convertProtoToProto(rule.Template.Flow, flow); err != nil {
				return nil, status.Errorf(codes.Internal, "failed to unmarshal approval flow with error: %v", err)
			}
			payload.Rules = append(payload.Rules, &storepb.WorkspaceApprovalSetting_Rule{
				Condition: rule.Condition,
				Template: &storepb.ApprovalTemplate{
					Flow:        flow,
					Title:       rule.Template.Title,
					Description: rule.Template.Description,
					CreatorId:   int32(creatorID),
				},
			})
		}
		bytes, err := protojson.Marshal(payload)
		if err != nil {
			return nil, status.Errorf(codes.Internal, "failed to marshal setting for %s with error: %v", apiSettingName, err)
		}
		storeSettingValue = string(bytes)
	case api.SettingWorkspaceMailDelivery:
		apiValue := request.Setting.Value.GetSmtpMailDeliverySettingValue()
		// We will fill the password read from the store if it is not set.
		if apiValue.Password == nil {
			oldStoreSetting, err := s.store.GetSettingV2(ctx, apiSettingName)
			if err != nil {
				return nil, status.Errorf(codes.Internal, "failed to get setting %q: %v", apiSettingName, err)
			}
			if oldStoreSetting == nil {
				return nil, status.Errorf(codes.InvalidArgument, "should set the password for the first time")
			}
			oldValue := new(storepb.SMTPMailDeliverySetting)
			if err := common.ProtojsonUnmarshaler.Unmarshal([]byte(oldStoreSetting.Value), oldValue); err != nil {
				return nil, status.Errorf(codes.Internal, "failed to unmarshal setting value for %s with error: %v", err, apiSettingName)
			}
			apiValue.Password = &oldValue.Password
		}
		if request.ValidateOnly {
			if err := s.sendTestEmail(ctx, apiValue); err != nil {
				return nil, status.Errorf(codes.InvalidArgument, "failed to validate smtp setting: %v", err)
			}
			apiValue.Password = nil
			return &v1pb.Setting{
				Name: request.Setting.Name,
				Value: &v1pb.Value{
					Value: &v1pb.Value_SmtpMailDeliverySettingValue{
						SmtpMailDeliverySettingValue: apiValue,
					},
				},
			}, nil
		}
		password := ""
		if apiValue.Password != nil {
			password = *apiValue.Password
		}
		storeMailDeliveryValue := &storepb.SMTPMailDeliverySetting{
			Server:         apiValue.Server,
			Port:           apiValue.Port,
			Encryption:     convertToStorePbSMTPEncryptionType(apiValue.Encryption),
			Authentication: convertToStorePbSMTPAuthType(apiValue.Authentication),
			Username:       apiValue.Username,
			Password:       password,
			Ca:             "",
			Key:            "",
			Cert:           "",
			From:           apiValue.From,
		}
		bytes, err := protojson.Marshal(storeMailDeliveryValue)
		if err != nil {
			return nil, status.Errorf(codes.Internal, "failed to marshal setting value for %s with error: %v", apiSettingName, err)
		}
		storeSettingValue = string(bytes)
	case api.SettingBrandingLogo:
		if err := s.licenseService.IsFeatureEnabled(api.FeatureBranding); err != nil {
			return nil, status.Error(codes.PermissionDenied, err.Error())
		}
		storeSettingValue = request.Setting.Value.GetStringValue()
	case api.SettingPluginAgent:
		payload := new(storepb.AgentPluginSetting)
		if err := convertProtoToProto(request.Setting.Value.GetAgentPluginSettingValue(), payload); err != nil {
			return nil, status.Errorf(codes.Internal, "failed to unmarshal setting value for %s with error: %v", apiSettingName, err)
		}

		bytes, err := protojson.Marshal(payload)
		if err != nil {
			return nil, status.Errorf(codes.Internal, "failed to marshal setting for %s with error: %v", apiSettingName, err)
		}
		storeSettingValue = string(bytes)

	case api.SettingAppIM:
		payload := new(storepb.AppIMSetting)
		if err := convertProtoToProto(request.Setting.Value.GetAppImSettingValue(), payload); err != nil {
			return nil, status.Errorf(codes.Internal, "failed to unmarshal setting value for %s, error: %v", apiSettingName, err)
		}
		setting, err := s.store.GetAppIMSetting(ctx)
		if err != nil {
			return nil, status.Errorf(codes.Internal, "failed to get old app im setting")
		}
		if request.UpdateMask == nil {
			return nil, status.Errorf(codes.InvalidArgument, "update mask is required")
		}
		for _, path := range request.UpdateMask.Paths {
			switch path {
			case "value.app_im_setting_value.slack":
				if err := slack.ValidateToken(ctx, payload.Slack.GetToken()); err != nil {
					return nil, status.Errorf(codes.InvalidArgument, "validation failed, error: %v", err)
				}
				setting.Slack = payload.Slack

			case "value.app_im_setting_value.feishu":
				if err := feishu.Validate(ctx, payload.GetFeishu().GetAppId(), payload.GetFeishu().GetAppSecret(), user.Email); err != nil {
					return nil, status.Errorf(codes.InvalidArgument, "validation failed, error: %v", err)
				}
				setting.Feishu = payload.Feishu

			case "value.app_im_setting_value.wecom":
				if err := wecom.Validate(ctx, payload.GetWecom().GetCorpId(), payload.GetWecom().GetAgentId(), payload.GetWecom().GetSecret()); err != nil {
					return nil, status.Errorf(codes.InvalidArgument, "validation failed, error: %v", err)
				}
				setting.Wecom = payload.Wecom

			case "value.app_im_setting_value.lark":
				if err := lark.Validate(ctx, payload.GetLark().GetAppId(), payload.GetLark().GetAppSecret(), user.Email); err != nil {
					return nil, status.Errorf(codes.InvalidArgument, "validation failed, error: %v", err)
				}
				setting.Lark = payload.Lark
			case "value.app_im_setting_value.dingtalk":
				if err := dingtalk.Validate(ctx, payload.GetDingtalk().GetClientId(), payload.GetDingtalk().GetClientSecret(), payload.GetDingtalk().RobotCode, user.Phone); err != nil {
					return nil, status.Errorf(codes.InvalidArgument, "validation failed, error: %v", err)
				}
				setting.Dingtalk = payload.Dingtalk

			default:
				return nil, status.Errorf(codes.InvalidArgument, "invalid update mask path %v", path)
			}
		}
		if request.ValidateOnly {
			return &v1pb.Setting{
				Name: request.Setting.Name,
				Value: &v1pb.Value{
					Value: &v1pb.Value_AppImSettingValue{
						AppImSettingValue: &v1pb.AppIMSetting{},
					},
				},
			}, nil
		}

		bytes, err := protojson.Marshal(setting)
		if err != nil {
			return nil, status.Errorf(codes.Internal, "failed to marshal setting for %s, error: %v", apiSettingName, err)
		}
		storeSettingValue = string(bytes)

	case api.SettingSchemaTemplate:
		if err := s.licenseService.IsFeatureEnabled(api.FeatureSchemaTemplate); err != nil {
			return nil, status.Error(codes.PermissionDenied, err.Error())
		}
		schemaTemplateSetting := request.Setting.Value.GetSchemaTemplateSettingValue()
		if schemaTemplateSetting == nil {
			return nil, status.Errorf(codes.InvalidArgument, "value cannot be nil when setting schema template setting")
		}

		if err := s.validateSchemaTemplate(ctx, schemaTemplateSetting); err != nil {
			return nil, err
		}

		payload, err := convertV1SchemaTemplateSetting(schemaTemplateSetting)
		if err != nil {
			return nil, err
		}
		bytes, err := protojson.Marshal(payload)
		if err != nil {
			return nil, status.Errorf(codes.Internal, "failed to marshal external approval setting, error: %v", err)
		}
		storeSettingValue = string(bytes)
	case api.SettingDataClassification:
		payload := new(storepb.DataClassificationSetting)
		if err := convertProtoToProto(request.Setting.Value.GetDataClassificationSettingValue(), payload); err != nil {
			return nil, status.Errorf(codes.Internal, "failed to unmarshal setting value for %s with error: %v", apiSettingName, err)
		}
		// it's a temporary solution to limit only 1 classification config before we support manage it in the UX.
		if len(payload.Configs) != 1 {
			return nil, status.Errorf(codes.InvalidArgument, "only support define 1 classification config for now")
		}
		if len(payload.Configs[0].Classification) == 0 {
			return nil, status.Errorf(codes.InvalidArgument, "missing classification map")
		}
		bytes, err := protojson.Marshal(payload)
		if err != nil {
			return nil, status.Errorf(codes.Internal, "failed to marshal setting for %s with error: %v", apiSettingName, err)
		}
		storeSettingValue = string(bytes)
	case api.SettingSemanticTypes:
		storeSemanticTypeSetting := new(storepb.SemanticTypeSetting)
		if err := convertProtoToProto(request.Setting.Value.GetSemanticTypeSettingValue(), storeSemanticTypeSetting); err != nil {
			return nil, status.Errorf(codes.Internal, "failed to unmarshal setting value for %s with error: %v", apiSettingName, err)
		}
		idMap := make(map[string]struct{})
		for _, tp := range storeSemanticTypeSetting.Types {
			if tp.Title == "" {
				return nil, status.Errorf(codes.InvalidArgument, "category title cannot be empty: %s", tp.Id)
			}
			if _, ok := idMap[tp.Id]; ok {
				return nil, status.Errorf(codes.InvalidArgument, "duplicate semantic type id: %s", tp.Id)
			}
			idMap[tp.Id] = struct{}{}
		}
		bytes, err := protojson.Marshal(storeSemanticTypeSetting)
		if err != nil {
			return nil, status.Errorf(codes.Internal, "failed to marshal setting for %s with error: %v", apiSettingName, err)
		}
		storeSettingValue = string(bytes)
	case api.SettingWatermark:
		if err := s.licenseService.IsFeatureEnabled(api.FeatureWatermark); err != nil {
			return nil, status.Error(codes.PermissionDenied, err.Error())
		}
		storeSettingValue = request.Setting.Value.GetStringValue()
	case api.SettingSQLResultSizeLimit:
		maximumSQLResultSizeSetting := new(storepb.MaximumSQLResultSizeSetting)
		if err := convertProtoToProto(request.Setting.Value.GetMaximumSqlResultSizeSetting(), maximumSQLResultSizeSetting); err != nil {
			return nil, status.Errorf(codes.Internal, "failed to unmarshal setting value for %s with error: %v", apiSettingName, err)
		}
		if maximumSQLResultSizeSetting.Limit <= 0 {
			return nil, status.Errorf(codes.InvalidArgument, "invalid maximum sql result size")
		}
		bytes, err := protojson.Marshal(maximumSQLResultSizeSetting)
		if err != nil {
			return nil, status.Errorf(codes.Internal, "failed to marshal setting for %s with error: %v", apiSettingName, err)
		}
		storeSettingValue = string(bytes)
	case api.SettingSCIM:
		scimToken, err := common.RandomString(32)
		if err != nil {
			return nil, status.Errorf(codes.Internal, "failed to generate random SCIM secret with error: %v", err)
		}
		bytes, err := protojson.Marshal(&storepb.SCIMSetting{
			Token: scimToken,
		})
		if err != nil {
			return nil, status.Errorf(codes.Internal, "failed to marshal SCIM setting with error: %v", err)
		}
		storeSettingValue = string(bytes)
	case api.SettingPasswordRestriction:
		if err := s.licenseService.IsFeatureEnabled(api.FeaturePasswordRestriction); err != nil {
			return nil, status.Error(codes.PermissionDenied, err.Error())
		}
		passwordSetting := new(storepb.PasswordRestrictionSetting)
		if err := convertProtoToProto(request.Setting.Value.GetPasswordRestrictionSetting(), passwordSetting); err != nil {
			return nil, status.Errorf(codes.Internal, "failed to unmarshal setting value for %s with error: %v", apiSettingName, err)
		}
		if passwordSetting.MinLength < 8 {
			return nil, status.Errorf(codes.InvalidArgument, "invalid password minimum length, should no less than 8")
		}
		bytes, err := protojson.Marshal(passwordSetting)
		if err != nil {
			return nil, status.Errorf(codes.Internal, "failed to marshal setting for %s with error: %v", apiSettingName, err)
		}
		storeSettingValue = string(bytes)
	case api.SettingAI:
		aiSetting := &storepb.AISetting{}
		if err := convertProtoToProto(request.Setting.Value.GetAiSetting(), aiSetting); err != nil {
			return nil, status.Errorf(codes.Internal, "failed to unmarshal setting value for %s with error: %v", apiSettingName, err)
		}
<<<<<<< HEAD
		if aiSetting.ApiKey == "" || aiSetting.Endpoint == "" || aiSetting.Model == "" {
			return nil, status.Errorf(codes.InvalidArgument, "both api key, endpoint and model are required")
=======
		if aiSetting.Enabled && (aiSetting.ApiKey == "" || aiSetting.Endpoint == "" || aiSetting.Model == "") {
			return nil, status.Errorf(codes.InvalidArgument, "api key, endpoint and model are required")
>>>>>>> d7b6e9dd
		}
		bytes, err := protojson.Marshal(aiSetting)
		if err != nil {
			return nil, status.Errorf(codes.Internal, "failed to marshal setting for %s with error: %v", apiSettingName, err)
		}
		storeSettingValue = string(bytes)
	default:
		storeSettingValue = request.Setting.Value.GetStringValue()
	}
	setting, err := s.store.UpsertSettingV2(ctx, &store.SetSettingMessage{
		Name:  apiSettingName,
		Value: storeSettingValue,
	})
	if err != nil {
		return nil, status.Errorf(codes.Internal, "failed to set setting: %v", err)
	}

	settingMessage, err := s.convertToSettingMessage(ctx, setting)
	if err != nil {
		return nil, status.Errorf(codes.Internal, "failed to convert setting message: %v", err)
	}

	// it's a temporary solution to map the classification to all projects before we support it in the UX.
	if apiSettingName == api.SettingDataClassification && len(settingMessage.Value.GetDataClassificationSettingValue().Configs) == 1 {
		classificationID := settingMessage.Value.GetDataClassificationSettingValue().Configs[0].Id
		projects, err := s.store.ListProjectV2(ctx, &store.FindProjectMessage{ShowDeleted: false})
		if err != nil {
			return nil, status.Errorf(codes.Internal, "failed to list projects with error: %v", err.Error())
		}
		for _, project := range projects {
			patch := &store.UpdateProjectMessage{
				ResourceID:                 project.ResourceID,
				DataClassificationConfigID: &classificationID,
			}
			if _, err = s.store.UpdateProjectV2(ctx, patch); err != nil {
				return nil, status.Errorf(codes.Internal, "failed to patch project %s with error: %v", project.Title, err.Error())
			}
		}
	}

	return settingMessage, nil
}

func convertProtoToProto(inputPB, outputPB protoreflect.ProtoMessage) error {
	bytes, err := protojson.Marshal(inputPB)
	if err != nil {
		return status.Errorf(codes.Internal, "failed to marshal setting: %v", err)
	}
	if err := common.ProtojsonUnmarshaler.Unmarshal(bytes, outputPB); err != nil {
		return status.Errorf(codes.Internal, "failed to unmarshal setting: %v", err)
	}
	return nil
}

func (s *SettingService) convertToSettingMessage(ctx context.Context, setting *store.SettingMessage) (*v1pb.Setting, error) {
	settingName := fmt.Sprintf("%s%s", common.SettingNamePrefix, setting.Name)
	switch setting.Name {
	case api.SettingWorkspaceMailDelivery:
		storeValue := new(storepb.SMTPMailDeliverySetting)
		if err := common.ProtojsonUnmarshaler.Unmarshal([]byte(setting.Value), storeValue); err != nil {
			return nil, status.Errorf(codes.Internal, "failed to unmarshal setting value for %s with error: %v", setting.Name, err)
		}
		return stripSensitiveData(&v1pb.Setting{
			Name: settingName,
			Value: &v1pb.Value{
				Value: &v1pb.Value_SmtpMailDeliverySettingValue{
					SmtpMailDeliverySettingValue: &v1pb.SMTPMailDeliverySettingValue{
						Server:         storeValue.Server,
						Port:           storeValue.Port,
						Encryption:     convertToSMTPEncryptionType(storeValue.Encryption),
						Authentication: convertToSMTPAuthType(storeValue.Authentication),
						Ca:             &storeValue.Ca,
						Key:            &storeValue.Key,
						Cert:           &storeValue.Cert,
						Username:       storeValue.Username,
						Password:       &storeValue.Password,
						From:           storeValue.From,
					},
				},
			},
		})
	case api.SettingAppIM:
		storeValue := new(storepb.AppIMSetting)
		if err := common.ProtojsonUnmarshaler.Unmarshal([]byte(setting.Value), storeValue); err != nil {
			return nil, status.Errorf(codes.Internal, "failed to unmarshal setting value for %s with error: %v", setting.Name, err)
		}
		return &v1pb.Setting{
			Name: settingName,
			Value: &v1pb.Value{
				Value: &v1pb.Value_AppImSettingValue{
					AppImSettingValue: &v1pb.AppIMSetting{
						Slack: &v1pb.AppIMSetting_Slack{
							Enabled: storeValue.Slack != nil && storeValue.Slack.Enabled,
						},
						Feishu: &v1pb.AppIMSetting_Feishu{
							Enabled: storeValue.Feishu != nil && storeValue.Feishu.Enabled,
						},
						Wecom: &v1pb.AppIMSetting_Wecom{
							Enabled: storeValue.Wecom != nil && storeValue.Wecom.Enabled,
						},
						Lark: &v1pb.AppIMSetting_Lark{
							Enabled: storeValue.Lark != nil && storeValue.Lark.Enabled,
						},
						Dingtalk: &v1pb.AppIMSetting_DingTalk{
							Enabled: storeValue.Dingtalk != nil && storeValue.Dingtalk.Enabled,
						},
					},
				},
			},
		}, nil
	case api.SettingPluginAgent:
		v1Value := new(v1pb.AgentPluginSetting)
		if err := common.ProtojsonUnmarshaler.Unmarshal([]byte(setting.Value), v1Value); err != nil {
			return nil, status.Errorf(codes.Internal, "failed to unmarshal setting value for %s with error: %v", setting.Name, err)
		}
		return &v1pb.Setting{
			Name: settingName,
			Value: &v1pb.Value{
				Value: &v1pb.Value_AgentPluginSettingValue{
					AgentPluginSettingValue: v1Value,
				},
			},
		}, nil
	case api.SettingWorkspaceProfile:
		v1Value := new(v1pb.WorkspaceProfileSetting)
		if err := common.ProtojsonUnmarshaler.Unmarshal([]byte(setting.Value), v1Value); err != nil {
			return nil, status.Errorf(codes.Internal, "failed to unmarshal setting value for %s with error: %v", setting.Name, err)
		}
		return &v1pb.Setting{
			Name: settingName,
			Value: &v1pb.Value{
				Value: &v1pb.Value_WorkspaceProfileSettingValue{
					WorkspaceProfileSettingValue: v1Value,
				},
			},
		}, nil
	case api.SettingWorkspaceApproval:
		storeValue := new(storepb.WorkspaceApprovalSetting)
		if err := common.ProtojsonUnmarshaler.Unmarshal([]byte(setting.Value), storeValue); err != nil {
			return nil, status.Errorf(codes.Internal, "failed to unmarshal setting value for %s with error: %v", setting.Name, err)
		}
		v1Value := &v1pb.WorkspaceApprovalSetting{}
		for _, rule := range storeValue.Rules {
			template := convertToApprovalTemplate(rule.Template)
			creator, err := s.store.GetUserByID(ctx, int(rule.Template.CreatorId))
			if err != nil {
				return nil, status.Errorf(codes.Internal, "failed to get creator: %v", err)
			}
			if creator != nil {
				template.Creator = common.FormatUserEmail(creator.Email)
			}
			v1Value.Rules = append(v1Value.Rules, &v1pb.WorkspaceApprovalSetting_Rule{
				Condition: rule.Condition,
				Template:  template,
			})
		}
		return &v1pb.Setting{
			Name: settingName,
			Value: &v1pb.Value{
				Value: &v1pb.Value_WorkspaceApprovalSettingValue{
					WorkspaceApprovalSettingValue: v1Value,
				},
			},
		}, nil
	case api.SettingSchemaTemplate:
		value := new(storepb.SchemaTemplateSetting)
		if err := common.ProtojsonUnmarshaler.Unmarshal([]byte(setting.Value), value); err != nil {
			return nil, status.Errorf(codes.Internal, "failed to unmarshal setting value for %s with error: %v", setting.Name, err)
		}

		sts, err := convertSchemaTemplateSetting(value)
		if err != nil {
			return nil, err
		}
		return &v1pb.Setting{
			Name: settingName,
			Value: &v1pb.Value{
				Value: &v1pb.Value_SchemaTemplateSettingValue{
					SchemaTemplateSettingValue: sts,
				},
			},
		}, nil
	case api.SettingDataClassification:
		v1Value := new(v1pb.DataClassificationSetting)
		if err := common.ProtojsonUnmarshaler.Unmarshal([]byte(setting.Value), v1Value); err != nil {
			return nil, status.Errorf(codes.Internal, "failed to unmarshal setting value for %s with error: %v", setting.Name, err)
		}
		return &v1pb.Setting{
			Name: settingName,
			Value: &v1pb.Value{
				Value: &v1pb.Value_DataClassificationSettingValue{
					DataClassificationSettingValue: v1Value,
				},
			},
		}, nil
	case api.SettingSemanticTypes:
		v1Value := new(v1pb.SemanticTypeSetting)
		if err := common.ProtojsonUnmarshaler.Unmarshal([]byte(setting.Value), v1Value); err != nil {
			return nil, status.Errorf(codes.Internal, "failed to unmarshal setting value for %s with error: %v", setting.Name, err)
		}
		return &v1pb.Setting{
			Name: settingName,
			Value: &v1pb.Value{
				Value: &v1pb.Value_SemanticTypeSettingValue{
					SemanticTypeSettingValue: v1Value,
				},
			},
		}, nil
	case api.SettingSQLResultSizeLimit:
		v1Value := new(v1pb.MaximumSQLResultSizeSetting)
		if err := common.ProtojsonUnmarshaler.Unmarshal([]byte(setting.Value), v1Value); err != nil {
			return nil, status.Errorf(codes.Internal, "failed to unmarshal setting value for %s with error: %v", setting.Name, err)
		}
		if v1Value.GetLimit() <= 0 {
			v1Value.Limit = common.DefaultMaximumSQLResultSize
		}
		return &v1pb.Setting{
			Name: settingName,
			Value: &v1pb.Value{
				Value: &v1pb.Value_MaximumSqlResultSizeSetting{
					MaximumSqlResultSizeSetting: v1Value,
				},
			},
		}, nil
	case api.SettingSCIM:
		v1Value := new(v1pb.SCIMSetting)
		if err := common.ProtojsonUnmarshaler.Unmarshal([]byte(setting.Value), v1Value); err != nil {
			return nil, status.Errorf(codes.Internal, "failed to unmarshal setting value for %s with error: %v", setting.Name, err)
		}
		return &v1pb.Setting{
			Name: settingName,
			Value: &v1pb.Value{
				Value: &v1pb.Value_ScimSetting{
					ScimSetting: v1Value,
				},
			},
		}, nil
	case api.SettingPasswordRestriction:
		v1Value := new(v1pb.PasswordRestrictionSetting)
		if err := common.ProtojsonUnmarshaler.Unmarshal([]byte(setting.Value), v1Value); err != nil {
			return nil, status.Errorf(codes.Internal, "failed to unmarshal setting value for %s with error: %v", setting.Name, err)
		}
		return &v1pb.Setting{
			Name: settingName,
			Value: &v1pb.Value{
				Value: &v1pb.Value_PasswordRestrictionSetting{
					PasswordRestrictionSetting: v1Value,
				},
			},
		}, nil
	case api.SettingAI:
		v1Value := &v1pb.AISetting{}
		if err := common.ProtojsonUnmarshaler.Unmarshal([]byte(setting.Value), v1Value); err != nil {
			return nil, status.Errorf(codes.Internal, "failed to unmarshal setting value for %s with error: %v", setting.Name, err)
		}
		return &v1pb.Setting{
			Name: settingName,
			Value: &v1pb.Value{
				Value: &v1pb.Value_AiSetting{
					AiSetting: v1Value,
				},
			},
		}, nil
	default:
		return &v1pb.Setting{
			Name: settingName,
			Value: &v1pb.Value{
				Value: &v1pb.Value_StringValue{
					StringValue: setting.Value,
				},
			},
		}, nil
	}
}

func (s *SettingService) validateSchemaTemplate(ctx context.Context, schemaTemplateSetting *v1pb.SchemaTemplateSetting) error {
	oldStoreSetting, err := s.store.GetSettingV2(ctx, api.SettingSchemaTemplate)
	if err != nil {
		return status.Errorf(codes.Internal, "failed to get setting %q: %v", api.SettingSchemaTemplate, err)
	}
	settingValue := "{}"
	if oldStoreSetting != nil {
		settingValue = oldStoreSetting.Value
	}

	value := new(storepb.SchemaTemplateSetting)
	if err := common.ProtojsonUnmarshaler.Unmarshal([]byte(settingValue), value); err != nil {
		return status.Errorf(codes.Internal, "failed to unmarshal setting value for %v with error: %v", api.SettingSchemaTemplate, err)
	}
	v1Value, err := convertSchemaTemplateSetting(value)
	if err != nil {
		return err
	}

	// validate the changed field(column) template.
	oldFieldTemplateMap := map[string]*v1pb.SchemaTemplateSetting_FieldTemplate{}
	for _, template := range v1Value.FieldTemplates {
		oldFieldTemplateMap[template.Id] = template
	}
	for _, template := range schemaTemplateSetting.FieldTemplates {
		oldTemplate, ok := oldFieldTemplateMap[template.Id]
		if ok && cmp.Equal(oldTemplate, template, protocmp.Transform()) {
			continue
		}
		tableMetadata := &v1pb.TableMetadata{
			Name:    "temp_table",
			Columns: []*v1pb.ColumnMetadata{template.Column},
		}
		if err := validateTableMetadata(template.Engine, tableMetadata); err != nil {
			return err
		}
	}

	// validate the changed table template.
	oldTableTemplateMap := map[string]*v1pb.SchemaTemplateSetting_TableTemplate{}
	for _, template := range v1Value.TableTemplates {
		oldTableTemplateMap[template.Id] = template
	}
	for _, template := range schemaTemplateSetting.TableTemplates {
		oldTemplate, ok := oldTableTemplateMap[template.Id]
		if ok && cmp.Equal(oldTemplate, template, protocmp.Transform()) {
			continue
		}
		if err := validateTableMetadata(template.Engine, template.Table); err != nil {
			return err
		}
	}

	return nil
}

func validateTableMetadata(engine v1pb.Engine, tableMetadata *v1pb.TableMetadata) error {
	tempSchema := &v1pb.SchemaMetadata{
		Name:   "",
		Tables: []*v1pb.TableMetadata{tableMetadata},
	}
	if engine == v1pb.Engine_POSTGRES {
		tempSchema.Name = "temp_schema"
	}
	tempMetadata := &v1pb.DatabaseMetadata{
		Name:    "temp_database",
		Schemas: []*v1pb.SchemaMetadata{tempSchema},
	}
	tempStoreSchemaMetadata, err := convertV1DatabaseMetadata(tempMetadata)
	if err != nil {
		return err
	}
	if err := checkDatabaseMetadata(storepb.Engine(engine), tempStoreSchemaMetadata); err != nil {
		return errors.Wrap(err, "failed to check database metadata")
	}
	if _, err := schema.GetDatabaseDefinition(storepb.Engine(engine), schema.GetDefinitionContext{}, tempStoreSchemaMetadata); err != nil {
		return errors.Wrap(err, "failed to transform database metadata to schema string")
	}
	return nil
}

func settingInWhitelist(name api.SettingName) bool {
	for _, whitelist := range whitelistSettings {
		if name == whitelist {
			return true
		}
	}
	return false
}

func validateApprovalTemplate(template *v1pb.ApprovalTemplate) error {
	if template.Flow == nil {
		return errors.Errorf("approval template cannot be nil")
	}
	if len(template.Flow.Steps) == 0 {
		return errors.Errorf("approval template cannot have 0 step")
	}
	for _, step := range template.Flow.Steps {
		if step.Type != v1pb.ApprovalStep_ANY {
			return errors.Errorf("invalid approval step type: %v", step.Type)
		}
		if len(step.Nodes) != 1 {
			return errors.Errorf("expect 1 node in approval step, got: %v", len(step.Nodes))
		}
	}
	return nil
}

func (s *SettingService) sendTestEmail(ctx context.Context, value *v1pb.SMTPMailDeliverySettingValue) error {
	if value.Password == nil {
		return status.Errorf(codes.InvalidArgument, "password is required when sending test email")
	}
	if value.To == "" {
		return status.Errorf(codes.InvalidArgument, "to is required when sending test email")
	}
	if value.From == "" {
		return status.Errorf(codes.InvalidArgument, "from is required when sending test email")
	}

	consoleRedirectURL := "www.bytebase.com"
	setting, err := s.store.GetWorkspaceGeneralSetting(ctx)
	if err != nil {
		return status.Errorf(codes.Internal, "failed to get workspace profile setting: %v", err)
	}
	if setting.ExternalUrl != "" {
		consoleRedirectURL = setting.ExternalUrl
	}

	email := mail.NewEmailMsg()

	logoFull, err := testEmailFs.ReadFile("mail_templates/testmail/statics/logo-full.png")
	if err != nil {
		return status.Errorf(codes.Internal, "failed to read logo-full.png: %v", err)
	}
	banner, err := testEmailFs.ReadFile("mail_templates/testmail/statics/banner.png")
	if err != nil {
		return status.Errorf(codes.Internal, "failed to read banner.png: %v", err)
	}
	mailHTMLBody, err := testEmailFs.ReadFile("mail_templates/testmail/template.html")
	if err != nil {
		return status.Errorf(codes.Internal, "failed to read template.html: %v", err)
	}
	logoFullReader := bytes.NewReader(logoFull)
	bannerReader := bytes.NewReader(banner)
	logoFullFileName, err := email.Attach(logoFullReader, "logo-full.png", "image/png")
	if err != nil {
		return status.Errorf(codes.Internal, "failed to attach logo-full.png: %v", err)
	}
	bannerFileName, err := email.Attach(bannerReader, "banner.png", "image/png")
	if err != nil {
		return status.Errorf(codes.Internal, "failed to attach banner.png: %v", err)
	}

	polishHTMLBody := prepareTestMailContent(string(mailHTMLBody), consoleRedirectURL, logoFullFileName, bannerFileName)
	email.SetFrom(fmt.Sprintf("Bytebase <%s>", value.From)).AddTo(value.To).SetSubject("Bytebase mail server test").SetBody(polishHTMLBody)
	client := mail.NewSMTPClient(value.Server, int(value.Port))
	client.SetAuthType(convertToMailSMTPAuthType(value.Authentication)).
		SetAuthCredentials(value.Username, *value.Password).
		SetEncryptionType(convertToMailSMTPEncryptionType(value.Encryption))

	if err := client.SendMail(email); err != nil {
		return status.Errorf(codes.Internal, "failed to send test email: %v", err)
	}
	return nil
}

func prepareTestMailContent(htmlTemplate, consoleRedirectURL, logoContentID, bannerContentID string) string {
	testEmailContent := strings.ReplaceAll(htmlTemplate, "{{BYTEBASE_LOGO_URL}}", fmt.Sprintf("cid:%s", logoContentID))
	testEmailContent = strings.ReplaceAll(testEmailContent, "{{BYTEBASE_BANNER_URL}}", fmt.Sprintf("cid:%s", bannerContentID))
	testEmailContent = strings.ReplaceAll(testEmailContent, "{{BYTEBASE_CONSOLE_REDIRECT_URL}}", consoleRedirectURL)
	return testEmailContent
}

func convertToMailSMTPAuthType(authType v1pb.SMTPMailDeliverySettingValue_Authentication) mail.SMTPAuthType {
	switch authType {
	case v1pb.SMTPMailDeliverySettingValue_AUTHENTICATION_NONE:
		return mail.SMTPAuthTypeNone
	case v1pb.SMTPMailDeliverySettingValue_AUTHENTICATION_PLAIN:
		return mail.SMTPAuthTypePlain
	case v1pb.SMTPMailDeliverySettingValue_AUTHENTICATION_LOGIN:
		return mail.SMTPAuthTypeLogin
	case v1pb.SMTPMailDeliverySettingValue_AUTHENTICATION_CRAM_MD5:
		return mail.SMTPAuthTypeCRAMMD5
	}
	return mail.SMTPAuthTypeNone
}

func convertToStorePbSMTPAuthType(authType v1pb.SMTPMailDeliverySettingValue_Authentication) storepb.SMTPMailDeliverySetting_Authentication {
	switch authType {
	case v1pb.SMTPMailDeliverySettingValue_AUTHENTICATION_NONE:
		return storepb.SMTPMailDeliverySetting_AUTHENTICATION_NONE
	case v1pb.SMTPMailDeliverySettingValue_AUTHENTICATION_PLAIN:
		return storepb.SMTPMailDeliverySetting_AUTHENTICATION_PLAIN
	case v1pb.SMTPMailDeliverySettingValue_AUTHENTICATION_LOGIN:
		return storepb.SMTPMailDeliverySetting_AUTHENTICATION_LOGIN
	case v1pb.SMTPMailDeliverySettingValue_AUTHENTICATION_CRAM_MD5:
		return storepb.SMTPMailDeliverySetting_AUTHENTICATION_CRAM_MD5
	}
	return storepb.SMTPMailDeliverySetting_AUTHENTICATION_NONE
}

func convertToSMTPAuthType(authType storepb.SMTPMailDeliverySetting_Authentication) v1pb.SMTPMailDeliverySettingValue_Authentication {
	switch authType {
	case storepb.SMTPMailDeliverySetting_AUTHENTICATION_NONE:
		return v1pb.SMTPMailDeliverySettingValue_AUTHENTICATION_NONE
	case storepb.SMTPMailDeliverySetting_AUTHENTICATION_PLAIN:
		return v1pb.SMTPMailDeliverySettingValue_AUTHENTICATION_PLAIN
	case storepb.SMTPMailDeliverySetting_AUTHENTICATION_LOGIN:
		return v1pb.SMTPMailDeliverySettingValue_AUTHENTICATION_LOGIN
	case storepb.SMTPMailDeliverySetting_AUTHENTICATION_CRAM_MD5:
		return v1pb.SMTPMailDeliverySettingValue_AUTHENTICATION_CRAM_MD5
	}
	return v1pb.SMTPMailDeliverySettingValue_AUTHENTICATION_UNSPECIFIED
}

func convertToMailSMTPEncryptionType(encryptionType v1pb.SMTPMailDeliverySettingValue_Encryption) mail.SMTPEncryptionType {
	switch encryptionType {
	case v1pb.SMTPMailDeliverySettingValue_ENCRYPTION_NONE:
		return mail.SMTPEncryptionTypeNone
	case v1pb.SMTPMailDeliverySettingValue_ENCRYPTION_STARTTLS:
		return mail.SMTPEncryptionTypeSTARTTLS
	case v1pb.SMTPMailDeliverySettingValue_ENCRYPTION_SSL_TLS:
		return mail.SMTPEncryptionTypeSSLTLS
	}
	return mail.SMTPEncryptionTypeNone
}

func convertToStorePbSMTPEncryptionType(encryptionType v1pb.SMTPMailDeliverySettingValue_Encryption) storepb.SMTPMailDeliverySetting_Encryption {
	switch encryptionType {
	case v1pb.SMTPMailDeliverySettingValue_ENCRYPTION_NONE:
		return storepb.SMTPMailDeliverySetting_ENCRYPTION_NONE
	case v1pb.SMTPMailDeliverySettingValue_ENCRYPTION_STARTTLS:
		return storepb.SMTPMailDeliverySetting_ENCRYPTION_STARTTLS
	case v1pb.SMTPMailDeliverySettingValue_ENCRYPTION_SSL_TLS:
		return storepb.SMTPMailDeliverySetting_ENCRYPTION_SSL_TLS
	}
	return storepb.SMTPMailDeliverySetting_ENCRYPTION_NONE
}

func convertToSMTPEncryptionType(encryptionType storepb.SMTPMailDeliverySetting_Encryption) v1pb.SMTPMailDeliverySettingValue_Encryption {
	switch encryptionType {
	case storepb.SMTPMailDeliverySetting_ENCRYPTION_NONE:
		return v1pb.SMTPMailDeliverySettingValue_ENCRYPTION_NONE
	case storepb.SMTPMailDeliverySetting_ENCRYPTION_STARTTLS:
		return v1pb.SMTPMailDeliverySettingValue_ENCRYPTION_STARTTLS
	case storepb.SMTPMailDeliverySetting_ENCRYPTION_SSL_TLS:
		return v1pb.SMTPMailDeliverySettingValue_ENCRYPTION_SSL_TLS
	}
	return v1pb.SMTPMailDeliverySettingValue_ENCRYPTION_UNSPECIFIED
}

// stripSensitiveData strips the sensitive data like password from the setting.value.
func stripSensitiveData(setting *v1pb.Setting) (*v1pb.Setting, error) {
	settingName, err := common.GetSettingName(setting.Name)
	if err != nil {
		return nil, err
	}
	apiSettingName := api.SettingName(settingName)
	switch apiSettingName {
	case api.SettingWorkspaceMailDelivery:
		mailDeliveryValue, ok := setting.Value.Value.(*v1pb.Value_SmtpMailDeliverySettingValue)
		if !ok {
			return nil, status.Errorf(codes.InvalidArgument, "invalid setting value type: %T", setting.Value.Value)
		}
		mailDeliveryValue.SmtpMailDeliverySettingValue.Password = nil
		mailDeliveryValue.SmtpMailDeliverySettingValue.Ca = nil
		mailDeliveryValue.SmtpMailDeliverySettingValue.Cert = nil
		mailDeliveryValue.SmtpMailDeliverySettingValue.Key = nil
		setting.Value.Value = mailDeliveryValue
	default:
	}
	return setting, nil
}

func convertSchemaTemplateSetting(template *storepb.SchemaTemplateSetting) (*v1pb.SchemaTemplateSetting, error) {
	v1Setting := new(v1pb.SchemaTemplateSetting)
	for _, v := range template.ColumnTypes {
		v1Setting.ColumnTypes = append(v1Setting.ColumnTypes, &v1pb.SchemaTemplateSetting_ColumnType{
			Engine:  convertToEngine(v.Engine),
			Enabled: v.Enabled,
			Types:   v.Types,
		})
	}
	for _, v := range template.FieldTemplates {
		if v == nil {
			continue
		}
		t := &v1pb.SchemaTemplateSetting_FieldTemplate{
			Id:       v.Id,
			Engine:   convertToEngine(v.Engine),
			Category: v.Category,
		}
		if v.Column != nil {
			t.Column = convertStoreColumnMetadata(v.Column)
		}
		if v.Catalog != nil {
			t.Catalog = convertColumnCatalog(v.Catalog)
		}
		v1Setting.FieldTemplates = append(v1Setting.FieldTemplates, t)
	}
	for _, v := range template.TableTemplates {
		if v == nil {
			continue
		}
		t := &v1pb.SchemaTemplateSetting_TableTemplate{
			Id:       v.Id,
			Engine:   convertToEngine(v.Engine),
			Category: v.Category,
		}
		if v.Table != nil {
			t.Table = convertStoreTableMetadata(v.Table)
		}
		if v.Catalog != nil {
			t.Catalog = convertTableCatalog(v.Catalog)
		}
		v1Setting.TableTemplates = append(v1Setting.TableTemplates, t)
	}

	return v1Setting, nil
}

func convertV1SchemaTemplateSetting(template *v1pb.SchemaTemplateSetting) (*storepb.SchemaTemplateSetting, error) {
	v1Setting := new(storepb.SchemaTemplateSetting)
	for _, v := range template.ColumnTypes {
		v1Setting.ColumnTypes = append(v1Setting.ColumnTypes, &storepb.SchemaTemplateSetting_ColumnType{
			Engine:  convertEngine(v.Engine),
			Enabled: v.Enabled,
			Types:   v.Types,
		})
	}
	for _, v := range template.FieldTemplates {
		if v == nil {
			continue
		}
		t := &storepb.SchemaTemplateSetting_FieldTemplate{
			Id:       v.Id,
			Engine:   convertEngine(v.Engine),
			Category: v.Category,
		}
		if v.Column != nil {
			t.Column = convertV1ColumnMetadata(v.Column)
		}
		if v.Catalog != nil {
			t.Catalog = convertV1ColumnCatalog(v.Catalog)
		}
		v1Setting.FieldTemplates = append(v1Setting.FieldTemplates, t)
	}
	for _, v := range template.TableTemplates {
		if v == nil {
			continue
		}
		t := &storepb.SchemaTemplateSetting_TableTemplate{
			Id:       v.Id,
			Engine:   convertEngine(v.Engine),
			Category: v.Category,
		}
		if v.Table != nil {
			t.Table = convertV1TableMetadata(v.Table)
		}
		if v.Catalog != nil {
			t.Catalog = convertV1TableCatalog(v.Catalog)
		}
		v1Setting.TableTemplates = append(v1Setting.TableTemplates, t)
	}

	return v1Setting, nil
}

var domainRegexp = regexp.MustCompile(`^(?i:[a-z0-9](?:[a-z0-9-]{0,61}[a-z0-9])?\.)+[a-z]{2,}$`)
var disallowedDomains = map[string]bool{
	"gmail.com":      true,
	"googlemail.com": true,
	"outlook.com":    true,
	"hotmail.com":    true,
	"live.com":       true,
	"msn.com":        true,
	"yahoo.com":      true,
	"ymail.com":      true,
	"rocketmail.com": true,
	"icloud.com":     true,
	"me.com":         true,
	"mac.com":        true,
	"aol.com":        true,
	"zoho.com":       true,
	"protonmail.com": true,
	"gmx.com":        true,
	"gmx.net":        true,
	"mail.com":       true,
	"yandex.com":     true,
	"yandex.ru":      true,
	"fastmail.com":   true,
	"fastmail.fm":    true,
	"tutanota.com":   true,
	"163.com":        true,
	"126.com":        true,
	"sohu.com":       true,
	"qq.com":         true,
	"sina.com":       true,
	"sina.cn":        true,
	"aliyun.com":     true,
	"aliyun.cn":      true,
	"tom.com":        true,
	"21cn.com":       true,
	"yeah.net":       true,
}

func validateDomains(domains []string) error {
	for _, domain := range domains {
		if !domainRegexp.MatchString(domain) {
			return errors.Errorf("invalid domain %q", domain)
		}
		if disallowedDomains[domain] {
			return errors.Errorf("domain %q is not allowed", domain)
		}
	}
	return nil
}<|MERGE_RESOLUTION|>--- conflicted
+++ resolved
@@ -568,13 +568,8 @@
 		if err := convertProtoToProto(request.Setting.Value.GetAiSetting(), aiSetting); err != nil {
 			return nil, status.Errorf(codes.Internal, "failed to unmarshal setting value for %s with error: %v", apiSettingName, err)
 		}
-<<<<<<< HEAD
-		if aiSetting.ApiKey == "" || aiSetting.Endpoint == "" || aiSetting.Model == "" {
-			return nil, status.Errorf(codes.InvalidArgument, "both api key, endpoint and model are required")
-=======
 		if aiSetting.Enabled && (aiSetting.ApiKey == "" || aiSetting.Endpoint == "" || aiSetting.Model == "") {
 			return nil, status.Errorf(codes.InvalidArgument, "api key, endpoint and model are required")
->>>>>>> d7b6e9dd
 		}
 		bytes, err := protojson.Marshal(aiSetting)
 		if err != nil {
