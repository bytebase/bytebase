--- conflicted
+++ resolved
@@ -229,33 +229,6 @@
 	if project == nil {
 		return nil, status.Errorf(codes.NotFound, "project %q not found", oldPlan.ProjectID)
 	}
-<<<<<<< HEAD
-
-	planUpdate := &store.UpdatePlanMessage{
-		UID:       oldPlan.UID,
-		UpdaterID: user.ID,
-	}
-	for _, path := range request.UpdateMask.Paths {
-		switch path {
-		case "title":
-			title := request.Plan.Title
-			planUpdate.Name = &title
-		case "description":
-			description := request.Plan.Description
-			planUpdate.Description = &description
-		case "steps":
-			if _, err := GetPipelineCreate(ctx, s.store, s.licenseService, s.dbFactory, convertPlanSteps(request.Plan.GetSteps()), project); err != nil {
-				return nil, status.Errorf(codes.InvalidArgument, "failed to get pipeline from the plan, please check you request, error: %v", err)
-			}
-			planUpdate.Config = &storepb.PlanConfig{
-				Steps: convertPlanSteps(request.Plan.Steps),
-			}
-		default:
-			return nil, status.Errorf(codes.InvalidArgument, "invalid update_mask path %q", path)
-		}
-	}
-=======
->>>>>>> 8ef8ef0a
 
 	ok, err = func() (bool, error) {
 		if oldPlan.CreatorUID == user.ID {
@@ -741,10 +714,7 @@
 	planUpdate.Config = &storepb.PlanConfig{
 		Steps: convertPlanSteps(request.Plan.Steps),
 	}
-<<<<<<< HEAD
-
-=======
->>>>>>> 8ef8ef0a
+
 	if err := s.store.UpdatePlan(ctx, planUpdate); err != nil {
 		return nil, status.Errorf(codes.Internal, "failed to update plan %q: %v", request.Plan.Name, err)
 	}
