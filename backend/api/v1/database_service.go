--- conflicted
+++ resolved
@@ -1175,13 +1175,10 @@
 		engine = storepb.Engine_TIDB
 	case storepb.Engine_ORACLE, storepb.Engine_DM, storepb.Engine_OCEANBASE_ORACLE:
 		engine = storepb.Engine_ORACLE
-<<<<<<< HEAD
 	case storepb.Engine_GAUSSDB:
 		engine = storepb.Engine_GAUSSDB
-=======
 	case storepb.Engine_MSSQL:
 		engine = storepb.Engine_MSSQL
->>>>>>> 3e234beb
 	default:
 		return engine, status.Errorf(codes.InvalidArgument, fmt.Sprintf("invalid engine type %v", instance.Engine))
 	}
