--- conflicted
+++ resolved
@@ -344,11 +344,7 @@
 		Email:    r.Email,
 		Title:    r.Title,
 		UserType: r.UserType,
-<<<<<<< HEAD
-		Roles:    r.Roles,
 		Diffs:    r.Diffs,
-=======
->>>>>>> 155e40a2
 	}
 }
 
