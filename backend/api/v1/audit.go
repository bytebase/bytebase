--- conflicted
+++ resolved
@@ -36,29 +36,19 @@
 
 // AuditInterceptor is the v1 audit interceptor for gRPC server.
 type AuditInterceptor struct {
-<<<<<<< HEAD
 	store        *store.Store
 	stdoutLogger audit.Logger
-}
-
-// NewAuditInterceptor returns a new v1 API ACL interceptor.
-func NewAuditInterceptor(store *store.Store, stdoutLogger audit.Logger) *AuditInterceptor {
+	secret       string
+	profile      *config.Profile
+}
+
+// NewAuditInterceptor returns a new v1 API audit interceptor.
+func NewAuditInterceptor(store *store.Store, stdoutLogger audit.Logger, secret string, profile *config.Profile) *AuditInterceptor {
 	return &AuditInterceptor{
 		store:        store,
 		stdoutLogger: stdoutLogger,
-=======
-	store   *store.Store
-	secret  string
-	profile *config.Profile
-}
-
-// NewAuditInterceptor returns a new v1 API audit interceptor.
-func NewAuditInterceptor(store *store.Store, secret string, profile *config.Profile) *AuditInterceptor {
-	return &AuditInterceptor{
-		store:   store,
-		secret:  secret,
-		profile: profile,
->>>>>>> a7dceb28
+		secret:       secret,
+		profile:      profile,
 	}
 }
 
@@ -79,11 +69,7 @@
 			if !common.IsNil(response) {
 				respMsg = response.Any()
 			}
-<<<<<<< HEAD
-			if err := createAuditLogConnect(ctx, req.Any(), respMsg, req.Spec().Procedure, in.store, in.stdoutLogger, serviceData, rerr, req.Header(), latency); err != nil {
-=======
-			if err := createAuditLogConnect(ctx, req.Any(), respMsg, req.Spec().Procedure, in.store, in.secret, in.profile, serviceData, rerr, req.Header(), req.Peer().Addr, latency); err != nil {
->>>>>>> a7dceb28
+			if err := createAuditLogConnect(ctx, req.Any(), respMsg, req.Spec().Procedure, in.store, in.stdoutLogger, in.secret, in.profile, serviceData, rerr, req.Header(), req.Peer().Addr, latency); err != nil {
 				slog.Warn("audit interceptor: failed to create audit log", log.BBError(err), slog.String("method", req.Spec().Procedure))
 			}
 		}
@@ -144,22 +130,14 @@
 	// Create audit log for each message pair
 	if c.curRequest != nil {
 		latency := time.Since(c.startTime)
-<<<<<<< HEAD
-		if auditErr := createAuditLogConnect(c.ctx, c.curRequest, resp, c.method, c.interceptor.store, c.interceptor.stdoutLogger, nil, nil, c.RequestHeader(), latency); auditErr != nil {
-=======
-		if auditErr := createAuditLogConnect(c.ctx, c.curRequest, resp, c.method, c.interceptor.store, c.interceptor.secret, c.interceptor.profile, nil, nil, c.RequestHeader(), c.Peer().Addr, latency); auditErr != nil {
->>>>>>> a7dceb28
+		if auditErr := createAuditLogConnect(c.ctx, c.curRequest, resp, c.method, c.interceptor.store, c.interceptor.stdoutLogger, c.interceptor.secret, c.interceptor.profile, nil, nil, c.RequestHeader(), c.Peer().Addr, latency); auditErr != nil {
 			return auditErr
 		}
 	}
 	return nil
 }
 
-<<<<<<< HEAD
-func createAuditLogConnect(ctx context.Context, request, response any, method string, storage *store.Store, stdoutLogger audit.Logger, serviceData *anypb.Any, rerr error, headers http.Header, latency time.Duration) error {
-=======
-func createAuditLogConnect(ctx context.Context, request, response any, method string, storage *store.Store, secret string, profile *config.Profile, serviceData *anypb.Any, rerr error, headers http.Header, peerAddr string, latency time.Duration) error {
->>>>>>> a7dceb28
+func createAuditLogConnect(ctx context.Context, request, response any, method string, storage *store.Store, stdoutLogger audit.Logger, secret string, profile *config.Profile, serviceData *anypb.Any, rerr error, headers http.Header, peerAddr string, latency time.Duration) error {
 	requestString, err := getRequestString(request)
 	if err != nil {
 		return errors.Wrapf(err, "failed to get request string")
