package v1

import (
	"context"
	"database/sql"
	"fmt"
	"strings"
	"time"

	"google.golang.org/grpc/codes"
	"google.golang.org/grpc/status"
	"google.golang.org/protobuf/proto"

	storepb "github.com/bytebase/bytebase/proto/generated-go/store"

	"github.com/bytebase/bytebase/backend/common"
	"github.com/bytebase/bytebase/backend/component/masker"

	"github.com/pkg/errors"

	api "github.com/bytebase/bytebase/backend/legacyapi"
	"github.com/bytebase/bytebase/backend/plugin/advisor"
	"github.com/bytebase/bytebase/backend/plugin/db"
	"github.com/bytebase/bytebase/backend/plugin/parser/base"
	"github.com/bytebase/bytebase/backend/store"
	"github.com/bytebase/bytebase/backend/store/model"
	v1pb "github.com/bytebase/bytebase/proto/generated-go/v1"
)

func (s *SQLService) ExportV2(ctx context.Context, request *v1pb.ExportRequest) (*v1pb.ExportResponse, error) {
	// Prepare related message.
	user, environment, instance, maybeDatabase, err := s.prepareRelatedMessage(ctx, request.Name, request.ConnectionDatabase)
	if err != nil {
		return nil, err
	}

	statement := request.Statement
	// In Redshift datashare, Rewrite query used for parser.
	if maybeDatabase != nil && maybeDatabase.DataShare {
		statement = strings.ReplaceAll(statement, fmt.Sprintf("%s.", maybeDatabase.DatabaseName), "")
	}

	// Validate the request.
	if err := validateQueryRequest(instance, request.ConnectionDatabase, statement); err != nil {
		return nil, err
	}

<<<<<<< HEAD
	spans, err := base.GetQuerySpan(
		ctx,
		instance.Engine,
		statement,
		request.ConnectionDatabase,
		s.buildGetDatabaseMetadataFunc(instance),
		s.buildListDatabaseNamesFunc(instance),
		store.IgnoreDatabaseAndTableCaseSensitive(instance),
	)
=======
	schemaName := ""
	if instance.Engine == storepb.Engine_ORACLE {
		// For Oracle, there are two modes, schema-based and database-based management.
		// For schema-based management, also say tenant mode, we need to use the schemaName as the databaseName.
		// So the default schemaName is the connectionDatabase.
		// For database-based management, we need to use the dataSource.Username as the schemaName.
		// So the default schemaName is the dataSource.Username.
		isSchemaTenantMode := (instance.Options != nil && instance.Options.GetSchemaTenantMode())
		if isSchemaTenantMode {
			schemaName = request.ConnectionDatabase
		} else {
			dataSource, _, err := s.dbFactory.GetReadOnlyDatabaseSource(instance, maybeDatabase, "" /* dataSourceID */)
			if err != nil {
				return nil, errors.Wrap(err, "failed to get read only database source")
			}
			schemaName = dataSource.Username
		}
	}

	spans, err := base.GetQuerySpan(ctx, instance.Engine, statement, request.ConnectionDatabase, schemaName, s.buildGetDatabaseMetadataFunc(instance, request.ConnectionDatabase))
>>>>>>> 8f11343b
	if err != nil {
		return nil, errors.Wrapf(err, "failed to get query span")
	}

	if s.licenseService.IsFeatureEnabled(api.FeatureAccessControl) == nil {
		if err := s.accessCheck(ctx, instance, environment, user, request.Statement, spans, request.Limit, false /* isAdmin */, true /* isExport */); err != nil {
			return nil, err
		}
	}

	// Run SQL review.
	if _, _, err = s.sqlReviewCheck(ctx, statement, environment, instance, maybeDatabase, nil /* Override Metadata */); err != nil {
		return nil, err
	}

	databaseID := 0
	if maybeDatabase != nil {
		databaseID = maybeDatabase.UID
	}
	// Create export activity.
	activity, err := s.createExportActivity(ctx, user, api.ActivityInfo, instance.UID, api.ActivitySQLExportPayload{
		Statement:    request.Statement,
		InstanceID:   instance.UID,
		DatabaseID:   databaseID,
		DatabaseName: request.ConnectionDatabase,
	})
	if err != nil {
		return nil, err
	}

	bytes, durationNs, exportErr := s.doExportV2(ctx, request, instance, maybeDatabase, spans)

	if err := s.postExport(ctx, activity, durationNs, exportErr); err != nil {
		return nil, err
	}

	if exportErr != nil {
		return nil, exportErr
	}

	content, err := doEncrypt(bytes, request)
	if err != nil {
		return nil, err
	}

	return &v1pb.ExportResponse{
		Content: content,
	}, nil
}

func (s *SQLService) QueryV2(ctx context.Context, request *v1pb.QueryRequest) (*v1pb.QueryResponse, error) {
	// Prepare related message.
	user, environment, instance, maybeDatabase, err := s.prepareRelatedMessage(ctx, request.Name, request.ConnectionDatabase)
	if err != nil {
		return nil, err
	}

	statement := request.Statement
	// In Redshift datashare, Rewrite query used for parser.
	if maybeDatabase != nil && maybeDatabase.DataShare {
		statement = strings.ReplaceAll(statement, fmt.Sprintf("%s.", maybeDatabase.DatabaseName), "")
	}

	// Validate the request.
	if err := validateQueryRequest(instance, request.ConnectionDatabase, statement); err != nil {
		return nil, err
	}

	schemaName := ""
	if instance.Engine == storepb.Engine_ORACLE {
		// For Oracle, there are two modes, schema-based and database-based management.
		// For schema-based management, also say tenant mode, we need to use the schemaName as the databaseName.
		// So the default schemaName is the connectionDatabase.
		// For database-based management, we need to use the dataSource.Username as the schemaName.
		// So the default schemaName is the dataSource.Username.
		isSchemaTenantMode := (instance.Options != nil && instance.Options.GetSchemaTenantMode())
		if isSchemaTenantMode {
			schemaName = request.ConnectionDatabase
		} else {
			dataSource, _, err := s.dbFactory.GetReadOnlyDatabaseSource(instance, maybeDatabase, "" /* dataSourceID */)
			if err != nil {
				return nil, errors.Wrap(err, "failed to get read only database source")
			}
			schemaName = dataSource.Username
		}
	}

	// Get query span.
<<<<<<< HEAD
	spans, err := base.GetQuerySpan(
		ctx,
		instance.Engine,
		statement,
		request.ConnectionDatabase,
		s.buildGetDatabaseMetadataFunc(instance),
		s.buildListDatabaseNamesFunc(instance),
		store.IgnoreDatabaseAndTableCaseSensitive(instance),
	)
=======
	spans, err := base.GetQuerySpan(ctx, instance.Engine, statement, request.ConnectionDatabase, schemaName, s.buildGetDatabaseMetadataFunc(instance, request.ConnectionDatabase))
>>>>>>> 8f11343b
	if err != nil {
		return nil, errors.Wrapf(err, "failed to get query span")
	}

	if s.licenseService.IsFeatureEnabled(api.FeatureAccessControl) == nil {
		if err := s.accessCheck(ctx, instance, environment, user, request.Statement, spans, request.Limit, false /* isAdmin */, false /* isExport */); err != nil {
			return nil, err
		}
	}

	// Run SQL review.
	adviceStatus, advices, err := s.sqlReviewCheck(ctx, statement, environment, instance, maybeDatabase, nil /* Override Metadata */)
	if err != nil {
		return nil, err
	}
	// Create query activity.
	level := api.ActivityInfo
	switch adviceStatus {
	case advisor.Error:
		level = api.ActivityError
	case advisor.Warn:
		level = api.ActivityWarn
	}

	databaseID := 0
	if maybeDatabase != nil {
		databaseID = maybeDatabase.UID
	}
	activity, err := s.createQueryActivity(ctx, user, level, instance.UID, api.ActivitySQLEditorQueryPayload{
		Statement:              request.Statement,
		InstanceID:             instance.UID,
		DeprecatedInstanceName: instance.Title,
		DatabaseID:             databaseID,
		DatabaseName:           request.ConnectionDatabase,
	})
	if err != nil {
		return nil, err
	}

	var results []*v1pb.QueryResult
	var queryErr error
	var durationNs int64
	if adviceStatus != advisor.Error {
		results, durationNs, queryErr = s.doQueryV2(ctx, request, instance, maybeDatabase)
		if queryErr == nil && s.licenseService.IsFeatureEnabledForInstance(api.FeatureSensitiveData, instance) == nil {
			if err := s.maskResults(ctx, spans, results, instance, storepb.MaskingExceptionPolicy_MaskingException_QUERY); err != nil {
				return nil, err
			}
		}
	}

	// Update activity.
	err = s.postQuery(ctx, activity, durationNs, queryErr)
	if err != nil {
		return nil, err
	}
	if queryErr != nil {
		return nil, queryErr
	}

	allowExport := true
	// AllowExport is a validate only check.
	if s.licenseService.IsFeatureEnabled(api.FeatureAccessControl) == nil {
		err := s.accessCheck(ctx, instance, environment, user, request.Statement, spans, request.Limit, false /* isAdmin */, true /* isExport */)
		allowExport = (err == nil)
	}

	response := &v1pb.QueryResponse{
		Results:     results,
		Advices:     advices,
		AllowExport: allowExport,
	}

	if proto.Size(response) > maximumSQLResultSize {
		response.Results = []*v1pb.QueryResult{
			{
				Error: fmt.Sprintf("Output of query exceeds max allowed output size of %dMB", maximumSQLResultSize/1024/1024),
			},
		}
	}

	return response, nil
}

// doExportV2 is the copy of doExport, which use query span to improve performance.
func (s *SQLService) doExportV2(ctx context.Context, request *v1pb.ExportRequest, instance *store.InstanceMessage, database *store.DatabaseMessage, spans []*base.QuerySpan) ([]byte, int64, error) {
	driver, err := s.dbFactory.GetReadOnlyDatabaseDriver(ctx, instance, database, "" /* dataSourceID */)
	if err != nil {
		return nil, 0, err
	}
	defer driver.Close(ctx)

	sqlDB := driver.GetDB()
	var conn *sql.Conn
	if sqlDB != nil {
		conn, err = sqlDB.Conn(ctx)
		if err != nil {
			return nil, 0, err
		}
		defer conn.Close()
	}

	start := time.Now().UnixNano()
	result, err := driver.QueryConn(ctx, conn, request.Statement, &db.QueryContext{
		Limit:               int(request.Limit),
		ReadOnly:            true,
		CurrentDatabase:     request.ConnectionDatabase,
		SensitiveSchemaInfo: nil,
		EnableSensitive:     s.licenseService.IsFeatureEnabledForInstance(api.FeatureSensitiveData, instance) == nil,
	})
	durationNs := time.Now().UnixNano() - start
	if err != nil {
		return nil, durationNs, err
	}
	if len(result) != 1 {
		return nil, durationNs, errors.Errorf("expecting 1 result, but got %d", len(result))
	}

	if s.licenseService.IsFeatureEnabledForInstance(api.FeatureSensitiveData, instance) == nil {
		if err := s.maskResults(ctx, spans, result, instance, storepb.MaskingExceptionPolicy_MaskingException_EXPORT); err != nil {
			return nil, durationNs, err
		}
	}

	var content []byte
	switch request.Format {
	case v1pb.ExportFormat_CSV:
		if content, err = exportCSV(result[0]); err != nil {
			return nil, durationNs, err
		}
	case v1pb.ExportFormat_JSON:
		if content, err = exportJSON(result[0]); err != nil {
			return nil, durationNs, err
		}
	case v1pb.ExportFormat_SQL:
		resourceList, err := s.extractResourceList(ctx, instance.Engine, request.ConnectionDatabase, request.Statement, instance)
		if err != nil {
			return nil, 0, status.Errorf(codes.InvalidArgument, "failed to extract resource list: %v", err)
		}
		statementPrefix, err := getSQLStatementPrefix(instance.Engine, resourceList, result[0].ColumnNames)
		if err != nil {
			return nil, 0, err
		}
		if content, err = exportSQL(instance.Engine, statementPrefix, result[0]); err != nil {
			return nil, durationNs, err
		}
	case v1pb.ExportFormat_XLSX:
		if content, err = exportXLSX(result[0]); err != nil {
			return nil, durationNs, err
		}
	default:
		return nil, durationNs, status.Errorf(codes.InvalidArgument, "unsupported export format: %s", request.Format.String())
	}
	return content, durationNs, nil
}

// doQueryV2 is the copy of doQuery, which use query span to improve performance.
func (s *SQLService) doQueryV2(ctx context.Context, request *v1pb.QueryRequest, instance *store.InstanceMessage, database *store.DatabaseMessage) ([]*v1pb.QueryResult, int64, error) {
	driver, err := s.dbFactory.GetReadOnlyDatabaseDriver(ctx, instance, database, request.DataSourceId)
	if err != nil {
		return nil, 0, err
	}
	defer driver.Close(ctx)

	sqlDB := driver.GetDB()
	var conn *sql.Conn
	if sqlDB != nil {
		conn, err = sqlDB.Conn(ctx)
		if err != nil {
			return nil, 0, err
		}
		defer conn.Close()
	}

	timeout := defaultTimeout
	if request.Timeout != nil {
		timeout = request.Timeout.AsDuration()
	}
	ctx, cancelCtx := context.WithTimeout(ctx, timeout)
	defer cancelCtx()

	start := time.Now().UnixNano()
	results, err := driver.QueryConn(ctx, conn, request.Statement, &db.QueryContext{
		Limit:               int(request.Limit),
		ReadOnly:            true,
		CurrentDatabase:     request.ConnectionDatabase,
		SensitiveSchemaInfo: nil,
		EnableSensitive:     s.licenseService.IsFeatureEnabledForInstance(api.FeatureSensitiveData, instance) == nil,
	})
	select {
	case <-ctx.Done():
		// canceled or timed out
		return nil, time.Now().UnixNano() - start, errors.Errorf("timeout reached: %v", timeout)
	default:
		// So the select will not block
	}

	sanitizeResults(results)

	return results, time.Now().UnixNano() - start, err
}

// getMaskersForQuerySpan returns the maskers for the query span.
func (s *SQLService) getMaskersForQuerySpan(ctx context.Context, m *maskingLevelEvaluator, instance *store.InstanceMessage, span *base.QuerySpan, action storepb.MaskingExceptionPolicy_MaskingException_Action) ([]masker.Masker, error) {
	if span == nil {
		return nil, nil
	}

	noneMasker := masker.NewNoneMasker()
	maskers := make([]masker.Masker, 0, len(span.Results))

	principalID, ok := ctx.Value(common.PrincipalIDContextKey).(int)
	if !ok {
		return nil, status.Errorf(codes.Internal, "principal ID not found")
	}
	currentPrincipal, err := s.store.GetUser(ctx, &store.FindUserMessage{
		ID: &principalID,
	})
	if err != nil {
		return nil, errors.Wrapf(err, "failed to find current principal")
	}
	if currentPrincipal == nil {
		return nil, status.Errorf(codes.Internal, "current principal not found")
	}

	// Multiple databases may belong to the same project, to reduce the protojson unmarshal cost,
	// we store the projectResourceID - maskingExceptionPolicy in a map.
	maskingExceptionPolicyMap := make(map[string]*storepb.MaskingExceptionPolicy)

	for _, spanResult := range span.Results {
		// Likes constant expression, we use the none masker.
		if len(spanResult.SourceColumns) == 0 {
			maskers = append(maskers, noneMasker)
			continue
		}
		// If there are more than one source columns, we fall back to the default full masker,
		// because we don't know how the data be made up.
		if len(spanResult.SourceColumns) > 1 {
			maskers = append(maskers, noneMasker)
			continue
		}

		// Otherwise, we use the source column to get the masker.
		var sourceColumn base.ColumnResource
		for column := range spanResult.SourceColumns {
			sourceColumn = column
		}

		database, err := s.store.GetDatabaseV2(ctx, &store.FindDatabaseMessage{
			InstanceID:   &instance.ResourceID,
			DatabaseName: &sourceColumn.Database,
		})
		if err != nil {
			return nil, errors.Wrapf(err, "failed to find database: %q", sourceColumn.Database)
		}
		if database == nil {
			maskers = append(maskers, noneMasker)
			continue
		}

		project, err := s.store.GetProjectV2(ctx, &store.FindProjectMessage{
			ResourceID: &database.ProjectID,
		})
		if err != nil {
			return nil, errors.Wrapf(err, "failed to find project: %q", database.ProjectID)
		}
		if project == nil {
			maskers = append(maskers, noneMasker)
			continue
		}

		meta, config, err := s.getColumnForColumnResource(ctx, instance.ResourceID, &sourceColumn)
		if err != nil {
			return nil, errors.Wrapf(err, "failed to get database metadata for column resource: %q", sourceColumn.String())
		}
		// Span and metadata are not the same in real time, so we fall back to none masker.
		if meta == nil {
			maskers = append(maskers, noneMasker)
			continue
		}

		semanticTypeID := ""
		if config != nil {
			semanticTypeID = config.SemanticTypeId
		}

		maskingPolicy, err := s.store.GetMaskingPolicyByDatabaseUID(ctx, database.UID)
		if err != nil {
			return nil, errors.Wrapf(err, "failed to get masking policy for database: %q", database.DatabaseName)
		}
		maskingPolicyMap := make(map[maskingPolicyKey]*storepb.MaskData)
		if maskingPolicy != nil {
			for _, maskData := range maskingPolicy.MaskData {
				maskingPolicyMap[maskingPolicyKey{
					schema: maskData.Schema,
					table:  maskData.Table,
					column: maskData.Column,
				}] = maskData
			}
		}

		var maskingExceptionPolicy *storepb.MaskingExceptionPolicy
		// If we cannot find the maskingExceptionPolicy before, we need to find it from the database and record it in cache.

		if _, ok := maskingExceptionPolicyMap[database.ProjectID]; !ok {
			policy, err := s.store.GetMaskingExceptionPolicyByProjectUID(ctx, project.UID)
			if err != nil {
				return nil, errors.Wrapf(err, "failed to find masking exception policy for project %q", project.ResourceID)
			}
			// It is safe if policy is nil.
			maskingExceptionPolicyMap[database.ProjectID] = policy
		}
		maskingExceptionPolicy = maskingExceptionPolicyMap[database.ProjectID]

		// Build the filtered maskingExceptionPolicy for current principal.
		var maskingExceptionContainsCurrentPrincipal []*storepb.MaskingExceptionPolicy_MaskingException
		if maskingExceptionPolicy != nil {
			for _, maskingException := range maskingExceptionPolicy.MaskingExceptions {
				if maskingException.Action != action {
					continue
				}
				if maskingException.Member == currentPrincipal.Email {
					maskingExceptionContainsCurrentPrincipal = append(maskingExceptionContainsCurrentPrincipal, maskingException)
				}
			}
		}

		maskingAlgorithm, maskingLevel, err := m.evaluateMaskingAlgorithmOfColumn(database, sourceColumn.Schema, sourceColumn.Table, sourceColumn.Column, semanticTypeID, meta.Classification, project.DataClassificationConfigID, maskingPolicyMap, maskingExceptionContainsCurrentPrincipal)
		if err != nil {
			return nil, errors.Wrapf(err, "failed to evaluate masking level of database %q, schema %q, table %q, column %q", sourceColumn.Database, sourceColumn.Schema, sourceColumn.Table, sourceColumn.Column)
		}
		masker := getMaskerByMaskingAlgorithmAndLevel(maskingAlgorithm, maskingLevel)
		maskers = append(maskers, masker)
	}
	return maskers, nil
}

func (s *SQLService) getColumnForColumnResource(ctx context.Context, instanceID string, sourceColumn *base.ColumnResource) (*storepb.ColumnMetadata, *storepb.ColumnConfig, error) {
	if sourceColumn == nil {
		return nil, nil, nil
	}
	database, err := s.store.GetDatabaseV2(ctx, &store.FindDatabaseMessage{
		InstanceID:   &instanceID,
		DatabaseName: &sourceColumn.Database,
	})
	if err != nil {
		return nil, nil, errors.Wrapf(err, "failed to find database: %q", sourceColumn.Database)
	}
	if database == nil {
		return nil, nil, nil
	}
	dbSchema, err := s.store.GetDBSchema(ctx, database.UID)
	if err != nil {
		return nil, nil, errors.Wrapf(err, "failed to find database schema: %q", sourceColumn.Database)
	}
	if dbSchema == nil {
		return nil, nil, nil
	}

	var columnMetadata *storepb.ColumnMetadata
	metadata := dbSchema.GetDatabaseMetadata()
	if metadata == nil {
		return nil, nil, nil
	}
	schema := metadata.GetSchema(sourceColumn.Schema)
	if schema == nil {
		return nil, nil, nil
	}
	table := schema.GetTable(sourceColumn.Table)
	if table == nil {
		return nil, nil, nil
	}
	column := table.GetColumn(sourceColumn.Column)
	if column == nil {
		return nil, nil, nil
	}
	columnMetadata = column

	var columnConfig *storepb.ColumnConfig
	config := dbSchema.GetDatabaseConfig()
	if config == nil {
		return columnMetadata, nil, nil
	}
	schemaConfig := config.GetSchemaConfig(sourceColumn.Schema)
	if schemaConfig == nil {
		return columnMetadata, nil, nil
	}
	tableConfig := schemaConfig.GetTableConfig(sourceColumn.Table)
	if tableConfig == nil {
		return columnMetadata, nil, nil
	}

	columnConfig = tableConfig.GetColumnConfig(sourceColumn.Column)
	return columnMetadata, columnConfig, nil
}

func (s *SQLService) buildGetDatabaseMetadataFunc(instance *store.InstanceMessage, connectionDatabase string) base.GetDatabaseMetadataFunc {
	if instance.Engine == storepb.Engine_ORACLE {
		return func(ctx context.Context, schemaName string) (string, *model.DatabaseMetadata, error) {
			// There are two modes for Oracle, schema-based and database-based management.
			// For schema-based management, also say tenant mode, we need to use the schemaName as the databaseName.
			// For database-based management, we need to use the connectionDatabase as the databaseName.
			databaseName := connectionDatabase
			isSchemaTenantMode := (instance.Options != nil && instance.Options.GetSchemaTenantMode())
			if isSchemaTenantMode {
				databaseName = schemaName
			}

			database, err := s.store.GetDatabaseV2(ctx, &store.FindDatabaseMessage{
				InstanceID:   &instance.ResourceID,
				DatabaseName: &databaseName,
			})
			if err != nil {
				return "", nil, err
			}
			if database == nil {
				return "", nil, nil
			}
			databaseMetadata, err := s.store.GetDBSchema(ctx, database.UID)
			if err != nil {
				return "", nil, err
			}
			if databaseMetadata == nil {
				return "", nil, nil
			}
			return databaseName, databaseMetadata.GetDatabaseMetadata(), nil
		}
	}
	return func(ctx context.Context, databaseName string) (string, *model.DatabaseMetadata, error) {
		database, err := s.store.GetDatabaseV2(ctx, &store.FindDatabaseMessage{
			InstanceID:   &instance.ResourceID,
			DatabaseName: &databaseName,
		})
		if err != nil {
			return "", nil, err
		}
		if database == nil {
			return "", nil, nil
		}
		databaseMetadata, err := s.store.GetDBSchema(ctx, database.UID)
		if err != nil {
			return "", nil, err
		}
		if databaseMetadata == nil {
			return "", nil, nil
		}
		return databaseName, databaseMetadata.GetDatabaseMetadata(), nil
	}
}

func (s *SQLService) buildListDatabaseNamesFunc(instance *store.InstanceMessage) base.ListDatabaseNamesFunc {
	return func(ctx context.Context) ([]string, error) {
		databases, err := s.store.ListDatabases(ctx, &store.FindDatabaseMessage{
			InstanceID: &instance.ResourceID,
		})
		if err != nil {
			return nil, err
		}
		names := make([]string, 0, len(databases))
		for _, database := range databases {
			names = append(names, database.DatabaseName)
		}
		return names, nil
	}
}

func (s *SQLService) accessCheck(
	ctx context.Context,
	instance *store.InstanceMessage,
	environment *store.EnvironmentMessage,
	user *store.UserMessage,
	statement string,
	spans []*base.QuerySpan,
	limit int32,
	isAdmin,
	isExport bool) error {
	// Check if the caller is admin for exporting with admin mode.
	if isAdmin && isExport && (user.Role != api.WorkspaceAdmin && user.Role != api.WorkspaceDBA) {
		return status.Errorf(codes.PermissionDenied, "only workspace owner and DBA can export data using admin mode")
	}

	// Check if the environment is open for query privileges.
	ok, err := s.checkWorkspaceIAMPolicy(ctx, environment, isExport)
	if err != nil {
		return err
	}
	if ok {
		return nil
	}

	for _, span := range spans {
		for column := range span.SourceColumns {
			databaseResourceURL := common.FormatDatabase(instance.ResourceID, column.Database)
			attributes := map[string]any{
				"request.time":      time.Now(),
				"resource.database": databaseResourceURL,
				"resource.schema":   column.Schema,
				"resource.table":    column.Table,
				"request.statement": encodeToBase64String(statement),
				"request.row_limit": limit,
			}

			project, database, err := s.getProjectAndDatabaseMessage(ctx, instance, column.Database)
			if err != nil {
				return err
			}
			if project == nil && database == nil {
				// If database not found, skip.
				// TODO(d): re-evaluate this case.
				continue
			}
			if project == nil {
				// Never happen
				return status.Errorf(codes.Internal, "project not found for database: %s", column.Database)
			}
			// Allow query databases across different projects.
			projectPolicy, err := s.store.GetProjectPolicy(ctx, &store.GetProjectPolicyMessage{ProjectID: &project.ResourceID})
			if err != nil {
				return err
			}

			ok, err := s.hasDatabaseAccessRights(user, projectPolicy, attributes, isExport)
			if err != nil {
				return status.Errorf(codes.Internal, "failed to check access control for database: %q, error %v", column.Database, err)
			}
			if !ok {
				return status.Errorf(codes.PermissionDenied, "permission denied to access resource: %q", column.String())
			}
		}
	}

	return nil
}

// maskResult masks the result in-place based on the dynamic masking policy, query-span, instance and action.
func (s *SQLService) maskResults(ctx context.Context, spans []*base.QuerySpan, results []*v1pb.QueryResult, instance *store.InstanceMessage, action storepb.MaskingExceptionPolicy_MaskingException_Action) error {
	classificationSetting, err := s.store.GetDataClassificationSetting(ctx)
	if err != nil {
		return errors.Wrapf(err, "failed to find classification setting")
	}

	maskingRulePolicy, err := s.store.GetMaskingRulePolicy(ctx)
	if err != nil {
		return errors.Wrapf(err, "failed to find masking rule policy")
	}

	algorithmSetting, err := s.store.GetMaskingAlgorithmSetting(ctx)
	if err != nil {
		return errors.Wrapf(err, "failed to find masking algorithm setting")
	}

	semanticTypesSetting, err := s.store.GetSemanticTypesSetting(ctx)
	if err != nil {
		return errors.Wrapf(err, "failed to find semantic types setting")
	}

	m := newEmptyMaskingLevelEvaluator().
		withMaskingRulePolicy(maskingRulePolicy).
		withDataClassificationSetting(classificationSetting).
		withMaskingAlgorithmSetting(algorithmSetting).
		withSemanticTypeSetting(semanticTypesSetting)

	// We expect the len(spans) == len(results), but to avoid NPE, we use the min(len(spans), len(results)) here.
	loopBoundary := min(len(spans), len(results))
	for i := 0; i < loopBoundary; i++ {
		maskers, err := s.getMaskersForQuerySpan(ctx, m, instance, spans[i], action)
		if err != nil {
			return errors.Wrapf(err, "failed to get maskers for query span")
		}
		mask(maskers, results[i])
	}

	return nil
}

func mask(maskers []masker.Masker, result *v1pb.QueryResult) {
	sensitive := make([]bool, len(result.ColumnNames))
	for i := range result.ColumnNames {
		if i < len(maskers) {
			switch maskers[i].(type) {
			case *masker.NoneMasker:
				sensitive[i] = false
			default:
				sensitive[i] = true
			}
		}
	}

	for i, row := range result.Rows {
		for j, value := range row.Values {
			if value == nil {
				continue
			}
			maskedValue := row.Values[j]
			if j < len(maskers) && maskers[j] != nil {
				maskedValue = maskers[j].Mask(&masker.MaskData{
					DataV2: row.Values[j],
				})
			}
			result.Rows[i].Values[j] = maskedValue
		}
	}

	result.Sensitive = sensitive
	result.Masked = sensitive
}<|MERGE_RESOLUTION|>--- conflicted
+++ resolved
@@ -45,17 +45,6 @@
 		return nil, err
 	}
 
-<<<<<<< HEAD
-	spans, err := base.GetQuerySpan(
-		ctx,
-		instance.Engine,
-		statement,
-		request.ConnectionDatabase,
-		s.buildGetDatabaseMetadataFunc(instance),
-		s.buildListDatabaseNamesFunc(instance),
-		store.IgnoreDatabaseAndTableCaseSensitive(instance),
-	)
-=======
 	schemaName := ""
 	if instance.Engine == storepb.Engine_ORACLE {
 		// For Oracle, there are two modes, schema-based and database-based management.
@@ -75,8 +64,16 @@
 		}
 	}
 
-	spans, err := base.GetQuerySpan(ctx, instance.Engine, statement, request.ConnectionDatabase, schemaName, s.buildGetDatabaseMetadataFunc(instance, request.ConnectionDatabase))
->>>>>>> 8f11343b
+	spans, err := base.GetQuerySpan(
+		ctx,
+		instance.Engine,
+		statement,
+		request.ConnectionDatabase,
+		schemaName,
+		s.buildGetDatabaseMetadataFunc(instance, request.ConnectionDatabase),
+		s.buildListDatabaseNamesFunc(instance),
+		store.IgnoreDatabaseAndTableCaseSensitive(instance),
+	)
 	if err != nil {
 		return nil, errors.Wrapf(err, "failed to get query span")
 	}
@@ -165,19 +162,16 @@
 	}
 
 	// Get query span.
-<<<<<<< HEAD
 	spans, err := base.GetQuerySpan(
 		ctx,
 		instance.Engine,
 		statement,
 		request.ConnectionDatabase,
-		s.buildGetDatabaseMetadataFunc(instance),
+		schemaName,
+		s.buildGetDatabaseMetadataFunc(instance, request.ConnectionDatabase),
 		s.buildListDatabaseNamesFunc(instance),
 		store.IgnoreDatabaseAndTableCaseSensitive(instance),
 	)
-=======
-	spans, err := base.GetQuerySpan(ctx, instance.Engine, statement, request.ConnectionDatabase, schemaName, s.buildGetDatabaseMetadataFunc(instance, request.ConnectionDatabase))
->>>>>>> 8f11343b
 	if err != nil {
 		return nil, errors.Wrapf(err, "failed to get query span")
 	}
