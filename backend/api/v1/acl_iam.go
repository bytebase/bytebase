--- conflicted
+++ resolved
@@ -23,14 +23,10 @@
 	// handled in the method because checking is complex.
 	case
 		v1pb.DatabaseService_ListSlowQueries_FullMethodName,
-<<<<<<< HEAD
 		v1pb.DatabaseService_ListDatabases_FullMethodName,
 		v1pb.DatabaseService_DiffSchema_FullMethodName:
-=======
 		v1pb.DatabaseService_ListDatabases_FullMethodName,   // TODO(p0ny): implement
-		v1pb.DatabaseService_SearchDatabases_FullMethodName, // TODO(p0ny): implement
 		v1pb.DatabaseService_DiffSchema_FullMethodName:      // TODO(p0ny): implement
->>>>>>> 831b8c86
 
 	// below are "workspace-level" permissions.
 	// we don't have to go down to the project level.
