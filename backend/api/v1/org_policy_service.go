--- conflicted
+++ resolved
@@ -651,25 +651,10 @@
 }
 
 func convertToStorePBRolloutPolicy(policy *v1pb.RolloutPolicy) *storepb.RolloutPolicy {
-	var checkers *storepb.RolloutPolicy_Checkers
-	if policy.Checkers != nil {
-		checkers = &storepb.RolloutPolicy_Checkers{
-			RequiredIssueApproval: policy.Checkers.RequiredIssueApproval,
-		}
-		if policy.Checkers.RequiredStatusChecks != nil {
-			checkers.RequiredStatusChecks = &storepb.RolloutPolicy_Checkers_RequiredStatusChecks{
-				PlanCheckEnforcement: storepb.RolloutPolicy_Checkers_PlanCheckEnforcement(policy.Checkers.RequiredStatusChecks.PlanCheckEnforcement),
-			}
-		}
-	}
-
 	return &storepb.RolloutPolicy{
 		Automatic:  policy.Automatic,
 		Roles:      policy.Roles,
 		IssueRoles: policy.IssueRoles, //nolint:staticcheck // TODO: remove deprecated IssueRoles
-<<<<<<< HEAD
-		Checkers:   checkers,
-=======
 		Checkers:   convertToStorePBCheckers(policy.Checkers),
 	}
 }
@@ -680,7 +665,6 @@
 	}
 	result := &storepb.RolloutPolicy_Checkers{
 		RequiredIssueApproval: checkers.RequiredIssueApproval,
->>>>>>> cfe2f6f7
 	}
 	if checkers.RequiredStatusChecks != nil {
 		result.RequiredStatusChecks = &storepb.RolloutPolicy_Checkers_RequiredStatusChecks{
