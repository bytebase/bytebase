--- conflicted
+++ resolved
@@ -419,12 +419,7 @@
 			if err != nil {
 				return nil, errors.Wrapf(err, "failed to find user by id %v", approver.PrincipalId)
 			}
-<<<<<<< HEAD
 			convertedApprover.Principal = fmt.Sprintf("users/%s", user.Email)
-
-=======
-			convertedApprover.Principal = fmt.Sprintf("%s%s", userNamePrefix, user.Email)
->>>>>>> 936e8f4f
 			review.Approvers = append(review.Approvers, convertedApprover)
 		}
 	}
