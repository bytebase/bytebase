--- conflicted
+++ resolved
@@ -89,11 +89,7 @@
 }
 
 // StatUsers count users by type and state.
-<<<<<<< HEAD
-func (s *UserService) StatUsers(ctx context.Context, request *v1pb.StatUsersRequest) (*v1pb.StatUsersResponse, error) {
-=======
 func (s *UserService) StatUsers(ctx context.Context, _ *v1pb.StatUsersRequest) (*v1pb.StatUsersResponse, error) {
->>>>>>> 7f908ee3
 	stats, err := s.store.StatUsers(ctx)
 	if err != nil {
 		return nil, status.Errorf(codes.Internal, "failed to stat users, error: %v", err)
@@ -197,11 +193,7 @@
 			}
 			positionalArgs = append(positionalArgs, v1pb.State(v1State) == v1pb.State_DELETED)
 			return fmt.Sprintf("principal.deleted = $%d", len(positionalArgs)), nil
-<<<<<<< HEAD
-		// TODO(ed): support role filter
-=======
 		// TODO(ed): support role/project filter
->>>>>>> 7f908ee3
 		default:
 			return "", status.Errorf(codes.InvalidArgument, "unsupport variable %q", variable)
 		}
