--- conflicted
+++ resolved
@@ -422,8 +422,7 @@
 	if err != nil {
 		return nil, status.Errorf(codes.Internal, err.Error())
 	}
-<<<<<<< HEAD
-	v1IamPolicy, err := s.convertToV1IamPolicy(ctx, iamPolicyMessage)
+	v1IamPolicy, err := convertToV1IamPolicy(ctx, s.store, iamPolicyMessage)
 	if err != nil {
 		return nil, err
 	}
@@ -433,9 +432,6 @@
 	}
 	v1IamPolicy.Diffs = common.ConvertToV1pbDiffs(diffs, nil, nil)
 	return v1IamPolicy, nil
-=======
-	return convertToV1IamPolicy(ctx, s.store, iamPolicyMessage)
->>>>>>> de7876da
 }
 
 // GetDeploymentConfig returns the deployment config for a project.
