package server

import (
	"context"
	"fmt"
	"log/slog"
	"net/http"

	"google.golang.org/grpc"
	"google.golang.org/grpc/credentials/insecure"
	"google.golang.org/protobuf/encoding/protojson"

	"connectrpc.com/connect"
	"connectrpc.com/grpcreflect"
	"connectrpc.com/validate"
	grpcruntime "github.com/grpc-ecosystem/grpc-gateway/v2/runtime"
	"github.com/labstack/echo/v4"
	"github.com/pkg/errors"
	"github.com/tmc/grpc-websocket-proxy/wsproxy"

	"github.com/bytebase/bytebase/backend/api/auth"
	apiv1 "github.com/bytebase/bytebase/backend/api/v1"
	"github.com/bytebase/bytebase/backend/common/audit"
	"github.com/bytebase/bytebase/backend/common/log"
	"github.com/bytebase/bytebase/backend/common/stacktrace"
	"github.com/bytebase/bytebase/backend/component/config"
	"github.com/bytebase/bytebase/backend/component/dbfactory"
	"github.com/bytebase/bytebase/backend/component/iam"
	"github.com/bytebase/bytebase/backend/component/sampleinstance"
	"github.com/bytebase/bytebase/backend/component/sheet"
	"github.com/bytebase/bytebase/backend/component/state"
	"github.com/bytebase/bytebase/backend/component/webhook"
	"github.com/bytebase/bytebase/backend/enterprise"
	v1pb "github.com/bytebase/bytebase/backend/generated-go/v1"
	"github.com/bytebase/bytebase/backend/generated-go/v1/v1connect"
	"github.com/bytebase/bytebase/backend/runner/metricreport"
	"github.com/bytebase/bytebase/backend/runner/schemasync"
	"github.com/bytebase/bytebase/backend/store"
)

func configureGrpcRouters(
	ctx context.Context,
	e *echo.Echo,
	stores *store.Store,
	sheetManager *sheet.Manager,
	dbFactory *dbfactory.DBFactory,
	licenseService *enterprise.LicenseService,
	profile *config.Profile,
	metricReporter *metricreport.Reporter,
	stateCfg *state.State,
	schemaSyncer *schemasync.Syncer,
	webhookManager *webhook.Manager,
	iamManager *iam.Manager,
	secret string,
	sampleInstanceManager *sampleinstance.Manager,
	stdoutLogger audit.Logger,
) error {
	// Note: the gateway response modifier takes the token duration on server startup. If the value is changed,
	// the user has to restart the server to take the latest value.
	gatewayModifier := auth.GatewayResponseModifier{Store: stores, LicenseService: licenseService}
	mux := grpcruntime.NewServeMux(
		grpcruntime.WithMarshalerOption(grpcruntime.MIMEWildcard, &grpcruntime.JSONPb{
			MarshalOptions: protojson.MarshalOptions{},
			//nolint:forbidigo
			UnmarshalOptions: protojson.UnmarshalOptions{},
		}),
		grpcruntime.WithForwardResponseOption(gatewayModifier.Modify),
		grpcruntime.WithRoutingErrorHandler(func(ctx context.Context, sm *grpcruntime.ServeMux, m grpcruntime.Marshaler, w http.ResponseWriter, r *http.Request, httpStatus int) {
			err := &grpcruntime.HTTPStatusError{
				HTTPStatus: httpStatus,
				Err:        connect.NewError(connect.CodeNotFound, errors.Errorf("gateway routing error %d: request method %v, URI %v", httpStatus, r.Method, r.RequestURI)),
			}
			grpcruntime.DefaultHTTPErrorHandler(ctx, sm, m, w, r, err)
		}),
	)
	actuatorService := apiv1.NewActuatorService(stores, profile, schemaSyncer, licenseService, sampleInstanceManager)
	auditLogService := apiv1.NewAuditLogService(stores, iamManager, licenseService)
	authService := apiv1.NewAuthService(stores, secret, licenseService, metricReporter, profile, stateCfg, iamManager)
	celService := apiv1.NewCelService()
	databaseCatalogService := apiv1.NewDatabaseCatalogService(stores, licenseService)
	databaseGroupService := apiv1.NewDatabaseGroupService(stores, profile, iamManager, licenseService)
	databaseService := apiv1.NewDatabaseService(stores, schemaSyncer, licenseService, profile, iamManager)
	groupService := apiv1.NewGroupService(stores, iamManager, licenseService)
	identityProviderService := apiv1.NewIdentityProviderService(stores, licenseService)
	instanceRoleService := apiv1.NewInstanceRoleService(stores, dbFactory)
	instanceService := apiv1.NewInstanceService(stores, licenseService, metricReporter, stateCfg, dbFactory, schemaSyncer, iamManager, sampleInstanceManager)
	issueService := apiv1.NewIssueService(stores, webhookManager, stateCfg, licenseService, profile, iamManager, metricReporter)
	orgPolicyService := apiv1.NewOrgPolicyService(stores, licenseService)
	planService := apiv1.NewPlanService(stores, sheetManager, licenseService, dbFactory, stateCfg, profile, iamManager)
	projectService := apiv1.NewProjectService(stores, profile, iamManager, licenseService)
	releaseService := apiv1.NewReleaseService(stores, sheetManager, schemaSyncer, dbFactory, iamManager)
	reviewConfigService := apiv1.NewReviewConfigService(stores, licenseService)
	revisionService := apiv1.NewRevisionService(stores)
	riskService := apiv1.NewRiskService(stores, iamManager, licenseService)
	roleService := apiv1.NewRoleService(stores, iamManager, licenseService)
	rolloutService := apiv1.NewRolloutService(stores, sheetManager, licenseService, dbFactory, stateCfg, webhookManager, profile, iamManager)
	settingService := apiv1.NewSettingService(stores, profile, licenseService, stateCfg)
	sheetService := apiv1.NewSheetService(stores, sheetManager, licenseService, iamManager, profile)
	sqlService := apiv1.NewSQLService(stores, sheetManager, schemaSyncer, dbFactory, licenseService, profile, iamManager)
	subscriptionService := apiv1.NewSubscriptionService(stores, profile, metricReporter, licenseService)
	userService := apiv1.NewUserService(stores, secret, licenseService, metricReporter, profile, stateCfg, iamManager)
	worksheetService := apiv1.NewWorksheetService(stores, iamManager)
	workspaceService := apiv1.NewWorkspaceService(stores, iamManager)

	onPanic := func(_ context.Context, s connect.Spec, _ http.Header, p any) error {
		stack := stacktrace.TakeStacktrace(20 /* n */, 5 /* skip */)
		// keep a multiline stack
		slog.Error("v1 server panic error", "method", s.Procedure, log.BBError(errors.Errorf("error: %v\n%s", p, stack)))
		return connect.NewError(connect.CodeInternal, errors.Errorf("error: %v\n%s", p, stack))
	}

	// Create validation interceptor.
	validateInterceptor := validate.NewInterceptor()

	handlerOpts := connect.WithHandlerOptions(
		connect.WithInterceptors(
			validateInterceptor,
			apiv1.NewDebugInterceptor(metricReporter),
			auth.New(stores, secret, licenseService, stateCfg, profile),
			apiv1.NewACLInterceptor(stores, secret, iamManager, profile),
<<<<<<< HEAD
			apiv1.NewAuditInterceptor(stores, stdoutLogger),
=======
			apiv1.NewAuditInterceptor(stores, secret, profile),
>>>>>>> a7dceb28
		),
		connect.WithRecover(onPanic),
	)

	connectHandlers := make(map[string]http.Handler)

	actuatorPath, actuatorHandler := v1connect.NewActuatorServiceHandler(actuatorService, handlerOpts)
	connectHandlers[actuatorPath] = actuatorHandler

	auditLogPath, auditLogHandler := v1connect.NewAuditLogServiceHandler(auditLogService, handlerOpts)
	connectHandlers[auditLogPath] = auditLogHandler

	authPath, authHandler := v1connect.NewAuthServiceHandler(authService, handlerOpts)
	connectHandlers[authPath] = authHandler

	celPath, celHandler := v1connect.NewCelServiceHandler(celService, handlerOpts)
	connectHandlers[celPath] = celHandler

	databaseCatalogPath, databaseCatalogHandler := v1connect.NewDatabaseCatalogServiceHandler(databaseCatalogService, handlerOpts)
	connectHandlers[databaseCatalogPath] = databaseCatalogHandler

	databaseGroupPath, databaseGroupHandler := v1connect.NewDatabaseGroupServiceHandler(databaseGroupService, handlerOpts)
	connectHandlers[databaseGroupPath] = databaseGroupHandler

	databasePath, databaseHandler := v1connect.NewDatabaseServiceHandler(databaseService, handlerOpts)
	connectHandlers[databasePath] = databaseHandler

	groupPath, groupHandler := v1connect.NewGroupServiceHandler(groupService, handlerOpts)
	connectHandlers[groupPath] = groupHandler

	identityProviderPath, identityProviderHandler := v1connect.NewIdentityProviderServiceHandler(identityProviderService, handlerOpts)
	connectHandlers[identityProviderPath] = identityProviderHandler

	instanceRolePath, instanceRoleHandler := v1connect.NewInstanceRoleServiceHandler(instanceRoleService, handlerOpts)
	connectHandlers[instanceRolePath] = instanceRoleHandler

	instancePath, instanceHandler := v1connect.NewInstanceServiceHandler(instanceService, handlerOpts)
	connectHandlers[instancePath] = instanceHandler

	issuePath, issueHandler := v1connect.NewIssueServiceHandler(issueService, handlerOpts)
	connectHandlers[issuePath] = issueHandler

	orgPolicyPath, orgPolicyHandler := v1connect.NewOrgPolicyServiceHandler(orgPolicyService, handlerOpts)
	connectHandlers[orgPolicyPath] = orgPolicyHandler

	planPath, planHandler := v1connect.NewPlanServiceHandler(planService, handlerOpts)
	connectHandlers[planPath] = planHandler

	projectPath, projectHandler := v1connect.NewProjectServiceHandler(projectService, handlerOpts)
	connectHandlers[projectPath] = projectHandler

	releasePath, releaseHandler := v1connect.NewReleaseServiceHandler(releaseService, handlerOpts)
	connectHandlers[releasePath] = releaseHandler

	reviewConfigPath, reviewConfigHandler := v1connect.NewReviewConfigServiceHandler(reviewConfigService, handlerOpts)
	connectHandlers[reviewConfigPath] = reviewConfigHandler

	revisionPath, revisionHandler := v1connect.NewRevisionServiceHandler(revisionService, handlerOpts)
	connectHandlers[revisionPath] = revisionHandler

	riskPath, riskHandler := v1connect.NewRiskServiceHandler(riskService, handlerOpts)
	connectHandlers[riskPath] = riskHandler

	rolePath, roleHandler := v1connect.NewRoleServiceHandler(roleService, handlerOpts)
	connectHandlers[rolePath] = roleHandler

	rolloutPath, rolloutHandler := v1connect.NewRolloutServiceHandler(rolloutService, handlerOpts)
	connectHandlers[rolloutPath] = rolloutHandler

	settingPath, settingHandler := v1connect.NewSettingServiceHandler(settingService, handlerOpts)
	connectHandlers[settingPath] = settingHandler

	sheetPath, sheetHandler := v1connect.NewSheetServiceHandler(sheetService, handlerOpts)
	connectHandlers[sheetPath] = sheetHandler

	sqlPath, sqlHandler := v1connect.NewSQLServiceHandler(sqlService, handlerOpts)
	connectHandlers[sqlPath] = sqlHandler

	subscriptionPath, subscriptionHandler := v1connect.NewSubscriptionServiceHandler(subscriptionService, handlerOpts)
	connectHandlers[subscriptionPath] = subscriptionHandler

	userPath, userHandler := v1connect.NewUserServiceHandler(userService, handlerOpts)
	connectHandlers[userPath] = userHandler

	worksheetPath, worksheetHandler := v1connect.NewWorksheetServiceHandler(worksheetService, handlerOpts)
	connectHandlers[worksheetPath] = worksheetHandler

	workspacePath, workspaceHandler := v1connect.NewWorkspaceServiceHandler(workspaceService, handlerOpts)
	connectHandlers[workspacePath] = workspaceHandler

	// grpc reflection handlers.
	reflector := grpcreflect.NewStaticReflector(
		v1connect.ActuatorServiceName,
		v1connect.AuditLogServiceName,
		v1connect.AuthServiceName,
		v1connect.CelServiceName,
		v1connect.DatabaseCatalogServiceName,
		v1connect.DatabaseGroupServiceName,
		v1connect.DatabaseServiceName,
		v1connect.GroupServiceName,
		v1connect.IdentityProviderServiceName,
		v1connect.InstanceRoleServiceName,
		v1connect.InstanceServiceName,
		v1connect.IssueServiceName,
		v1connect.OrgPolicyServiceName,
		v1connect.PlanServiceName,
		v1connect.ProjectServiceName,
		v1connect.ReleaseServiceName,
		v1connect.ReviewConfigServiceName,
		v1connect.RevisionServiceName,
		v1connect.RiskServiceName,
		v1connect.RoleServiceName,
		v1connect.RolloutServiceName,
		v1connect.SettingServiceName,
		v1connect.SheetServiceName,
		v1connect.SQLServiceName,
		v1connect.SubscriptionServiceName,
		v1connect.UserServiceName,
		v1connect.WorksheetServiceName,
		v1connect.WorkspaceServiceName,
	)
	reflectPath, reflectHandler := grpcreflect.NewHandlerV1(reflector)
	connectHandlers[reflectPath] = reflectHandler

	reflectAlphaPath, reflectAlphaHandler := grpcreflect.NewHandlerV1Alpha(reflector)
	connectHandlers[reflectAlphaPath] = reflectAlphaHandler

	// REST gateway proxy.
	grpcEndpoint := fmt.Sprintf(":%d", profile.Port)
	grpcConn, err := grpc.NewClient(
		grpcEndpoint,
		grpc.WithTransportCredentials(insecure.NewCredentials()),
		grpc.WithDefaultCallOptions(
			grpc.MaxCallRecvMsgSize(100*1024*1024), // Set MaxCallRecvMsgSize to 100M so that users can receive up to 100M via REST calls.
		),
	)
	if err != nil {
		return err
	}

	if err := v1pb.RegisterActuatorServiceHandler(ctx, mux, grpcConn); err != nil {
		return err
	}
	if err := v1pb.RegisterAuditLogServiceHandler(ctx, mux, grpcConn); err != nil {
		return err
	}
	if err := v1pb.RegisterAuthServiceHandler(ctx, mux, grpcConn); err != nil {
		return err
	}
	if err := v1pb.RegisterCelServiceHandler(ctx, mux, grpcConn); err != nil {
		return err
	}
	if err := v1pb.RegisterDatabaseCatalogServiceHandler(ctx, mux, grpcConn); err != nil {
		return err
	}
	if err := v1pb.RegisterDatabaseGroupServiceHandler(ctx, mux, grpcConn); err != nil {
		return err
	}
	if err := v1pb.RegisterDatabaseServiceHandler(ctx, mux, grpcConn); err != nil {
		return err
	}
	if err := v1pb.RegisterGroupServiceHandler(ctx, mux, grpcConn); err != nil {
		return err
	}
	if err := v1pb.RegisterIdentityProviderServiceHandler(ctx, mux, grpcConn); err != nil {
		return err
	}
	if err := v1pb.RegisterInstanceRoleServiceHandler(ctx, mux, grpcConn); err != nil {
		return err
	}
	if err := v1pb.RegisterInstanceServiceHandler(ctx, mux, grpcConn); err != nil {
		return err
	}
	if err := v1pb.RegisterIssueServiceHandler(ctx, mux, grpcConn); err != nil {
		return err
	}
	if err := v1pb.RegisterOrgPolicyServiceHandler(ctx, mux, grpcConn); err != nil {
		return err
	}
	if err := v1pb.RegisterPlanServiceHandler(ctx, mux, grpcConn); err != nil {
		return err
	}
	if err := v1pb.RegisterProjectServiceHandler(ctx, mux, grpcConn); err != nil {
		return err
	}
	if err := v1pb.RegisterReleaseServiceHandler(ctx, mux, grpcConn); err != nil {
		return err
	}
	if err := v1pb.RegisterReviewConfigServiceHandler(ctx, mux, grpcConn); err != nil {
		return err
	}
	if err := v1pb.RegisterRevisionServiceHandler(ctx, mux, grpcConn); err != nil {
		return err
	}
	if err := v1pb.RegisterRiskServiceHandler(ctx, mux, grpcConn); err != nil {
		return err
	}
	if err := v1pb.RegisterRoleServiceHandler(ctx, mux, grpcConn); err != nil {
		return err
	}
	if err := v1pb.RegisterRolloutServiceHandler(ctx, mux, grpcConn); err != nil {
		return err
	}
	if err := v1pb.RegisterSettingServiceHandler(ctx, mux, grpcConn); err != nil {
		return err
	}
	if err := v1pb.RegisterSheetServiceHandler(ctx, mux, grpcConn); err != nil {
		return err
	}
	if err := v1pb.RegisterSQLServiceHandler(ctx, mux, grpcConn); err != nil {
		return err
	}
	if err := v1pb.RegisterSubscriptionServiceHandler(ctx, mux, grpcConn); err != nil {
		return err
	}
	if err := v1pb.RegisterUserServiceHandler(ctx, mux, grpcConn); err != nil {
		return err
	}
	if err := v1pb.RegisterWorksheetServiceHandler(ctx, mux, grpcConn); err != nil {
		return err
	}
	if err := v1pb.RegisterWorkspaceServiceHandler(ctx, mux, grpcConn); err != nil {
		return err
	}
	// Register echo routes for mux and connectHandlers
	e.GET("/v1:adminExecute", echo.WrapHandler(wsproxy.WebsocketProxy(
		mux,
		wsproxy.WithTokenCookieName("access-token"),
		// 100M.
		wsproxy.WithMaxRespBodyBufferSize(100*1024*1024),
	)))
	e.Any("/v1/*", echo.WrapHandler(mux))

	// Register Connect RPC handlers
	for path, handler := range connectHandlers {
		e.Any(path+"*", echo.WrapHandler(handler))
	}

	return nil
}<|MERGE_RESOLUTION|>--- conflicted
+++ resolved
@@ -118,11 +118,7 @@
 			apiv1.NewDebugInterceptor(metricReporter),
 			auth.New(stores, secret, licenseService, stateCfg, profile),
 			apiv1.NewACLInterceptor(stores, secret, iamManager, profile),
-<<<<<<< HEAD
-			apiv1.NewAuditInterceptor(stores, stdoutLogger),
-=======
-			apiv1.NewAuditInterceptor(stores, secret, profile),
->>>>>>> a7dceb28
+			apiv1.NewAuditInterceptor(stores, stdoutLogger, secret, profile),
 		),
 		connect.WithRecover(onPanic),
 	)
