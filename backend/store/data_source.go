package store

import (
	"context"
	"fmt"
	"slices"
	"strings"

	"github.com/pkg/errors"

	"google.golang.org/grpc/codes"
	"google.golang.org/grpc/status"
	"google.golang.org/protobuf/encoding/protojson"

	"github.com/bytebase/bytebase/backend/common"
	api "github.com/bytebase/bytebase/backend/legacyapi"
	storepb "github.com/bytebase/bytebase/proto/generated-go/store"
)

// DataSourceMessage is the message for data source.
type DataSourceMessage struct {
	ID                 string
	Type               api.DataSourceType
	Username           string
	ObfuscatedPassword string
	ObfuscatedSslCa    string
	ObfuscatedSslCert  string
	ObfuscatedSslKey   string
	Host               string
	Port               string
	Database           string
	// Flatten data source options.
	SRV                    bool
	AuthenticationDatabase string
	SID                    string
	ServiceName            string
	// SSH related.
	SSHHost                 string
	SSHPort                 string
	SSHUser                 string
	SSHObfuscatedPassword   string
	SSHObfuscatedPrivateKey string
	// SASL.
	SASLConfig *storepb.SASLConfig
	// Authentication
	AuthenticationPrivateKeyObfuscated string
	// external secret
	ExternalSecret           *storepb.DataSourceExternalSecret
	AuthenticationType       storepb.DataSourceOptions_AuthenticationType
	AdditionalAddresses      []*storepb.DataSourceOptions_Address
	ReplicaSet               string
	DirectConnection         bool
	Region                   string
	WarehouseID              string
	UseSSL                   bool
	RedisType                storepb.DataSourceOptions_RedisType
	MasterName               string
	MasterUsername           string
	MasterObfuscatedPassword string
	// Extra connection parameters
	ExtraConnectionParameters map[string]string
}

// FindDataSourceMessage is the message for finding a database.
type FindDataSourceMessage struct {
	ID         *string
	Name       *string
	InstanceID *string
	Type       *api.DataSourceType
}

// Copy returns a copy of the data source message.
func (m *DataSourceMessage) Copy() *DataSourceMessage {
	deepCopyAdditionalAddresses := slices.Clone[[]*storepb.DataSourceOptions_Address](m.AdditionalAddresses)
	return &DataSourceMessage{
		ID:                                 m.ID,
		Type:                               m.Type,
		Username:                           m.Username,
		ObfuscatedPassword:                 m.ObfuscatedPassword,
		ObfuscatedSslCa:                    m.ObfuscatedSslCa,
		ObfuscatedSslCert:                  m.ObfuscatedSslCert,
		ObfuscatedSslKey:                   m.ObfuscatedSslKey,
		Host:                               m.Host,
		Port:                               m.Port,
		Database:                           m.Database,
		SRV:                                m.SRV,
		AuthenticationDatabase:             m.AuthenticationDatabase,
		SID:                                m.SID,
		ServiceName:                        m.ServiceName,
		SSHHost:                            m.SSHHost,
		SSHPort:                            m.SSHPort,
		SSHUser:                            m.SSHUser,
		SSHObfuscatedPassword:              m.SSHObfuscatedPassword,
		SSHObfuscatedPrivateKey:            m.SSHObfuscatedPrivateKey,
		AuthenticationPrivateKeyObfuscated: m.AuthenticationPrivateKeyObfuscated,
		ExternalSecret:                     m.ExternalSecret,
		AuthenticationType:                 m.AuthenticationType,
		SASLConfig:                         m.SASLConfig,
		AdditionalAddresses:                deepCopyAdditionalAddresses,
		ReplicaSet:                         m.ReplicaSet,
		DirectConnection:                   m.DirectConnection,
		Region:                             m.Region,
		UseSSL:                             m.UseSSL,
		RedisType:                          m.RedisType,
		MasterName:                         m.MasterName,
		MasterUsername:                     m.MasterUsername,
		MasterObfuscatedPassword:           m.MasterObfuscatedPassword,
		ExtraConnectionParameters:          m.ExtraConnectionParameters,
	}
}

// UpdateDataSourceMessage is the message for the data source.
type UpdateDataSourceMessage struct {
	InstanceID   string
	DataSourceID string

	Username           *string
	ObfuscatedPassword *string
	ObfuscatedSslCa    *string
	ObfuscatedSslCert  *string
	ObfuscatedSslKey   *string
	Host               *string
	Port               *string
	Database           *string
	// Flatten data source options.
	SRV                    *bool
	AuthenticationDatabase *string
	SID                    *string
	ServiceName            *string
	// SSH related.
	SSHHost                 *string
	SSHPort                 *string
	SSHUser                 *string
	SSHObfuscatedPassword   *string
	SSHObfuscatedPrivateKey *string
	// Authentication
	AuthenticationPrivateKeyObfuscated *string
	// external secret
	ExternalSecret       *storepb.DataSourceExternalSecret
	RemoveExternalSecret bool
	AuthenticationType   *storepb.DataSourceOptions_AuthenticationType
	// SASLConfig.
	SASLConfig        *storepb.SASLConfig
	AdditionalAddress *[]*storepb.DataSourceOptions_Address
	ReplicaSet        *string
	RemoveSASLConfig  bool
	DirectConnection  *bool
	Region            *string
	WarehouseID       *string
	UseSSL            *bool

	RedisType                *storepb.DataSourceOptions_RedisType
	MasterName               *string
	MasterUsername           *string
	MasterObfuscatedPassword *string
}

func (*Store) listInstanceDataSourceMap(ctx context.Context, tx *Tx, find *FindDataSourceMessage) (map[string][]*DataSourceMessage, error) {
	where, args := []string{"TRUE"}, []any{}
	if find.ID != nil {
		where, args = append(where, fmt.Sprintf("id = $%d", len(args)+1)), append(args, *find.ID)
	}
	if find.Name != nil {
		where, args = append(where, fmt.Sprintf("name = $%d", len(args)+1)), append(args, *find.Name)
	}
	if find.InstanceID != nil {
		where, args = append(where, fmt.Sprintf("instance = $%d", len(args)+1)), append(args, *find.InstanceID)
	}
	if find.Type != nil {
		where, args = append(where, fmt.Sprintf("type = $%d", len(args)+1)), append(args, *find.Type)
	}

	instanceDataSourcesMap := make(map[string][]*DataSourceMessage)
	rows, err := tx.QueryContext(ctx, `
		SELECT
			instance,
			name,
			type,
			username,
			password,
			ssl_key,
			ssl_cert,
			ssl_ca,
			host,
			port,
			database,
			options
		FROM data_source
		WHERE `+strings.Join(where, " AND "),
		args...,
	)
	if err != nil {
		return nil, err
	}
	defer rows.Close()
	for rows.Next() {
		var protoBytes []byte
		var instanceID string
		var dataSourceMessage DataSourceMessage
		if err := rows.Scan(
			&instanceID,
			&dataSourceMessage.ID,
			&dataSourceMessage.Type,
			&dataSourceMessage.Username,
			&dataSourceMessage.ObfuscatedPassword,
			&dataSourceMessage.ObfuscatedSslKey,
			&dataSourceMessage.ObfuscatedSslCert,
			&dataSourceMessage.ObfuscatedSslCa,
			&dataSourceMessage.Host,
			&dataSourceMessage.Port,
			&dataSourceMessage.Database,
			&protoBytes,
		); err != nil {
			return nil, err
		}
		var dataSourceOptions storepb.DataSourceOptions
		if err := common.ProtojsonUnmarshaler.Unmarshal(protoBytes, &dataSourceOptions); err != nil {
			return nil, err
		}
		dataSourceMessage.SRV = dataSourceOptions.Srv
		dataSourceMessage.AuthenticationDatabase = dataSourceOptions.AuthenticationDatabase
		dataSourceMessage.SID = dataSourceOptions.Sid
		dataSourceMessage.ServiceName = dataSourceOptions.ServiceName
		dataSourceMessage.SSHHost = dataSourceOptions.SshHost
		dataSourceMessage.SSHPort = dataSourceOptions.SshPort
		dataSourceMessage.SSHUser = dataSourceOptions.SshUser
		dataSourceMessage.SSHObfuscatedPassword = dataSourceOptions.SshObfuscatedPassword
		dataSourceMessage.SSHObfuscatedPrivateKey = dataSourceOptions.SshObfuscatedPrivateKey
		dataSourceMessage.AuthenticationPrivateKeyObfuscated = dataSourceOptions.AuthenticationPrivateKeyObfuscated
		dataSourceMessage.ExternalSecret = dataSourceOptions.ExternalSecret
		dataSourceMessage.SASLConfig = dataSourceOptions.SaslConfig
		dataSourceMessage.AuthenticationType = dataSourceOptions.AuthenticationType
		dataSourceMessage.AdditionalAddresses = dataSourceOptions.AdditionalAddresses
		dataSourceMessage.ReplicaSet = dataSourceOptions.ReplicaSet
		dataSourceMessage.DirectConnection = dataSourceOptions.DirectConnection
		dataSourceMessage.Region = dataSourceOptions.Region
		dataSourceMessage.WarehouseID = dataSourceOptions.WarehouseId
		dataSourceMessage.UseSSL = dataSourceOptions.UseSsl
		dataSourceMessage.RedisType = dataSourceOptions.RedisType
		dataSourceMessage.MasterName = dataSourceOptions.MasterName
		dataSourceMessage.MasterObfuscatedPassword = dataSourceOptions.MasterObfuscatedPassword
		dataSourceMessage.MasterUsername = dataSourceOptions.MasterUsername
		dataSourceMessage.ExtraConnectionParameters = dataSourceOptions.ExtraConnectionParameters
		instanceDataSourcesMap[instanceID] = append(instanceDataSourcesMap[instanceID], &dataSourceMessage)
	}
	if err := rows.Err(); err != nil {
		return nil, err
	}

	return instanceDataSourcesMap, nil
}

func (s *Store) ListDataSourcesV2(ctx context.Context, find *FindDataSourceMessage) ([]*DataSourceMessage, error) {
	tx, err := s.db.BeginTx(ctx, nil)
	if err != nil {
		return nil, errors.New("Failed to begin transaction")
	}
	defer tx.Rollback()

	dataSourceMap, err := s.listInstanceDataSourceMap(ctx, tx, find)
	if err != nil {
		return nil, err
	}
	dataSources := []*DataSourceMessage{}
	for _, list := range dataSourceMap {
		dataSources = append(dataSources, list...)
	}
	return dataSources, nil
}

func (s *Store) GetDataSource(ctx context.Context, find *FindDataSourceMessage) (*DataSourceMessage, error) {
	dataSources, err := s.ListDataSourcesV2(ctx, find)
	if err != nil {
		return nil, err
	}
	if len(dataSources) == 0 {
		return nil, nil
	}
	if len(dataSources) > 1 {
		return nil, errors.Errorf("found %d data sources, but expected 1", len(dataSources))
	}
	return dataSources[0], nil
}

// AddDataSourceToInstanceV2 adds a RO data source to an instance and return the instance where the data source is added.
func (s *Store) AddDataSourceToInstanceV2(ctx context.Context, instanceID string, dataSource *DataSourceMessage) error {
	tx, err := s.db.BeginTx(ctx, nil)
	if err != nil {
		return errors.New("Failed to begin transaction")
	}
	defer tx.Rollback()

	if err := s.addDataSourceToInstanceImplV2(ctx, tx, instanceID, dataSource); err != nil {
		return err
	}

	if err := tx.Commit(); err != nil {
		return errors.New("Failed to commit transaction")
	}

	s.instanceCache.Remove(getInstanceCacheKey(instanceID))
	return nil
}

// RemoveDataSourceV2 removes a RO data source from an instance.
func (s *Store) RemoveDataSourceV2(ctx context.Context, instanceID string, dataSourceID string) error {
	tx, err := s.db.BeginTx(ctx, nil)
	if err != nil {
		return errors.New("Failed to begin transaction")
	}
	defer tx.Rollback()

	result, err := tx.ExecContext(ctx, `
		DELETE FROM data_source WHERE instance = $1 AND name = $2;
	`, instanceID, dataSourceID)
	if err != nil {
		return err
	}

	rowsAffected, err := result.RowsAffected()
	if err != nil {
		return errors.Wrapf(err, "failed to get rows affected")
	}
	if rowsAffected != 1 {
		return errors.Errorf("remove %d type data_sources for instance %s, but expected 1", rowsAffected, instanceID)
	}

	if err := tx.Commit(); err != nil {
		return errors.Wrap(err, "failed to commit transaction")
	}

	s.instanceCache.Remove(getInstanceCacheKey(instanceID))
	return nil
}

<<<<<<< HEAD
func getDataSourceOption(ctx context.Context, tx *Tx, find *FindDataSourceMessage) (*storepb.DataSourceOptions, error) {
=======
func (*Store) getDataSourceOption(ctx context.Context, tx *Tx, find *FindDataSourceMessage) (*storepb.DataSourceOptions, error) {
>>>>>>> b7b7132b
	where, args := []string{"TRUE"}, []any{}
	if find.ID != nil {
		where, args = append(where, fmt.Sprintf("id = $%d", len(args)+1)), append(args, *find.ID)
	}
	if find.Name != nil {
		where, args = append(where, fmt.Sprintf("name = $%d", len(args)+1)), append(args, *find.Name)
	}
	if find.InstanceID != nil {
		where, args = append(where, fmt.Sprintf("instance = $%d", len(args)+1)), append(args, *find.InstanceID)
	}
	if find.Type != nil {
		where, args = append(where, fmt.Sprintf("type = $%d", len(args)+1)), append(args, *find.Type)
	}
	row := tx.QueryRowContext(ctx, `
		SELECT
			options
		FROM data_source
		WHERE `+strings.Join(where, " AND "),
		args...,
	)
	if row.Err() != nil {
		return nil, row.Err()
	}
	var protoBytes []byte
	if err := row.Scan(&protoBytes); err != nil {
		return nil, err
	}
	var dataSourceOptions storepb.DataSourceOptions
	if err := common.ProtojsonUnmarshaler.Unmarshal(protoBytes, &dataSourceOptions); err != nil {
		return nil, err
	}

	return &dataSourceOptions, nil
}

// UpdateDataSourceV2 updates a data source and returns the instance.
func (s *Store) UpdateDataSourceV2(ctx context.Context, patch *UpdateDataSourceMessage) error {
	set, args := []string{}, []any{}

	if v := patch.Username; v != nil {
		set, args = append(set, fmt.Sprintf("username = $%d", len(args)+1)), append(args, *v)
	}
	if v := patch.ObfuscatedPassword; v != nil {
		set, args = append(set, fmt.Sprintf("password = $%d", len(args)+1)), append(args, *v)
	}
	if v := patch.ObfuscatedSslKey; v != nil {
		set, args = append(set, fmt.Sprintf("ssl_key = $%d", len(args)+1)), append(args, *v)
	}
	if v := patch.ObfuscatedSslCert; v != nil {
		set, args = append(set, fmt.Sprintf("ssl_cert = $%d", len(args)+1)), append(args, *v)
	}
	if v := patch.ObfuscatedSslCa; v != nil {
		set, args = append(set, fmt.Sprintf("ssl_ca = $%d", len(args)+1)), append(args, *v)
	}
	if v := patch.Host; v != nil {
		set, args = append(set, fmt.Sprintf("host = $%d", len(args)+1)), append(args, *v)
	}
	if v := patch.Port; v != nil {
		set, args = append(set, fmt.Sprintf("port = $%d", len(args)+1)), append(args, *v)
	}
	if v := patch.Database; v != nil {
		set, args = append(set, fmt.Sprintf("database = $%d", len(args)+1)), append(args, *v)
	}

	tx, err := s.db.BeginTx(ctx, nil)
	if err != nil {
		return errors.New("failed to begin transaction")
	}
	defer tx.Rollback()

	dataSource, err := getDataSourceOption(ctx, tx, &FindDataSourceMessage{
		InstanceID: &patch.InstanceID,
		Name:       &patch.DataSourceID,
	})
	if err != nil {
		return err
	}
	if dataSource == nil {
		return status.Errorf(codes.NotFound, "data source not found: %s", patch.DataSourceID)
	}

	if v := patch.SRV; v != nil {
		dataSource.Srv = *v
	}
	if v := patch.AuthenticationDatabase; v != nil {
		dataSource.AuthenticationDatabase = *v
	}
	if v := patch.SID; v != nil {
		dataSource.Sid = *v
	}
	if v := patch.ServiceName; v != nil {
		dataSource.ServiceName = *v
	}
	if v := patch.SSHHost; v != nil {
		dataSource.SshHost = *v
	}
	if v := patch.SSHPort; v != nil {
		dataSource.SshPort = *v
	}
	if v := patch.SSHUser; v != nil {
		dataSource.SshUser = *v
	}
	if v := patch.SSHObfuscatedPassword; v != nil {
		dataSource.SshObfuscatedPassword = *v
	}
	if v := patch.SSHObfuscatedPrivateKey; v != nil {
		dataSource.SshObfuscatedPrivateKey = *v
	}
	if v := patch.AuthenticationPrivateKeyObfuscated; v != nil {
		dataSource.AuthenticationPrivateKeyObfuscated = *v
	}
	if v := patch.AuthenticationType; v != nil {
		dataSource.AuthenticationType = *v
	}
	if v := patch.ExternalSecret; v != nil {
		dataSource.ExternalSecret = v
	} else if patch.RemoveExternalSecret {
		dataSource.ExternalSecret = nil
	}
	if v := patch.SASLConfig; v != nil {
		dataSource.SaslConfig = v
	} else if patch.RemoveSASLConfig {
		dataSource.SaslConfig = nil
	}
	if v := patch.AdditionalAddress; v != nil {
		dataSource.AdditionalAddresses = *v
	}
	if v := patch.ReplicaSet; v != nil {
		dataSource.ReplicaSet = *v
	}
	if v := patch.DirectConnection; v != nil {
		dataSource.DirectConnection = *v
	}
	if v := patch.Region; v != nil {
		dataSource.Region = *v
	}
	if v := patch.WarehouseID; v != nil {
		dataSource.WarehouseId = *v
	}
	if v := patch.UseSSL; v != nil {
		dataSource.UseSsl = *v
	}
	if v := patch.RedisType; v != nil {
		dataSource.RedisType = *v
	}
	if v := patch.MasterName; v != nil {
		dataSource.MasterName = *v
	}
	if v := patch.MasterUsername; v != nil {
		dataSource.MasterUsername = *v
	}
	if v := patch.MasterObfuscatedPassword; v != nil {
		dataSource.MasterObfuscatedPassword = *v
	}
	protoBytes, err := protojson.Marshal(dataSource)
	if err != nil {
		return errors.Wrap(err, "failed to marshal data source options")
	}
	set, args = append(set, fmt.Sprintf("options = $%d", len(args)+1)), append(args, protoBytes)

	query := fmt.Sprintf(`UPDATE data_source SET %s WHERE instance = $%d AND name = $%d`, strings.Join(set, ", "), len(args)+1, len(args)+2)
	args = append(args, patch.InstanceID, patch.DataSourceID)
	result, err := tx.ExecContext(ctx, query, args...)
	if err != nil {
		return err
	}

	rowsAffected, err := result.RowsAffected()
	if err != nil {
		return errors.Wrapf(err, "failed to get rows affected")
	}
	if rowsAffected != 1 {
		return errors.Errorf("update %v data source records from instance %s, but expected one", rowsAffected, patch.InstanceID)
	}

	if err := tx.Commit(); err != nil {
		return errors.Wrap(err, "failed to commit transaction")
	}

	s.instanceCache.Remove(getInstanceCacheKey(patch.InstanceID))
	return nil
}

func (*Store) addDataSourceToInstanceImplV2(ctx context.Context, tx *Tx, instanceID string, dataSource *DataSourceMessage) error {
	// We flatten the data source fields in DataSourceMessage, so we need to compose them in store layer before INSERT.
	dataSourceOptions := storepb.DataSourceOptions{
		Srv:                                dataSource.SRV,
		AuthenticationDatabase:             dataSource.AuthenticationDatabase,
		Sid:                                dataSource.SID,
		ServiceName:                        dataSource.ServiceName,
		SshHost:                            dataSource.SSHHost,
		SshPort:                            dataSource.SSHPort,
		SshUser:                            dataSource.SSHUser,
		SshObfuscatedPassword:              dataSource.SSHObfuscatedPassword,
		SshObfuscatedPrivateKey:            dataSource.SSHObfuscatedPrivateKey,
		AuthenticationPrivateKeyObfuscated: dataSource.AuthenticationPrivateKeyObfuscated,
		ExternalSecret:                     dataSource.ExternalSecret,
		AuthenticationType:                 dataSource.AuthenticationType,
		SaslConfig:                         dataSource.SASLConfig,
		AdditionalAddresses:                dataSource.AdditionalAddresses,
		ReplicaSet:                         dataSource.ReplicaSet,
		DirectConnection:                   dataSource.DirectConnection,
		Region:                             dataSource.Region,
		WarehouseId:                        dataSource.WarehouseID,
		UseSsl:                             dataSource.UseSSL,
		RedisType:                          dataSource.RedisType,
		MasterName:                         dataSource.MasterName,
		MasterUsername:                     dataSource.MasterName,
		MasterObfuscatedPassword:           dataSource.MasterObfuscatedPassword,
		ExtraConnectionParameters:          dataSource.ExtraConnectionParameters,
	}
	protoBytes, err := protojson.Marshal(&dataSourceOptions)
	if err != nil {
		return errors.Wrap(err, "failed to marshal data source options")
	}

	if _, err := tx.ExecContext(ctx, `
		INSERT INTO data_source (
			instance,
			name,
			type,
			username,
			password,
			ssl_key,
			ssl_cert,
			ssl_ca,
			host,
			port,
			options,
			database
		)
		VALUES ($1, $2, $3, $4, $5, $6, $7, $8, $9, $10, $11, $12)
	`, instanceID, dataSource.ID,
		dataSource.Type, dataSource.Username, dataSource.ObfuscatedPassword, dataSource.ObfuscatedSslKey,
		dataSource.ObfuscatedSslCert, dataSource.ObfuscatedSslCa, dataSource.Host, dataSource.Port,
		protoBytes, dataSource.Database,
	); err != nil {
		return err
	}

	return nil
}

// clearDataSourceImpl deletes dataSources by instance id and database id.
func (*Store) clearDataSourceImpl(ctx context.Context, tx *Tx, instanceID string) error {
	if _, err := tx.ExecContext(ctx, `DELETE FROM data_source WHERE instance = $1`, instanceID); err != nil {
		return err
	}
	return nil
}<|MERGE_RESOLUTION|>--- conflicted
+++ resolved
@@ -333,11 +333,7 @@
 	return nil
 }
 
-<<<<<<< HEAD
 func getDataSourceOption(ctx context.Context, tx *Tx, find *FindDataSourceMessage) (*storepb.DataSourceOptions, error) {
-=======
-func (*Store) getDataSourceOption(ctx context.Context, tx *Tx, find *FindDataSourceMessage) (*storepb.DataSourceOptions, error) {
->>>>>>> b7b7132b
 	where, args := []string{"TRUE"}, []any{}
 	if find.ID != nil {
 		where, args = append(where, fmt.Sprintf("id = $%d", len(args)+1)), append(args, *find.ID)
