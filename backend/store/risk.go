--- conflicted
+++ resolved
@@ -27,13 +27,6 @@
 	RiskSourceDatabaseDataExport RiskSource = "bb.risk.database.data.export"
 	// RiskSourceDatabaseCreate is for creating databases.
 	RiskSourceDatabaseCreate RiskSource = "bb.risk.database.create"
-<<<<<<< HEAD
-	// RiskRequestQuery is for requesting query grant.
-	RiskRequestQuery RiskSource = "bb.risk.request.query"
-	// RiskRequestExport is for requesting export grant.
-	RiskRequestExport RiskSource = "bb.risk.request.export"
-=======
->>>>>>> 5b9d0f8f
 	// RiskRequestRole is for requesting role.
 	RiskRequestRole RiskSource = "bb.risk.request.role"
 )
