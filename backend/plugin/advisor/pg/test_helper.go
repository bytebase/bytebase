package pg

import (
	"context"
	"io"
	"os"
	"path/filepath"
	"slices"
	"strings"
	"testing"

	"github.com/stretchr/testify/require"
	"google.golang.org/protobuf/proto"
	"gopkg.in/yaml.v3"

	storepb "github.com/bytebase/bytebase/backend/generated-go/store"
	"github.com/bytebase/bytebase/backend/plugin/advisor"
	"github.com/bytebase/bytebase/backend/plugin/parser/pg"
	"github.com/bytebase/bytebase/backend/plugin/schema"
	"github.com/bytebase/bytebase/backend/store/model"
)

// TestCase is the data struct for test.
type TestCase struct {
	Statement  string                                        `yaml:"statement"`
	ChangeType storepb.PlanCheckRunConfig_ChangeDatabaseType `yaml:"changeType"`
	Want       []*storepb.Advice                             `yaml:"want,omitempty"`
}

// RunANTLRAdvisorRuleTest helps to test ANTLR-based SQL review rules.
// This is similar to advisor.RunSQLReviewRuleTest but for ANTLR advisors.
func RunANTLRAdvisorRuleTest(t *testing.T, rule advisor.SQLReviewRuleType, dbType storepb.Engine, record bool) {
	var tests []TestCase

	fileName := strings.Map(func(r rune) rune {
		switch r {
		case '.', '-':
			return '_'
		default:
			return r
		}
	}, string(rule))
	filepath := filepath.Join("test", fileName+".yaml")
	yamlFile, err := os.Open(filepath)
	require.NoError(t, err)
	defer yamlFile.Close()

	byteValue, err := io.ReadAll(yamlFile)
	require.NoError(t, err)
	err = yaml.Unmarshal(byteValue, &tests)
	require.NoError(t, err, rule)

	for i, tc := range tests {
		// Add engine types here for mocked database metadata.
		var schemaMetadata *storepb.DatabaseSchemaMetadata
		switch dbType {
		case storepb.Engine_POSTGRES:
			schemaMetadata = advisor.MockPostgreSQLDatabase
		default:
			t.Fatalf("%s doesn't have mocked metadata support", storepb.Engine_name[int32(dbType)])
		}

		// Create OriginalMetadata as DatabaseMetadata (read-only)
		// Clone to avoid mutations affecting future test cases
		originalCatalogClone, ok := proto.Clone(schemaMetadata).(*storepb.DatabaseSchemaMetadata)
		require.True(t, ok, "failed to clone schema metadata")
		originalSchema := model.NewDatabaseSchema(originalCatalogClone, nil, nil, dbType, true /* isCaseSensitive for PostgreSQL */)
		originalMetadata := originalSchema.GetDatabaseMetadata()

		// Create FinalMetadata as DatabaseMetadata (mutable for walk-through)
		// Clone to avoid mutations affecting future test cases
		finalCatalogClone, ok := proto.Clone(schemaMetadata).(*storepb.DatabaseSchemaMetadata)
		require.True(t, ok, "failed to clone schema metadata")
		finalMetadata := model.NewDatabaseMetadata(finalCatalogClone, storepb.Engine_POSTGRES, true /* isCaseSensitive for PostgreSQL */)

		// Get default payload, or use empty string for test-only rules
		payload, err := advisor.SetDefaultSQLReviewRulePayload(rule, dbType)
		if err != nil {
			// For test-only rules (like "hello-world"), use empty payload
			payload = ""
		}

		// Parse SQL using ANTLR for pg advisors
		trees, err := pg.ParsePostgreSQL(tc.Statement)
		require.NoError(t, err, "Failed to parse SQL: %s", tc.Statement)

		// Always walk through the catalog to build metadata.
<<<<<<< HEAD
		err = catalog.WalkThrough(finalCatalog, trees)
		require.NoError(t, err, "Failed to walk through final catalog: %s", tc.Statement)
=======
		advice := schema.WalkThrough(dbType, finalMetadata, tree)
		require.Nil(t, advice, "Failed to walk through final catalog: %s", tc.Statement)
>>>>>>> eeb51f17

		ruleList := []*storepb.SQLReviewRule{
			{
				Type:    string(rule),
				Level:   storepb.SQLReviewRuleLevel_WARNING,
				Payload: payload,
			},
		}

		// Call the advisor directly with ANTLR AST
		adviceList, err := advisor.Check(
			context.Background(),
			dbType,
			rule,
			advisor.Context{
				DBSchema:                 schemaMetadata,
				ChangeType:               tc.ChangeType,
				EnablePriorBackup:        true,
				AST:                      trees, // Pass ANTLR parse result list
				Statements:               tc.Statement,
				Rule:                     ruleList[0],
				OriginalMetadata:         originalMetadata,
				FinalMetadata:            finalMetadata,
				Driver:                   nil,
				CurrentDatabase:          "TEST_DB",
				UsePostgresDatabaseOwner: true,
			},
		)

		// Sort adviceList by (line, content) for consistent comparison
		slices.SortFunc(adviceList, func(x, y *storepb.Advice) int {
			if x.GetStartPosition() == nil || y.GetStartPosition() == nil {
				if x.GetStartPosition() == nil && y.GetStartPosition() == nil {
					return 0
				} else if x.GetStartPosition() == nil {
					return -1
				}
				return 1
			}
			if x.GetStartPosition().Line != y.GetStartPosition().Line {
				if x.GetStartPosition().Line < y.GetStartPosition().Line {
					return -1
				}
				return 1
			}
			if x.Content < y.Content {
				return -1
			} else if x.Content > y.Content {
				return 1
			}
			return 0
		})

		require.NoError(t, err)
		if record {
			tests[i].Want = adviceList
		} else {
			require.Equalf(t, tc.Want, adviceList, "rule: %s, statements: %s", rule, tc.Statement)
		}
	}

	if record {
		err := yamlFile.Close()
		require.NoError(t, err)
		byteValue, err := yaml.Marshal(tests)
		require.NoError(t, err)
		err = os.WriteFile(filepath, byteValue, 0644)
		require.NoError(t, err)
	}
}<|MERGE_RESOLUTION|>--- conflicted
+++ resolved
@@ -85,13 +85,8 @@
 		require.NoError(t, err, "Failed to parse SQL: %s", tc.Statement)
 
 		// Always walk through the catalog to build metadata.
-<<<<<<< HEAD
-		err = catalog.WalkThrough(finalCatalog, trees)
-		require.NoError(t, err, "Failed to walk through final catalog: %s", tc.Statement)
-=======
-		advice := schema.WalkThrough(dbType, finalMetadata, tree)
+		advice := schema.WalkThrough(dbType, finalMetadata, trees)
 		require.Nil(t, advice, "Failed to walk through final catalog: %s", tc.Statement)
->>>>>>> eeb51f17
 
 		ruleList := []*storepb.SQLReviewRule{
 			{
