// Package advisor defines the interface for analyzing sql statements.
// The advisor could be syntax checker, index suggestion etc.
package advisor

import (
	"context"
	"database/sql"
	"fmt"
	"sync"

	"github.com/pkg/errors"
	"go.uber.org/zap/zapcore"

	"github.com/bytebase/bytebase/backend/plugin/advisor/catalog"
	"github.com/bytebase/bytebase/backend/plugin/advisor/db"
)

// Status is the advisor result status.
type Status string

const (
	// Success is the advisor status for successes.
	Success Status = "SUCCESS"
	// Warn is the advisor status for warnings.
	Warn Status = "WARN"
	// Error is the advisor status for errors.
	Error Status = "ERROR"

	// SyntaxErrorTitle is the error title for syntax error.
	SyntaxErrorTitle string = "Syntax error"
)

// NewStatusBySQLReviewRuleLevel returns status by SQLReviewRuleLevel.
func NewStatusBySQLReviewRuleLevel(level SQLReviewRuleLevel) (Status, error) {
	switch level {
	case SchemaRuleLevelError:
		return Error, nil
	case SchemaRuleLevelWarning:
		return Warn, nil
	}
	return "", errors.Errorf("unexpected rule level type: %s", level)
}

// GetPriority returns the priority of status.
func (s Status) GetPriority() int {
	switch s {
	case Success:
		return 0
	case Warn:
		return 1
	case Error:
		return 2
	}
	return 0
}

// Type is the type of advisor.
// nolint
type Type string

const (
	// Fake is a fake advisor type for testing.
	Fake Type = "bb.plugin.advisor.fake"

	// MySQL Advisor.

	// MySQLSyntax is an advisor type for MySQL syntax.
	MySQLSyntax Type = "bb.plugin.advisor.mysql.syntax"

	// MySQLUseInnoDB is an advisor type for MySQL InnoDB Engine.
	MySQLUseInnoDB Type = "bb.plugin.advisor.mysql.use-innodb"

	// MySQLMigrationCompatibility is an advisor type for MySQL migration compatibility.
	MySQLMigrationCompatibility Type = "bb.plugin.advisor.mysql.migration-compatibility"

	// MySQLWhereRequirement is an advisor type for MySQL WHERE clause requirement.
	MySQLWhereRequirement Type = "bb.plugin.advisor.mysql.where.require"

	// MySQLNoLeadingWildcardLike is an advisor type for MySQL no leading wildcard LIKE.
	MySQLNoLeadingWildcardLike Type = "bb.plugin.advisor.mysql.where.no-leading-wildcard-like"

	// MySQLNamingTableConvention is an advisor type for MySQL table naming convention.
	MySQLNamingTableConvention Type = "bb.plugin.advisor.mysql.naming.table"

	// MySQLNamingIndexConvention is an advisor type for MySQL index key naming convention.
	MySQLNamingIndexConvention Type = "bb.plugin.advisor.mysql.naming.index"

	// MySQLNamingUKConvention is an advisor type for MySQL unique key naming convention.
	MySQLNamingUKConvention Type = "bb.plugin.advisor.mysql.naming.uk"

	// MySQLNamingFKConvention is an advisor type for MySQL foreign key naming convention.
	MySQLNamingFKConvention Type = "bb.plugin.advisor.mysql.naming.fk"

	// MySQLNamingColumnConvention is an advisor type for MySQL column naming convention.
	MySQLNamingColumnConvention Type = "bb.plugin.advisor.mysql.naming.column"

	// MySQLNamingAutoIncrementColumnConvention is an advisor type for MySQL auto-increment naming convention.
	MySQLNamingAutoIncrementColumnConvention Type = "bb.plugin.advisor.mysql.naming.auto-increment-column"

	// MySQLColumnRequirement is an advisor type for MySQL column requirement.
	MySQLColumnRequirement Type = "bb.plugin.advisor.mysql.column.require"

	// MySQLColumnNoNull is an advisor type for MySQL column no NULL value.
	MySQLColumnNoNull Type = "bb.plugin.advisor.mysql.column.no-null"

	// MySQLColumnDisallowChangingType is an advisor type for MySQL disallow changing column type.
	MySQLColumnDisallowChangingType Type = "bb.plugin.advisor.mysql.column.disallow-changing-type"

	// MySQLColumnSetDefaultForNotNull is an advisor type for MySQL set default value for not null column.
	MySQLColumnSetDefaultForNotNull Type = "bb.plugin.advisor.mysql.column.set-default-for-not-null"

	// MySQLColumnDisallowChanging is an advisor type for MySQL disallow CHANGE COLUMN statement.
	MySQLColumnDisallowChanging Type = "bb.plugin.advisor.mysql.column.disallow-change"

	// MySQLColumnDisallowChangingOrder is an advisor type for MySQL disallow changing column order.
	MySQLColumnDisallowChangingOrder Type = "bb.plugin.advisor.mysql.column.disallow-changing-order"

	// MySQLColumnCommentConvention is an advisor type for MySQL column comment convention.
	MySQLColumnCommentConvention Type = "bb.plugin.advisor.mysql.column.comment"

	// MySQLAutoIncrementColumnMustInteger is an advisor type for auto-increment column.
	MySQLAutoIncrementColumnMustInteger Type = "bb.plugin.advisor.mysql.column.auto-increment-must-integer"

	// MySQLColumnTypeRestriction is an advisor type for MySQL column type restriction.
	MySQLColumnTypeRestriction Type = "bb.plugin.advisor.mysql.column.type-restriction"

	// MySQLDisallowSetColumnCharset is an advisor type for MySQL disallow set column charset.
	MySQLDisallowSetColumnCharset Type = "bb.plugin.advisor.mysql.column.disallow-set-charset"

	// MySQLColumnMaximumCharacterLength is an advisor type for MySQL maximum character length.
	MySQLColumnMaximumCharacterLength Type = "bb.plugin.advisor.mysql.column.maximum-character-length"

	// MySQLAutoIncrementColumnInitialValue is an advisor type for MySQL auto-increment column initial value.
	MySQLAutoIncrementColumnInitialValue Type = "bb.plugin.advisor.mysql.column.auto-increment-initial-value"

	// MySQLAutoIncrementColumnMustUnsigned is an advisor type for MySQL unsigned auto-increment column.
	MySQLAutoIncrementColumnMustUnsigned Type = "bb.plugin.advisor.mysql.column.auto-increment-must-unsigned"

	// MySQLCurrentTimeColumnCountLimit is an advisor type for MySQL current time column count limit.
	MySQLCurrentTimeColumnCountLimit Type = "bb.plugin.advisor.mysql.column.current-time-count-limit"

	// MySQLRequireColumnDefault is an advisor type for MySQL column default requirement.
	MySQLRequireColumnDefault Type = "bb.plugin.advisor.mysql.column.require-default"

	// MySQLNoSelectAll is an advisor type for MySQL no select all.
	MySQLNoSelectAll Type = "bb.plugin.advisor.mysql.select.no-select-all"

	// MySQLTableRequirePK is an advisor type for MySQL table require primary key.
	MySQLTableRequirePK Type = "bb.plugin.advisor.mysql.table.require-pk"

	// MySQLTableNoFK is an advisor type for MySQL table disallow foreign key.
	MySQLTableNoFK Type = "bb.plugin.advisor.mysql.table.no-foreign-key"

	// MySQLTableDropNamingConvention is an advisor type for MySQL table drop with naming convention.
	MySQLTableDropNamingConvention Type = "bb.plugin.advisor.mysql.table.drop-naming-convention"

	// MySQLTableCommentConvention is an advisor for MySQL table comment convention.
	MySQLTableCommentConvention Type = "bb.plugin.advisor.mysql.table.comment"

	// MySQLTableDisallowPartition is an advisor type for MySQL disallow table partition.
	MySQLTableDisallowPartition Type = "bb.plugin.advisor.mysql.table.disallow-partition"

	// MySQLDatabaseAllowDropIfEmpty is an advisor type for MySQL only allow drop empty database.
	MySQLDatabaseAllowDropIfEmpty Type = "bb.plugin.advisor.mysql.database.drop-empty-database"

	// MySQLIndexNoDuplicateColumn is an advisor type for MySQL no duplicate columns in index.
	MySQLIndexNoDuplicateColumn Type = "bb.plugin.advisor.mysql.index.no-duplicate-column"

	// MySQLIndexPKType is an advisor type for MySQL correct type of PK.
	MySQLIndexPKType Type = "bb.plugin.advisor.mysql.index.pk-type"

	// MySQLPrimaryKeyTypeAllowlist is an advisor type for MySQL primary key type allowlist.
	MySQLPrimaryKeyTypeAllowlist Type = "bb.plugin.advisor.mysql.index.primary-key-type-allowlist"

	// MySQLIndexKeyNumberLimit is an advisor type for MySQL index key number limit.
	MySQLIndexKeyNumberLimit Type = "bb.plugin.advisor.mysql.index.key-number-limit"

	// MySQLIndexTotalNumberLimit is an advisor type for MySQL index total number limit.
	MySQLIndexTotalNumberLimit Type = "bb.plugin.advisor.mysql.index.total-number-limit"

	// MySQLCharsetAllowlist is an advisor type for MySQL charset allowlist.
	MySQLCharsetAllowlist Type = "bb.plugin.advisor.mysql.charset.allowlist"

	// MySQLCollationAllowlist is an advisor type for MySQL collation allowlist.
	MySQLCollationAllowlist Type = "bb.plugin.advisor.mysql.collation.allowlist"

	// MySQLIndexTypeNoBlob is an advisor type for MySQL index type no blob.
	MySQLIndexTypeNoBlob Type = "bb.plugin.advisor.mysql.index.type-no-blob"

	// MySQLStatementDisallowCommit is an advisor type for MySQL to disallow commit.
	MySQLStatementDisallowCommit Type = "bb.plugin.advisor.mysql.statement.disallow-commit"

	// MySQLDisallowLimit is an advisor type for MySQL no LIMIT clause in INSERT/UPDATE/DELETE statement.
	MySQLDisallowLimit Type = "bb.plugin.advisor.mysql.statement.disallow-limit"

	// MySQLInsertRowLimit is an advisor type for MySQL to limit INSERT rows.
	MySQLInsertRowLimit Type = "bb.plugin.advisor.mysql.insert.row-limit"

	// MySQLInsertMustSpecifyColumn is an advisor type for MySQL to enforce column specified.
	MySQLInsertMustSpecifyColumn Type = "bb.plugin.advisor.mysql.insert.must-specify-column"

	// MySQLInsertDisallowOrderByRand is an advisor type for MySQL to disallow order by rand in INSERT statements.
	MySQLInsertDisallowOrderByRand Type = "bb.plugin.advisor.mysql.insert.disallow-order-by-rand"

	// MySQLDisallowOrderBy is an advisor type for MySQL no ORDER BY clause in DELETE/UPDATE statement.
	MySQLDisallowOrderBy Type = "bb.plugin.advisor.mysql.statement.disallow-order-by"

	// MySQLMergeAlterTable is an advisor type for MySQL no redundant ALTER TABLE statements.
	MySQLMergeAlterTable Type = "bb.plugin.advisor.mysql.statement.merge-alter-table"

	// MySQLStatementAffectedRowLimit is an advisor type for MySQL UPDATE/DELETE affected row limit.
	MySQLStatementAffectedRowLimit Type = "bb.plugin.advisor.mysql.statement.affected-row-limit"

	// MySQLStatementDMLDryRun is an advisor type for MySQL DML dry run.
	MySQLStatementDMLDryRun Type = "bb.plugin.advisor.mysql.statement.dml-dry-run"

	// PostgreSQL Advisor.

	// PostgreSQLSyntax is an advisor type for PostgreSQL syntax.
	PostgreSQLSyntax Type = "bb.plugin.advisor.postgresql.syntax"

	// PostgreSQLNamingTableConvention is an advisor type for PostgreSQL table naming convention.
	PostgreSQLNamingTableConvention Type = "bb.plugin.advisor.postgresql.naming.table"

	// PostgreSQLNamingColumnConvention is an advisor type for PostgreSQL column naming convention.
	PostgreSQLNamingColumnConvention Type = "bb.plugin.advisor.postgresql.naming.column"

	// PostgreSQLNamingPKConvention is an advisor type for PostgreSQL primary key naming convention.
	PostgreSQLNamingPKConvention Type = "bb.plugin.advisor.postgresql.naming.pk"

	// PostgreSQLNamingIndexConvention is an advisor type for PostgreSQL index naming convention.
	PostgreSQLNamingIndexConvention Type = "bb.plugin.advisor.postgresql.naming.index"

	// PostgreSQLNamingUKConvention is an advisor type for PostgreSQL unique key naming convention.
	PostgreSQLNamingUKConvention Type = "bb.plugin.advisor.postgresql.naming.uk"

	// PostgreSQLNamingFKConvention is an advisor type for PostgreSQL foreign key naming convention.
	PostgreSQLNamingFKConvention Type = "bb.plugin.advisor.postgresql.naming.fk"

	// PostgreSQLColumnNoNull is an advisor type for PostgreSQL column no NULL value.
	PostgreSQLColumnNoNull Type = "bb.plugin.advisor.postgresql.column.no-null"

	// PostgreSQLColumnRequirement is an advisor type for PostgreSQL column requirement.
	PostgreSQLColumnRequirement Type = "bb.plugin.advisor.postgresql.column.require"

	// PostgreSQLCommentConvention is an advisor type for PostgreSQL comment convention.
	PostgreSQLCommentConvention Type = "bb.plugin.advisor.postgresql.comment"

	// PostgreSQLTableRequirePK is an advisor type for PostgreSQL table require primary key.
	PostgreSQLTableRequirePK Type = "bb.plugin.advisor.postgresql.table.require-pk"

	// PostgreSQLNoLeadingWildcardLike is an advisor type for PostgreSQL no leading wildcard LIKE.
	PostgreSQLNoLeadingWildcardLike Type = "bb.plugin.advisor.postgresql.where.no-leading-wildcard-like"

	// PostgreSQLWhereRequirement is an advisor type for PostgreSQL WHERE clause requirement.
	PostgreSQLWhereRequirement Type = "bb.plugin.advisor.postgresql.where.require"

	// PostgreSQLNoSelectAll is an advisor type for PostgreSQL no select all.
	PostgreSQLNoSelectAll Type = "bb.plugin.advisor.postgresql.select.no-select-all"

	// PostgreSQLMigrationCompatibility is an advisor type for PostgreSQL migration compatibility.
	PostgreSQLMigrationCompatibility Type = "bb.plugin.advisor.postgresql.migration-compatibility"

	// PostgreSQLTableNoFK is an advisor type for PostgreSQL table disallow foreign key.
	PostgreSQLTableNoFK Type = "bb.plugin.advisor.postgresql.table.no-foreign-key"

	// PostgreSQLTableDisallowPartition is an advisor type for PostgreSQL disallow table partition.
	PostgreSQLTableDisallowPartition Type = "bb.plugin.advisor.postgresql.table.disallow-partition"

	// PostgreSQLInsertRowLimit is an advisor type for PostgreSQL to limit INSERT rows.
	PostgreSQLInsertRowLimit Type = "bb.plugin.advisor.postgresql.insert.row-limit"

	// PostgreSQLInsertMustSpecifyColumn is an advisor type for PostgreSQL to enforce column specified.
	PostgreSQLInsertMustSpecifyColumn Type = "bb.plugin.advisor.postgresql.insert.must-specify-column"

	// PostgreSQLInsertDisallowOrderByRand is an advisor type for PostgreSQL to disallow order by rand in INSERT statements.
	PostgreSQLInsertDisallowOrderByRand Type = "bb.plugin.advisor.postgresql.insert.disallow-order-by-rand"

	// PostgreSQLIndexKeyNumberLimit is an advisor type for postgresql index key number limit.
	PostgreSQLIndexKeyNumberLimit Type = "bb.plugin.advisor.postgresql.index.key-number-limit"

	// PostgreSQLPrimaryKeyTypeAllowlist is an advisor type for postgresql primary key type allowlist.
	PostgreSQLPrimaryKeyTypeAllowlist Type = "bb.plugin.advisor.postgresql.index.primary-key-type-allowlist"

	// PostgreSQLIndexTotalNumberLimit is an advisor type for PostgreSQL index total number limit.
	PostgreSQLIndexTotalNumberLimit Type = "bb.plugin.advisor.postgresql.index.total-number-limit"

	// PostgreSQLEncodingAllowlist is an advisor type for PostgreSQL encoding allowlist.
	PostgreSQLEncodingAllowlist Type = "bb.plugin.advisor.postgresql.charset.allowlist"

	// PostgreSQLIndexNoDuplicateColumn is an advisor type for Postgresql no duplicate columns in index.
	PostgreSQLIndexNoDuplicateColumn Type = "bb.plugin.advisor.postgresql.index.no-duplicate-column"

	// PostgreSQLCreateIndexConcurrently is an advisor type for PostgreSQL to create index concurrently.
	PostgreSQLCreateIndexConcurrently Type = "bb.plugin.advisor.postgresql.index.create-concurrently"

	// PostgreSQLColumnTypeDisallowList is an advisor type for Postgresql column type disallow list.
	PostgreSQLColumnTypeDisallowList Type = "bb.plugin.advisor.postgresql.column.type-disallow-list"

	// PostgreSQLColumnDisallowChangingType is an advisor type for PostgreSQL disallow changing column type.
	PostgreSQLColumnDisallowChangingType Type = "bb.plugin.advisor.postgresql.column.disallow-changing-type"

	// PostgreSQLColumnMaximumCharacterLength is an advisor type for PostgreSQL maximum character length.
	PostgreSQLColumnMaximumCharacterLength Type = "bb.plugin.advisor.postgresql.column.maximum-character-length"

	// PostgreSQLRequireColumnDefault is an advisor type for PostgreSQL column default requirement.
	PostgreSQLRequireColumnDefault Type = "bb.plugin.advisor.postgresql.column.require-default"

	// PostgreSQLStatementDisallowCommit is an advisor type for PostgreSQL to disallow commit.
	PostgreSQLStatementDisallowCommit Type = "bb.plugin.advisor.postgresql.statement.disallow-commit"

	// PostgreSQLStatementDMLDryRun is an advisor type for PostgreSQL DML dry run.
	PostgreSQLStatementDMLDryRun Type = "bb.plugin.advisor.postgresql.statement.dml-dry-run"

	// PostgreSQLStatementAffectedRowLimit is an advisor type for PostgreSQL UPDATE/DELETE affected row limit.
	PostgreSQLStatementAffectedRowLimit Type = "bb.plugin.advisor.postgresql.statement.affected-row-limit"

	// PostgreSQLMergeAlterTable is an advisor type for PostgreSQL no redundant ALTER TABLE statements.
	PostgreSQLMergeAlterTable Type = "bb.plugin.advisor.postgresql.statement.merge-alter-table"

	// PostgreSQLAddCheckNotValid is an advisor type for PostgreSQL to add check not valid.
	PostgreSQLAddCheckNotValid Type = "bb.plugin.advisor.postgresql.statement.add-check-not-valid"

	// PostgreSQLDisallowAddColumnWithDefault is an advisor type for PostgreSQL to disallow add column with default.
	PostgreSQLDisallowAddColumnWithDefault Type = "bb.plugin.advisor.postgresql.statement.disallow-add-column-with-default"

	// PostgreSQLDisallowAddNotNull is an advisor type for PostgreSQl to disallow add not null.
	PostgreSQLDisallowAddNotNull Type = "bb.plugin.advisor.postgresql.statement.disallow-add-not-null"

	// PostgreSQLTableDropNamingConvention is an advisor type for PostgreSQL table drop with naming convention.
	PostgreSQLTableDropNamingConvention Type = "bb.plugin.advisor.postgresql.table.drop-naming-convention"

	// PostgreSQLCollationAllowlist is an advisor type for PostgreSQL collation allowlist.
	PostgreSQLCollationAllowlist Type = "bb.plugin.advisor.postgresql.collation.allowlist"

	// Oracle Advisor.

	// OracleSyntax is an advisor type for Oracle syntax.
	OracleSyntax Type = "bb.plugin.advisor.oracle.syntax"

	// OracleTableRequirePK is an advisor type for Oracle table require primary key.
	OracleTableRequirePK Type = "bb.plugin.advisor.oracle.table.require-pk"

	// OracleTableNoFK is an advisor type for Oracle table disallow foreign key.
	OracleTableNoFK Type = "bb.plugin.advisor.oracle.table.no-foreign-key"

	// OracleNamingTableConvention is an advisor type for Oracle table naming convention.
	OracleNamingTableConvention Type = "bb.plugin.advisor.oracle.naming.table"

	// OracleColumnRequirement is an advisor type for Oracle column requirement.
	OracleColumnRequirement Type = "bb.plugin.advisor.oracle.column.require"

	// OracleColumnTypeDisallowList is an advisor type for Oracle column type disallow list.
	OracleColumnTypeDisallowList Type = "bb.plugin.advisor.oracle.column.type-disallow-list"

	// OracleColumnMaximumCharacterLength is an advisor type for Oracle maximum character length.
	OracleColumnMaximumCharacterLength Type = "bb.plugin.advisor.oracle.column.maximum-character-length"

	// OracleColumnMaximumVarcharLength is an advisor type for Oracle maximum varchar length.
	OracleColumnMaximumVarcharLength Type = "bb.plugin.advisor.oracle.column.maximum-varchar-length"

	// OracleNoSelectAll is an advisor type for Oracle no select all.
	OracleNoSelectAll Type = "bb.plugin.advisor.oracle.select.no-select-all"

	// OracleNoLeadingWildcardLike is an advisor type for Oracle no leading wildcard LIKE.
	OracleNoLeadingWildcardLike Type = "bb.plugin.advisor.oracle.where.no-leading-wildcard-like"

	// OracleWhereRequirement is an advisor type for Oracle WHERE clause requirement.
	OracleWhereRequirement Type = "bb.plugin.advisor.oracle.where.require"

	// OracleInsertMustSpecifyColumn is an advisor type for Oracle to enforce column specified.
	OracleInsertMustSpecifyColumn Type = "bb.plugin.advisor.oracle.insert.must-specify-column"

	// OracleIndexKeyNumberLimit is an advisor type for Oracle index key number limit.
	OracleIndexKeyNumberLimit Type = "bb.plugin.advisor.oracle.index.key-number-limit"

	// OracleColumnNoNull is an advisor type for Oracle column no NULL value.
	OracleColumnNoNull Type = "bb.plugin.advisor.oracle.column.no-null"

	// OracleRequireColumnDefault is an advisor type for Oracle column default requirement.
	OracleRequireColumnDefault Type = "bb.plugin.advisor.oracle.column.require-default"

	// OracleAddNotNullColumnRequireDefault is an advisor type for Oracle adding not null column requires default.
	OracleAddNotNullColumnRequireDefault Type = "bb.plugin.advisor.oracle.column.add-not-null-column-require-default"

	// OracleTableNamingNoKeyword is an advisor type for Oracle table naming convention without keyword.
	OracleTableNamingNoKeyword Type = "bb.plugin.advisor.oracle.naming.table-no-keyword"

	// OracleIdentifierNamingNoKeyword is an advisor type for Oracle identifier naming convention without keyword.
	OracleIdentifierNamingNoKeyword Type = "bb.plugin.advisor.oracle.naming.identifier-no-keyword"

	// OracleIdentifierCase is an advisor type for Oracle identifier case.
	OracleIdentifierCase Type = "bb.plugin.advisor.oracle.naming.identifier-case"

	// Snowflake Advisor.

	// SnowflakeNamingTableConvention is an advisor type for Snowflake table naming convention.
	SnowflakeNamingTableConvention Type = "bb.plugin.advisor.snowflake.naming.table"

	// SnowflakeTableRequirePK is an advisor type for Snowflake table require primary key.
	SnowflakeTableRequirePK Type = "bb.plugin.advisor.snowflake.table.require-pk"

	// SnowflakeTableNoFK is an advisor type for Snowflake table disallow foreign key.
	SnowflakeTableNoFK Type = "bb.plugin.advisor.snowflake.table.no-foreign-key"

	// SnowflakeColumnMaximumVarcharLength is an advisor type for Snowflake maximum varchar length.
	SnowflakeColumnMaximumVarcharLength Type = "bb.plugin.advisor.snowflake.column.maximum-varchar-length"

	// SnowflakeTableNamingNoKeyword is an advisor type for Snowflake table naming convention without keyword.
	SnowflakeTableNamingNoKeyword Type = "bb.plugin.advisor.snowflake.naming.table-no-keyword"

	// SnowflakeWhereRequirement is an advisor type for Snowflake WHERE clause requirement.
	SnowflakeWhereRequirement Type = "bb.plugin.advisor.snowflake.where.require"

<<<<<<< HEAD
	// SnowflakeIdentifierNamingNoKeyword is an advisor type for Snowflake identifier naming convention without keyword.
	SnowflakeIdentifierNamingNoKeyword Type = "bb.plugin.advisor.snowflake.naming.identifier-no-keyword"
=======
	// SnowflakeColumnRequirement is an advisor type for Snowflake column requirement.
	SnowflakeColumnRequirement Type = "bb.plugin.advisor.snowflake.column.require"
>>>>>>> ce7ffb00
)

// Advice is the result of an advisor.
type Advice struct {
	// Status is the SQL check result. Could be "SUCCESS", "WARN", "ERROR"
	Status Status `json:"status"`
	// Code is the SQL check error code.
	Code    Code   `json:"code"`
	Title   string `json:"title"`
	Content string `json:"content"`
	Line    int    `json:"line"`
	Details string `json:"details,omitempty"`
}

// MarshalLogObject constructs a field that carries Advice.
func (a Advice) MarshalLogObject(enc zapcore.ObjectEncoder) error {
	enc.AddString("status", string(a.Status))
	enc.AddInt("code", int(a.Code))
	enc.AddString("title", a.Title)
	enc.AddString("content", a.Content)
	enc.AddInt("line", a.Line)
	enc.AddString("details", a.Details)
	return nil
}

// ZapAdviceArray is a helper to format zap.Array.
type ZapAdviceArray []Advice

// MarshalLogArray implements the zapcore.ArrayMarshaler interface.
func (array ZapAdviceArray) MarshalLogArray(enc zapcore.ArrayEncoder) error {
	for i := range array {
		if err := enc.AppendObject(array[i]); err != nil {
			return err
		}
	}
	return nil
}

// SyntaxMode is the type of syntax mode.
type SyntaxMode int

const (
	// SyntaxModeNormal is the normal syntax mode.
	SyntaxModeNormal SyntaxMode = iota
	// SyntaxModeSDL is the SDL syntax mode.
	SyntaxModeSDL
)

// Context is the context for advisor.
type Context struct {
	Charset    string
	Collation  string
	SyntaxMode SyntaxMode

	// SQL review rule special fields.
	Rule    *SQLReviewRule
	Catalog *catalog.Finder
	Driver  *sql.DB
	Context context.Context

	// CurrentSchema is the current schema. Special for Oracle.
	CurrentSchema string
}

// Advisor is the interface for advisor.
type Advisor interface {
	Check(ctx Context, statement string) ([]Advice, error)
}

var (
	advisorMu sync.RWMutex
	advisors  = make(map[db.Type]map[Type]Advisor)
)

// Register makes a advisor available by the provided id.
// If Register is called twice with the same name or if advisor is nil,
// it panics.
func Register(dbType db.Type, advType Type, f Advisor) {
	advisorMu.Lock()
	defer advisorMu.Unlock()
	if f == nil {
		panic("advisor: Register advisor is nil")
	}
	dbAdvisors, ok := advisors[dbType]
	if !ok {
		advisors[dbType] = map[Type]Advisor{
			advType: f,
		}
	} else {
		if _, dup := dbAdvisors[advType]; dup {
			panic(fmt.Sprintf("advisor: Register called twice for advisor %v for %v", advType, dbType))
		}
		dbAdvisors[advType] = f
	}
}

// Check runs the advisor and returns the advices.
func Check(dbType db.Type, advType Type, ctx Context, statement string) (adviceList []Advice, err error) {
	defer func() {
		if panicErr := recover(); panicErr != nil {
			err = errors.Errorf("panic in advisor check: %v", panicErr)
		}
	}()

	advisorMu.RLock()
	dbAdvisors, ok := advisors[dbType]
	defer advisorMu.RUnlock()
	if !ok {
		return nil, errors.Errorf("advisor: unknown db advisor type %v", dbType)
	}

	f, ok := dbAdvisors[advType]
	if !ok {
		return nil, errors.Errorf("advisor: unknown advisor %v for %v", advType, dbType)
	}

	return f.Check(ctx, statement)
}

// IsSyntaxCheckSupported checks the engine type if syntax check supports it.
func IsSyntaxCheckSupported(dbType db.Type) bool {
	switch dbType {
	case db.MySQL, db.TiDB, db.MariaDB, db.Postgres, db.Oracle, db.OceanBase:
		return true
	}
	return false
}

// IsSQLReviewSupported checks the engine type if SQL review supports it.
func IsSQLReviewSupported(dbType db.Type) bool {
	switch dbType {
	case db.MySQL, db.TiDB, db.MariaDB, db.Postgres, db.Oracle, db.OceanBase:
		return true
	}
	return false
}<|MERGE_RESOLUTION|>--- conflicted
+++ resolved
@@ -412,13 +412,11 @@
 	// SnowflakeWhereRequirement is an advisor type for Snowflake WHERE clause requirement.
 	SnowflakeWhereRequirement Type = "bb.plugin.advisor.snowflake.where.require"
 
-<<<<<<< HEAD
 	// SnowflakeIdentifierNamingNoKeyword is an advisor type for Snowflake identifier naming convention without keyword.
 	SnowflakeIdentifierNamingNoKeyword Type = "bb.plugin.advisor.snowflake.naming.identifier-no-keyword"
-=======
+
 	// SnowflakeColumnRequirement is an advisor type for Snowflake column requirement.
 	SnowflakeColumnRequirement Type = "bb.plugin.advisor.snowflake.column.require"
->>>>>>> ce7ffb00
 )
 
 // Advice is the result of an advisor.
