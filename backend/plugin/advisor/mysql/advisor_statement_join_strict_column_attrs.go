--- conflicted
+++ resolved
@@ -41,13 +41,8 @@
 		level: level,
 		title: string(checkCtx.Rule.Type),
 	}
-<<<<<<< HEAD
-	if ctx.DBSchema != nil {
-		dbSchema := model.NewDatabaseSchema(ctx.DBSchema, nil, nil, storepb.Engine_MYSQL, ctx.IsObjectCaseSensitive)
-=======
 	if checkCtx.DBSchema != nil {
-		dbSchema := model.NewDBSchema(checkCtx.DBSchema, nil, nil)
->>>>>>> e9f1dcab
+		dbSchema := model.NewDatabaseSchema(checkCtx.DBSchema, nil, nil, storepb.Engine_MYSQL, checkCtx.IsObjectCaseSensitive)
 		checker.dbSchema = dbSchema
 	}
 
