--- conflicted
+++ resolved
@@ -12,7 +12,7 @@
 	"github.com/bytebase/bytebase/backend/common"
 	storepb "github.com/bytebase/bytebase/backend/generated-go/store"
 	"github.com/bytebase/bytebase/backend/plugin/advisor"
-	"github.com/bytebase/bytebase/backend/plugin/parser/base"
+
 	tsqlparser "github.com/bytebase/bytebase/backend/plugin/parser/tsql"
 )
 
@@ -30,16 +30,10 @@
 
 // Check checks for table disallow foreign key..
 func (*TableNoForeignKeyAdvisor) Check(_ context.Context, checkCtx advisor.Context) ([]*storepb.Advice, error) {
-<<<<<<< HEAD
 	parseResults, err := getANTLRTree(checkCtx)
 
 	if err != nil {
 		return nil, err
-=======
-	parseResults, ok := checkCtx.AST.([]*base.ParseResult)
-	if !ok {
-		return nil, errors.Errorf("failed to convert to ParseResult list")
->>>>>>> 74dd68f3
 	}
 
 	level, err := advisor.NewStatusBySQLReviewRuleLevel(checkCtx.Rule.Level)
