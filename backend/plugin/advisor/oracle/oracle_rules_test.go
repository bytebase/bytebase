--- conflicted
+++ resolved
@@ -27,10 +27,7 @@
 		advisor.SchemaRuleColumnMaximumVarcharLength,
 		advisor.SchemaRuleTableNameNoKeyword,
 		advisor.SchemaRuleIdentifierNoKeyword,
-<<<<<<< HEAD
-=======
 		advisor.SchemaRuleIdentifierCase,
->>>>>>> be87ad9a
 	}
 
 	for _, rule := range oracleRules {
