package advisor

import (
	"bytes"
	"context"
	"database/sql"
	"encoding/json"
	"fmt"
	"log/slog"
	"regexp"
	"sort"
	"strings"

	"github.com/pkg/errors"

	tidbparser "github.com/pingcap/tidb/pkg/parser"
	tidbast "github.com/pingcap/tidb/pkg/parser/ast"

	"github.com/bytebase/bytebase/backend/common/log"
	"github.com/bytebase/bytebase/backend/plugin/advisor/catalog"
	"github.com/bytebase/bytebase/backend/plugin/parser/base"
	mysqlparser "github.com/bytebase/bytebase/backend/plugin/parser/mysql"
	plsqlparser "github.com/bytebase/bytebase/backend/plugin/parser/plsql"
	snowsqlparser "github.com/bytebase/bytebase/backend/plugin/parser/snowflake"
	"github.com/bytebase/bytebase/backend/plugin/parser/sql/ast"
	pgrawparser "github.com/bytebase/bytebase/backend/plugin/parser/sql/engine/pg"
	tidbbbparser "github.com/bytebase/bytebase/backend/plugin/parser/tidb"
	tsqlparser "github.com/bytebase/bytebase/backend/plugin/parser/tsql"
	storepb "github.com/bytebase/bytebase/proto/generated-go/store"
)

// How to add a SQL review rule:
//   1. Implement an advisor.(plugin/advisor/mysql or plugin/advisor/pg)
//   2. Register this advisor in map[storepb.Engine][AdvisorType].(plugin/advisor.go)
//   3. Add advisor error code if needed(plugin/advisor/code.go).
//   4. Map SQLReviewRuleType to advisor.Type in getAdvisorTypeByRule(current file).

// SQLReviewRuleType is the type of schema rule.
type SQLReviewRuleType string

const (
	// SchemaRuleMySQLEngine require InnoDB as the storage engine.
	SchemaRuleMySQLEngine SQLReviewRuleType = "engine.mysql.use-innodb"

	// SchemaRuleTableNaming enforce the table name format.
	SchemaRuleTableNaming SQLReviewRuleType = "naming.table"
	// SchemaRuleColumnNaming enforce the column name format.
	SchemaRuleColumnNaming SQLReviewRuleType = "naming.column"
	// SchemaRulePKNaming enforce the primary key name format.
	SchemaRulePKNaming SQLReviewRuleType = "naming.index.pk"
	// SchemaRuleUKNaming enforce the unique key name format.
	SchemaRuleUKNaming SQLReviewRuleType = "naming.index.uk"
	// SchemaRuleFKNaming enforce the foreign key name format.
	SchemaRuleFKNaming SQLReviewRuleType = "naming.index.fk"
	// SchemaRuleIDXNaming enforce the index name format.
	SchemaRuleIDXNaming SQLReviewRuleType = "naming.index.idx"
	// SchemaRuleAutoIncrementColumnNaming enforce the auto_increment column name format.
	SchemaRuleAutoIncrementColumnNaming SQLReviewRuleType = "naming.column.auto-increment"
	// SchemaRuleTableNameNoKeyword enforce the table name not to use keyword.
	SchemaRuleTableNameNoKeyword SQLReviewRuleType = "naming.table.no-keyword"
	// SchemaRuleIdentifierNoKeyword enforce the identifier not to use keyword.
	SchemaRuleIdentifierNoKeyword SQLReviewRuleType = "naming.identifier.no-keyword"
	// SchemaRuleIdentifierCase enforce the identifier case.
	SchemaRuleIdentifierCase SQLReviewRuleType = "naming.identifier.case"

	// SchemaRuleStatementNoSelectAll disallow 'SELECT *'.
	SchemaRuleStatementNoSelectAll SQLReviewRuleType = "statement.select.no-select-all"
	// SchemaRuleStatementRequireWhere require 'WHERE' clause.
	SchemaRuleStatementRequireWhere SQLReviewRuleType = "statement.where.require"
	// SchemaRuleStatementNoLeadingWildcardLike disallow leading '%' in LIKE, e.g. LIKE foo = '%x' is not allowed.
	SchemaRuleStatementNoLeadingWildcardLike SQLReviewRuleType = "statement.where.no-leading-wildcard-like"
	// SchemaRuleStatementDisallowCascade disallow using cascade in the issue.
	SchemaRuleStatementDisallowCascade SQLReviewRuleType = "statement.disallow-cascade"
	// SchemaRuleStatementDisallowCommit disallow using commit in the issue.
	SchemaRuleStatementDisallowCommit SQLReviewRuleType = "statement.disallow-commit"
	// SchemaRuleStatementDisallowLimit disallow the LIMIT clause in INSERT, DELETE and UPDATE statements.
	SchemaRuleStatementDisallowLimit SQLReviewRuleType = "statement.disallow-limit"
	// SchemaRuleStatementDisallowOrderBy disallow the ORDER BY clause in DELETE and UPDATE statements.
	SchemaRuleStatementDisallowOrderBy SQLReviewRuleType = "statement.disallow-order-by"
	// SchemaRuleStatementMergeAlterTable disallow redundant ALTER TABLE statements.
	SchemaRuleStatementMergeAlterTable SQLReviewRuleType = "statement.merge-alter-table"
	// SchemaRuleStatementInsertRowLimit enforce the insert row limit.
	SchemaRuleStatementInsertRowLimit SQLReviewRuleType = "statement.insert.row-limit"
	// SchemaRuleStatementInsertMustSpecifyColumn enforce the insert column specified.
	SchemaRuleStatementInsertMustSpecifyColumn SQLReviewRuleType = "statement.insert.must-specify-column"
	// SchemaRuleStatementInsertDisallowOrderByRand disallow the order by rand in the INSERT statement.
	SchemaRuleStatementInsertDisallowOrderByRand SQLReviewRuleType = "statement.insert.disallow-order-by-rand"
	// SchemaRuleStatementAffectedRowLimit enforce the UPDATE/DELETE affected row limit.
	SchemaRuleStatementAffectedRowLimit SQLReviewRuleType = "statement.affected-row-limit"
	// SchemaRuleStatementDMLDryRun dry run the dml.
	SchemaRuleStatementDMLDryRun SQLReviewRuleType = "statement.dml-dry-run"
	// SchemaRuleStatementDisallowAddColumnWithDefault disallow to add column with DEFAULT.
	SchemaRuleStatementDisallowAddColumnWithDefault = "statement.disallow-add-column-with-default"
	// SchemaRuleStatementAddCheckNotValid require add check constraints not valid.
	SchemaRuleStatementAddCheckNotValid = "statement.add-check-not-valid"
	// SchemaRuleStatementDisallowAddNotNull disallow to add NOT NULL.
	SchemaRuleStatementDisallowAddNotNull = "statement.disallow-add-not-null"
	// SchemaRuleStatementDisallowAddColumn disallow to add column.
	SchemaRuleStatementSelectFullTableScan = "statement.select-full-table-scan"
	// SchemaRuleStatementCreateSpecifySchema disallow to create table without specifying schema.
	SchemaRuleStatementCreateSpecifySchema = "statement.create-specify-schema"
	// SchemaRuleStatementCheckSetRoleVariable require add a check for SET ROLE variable.
	SchemaRuleStatementCheckSetRoleVariable = "statement.check-set-role-variable"

	// SchemaRuleTableRequirePK require the table to have a primary key.
	SchemaRuleTableRequirePK SQLReviewRuleType = "table.require-pk"
	// SchemaRuleTableNoFK require the table disallow the foreign key.
	SchemaRuleTableNoFK SQLReviewRuleType = "table.no-foreign-key"
	// SchemaRuleTableDropNamingConvention require only the table following the naming convention can be deleted.
	SchemaRuleTableDropNamingConvention SQLReviewRuleType = "table.drop-naming-convention"
	// SchemaRuleTableCommentConvention enforce the table comment convention.
	SchemaRuleTableCommentConvention SQLReviewRuleType = "table.comment"
	// SchemaRuleTableDisallowPartition disallow the table partition.
	SchemaRuleTableDisallowPartition SQLReviewRuleType = "table.disallow-partition"
	// SchemaRuleTableDisallowTrigger disallow the table trigger.
	SchemaRuleTableDisallowTrigger SQLReviewRuleType = "table.disallow-trigger"
	// SchemaRuleTableNoDuplicateIndex require the table no duplicate index.
	SchemaRuleTableNoDuplicateIndex SQLReviewRuleType = "table.no-duplicate-index"

	// SchemaRuleRequiredColumn enforce the required columns in each table.
	SchemaRuleRequiredColumn SQLReviewRuleType = "column.required"
	// SchemaRuleColumnNotNull enforce the columns cannot have NULL value.
	SchemaRuleColumnNotNull SQLReviewRuleType = "column.no-null"
	// SchemaRuleColumnDisallowChangeType disallow change column type.
	SchemaRuleColumnDisallowChangeType SQLReviewRuleType = "column.disallow-change-type"
	// SchemaRuleColumnSetDefaultForNotNull require the not null column to set default value.
	SchemaRuleColumnSetDefaultForNotNull SQLReviewRuleType = "column.set-default-for-not-null"
	// SchemaRuleColumnDisallowChange disallow CHANGE COLUMN statement.
	SchemaRuleColumnDisallowChange SQLReviewRuleType = "column.disallow-change"
	// SchemaRuleColumnDisallowChangingOrder disallow changing column order.
	SchemaRuleColumnDisallowChangingOrder SQLReviewRuleType = "column.disallow-changing-order"
	// SchemaRuleColumnDisallowDropInIndex disallow index column.
	SchemaRuleColumnDisallowDropInIndex SQLReviewRuleType = "column.disallow-drop-in-index"
	// SchemaRuleColumnCommentConvention enforce the column comment convention.
	SchemaRuleColumnCommentConvention SQLReviewRuleType = "column.comment"
	// SchemaRuleColumnAutoIncrementMustInteger require the auto-increment column to be integer.
	SchemaRuleColumnAutoIncrementMustInteger SQLReviewRuleType = "column.auto-increment-must-integer"
	// SchemaRuleColumnTypeDisallowList enforce the column type disallow list.
	SchemaRuleColumnTypeDisallowList SQLReviewRuleType = "column.type-disallow-list"
	// SchemaRuleColumnDisallowSetCharset disallow set column charset.
	SchemaRuleColumnDisallowSetCharset SQLReviewRuleType = "column.disallow-set-charset"
	// SchemaRuleColumnMaximumCharacterLength enforce the maximum character length.
	SchemaRuleColumnMaximumCharacterLength SQLReviewRuleType = "column.maximum-character-length"
	// SchemaRuleColumnMaximumVarcharLength enforce the maximum varchar length.
	SchemaRuleColumnMaximumVarcharLength SQLReviewRuleType = "column.maximum-varchar-length"
	// SchemaRuleColumnAutoIncrementInitialValue enforce the initial auto-increment value.
	SchemaRuleColumnAutoIncrementInitialValue SQLReviewRuleType = "column.auto-increment-initial-value"
	// SchemaRuleColumnAutoIncrementMustUnsigned enforce the auto-increment column to be unsigned.
	SchemaRuleColumnAutoIncrementMustUnsigned SQLReviewRuleType = "column.auto-increment-must-unsigned"
	// SchemaRuleCurrentTimeColumnCountLimit enforce the current column count limit.
	SchemaRuleCurrentTimeColumnCountLimit SQLReviewRuleType = "column.current-time-count-limit"
	// SchemaRuleColumnRequireDefault enforce the column default.
	SchemaRuleColumnRequireDefault SQLReviewRuleType = "column.require-default"
	// SchemaRuleAddNotNullColumnRequireDefault enforce the adding not null column requires default.
	SchemaRuleAddNotNullColumnRequireDefault SQLReviewRuleType = "column.add-not-null-require-default"

	// SchemaRuleSchemaBackwardCompatibility enforce the MySQL and TiDB support check whether the schema change is backward compatible.
	SchemaRuleSchemaBackwardCompatibility SQLReviewRuleType = "schema.backward-compatibility"

	// SchemaRuleDropEmptyDatabase enforce the MySQL and TiDB support check if the database is empty before users drop it.
	SchemaRuleDropEmptyDatabase SQLReviewRuleType = "database.drop-empty-database"

	// SchemaRuleIndexNoDuplicateColumn require the index no duplicate column.
	SchemaRuleIndexNoDuplicateColumn SQLReviewRuleType = "index.no-duplicate-column"
	// SchemaRuleIndexKeyNumberLimit enforce the index key number limit.
	SchemaRuleIndexKeyNumberLimit SQLReviewRuleType = "index.key-number-limit"
	// SchemaRuleIndexPKTypeLimit enforce the type restriction of columns in primary key.
	SchemaRuleIndexPKTypeLimit SQLReviewRuleType = "index.pk-type-limit"
	// SchemaRuleIndexTypeNoBlob enforce the type restriction of columns in index.
	SchemaRuleIndexTypeNoBlob SQLReviewRuleType = "index.type-no-blob"
	// SchemaRuleIndexTotalNumberLimit enforce the index total number limit.
	SchemaRuleIndexTotalNumberLimit SQLReviewRuleType = "index.total-number-limit"
	// SchemaRuleIndexPrimaryKeyTypeAllowlist enforce the primary key type allowlist.
	SchemaRuleIndexPrimaryKeyTypeAllowlist SQLReviewRuleType = "index.primary-key-type-allowlist"
	// SchemaRuleCreateIndexConcurrently require creating indexes concurrently.
	SchemaRuleCreateIndexConcurrently SQLReviewRuleType = "index.create-concurrently"

	// SchemaRuleCharsetAllowlist enforce the charset allowlist.
	SchemaRuleCharsetAllowlist SQLReviewRuleType = "system.charset.allowlist"
	// SchemaRuleCollationAllowlist enforce the collation allowlist.
	SchemaRuleCollationAllowlist SQLReviewRuleType = "system.collation.allowlist"
	// SchemaRuleCommentLength limit comment length.
	SchemaRuleCommentLength SQLReviewRuleType = "system.comment.length"
	// SchemaRuleProcedureDisallowCreate disallow create procedure.
	SchemaRuleProcedureDisallowCreate SQLReviewRuleType = "system.procedure.disallow-create"
	// SchemaRuleEventDisallowCreate disallow create event.
	SchemaRuleEventDisallowCreate SQLReviewRuleType = "system.event.disallow-create"
	// SchemaRuleViewDisallowCreate disallow create view.
	SchemaRuleViewDisallowCreate SQLReviewRuleType = "system.view.disallow-create"
	// SchemaRuleFunctionDisallowCreate disallow create function.
	SchemaRuleFunctionDisallowCreate SQLReviewRuleType = "system.function.disallow-create"
	// SchemaRuleFunctionDisallowList enforce the function disallow list.
	SchemaRuleFunctionDisallowList SQLReviewRuleType = "system.function.disallow-list"

	// SchemaRuleOnlineMigration advises using online migration to migrate large tables.
	SchemaRuleOnlineMigration SQLReviewRuleType = "advice.online-migration"

	// TableNameTemplateToken is the token for table name.
	TableNameTemplateToken = "{{table}}"
	// ColumnListTemplateToken is the token for column name list.
	ColumnListTemplateToken = "{{column_list}}"
	// ReferencingTableNameTemplateToken is the token for referencing table name.
	ReferencingTableNameTemplateToken = "{{referencing_table}}"
	// ReferencingColumnNameTemplateToken is the token for referencing column name.
	ReferencingColumnNameTemplateToken = "{{referencing_column}}"
	// ReferencedTableNameTemplateToken is the token for referenced table name.
	ReferencedTableNameTemplateToken = "{{referenced_table}}"
	// ReferencedColumnNameTemplateToken is the token for referenced column name.
	ReferencedColumnNameTemplateToken = "{{referenced_column}}"

	// defaultNameLengthLimit is the default length limit for naming rules.
	// PostgreSQL has it's own naming length limit, will auto slice the name to make sure its length <= 63
	// https://www.postgresql.org/docs/current/limits.html.
	// While MySQL does not enforce the limit, thus we use PostgreSQL's 63 as the default limit.
	defaultNameLengthLimit = 63
)

var (
	// TemplateNamingTokens is the mapping for rule type to template token.
	TemplateNamingTokens = map[SQLReviewRuleType]map[string]bool{
		SchemaRuleIDXNaming: {
			TableNameTemplateToken:  true,
			ColumnListTemplateToken: true,
		},
		SchemaRulePKNaming: {
			TableNameTemplateToken:  true,
			ColumnListTemplateToken: true,
		},
		SchemaRuleUKNaming: {
			TableNameTemplateToken:  true,
			ColumnListTemplateToken: true,
		},
		SchemaRuleFKNaming: {
			ReferencingTableNameTemplateToken:  true,
			ReferencingColumnNameTemplateToken: true,
			ReferencedTableNameTemplateToken:   true,
			ReferencedColumnNameTemplateToken:  true,
		},
	}
)

// NamingRulePayload is the payload for naming rule.
type NamingRulePayload struct {
	MaxLength int    `json:"maxLength"`
	Format    string `json:"format"`
}

// StringArrayTypeRulePayload is the payload for rules with string array value.
type StringArrayTypeRulePayload struct {
	List []string `json:"list"`
}

// RequiredColumnRulePayload is the payload for required column rule.
type RequiredColumnRulePayload struct {
	ColumnList []string `json:"columnList"`
}

// CommentConventionRulePayload is the payload for comment convention rule.
type CommentConventionRulePayload struct {
	Required  bool `json:"required"`
	MaxLength int  `json:"maxLength"`
}

// NumberTypeRulePayload is the number type payload.
type NumberTypeRulePayload struct {
	Number int `json:"number"`
}

// NamingCaseRulePayload is the payload for naming case rule.
type NamingCaseRulePayload struct {
	// Upper is true means the case should be upper case, otherwise lower case.
	Upper bool `json:"upper"`
}

// UnmarshalNamingRulePayloadAsRegexp will unmarshal payload to NamingRulePayload and compile it as regular expression.
func UnmarshalNamingRulePayloadAsRegexp(payload string) (*regexp.Regexp, int, error) {
	var nr NamingRulePayload
	if err := json.Unmarshal([]byte(payload), &nr); err != nil {
		return nil, 0, errors.Wrapf(err, "failed to unmarshal naming rule payload %q", payload)
	}

	format, err := regexp.Compile(nr.Format)
	if err != nil {
		return nil, 0, errors.Wrapf(err, "failed to compile regular expression \"%s\"", nr.Format)
	}

	// We need to be compatible with existed naming rules in the database. 0 means using the default length limit.
	maxLength := nr.MaxLength
	if maxLength == 0 {
		maxLength = defaultNameLengthLimit
	}

	return format, maxLength, nil
}

// UnmarshalNamingRulePayloadAsTemplate will unmarshal payload to NamingRulePayload and extract all the template keys.
// For example, "hard_code_{{table}}_{{column}}_end" will return
// "hard_code_{{table}}_{{column}}_end", ["{{table}}", "{{column}}"].
func UnmarshalNamingRulePayloadAsTemplate(ruleType SQLReviewRuleType, payload string) (string, []string, int, error) {
	var nr NamingRulePayload
	if err := json.Unmarshal([]byte(payload), &nr); err != nil {
		return "", nil, 0, errors.Wrapf(err, "failed to unmarshal naming rule payload %q", payload)
	}

	template := nr.Format
	keys, _ := parseTemplateTokens(template)

	for _, key := range keys {
		if _, ok := TemplateNamingTokens[ruleType][key]; !ok {
			return "", nil, 0, errors.Errorf("invalid template %s for rule %s", key, ruleType)
		}
	}

	// We need to be compatible with existed naming rules in the database. 0 means using the default length limit.
	maxLength := nr.MaxLength
	if maxLength == 0 {
		maxLength = defaultNameLengthLimit
	}

	return template, keys, maxLength, nil
}

// parseTemplateTokens parses the template and returns template tokens and their delimiters.
// For example, if the template is "{{DB_NAME}}_hello_{{LOCATION}}", then the tokens will be ["{{DB_NAME}}", "{{LOCATION}}"],
// and the delimiters will be ["_hello_"].
// The caller will usually replace the tokens with a normal string, or a regexp. In the latter case, it will be a problem
// if there are special regexp characters such as "$" in the delimiters. The caller should escape the delimiters in such cases.
func parseTemplateTokens(template string) ([]string, []string) {
	r := regexp.MustCompile(`{{[^{}]+}}`)
	tokens := r.FindAllString(template, -1)
	if len(tokens) > 0 {
		split := r.Split(template, -1)
		var delimiters []string
		for _, s := range split {
			if s != "" {
				delimiters = append(delimiters, s)
			}
		}
		return tokens, delimiters
	}
	return nil, nil
}

// UnmarshalRequiredColumnList will unmarshal payload and parse the required column list.
func UnmarshalRequiredColumnList(payload string) ([]string, error) {
	stringArrayRulePayload, err := UnmarshalStringArrayTypeRulePayload(payload)
	if err != nil {
		return nil, err
	}
	if len(stringArrayRulePayload.List) != 0 {
		return stringArrayRulePayload.List, nil
	}

	// The RequiredColumnRulePayload is deprecated.
	// Just keep it to compatible with old data, and we can remove this later.
	columnRulePayload, err := unmarshalRequiredColumnRulePayload(payload)
	if err != nil {
		return nil, err
	}

	return columnRulePayload.ColumnList, nil
}

// unmarshalRequiredColumnRulePayload will unmarshal payload to RequiredColumnRulePayload.
func unmarshalRequiredColumnRulePayload(payload string) (*RequiredColumnRulePayload, error) {
	var rcr RequiredColumnRulePayload
	if err := json.Unmarshal([]byte(payload), &rcr); err != nil {
		return nil, errors.Wrapf(err, "failed to unmarshal required column rule payload %q", payload)
	}
	if len(rcr.ColumnList) == 0 {
		return nil, errors.Errorf("invalid required column rule payload, column list cannot be empty")
	}
	return &rcr, nil
}

// UnmarshalCommentConventionRulePayload will unmarshal payload to CommentConventionRulePayload.
func UnmarshalCommentConventionRulePayload(payload string) (*CommentConventionRulePayload, error) {
	var ccr CommentConventionRulePayload
	if err := json.Unmarshal([]byte(payload), &ccr); err != nil {
		return nil, errors.Wrapf(err, "failed to unmarshal comment convention rule payload %q", payload)
	}
	return &ccr, nil
}

// UnmarshalNumberTypeRulePayload will unmarshal payload to NumberTypeRulePayload.
func UnmarshalNumberTypeRulePayload(payload string) (*NumberTypeRulePayload, error) {
	var nlr NumberTypeRulePayload
	if err := json.Unmarshal([]byte(payload), &nlr); err != nil {
		return nil, errors.Wrapf(err, "failed to unmarshal number type rule payload %q", payload)
	}
	return &nlr, nil
}

// UnmarshalStringArrayTypeRulePayload will unmarshal payload to StringArrayTypeRulePayload.
func UnmarshalStringArrayTypeRulePayload(payload string) (*StringArrayTypeRulePayload, error) {
	var trr StringArrayTypeRulePayload
	if err := json.Unmarshal([]byte(payload), &trr); err != nil {
		return nil, errors.Wrapf(err, "failed to unmarshal string array rule payload %q", payload)
	}
	return &trr, nil
}

// UnmarshalNamingCaseRulePayload will unmarshal payload to NamingCaseRulePayload.
func UnmarshalNamingCaseRulePayload(payload string) (*NamingCaseRulePayload, error) {
	var ncr NamingCaseRulePayload
	if err := json.Unmarshal([]byte(payload), &ncr); err != nil {
		return nil, errors.Wrapf(err, "failed to unmarshal naming case rule payload %q", payload)
	}
	return &ncr, nil
}

// SQLReviewCheckContext is the context for SQL review check.
type SQLReviewCheckContext struct {
	Charset    string
	Collation  string
	ChangeType storepb.PlanCheckRunConfig_ChangeDatabaseType
	DBSchema   *storepb.DatabaseSchemaMetadata
	DbType     storepb.Engine
	Catalog    catalog.Catalog
	Driver     *sql.DB
	Context    context.Context

	// Snowflake specific fields
	CurrentDatabase string
	// Oracle specific fields
	CurrentSchema string
}

func syntaxCheck(statement string, checkContext SQLReviewCheckContext) (any, []Advice) {
	switch checkContext.DbType {
	case storepb.Engine_TIDB:
		return tidbSyntaxCheck(statement)
	case storepb.Engine_MYSQL, storepb.Engine_MARIADB, storepb.Engine_OCEANBASE:
		return mysqlSyntaxCheck(statement)
	case storepb.Engine_POSTGRES:
		return postgresSyntaxCheck(statement)
	case storepb.Engine_ORACLE, storepb.Engine_OCEANBASE_ORACLE:
		return oracleSyntaxCheck(statement)
	case storepb.Engine_SNOWFLAKE:
		return snowflakeSyntaxCheck(statement)
	case storepb.Engine_MSSQL:
		return mssqlSyntaxCheck(statement)
	}
	return nil, []Advice{
		{
			Status:  Error,
			Code:    Unsupported,
			Title:   "Unsupported database type",
			Content: fmt.Sprintf("Unsupported database type %s", checkContext.DbType),
			Line:    1,
		},
	}
}

func mssqlSyntaxCheck(statement string) (any, []Advice) {
	result, err := tsqlparser.ParseTSQL(statement)
	if err != nil {
		if syntaxErr, ok := err.(*base.SyntaxError); ok {
			return nil, []Advice{
				{
					Status:  Warn,
					Code:    StatementSyntaxError,
					Title:   SyntaxErrorTitle,
					Content: syntaxErr.Message,
					Line:    syntaxErr.Line,
					Column:  syntaxErr.Column,
				},
			}
		}
		return nil, []Advice{
			{
				Status:  Warn,
				Code:    Internal,
				Title:   "Parse error",
				Content: err.Error(),
				Line:    1,
			},
		}
	}

	if result == nil {
		return nil, nil
	}

	return result.Tree, nil
}

func snowflakeSyntaxCheck(statement string) (any, []Advice) {
	result, err := snowsqlparser.ParseSnowSQL(statement + ";")
	if err != nil {
		if syntaxErr, ok := err.(*base.SyntaxError); ok {
			return nil, []Advice{
				{
					Status:  Warn,
					Code:    StatementSyntaxError,
					Title:   SyntaxErrorTitle,
					Content: syntaxErr.Message,
					Line:    syntaxErr.Line,
					Column:  syntaxErr.Column,
				},
			}
		}
		return nil, []Advice{
			{
				Status:  Warn,
				Code:    Internal,
				Title:   "Parse error",
				Content: err.Error(),
				Line:    1,
			},
		}
	}
	if result == nil {
		return nil, nil
	}

	return result.Tree, nil
}

func oracleSyntaxCheck(statement string) (any, []Advice) {
	tree, _, err := plsqlparser.ParsePLSQL(statement + ";")
	if err != nil {
		if syntaxErr, ok := err.(*base.SyntaxError); ok {
			return nil, []Advice{
				{
					Status:  Warn,
					Code:    StatementSyntaxError,
					Title:   SyntaxErrorTitle,
					Content: syntaxErr.Message,
					Line:    syntaxErr.Line,
					Column:  syntaxErr.Column,
				},
			}
		}
		return nil, []Advice{
			{
				Status:  Warn,
				Code:    Internal,
				Title:   "Parse error",
				Content: err.Error(),
				Line:    1,
			},
		}
	}

	return tree, nil
}

func postgresSyntaxCheck(statement string) (any, []Advice) {
	nodes, err := pgrawparser.Parse(pgrawparser.ParseContext{}, statement)
	if err != nil {
		if _, ok := err.(*pgrawparser.ConvertError); ok {
			return nil, []Advice{
				{
					Status:  Error,
					Code:    Internal,
					Title:   "Parser conversion error",
					Content: err.Error(),
					Line:    calculatePostgresErrorLine(statement),
				},
			}
		}
		return nil, []Advice{
			{
				Status:  Error,
				Code:    StatementSyntaxError,
				Title:   SyntaxErrorTitle,
				Content: err.Error(),
				Line:    calculatePostgresErrorLine(statement),
			},
		}
	}
	var res []ast.Node
	for _, node := range nodes {
		if node != nil {
			res = append(res, node)
		}
	}
	return res, nil
}

func calculatePostgresErrorLine(statement string) int {
	singleSQLs, err := base.SplitMultiSQL(storepb.Engine_POSTGRES, statement)
	if err != nil {
		// nolint:nilerr
		return 1
	}

	for _, singleSQL := range singleSQLs {
		if _, err := pgrawparser.Parse(pgrawparser.ParseContext{}, singleSQL.Text); err != nil {
			return singleSQL.LastLine
		}
	}

	return 0
}

func newTiDBParser() *tidbparser.Parser {
	p := tidbparser.New()

	// To support MySQL8 window function syntax.
	// See https://github.com/bytebase/bytebase/issues/175.
	p.EnableWindowFunc(true)

	return p
}

func mysqlSyntaxCheck(statement string) (any, []Advice) {
	res, err := mysqlparser.ParseMySQL(statement)
	if err != nil {
		if syntaxErr, ok := err.(*base.SyntaxError); ok {
			return nil, []Advice{
				{
					Status:  Error,
					Code:    StatementSyntaxError,
					Title:   SyntaxErrorTitle,
					Content: syntaxErr.Message,
					Line:    syntaxErr.Line,
					Column:  syntaxErr.Column,
				},
			}
		}
		return nil, []Advice{
			{
				Status:  Error,
				Code:    Internal,
				Title:   "Parse error",
				Content: err.Error(),
				Line:    1,
			},
		}
	}

	return res, nil
}

func tidbSyntaxCheck(statement string) (any, []Advice) {
	singleSQLs, err := base.SplitMultiSQL(storepb.Engine_TIDB, statement)
	if err != nil {
		return nil, []Advice{
			{
				Status:  Warn,
				Code:    Internal,
				Title:   "Syntax error",
				Content: err.Error(),
				Line:    1,
			},
		}
	}

	p := newTiDBParser()
	var returnNodes []tidbast.StmtNode
	var adviceList []Advice
	for _, singleSQL := range singleSQLs {
		nodes, _, err := p.Parse(singleSQL.Text, "", "")
		if err != nil {
			return nil, []Advice{
				{
					Status:  Warn,
					Code:    Internal,
					Title:   "Parse error",
					Content: err.Error(),
					Line:    1,
				},
			}
		}

		if len(nodes) != 1 {
			continue
		}

		node := nodes[0]
		node.SetText(nil, singleSQL.Text)
		node.SetOriginTextPosition(singleSQL.LastLine)
		if n, ok := node.(*tidbast.CreateTableStmt); ok {
			if err := tidbbbparser.SetLineForMySQLCreateTableStmt(n); err != nil {
				return nil, append(adviceList, Advice{
					Status:  Error,
					Code:    Internal,
					Title:   "Set line error",
					Content: err.Error(),
					Line:    singleSQL.LastLine,
				})
			}
		}
		returnNodes = append(returnNodes, node)
	}

	return returnNodes, adviceList
}

// SQLReviewCheck checks the statements with sql review rules.
func SQLReviewCheck(statements string, ruleList []*storepb.SQLReviewRule, checkContext SQLReviewCheckContext) ([]Advice, error) {
	ast, result := syntaxCheck(statements, checkContext)
	if ast == nil || len(ruleList) == 0 {
		return result, nil
	}

	finder := checkContext.Catalog.GetFinder()
	switch checkContext.DbType {
	case storepb.Engine_TIDB, storepb.Engine_MYSQL, storepb.Engine_MARIADB, storepb.Engine_POSTGRES, storepb.Engine_OCEANBASE:
		if err := finder.WalkThrough(statements); err != nil {
			return convertWalkThroughErrorToAdvice(checkContext, err)
		}
	}

	for _, rule := range ruleList {
		if rule.Engine != storepb.Engine_ENGINE_UNSPECIFIED && rule.Engine != checkContext.DbType {
			continue
		}
		if rule.Level == storepb.SQLReviewRuleLevel_DISABLED {
			continue
		}

		advisorType, err := getAdvisorTypeByRule(SQLReviewRuleType(rule.Type), checkContext.DbType)
		if err != nil {
			if rule.Engine != storepb.Engine_ENGINE_UNSPECIFIED {
				slog.Warn("not supported rule", slog.String("rule type", string(rule.Type)), slog.String("engine", string(rule.Engine)), log.BBError(err))
			}
			continue
		}

		adviceList, err := Check(
			checkContext.DbType,
			advisorType,
			Context{
				Charset:         checkContext.Charset,
				Collation:       checkContext.Collation,
				DBSchema:        checkContext.DBSchema,
				ChangeType:      checkContext.ChangeType,
				AST:             ast,
				Statements:      statements,
				Rule:            rule,
				Catalog:         finder,
				Driver:          checkContext.Driver,
				Context:         checkContext.Context,
				CurrentSchema:   checkContext.CurrentSchema,
				CurrentDatabase: checkContext.CurrentDatabase,
			},
			statements,
		)
		if err != nil {
			return nil, errors.Wrap(err, "failed to check statement")
		}

		result = append(result, adviceList...)
	}

	// There may be multiple syntax errors, return one only.
	if len(result) > 0 && result[0].Title == SyntaxErrorTitle {
		return result[:1], nil
	}
	sort.SliceStable(result, func(i, j int) bool {
		// Error is 2, warning is 1. So the error (value 2) should come first.
		return result[i].Status.GetPriority() > result[j].Status.GetPriority()
	})
	if len(result) == 0 {
		result = append(result, Advice{
			Status:  Success,
			Code:    Ok,
			Title:   "OK",
			Content: "",
		})
	}
	return result, nil
}

func convertWalkThroughErrorToAdvice(checkContext SQLReviewCheckContext, err error) ([]Advice, error) {
	walkThroughError, ok := err.(*catalog.WalkThroughError)
	if !ok {
		return nil, err
	}

	var res []Advice
	switch walkThroughError.Type {
	case catalog.ErrorTypeUnsupported:
		res = append(res, Advice{
			Status:  Error,
			Code:    Unsupported,
			Title:   walkThroughError.Content,
			Content: "",
			Line:    walkThroughError.Line,
		})
	case catalog.ErrorTypeParseError:
		res = append(res, Advice{
			Status:  Error,
			Code:    StatementSyntaxError,
			Title:   SyntaxErrorTitle,
			Content: walkThroughError.Content,
		})
	case catalog.ErrorTypeDeparseError:
		res = append(res, Advice{
			Status:  Error,
			Code:    Internal,
			Title:   "Internal error for walk-through",
			Content: walkThroughError.Content,
			Line:    walkThroughError.Line,
		})
	case catalog.ErrorTypeAccessOtherDatabase:
		res = append(res, Advice{
			Status:  Error,
			Code:    NotCurrentDatabase,
			Title:   "Access other database",
			Content: walkThroughError.Content,
			Line:    walkThroughError.Line,
		})
	case catalog.ErrorTypeDatabaseIsDeleted:
		res = append(res, Advice{
			Status:  Error,
			Code:    DatabaseIsDeleted,
			Title:   "Access deleted database",
			Content: walkThroughError.Content,
			Line:    walkThroughError.Line,
		})
	case catalog.ErrorTypeTableExists:
		res = append(res, Advice{
			Status:  Error,
			Code:    TableExists,
			Title:   "Table already exists",
			Content: walkThroughError.Content,
			Line:    walkThroughError.Line,
		})
	case catalog.ErrorTypeTableNotExists:
		res = append(res, Advice{
			Status:  Error,
			Code:    TableNotExists,
			Title:   "Table does not exist",
			Content: walkThroughError.Content,
			Line:    walkThroughError.Line,
		})
	case catalog.ErrorTypeColumnExists:
		res = append(res, Advice{
			Status:  Error,
			Code:    ColumnExists,
			Title:   "Column already exists",
			Content: walkThroughError.Content,
			Line:    walkThroughError.Line,
		})
	case catalog.ErrorTypeColumnNotExists:
		res = append(res, Advice{
			Status:  Error,
			Code:    ColumnNotExists,
			Title:   "Column does not exist",
			Content: walkThroughError.Content,
			Line:    walkThroughError.Line,
		})
	case catalog.ErrorTypeDropAllColumns:
		res = append(res, Advice{
			Status:  Error,
			Code:    DropAllColumns,
			Title:   "Drop all columns",
			Content: walkThroughError.Content,
			Line:    walkThroughError.Line,
		})
	case catalog.ErrorTypePrimaryKeyExists:
		res = append(res, Advice{
			Status:  Error,
			Code:    PrimaryKeyExists,
			Title:   "Primary key exists",
			Content: walkThroughError.Content,
			Line:    walkThroughError.Line,
		})
	case catalog.ErrorTypeIndexExists:
		res = append(res, Advice{
			Status:  Error,
			Code:    IndexExists,
			Title:   "Index exists",
			Content: walkThroughError.Content,
			Line:    walkThroughError.Line,
		})
	case catalog.ErrorTypeIndexEmptyKeys:
		res = append(res, Advice{
			Status:  Error,
			Code:    IndexEmptyKeys,
			Title:   "Index empty keys",
			Content: walkThroughError.Content,
			Line:    walkThroughError.Line,
		})
	case catalog.ErrorTypePrimaryKeyNotExists:
		res = append(res, Advice{
			Status:  Error,
			Code:    PrimaryKeyNotExists,
			Title:   "Primary key does not exist",
			Content: walkThroughError.Content,
			Line:    walkThroughError.Line,
		})
	case catalog.ErrorTypeIndexNotExists:
		res = append(res, Advice{
			Status:  Error,
			Code:    IndexNotExists,
			Title:   "Index does not exist",
			Content: walkThroughError.Content,
			Line:    walkThroughError.Line,
		})
	case catalog.ErrorTypeIncorrectIndexName:
		res = append(res, Advice{
			Status:  Error,
			Code:    IncorrectIndexName,
			Title:   "Incorrect index name",
			Content: walkThroughError.Content,
			Line:    walkThroughError.Line,
		})
	case catalog.ErrorTypeSpatialIndexKeyNullable:
		res = append(res, Advice{
			Status:  Error,
			Code:    SpatialIndexKeyNullable,
			Title:   "Spatial index key must be NOT NULL",
			Content: walkThroughError.Content,
			Line:    walkThroughError.Line,
		})
	case catalog.ErrorTypeColumnIsReferencedByView:
		details := ""
		if checkContext.DbType == storepb.Engine_POSTGRES {
			list, yes := walkThroughError.Payload.([]string)
			if !yes {
				return nil, errors.Errorf("invalid payload for ColumnIsReferencedByView, expect []string but found %T", walkThroughError.Payload)
			}
			if definition, err := getViewDefinition(checkContext, list); err != nil {
				slog.Warn("failed to get view definition", log.BBError(err))
			} else {
				details = definition
			}
		}

		res = append(res, Advice{
			Status:  Error,
			Code:    ColumnIsReferencedByView,
			Title:   "Column is referenced by view",
			Content: walkThroughError.Content,
			Line:    walkThroughError.Line,
			Details: details,
		})
	case catalog.ErrorTypeTableIsReferencedByView:
		details := ""
		if checkContext.DbType == storepb.Engine_POSTGRES {
			list, yes := walkThroughError.Payload.([]string)
			if !yes {
				return nil, errors.Errorf("invalid payload for TableIsReferencedByView, expect []string but found %T", walkThroughError.Payload)
			}
			if definition, err := getViewDefinition(checkContext, list); err != nil {
				slog.Warn("failed to get view definition", log.BBError(err))
			} else {
				details = definition
			}
		}

		res = append(res, Advice{
			Status:  Error,
			Code:    TableIsReferencedByView,
			Title:   "Table is referenced by view",
			Content: walkThroughError.Content,
			Line:    walkThroughError.Line,
			Details: details,
		})
	case catalog.ErrorTypeInvalidColumnTypeForDefaultValue:
		res = append(res, Advice{
			Status:  Error,
			Code:    InvalidColumnDefault,
			Title:   "Invalid column default value",
			Content: walkThroughError.Content,
			Line:    walkThroughError.Line,
		})
	default:
		res = append(res, Advice{
			Status:  Error,
			Code:    Internal,
			Title:   fmt.Sprintf("Failed to walk-through with code %d", walkThroughError.Type),
			Content: walkThroughError.Content,
			Line:    walkThroughError.Line,
		})
	}

	return res, nil
}

func getViewDefinition(checkContext SQLReviewCheckContext, viewList []string) (string, error) {
	var buf bytes.Buffer
	sql := fmt.Sprintf(`
		WITH view_list(view_name) AS (
			VALUES ('%s')
		)
		SELECT view_name, pg_get_viewdef(view_name) AS view_definition
		FROM view_list;
	`, strings.Join(viewList, "'),('"))

	rows, err := checkContext.Driver.QueryContext(checkContext.Context, sql)
	if err != nil {
		return "", err
	}
	defer rows.Close()
	for rows.Next() {
		var viewName, viewDefinition string
		if err := rows.Scan(&viewName, &viewDefinition); err != nil {
			return "", err
		}
		if _, err := buf.WriteString("The definition of view "); err != nil {
			return "", err
		}
		if _, err := buf.WriteString(viewName); err != nil {
			return "", err
		}
		if _, err := buf.WriteString(" is \n"); err != nil {
			return "", err
		}
		if _, err := buf.WriteString(viewDefinition); err != nil {
			return "", err
		}
		if _, err := buf.WriteString("\n\n"); err != nil {
			return "", err
		}
	}
	if err := rows.Err(); err != nil {
		return "", err
	}

	return buf.String(), nil
}

func getAdvisorTypeByRule(ruleType SQLReviewRuleType, engine storepb.Engine) (Type, error) {
	switch ruleType {
	case SchemaRuleStatementRequireWhere:
		switch engine {
		case storepb.Engine_MYSQL, storepb.Engine_TIDB, storepb.Engine_MARIADB, storepb.Engine_OCEANBASE:
			return MySQLWhereRequirement, nil
		case storepb.Engine_POSTGRES:
			return PostgreSQLWhereRequirement, nil
		case storepb.Engine_ORACLE, storepb.Engine_OCEANBASE_ORACLE:
			return OracleWhereRequirement, nil
		case storepb.Engine_SNOWFLAKE:
			return SnowflakeWhereRequirement, nil
		case storepb.Engine_MSSQL:
			return MSSQLWhereRequirement, nil
		}
	case SchemaRuleStatementNoLeadingWildcardLike:
		switch engine {
		case storepb.Engine_MYSQL, storepb.Engine_TIDB, storepb.Engine_MARIADB, storepb.Engine_OCEANBASE:
			return MySQLNoLeadingWildcardLike, nil
		case storepb.Engine_POSTGRES:
			return PostgreSQLNoLeadingWildcardLike, nil
		case storepb.Engine_ORACLE, storepb.Engine_OCEANBASE_ORACLE:
			return OracleNoLeadingWildcardLike, nil
		}
	case SchemaRuleStatementNoSelectAll:
		switch engine {
		case storepb.Engine_MYSQL, storepb.Engine_TIDB, storepb.Engine_MARIADB, storepb.Engine_OCEANBASE:
			return MySQLNoSelectAll, nil
		case storepb.Engine_POSTGRES:
			return PostgreSQLNoSelectAll, nil
		case storepb.Engine_ORACLE, storepb.Engine_OCEANBASE_ORACLE:
			return OracleNoSelectAll, nil
		case storepb.Engine_SNOWFLAKE:
			return SnowflakeNoSelectAll, nil
		case storepb.Engine_MSSQL:
			return MSSQLNoSelectAll, nil
		}
	case SchemaRuleSchemaBackwardCompatibility:
		switch engine {
		case storepb.Engine_MYSQL, storepb.Engine_TIDB, storepb.Engine_MARIADB, storepb.Engine_OCEANBASE:
			return MySQLMigrationCompatibility, nil
		case storepb.Engine_POSTGRES:
			return PostgreSQLMigrationCompatibility, nil
		case storepb.Engine_SNOWFLAKE:
			return SnowflakeMigrationCompatibility, nil
		case storepb.Engine_MSSQL:
			return MSSQLMigrationCompatibility, nil
		}
	case SchemaRuleTableNaming:
		switch engine {
		case storepb.Engine_MYSQL, storepb.Engine_TIDB, storepb.Engine_MARIADB, storepb.Engine_OCEANBASE:
			return MySQLNamingTableConvention, nil
		case storepb.Engine_POSTGRES:
			return PostgreSQLNamingTableConvention, nil
		case storepb.Engine_ORACLE, storepb.Engine_OCEANBASE_ORACLE:
			return OracleNamingTableConvention, nil
		case storepb.Engine_SNOWFLAKE:
			return SnowflakeNamingTableConvention, nil
		case storepb.Engine_MSSQL:
			return MSSQLNamingTableConvention, nil
		}
	case SchemaRuleIDXNaming:
		switch engine {
		case storepb.Engine_MYSQL, storepb.Engine_TIDB, storepb.Engine_MARIADB, storepb.Engine_OCEANBASE:
			return MySQLNamingIndexConvention, nil
		case storepb.Engine_POSTGRES:
			return PostgreSQLNamingIndexConvention, nil
		}
	case SchemaRulePKNaming:
		if engine == storepb.Engine_POSTGRES {
			return PostgreSQLNamingPKConvention, nil
		}
	case SchemaRuleUKNaming:
		switch engine {
		case storepb.Engine_MYSQL, storepb.Engine_TIDB, storepb.Engine_MARIADB, storepb.Engine_OCEANBASE:
			return MySQLNamingUKConvention, nil
		case storepb.Engine_POSTGRES:
			return PostgreSQLNamingUKConvention, nil
		}
	case SchemaRuleFKNaming:
		switch engine {
		case storepb.Engine_MYSQL, storepb.Engine_TIDB, storepb.Engine_MARIADB, storepb.Engine_OCEANBASE:
			return MySQLNamingFKConvention, nil
		case storepb.Engine_POSTGRES:
			return PostgreSQLNamingFKConvention, nil
		}
	case SchemaRuleColumnNaming:
		switch engine {
		case storepb.Engine_MYSQL, storepb.Engine_TIDB, storepb.Engine_MARIADB, storepb.Engine_OCEANBASE:
			return MySQLNamingColumnConvention, nil
		case storepb.Engine_POSTGRES:
			return PostgreSQLNamingColumnConvention, nil
		}
	case SchemaRuleAutoIncrementColumnNaming:
		switch engine {
		case storepb.Engine_MYSQL, storepb.Engine_TIDB, storepb.Engine_MARIADB, storepb.Engine_OCEANBASE:
			return MySQLNamingAutoIncrementColumnConvention, nil
		}
	case SchemaRuleTableNameNoKeyword:
		switch engine {
		case storepb.Engine_ORACLE, storepb.Engine_OCEANBASE_ORACLE:
			return OracleTableNamingNoKeyword, nil
		case storepb.Engine_SNOWFLAKE:
			return SnowflakeTableNamingNoKeyword, nil
		case storepb.Engine_MSSQL:
			return MSSQLTableNamingNoKeyword, nil
		}
	case SchemaRuleIdentifierNoKeyword:
		switch engine {
		case storepb.Engine_ORACLE, storepb.Engine_OCEANBASE_ORACLE:
			return OracleIdentifierNamingNoKeyword, nil
		case storepb.Engine_SNOWFLAKE:
			return SnowflakeIdentifierNamingNoKeyword, nil
		case storepb.Engine_MSSQL:
			return MSSQLIdentifierNamingNoKeyword, nil
		case storepb.Engine_MYSQL:
			return MySQLIdentifierNamingNoKeyword, nil
		}
	case SchemaRuleIdentifierCase:
		switch engine {
		case storepb.Engine_ORACLE, storepb.Engine_OCEANBASE_ORACLE:
			return OracleIdentifierCase, nil
		case storepb.Engine_SNOWFLAKE:
			return SnowflakeIdentifierCase, nil
		}
	case SchemaRuleRequiredColumn:
		switch engine {
		case storepb.Engine_MYSQL, storepb.Engine_TIDB, storepb.Engine_MARIADB, storepb.Engine_OCEANBASE:
			return MySQLColumnRequirement, nil
		case storepb.Engine_POSTGRES:
			return PostgreSQLColumnRequirement, nil
		case storepb.Engine_ORACLE, storepb.Engine_OCEANBASE_ORACLE:
			return OracleColumnRequirement, nil
		case storepb.Engine_SNOWFLAKE:
			return SnowflakeColumnRequirement, nil
		case storepb.Engine_MSSQL:
			return MSSQLColumnRequirement, nil
		}
	case SchemaRuleColumnNotNull:
		switch engine {
		case storepb.Engine_MYSQL, storepb.Engine_TIDB, storepb.Engine_MARIADB, storepb.Engine_OCEANBASE:
			return MySQLColumnNoNull, nil
		case storepb.Engine_POSTGRES:
			return PostgreSQLColumnNoNull, nil
		case storepb.Engine_ORACLE, storepb.Engine_OCEANBASE_ORACLE:
			return OracleColumnNoNull, nil
		case storepb.Engine_SNOWFLAKE:
			return SnowflakeColumnNoNull, nil
		case storepb.Engine_MSSQL:
			return MSSQLColumnNoNull, nil
		}
	case SchemaRuleColumnDisallowChangeType:
		switch engine {
		case storepb.Engine_MYSQL, storepb.Engine_TIDB, storepb.Engine_MARIADB, storepb.Engine_OCEANBASE:
			return MySQLColumnDisallowChangingType, nil
		case storepb.Engine_POSTGRES:
			return PostgreSQLColumnDisallowChangingType, nil
		}
	case SchemaRuleColumnSetDefaultForNotNull:
		switch engine {
		case storepb.Engine_MYSQL, storepb.Engine_TIDB, storepb.Engine_MARIADB, storepb.Engine_OCEANBASE:
			return MySQLColumnSetDefaultForNotNull, nil
		}
	case SchemaRuleColumnDisallowChange:
		switch engine {
		case storepb.Engine_MYSQL, storepb.Engine_TIDB, storepb.Engine_MARIADB, storepb.Engine_OCEANBASE:
			return MySQLColumnDisallowChanging, nil
		}
	case SchemaRuleColumnDisallowChangingOrder:
		switch engine {
		case storepb.Engine_MYSQL, storepb.Engine_TIDB, storepb.Engine_MARIADB, storepb.Engine_OCEANBASE:
			return MySQLColumnDisallowChangingOrder, nil
		}
	case SchemaRuleColumnDisallowDropInIndex:
		switch engine {
		case storepb.Engine_MYSQL, storepb.Engine_TIDB, storepb.Engine_MARIADB, storepb.Engine_OCEANBASE:
			return MySQLColumnDisallowDropInIndex, nil
		}
	case SchemaRuleColumnCommentConvention:
		switch engine {
		case storepb.Engine_MYSQL, storepb.Engine_TIDB, storepb.Engine_MARIADB, storepb.Engine_OCEANBASE:
			return MySQLColumnCommentConvention, nil
		}
	case SchemaRuleColumnAutoIncrementMustInteger:
		switch engine {
		case storepb.Engine_MYSQL, storepb.Engine_TIDB, storepb.Engine_MARIADB, storepb.Engine_OCEANBASE:
			return MySQLAutoIncrementColumnMustInteger, nil
		}
	case SchemaRuleColumnTypeDisallowList:
		switch engine {
		case storepb.Engine_MYSQL, storepb.Engine_TIDB, storepb.Engine_MARIADB, storepb.Engine_OCEANBASE:
			return MySQLColumnTypeDisallowList, nil
		case storepb.Engine_POSTGRES:
			return PostgreSQLColumnTypeDisallowList, nil
		case storepb.Engine_ORACLE, storepb.Engine_OCEANBASE_ORACLE:
			return OracleColumnTypeDisallowList, nil
		}
	case SchemaRuleColumnDisallowSetCharset:
		switch engine {
		case storepb.Engine_MYSQL, storepb.Engine_TIDB, storepb.Engine_MARIADB, storepb.Engine_OCEANBASE:
			return MySQLDisallowSetColumnCharset, nil
		}
	case SchemaRuleColumnMaximumCharacterLength:
		switch engine {
		case storepb.Engine_MYSQL, storepb.Engine_TIDB, storepb.Engine_MARIADB, storepb.Engine_OCEANBASE:
			return MySQLColumnMaximumCharacterLength, nil
		case storepb.Engine_POSTGRES:
			return PostgreSQLColumnMaximumCharacterLength, nil
		case storepb.Engine_ORACLE, storepb.Engine_OCEANBASE_ORACLE:
			return OracleColumnMaximumCharacterLength, nil
		}
	case SchemaRuleColumnMaximumVarcharLength:
		switch engine {
		case storepb.Engine_MYSQL, storepb.Engine_MARIADB, storepb.Engine_OCEANBASE:
			return MySQLColumnMaximumVarcharLength, nil
		case storepb.Engine_ORACLE, storepb.Engine_OCEANBASE_ORACLE:
			return OracleColumnMaximumVarcharLength, nil
		case storepb.Engine_SNOWFLAKE:
			return SnowflakeColumnMaximumVarcharLength, nil
		case storepb.Engine_MSSQL:
			return MSSQLColumnMaximumVarcharLength, nil
		}
	case SchemaRuleColumnAutoIncrementInitialValue:
		switch engine {
		case storepb.Engine_MYSQL, storepb.Engine_TIDB, storepb.Engine_MARIADB, storepb.Engine_OCEANBASE:
			return MySQLAutoIncrementColumnInitialValue, nil
		}
	case SchemaRuleColumnAutoIncrementMustUnsigned:
		switch engine {
		case storepb.Engine_MYSQL, storepb.Engine_TIDB, storepb.Engine_MARIADB, storepb.Engine_OCEANBASE:
			return MySQLAutoIncrementColumnMustUnsigned, nil
		}
	case SchemaRuleCurrentTimeColumnCountLimit:
		switch engine {
		case storepb.Engine_MYSQL, storepb.Engine_TIDB, storepb.Engine_MARIADB, storepb.Engine_OCEANBASE:
			return MySQLCurrentTimeColumnCountLimit, nil
		}
	case SchemaRuleColumnRequireDefault:
		switch engine {
		case storepb.Engine_MYSQL, storepb.Engine_TIDB, storepb.Engine_MARIADB, storepb.Engine_OCEANBASE:
			return MySQLRequireColumnDefault, nil
		case storepb.Engine_POSTGRES:
			return PostgreSQLRequireColumnDefault, nil
		case storepb.Engine_ORACLE, storepb.Engine_OCEANBASE_ORACLE:
			return OracleRequireColumnDefault, nil
		}
	case SchemaRuleAddNotNullColumnRequireDefault:
		if engine == storepb.Engine_ORACLE {
			return OracleAddNotNullColumnRequireDefault, nil
		}
	case SchemaRuleTableRequirePK:
		switch engine {
		case storepb.Engine_MYSQL, storepb.Engine_TIDB, storepb.Engine_MARIADB, storepb.Engine_OCEANBASE:
			return MySQLTableRequirePK, nil
		case storepb.Engine_POSTGRES:
			return PostgreSQLTableRequirePK, nil
		case storepb.Engine_ORACLE, storepb.Engine_OCEANBASE_ORACLE:
			return OracleTableRequirePK, nil
		case storepb.Engine_SNOWFLAKE:
			return SnowflakeTableRequirePK, nil
		case storepb.Engine_MSSQL:
			return MSSQLTableRequirePK, nil
		}
	case SchemaRuleTableNoFK:
		switch engine {
		case storepb.Engine_MYSQL, storepb.Engine_TIDB, storepb.Engine_MARIADB, storepb.Engine_OCEANBASE:
			return MySQLTableNoFK, nil
		case storepb.Engine_POSTGRES:
			return PostgreSQLTableNoFK, nil
		case storepb.Engine_ORACLE, storepb.Engine_OCEANBASE_ORACLE:
			return OracleTableNoFK, nil
		case storepb.Engine_SNOWFLAKE:
			return SnowflakeTableNoFK, nil
		case storepb.Engine_MSSQL:
			return MSSQLTableNoFK, nil
		}
	case SchemaRuleTableDropNamingConvention:
		switch engine {
		case storepb.Engine_MYSQL, storepb.Engine_TIDB, storepb.Engine_MARIADB, storepb.Engine_OCEANBASE:
			return MySQLTableDropNamingConvention, nil
		case storepb.Engine_POSTGRES:
			return PostgreSQLTableDropNamingConvention, nil
		case storepb.Engine_SNOWFLAKE:
			return SnowflakeTableDropNamingConvention, nil
		case storepb.Engine_MSSQL:
			return MSSQLTableDropNamingConvention, nil
		}
	case SchemaRuleTableCommentConvention:
		switch engine {
		case storepb.Engine_MYSQL, storepb.Engine_TIDB, storepb.Engine_MARIADB, storepb.Engine_OCEANBASE:
			return MySQLTableCommentConvention, nil
		}
	case SchemaRuleTableDisallowPartition:
		switch engine {
		case storepb.Engine_MYSQL, storepb.Engine_TIDB, storepb.Engine_MARIADB, storepb.Engine_OCEANBASE:
			return MySQLTableDisallowPartition, nil
		case storepb.Engine_POSTGRES:
			return PostgreSQLTableDisallowPartition, nil
		}
	case SchemaRuleTableDisallowTrigger:
		if engine == storepb.Engine_MYSQL {
			return MySQLTableDisallowTrigger, nil
		}
	case SchemaRuleTableNoDuplicateIndex:
		if engine == storepb.Engine_MYSQL {
			return MySQLTableNoDuplicateIndex, nil
		}
	case SchemaRuleMySQLEngine:
		switch engine {
		case storepb.Engine_MYSQL, storepb.Engine_MARIADB:
			return MySQLUseInnoDB, nil
		}
	case SchemaRuleDropEmptyDatabase:
		switch engine {
		case storepb.Engine_MYSQL, storepb.Engine_TIDB, storepb.Engine_MARIADB, storepb.Engine_OCEANBASE:
			return MySQLDatabaseAllowDropIfEmpty, nil
		}
	case SchemaRuleIndexNoDuplicateColumn:
		switch engine {
		case storepb.Engine_MYSQL, storepb.Engine_TIDB, storepb.Engine_MARIADB, storepb.Engine_OCEANBASE:
			return MySQLIndexNoDuplicateColumn, nil
		case storepb.Engine_POSTGRES:
			return PostgreSQLIndexNoDuplicateColumn, nil
		}
	case SchemaRuleIndexKeyNumberLimit:
		switch engine {
		case storepb.Engine_MYSQL, storepb.Engine_TIDB, storepb.Engine_MARIADB, storepb.Engine_OCEANBASE:
			return MySQLIndexKeyNumberLimit, nil
		case storepb.Engine_POSTGRES:
			return PostgreSQLIndexKeyNumberLimit, nil
		case storepb.Engine_ORACLE, storepb.Engine_OCEANBASE_ORACLE:
			return OracleIndexKeyNumberLimit, nil
		}
	case SchemaRuleIndexTotalNumberLimit:
		switch engine {
		case storepb.Engine_MYSQL, storepb.Engine_TIDB, storepb.Engine_MARIADB, storepb.Engine_OCEANBASE:
			return MySQLIndexTotalNumberLimit, nil
		case storepb.Engine_POSTGRES:
			return PostgreSQLIndexTotalNumberLimit, nil
		}
	case SchemaRuleStatementDisallowCascade:
		if engine == storepb.Engine_POSTGRES {
			return PostgreSQLStatementDisallowCascade, nil
		}
	case SchemaRuleStatementDisallowCommit:
		switch engine {
		case storepb.Engine_MYSQL, storepb.Engine_TIDB, storepb.Engine_MARIADB, storepb.Engine_OCEANBASE:
			return MySQLStatementDisallowCommit, nil
		case storepb.Engine_POSTGRES:
			return PostgreSQLStatementDisallowCommit, nil
		}
	case SchemaRuleCharsetAllowlist:
		switch engine {
		case storepb.Engine_MYSQL, storepb.Engine_TIDB, storepb.Engine_MARIADB, storepb.Engine_OCEANBASE:
			return MySQLCharsetAllowlist, nil
		case storepb.Engine_POSTGRES:
			return PostgreSQLEncodingAllowlist, nil
		}
	case SchemaRuleCollationAllowlist:
		switch engine {
		case storepb.Engine_MYSQL, storepb.Engine_TIDB, storepb.Engine_MARIADB, storepb.Engine_OCEANBASE:
			return MySQLCollationAllowlist, nil
		case storepb.Engine_POSTGRES:
			return PostgreSQLCollationAllowlist, nil
		}
	case SchemaRuleIndexPKTypeLimit:
		switch engine {
		case storepb.Engine_MYSQL, storepb.Engine_TIDB, storepb.Engine_MARIADB, storepb.Engine_OCEANBASE:
			return MySQLIndexPKType, nil
		}
	case SchemaRuleIndexTypeNoBlob:
		switch engine {
		case storepb.Engine_MYSQL, storepb.Engine_TIDB, storepb.Engine_MARIADB, storepb.Engine_OCEANBASE:
			return MySQLIndexTypeNoBlob, nil
		}
	case SchemaRuleIndexPrimaryKeyTypeAllowlist:
		switch engine {
		case storepb.Engine_MYSQL, storepb.Engine_TIDB, storepb.Engine_OCEANBASE:
			return MySQLPrimaryKeyTypeAllowlist, nil
		case storepb.Engine_POSTGRES:
			return PostgreSQLPrimaryKeyTypeAllowlist, nil
		}
	case SchemaRuleCreateIndexConcurrently:
		if engine == storepb.Engine_POSTGRES {
			return PostgreSQLCreateIndexConcurrently, nil
		}
	case SchemaRuleStatementInsertRowLimit:
		switch engine {
		case storepb.Engine_MYSQL, storepb.Engine_TIDB, storepb.Engine_MARIADB, storepb.Engine_OCEANBASE:
			return MySQLInsertRowLimit, nil
		case storepb.Engine_POSTGRES:
			return PostgreSQLInsertRowLimit, nil
		}
	case SchemaRuleStatementInsertMustSpecifyColumn:
		switch engine {
		case storepb.Engine_MYSQL, storepb.Engine_TIDB, storepb.Engine_MARIADB, storepb.Engine_OCEANBASE:
			return MySQLInsertMustSpecifyColumn, nil
		case storepb.Engine_POSTGRES:
			return PostgreSQLInsertMustSpecifyColumn, nil
		case storepb.Engine_ORACLE, storepb.Engine_OCEANBASE_ORACLE:
			return OracleInsertMustSpecifyColumn, nil
		}
	case SchemaRuleStatementInsertDisallowOrderByRand:
		switch engine {
		case storepb.Engine_MYSQL, storepb.Engine_TIDB, storepb.Engine_MARIADB, storepb.Engine_OCEANBASE:
			return MySQLInsertDisallowOrderByRand, nil
		case storepb.Engine_POSTGRES:
			return PostgreSQLInsertDisallowOrderByRand, nil
		}
	case SchemaRuleStatementDisallowLimit:
		switch engine {
		case storepb.Engine_MYSQL, storepb.Engine_TIDB, storepb.Engine_MARIADB, storepb.Engine_OCEANBASE:
			return MySQLDisallowLimit, nil
		}
	case SchemaRuleStatementDisallowOrderBy:
		switch engine {
		case storepb.Engine_MYSQL, storepb.Engine_TIDB, storepb.Engine_MARIADB, storepb.Engine_OCEANBASE:
			return MySQLDisallowOrderBy, nil
		}
	case SchemaRuleStatementMergeAlterTable:
		switch engine {
		case storepb.Engine_MYSQL, storepb.Engine_TIDB, storepb.Engine_MARIADB, storepb.Engine_OCEANBASE:
			return MySQLMergeAlterTable, nil
		case storepb.Engine_POSTGRES:
			return PostgreSQLMergeAlterTable, nil
		}
	case SchemaRuleStatementAffectedRowLimit:
		switch engine {
		case storepb.Engine_MYSQL, storepb.Engine_MARIADB, storepb.Engine_OCEANBASE:
			return MySQLStatementAffectedRowLimit, nil
		case storepb.Engine_POSTGRES:
			return PostgreSQLStatementAffectedRowLimit, nil
		}
	case SchemaRuleStatementDMLDryRun:
		switch engine {
		case storepb.Engine_MYSQL, storepb.Engine_TIDB, storepb.Engine_MARIADB, storepb.Engine_OCEANBASE:
			return MySQLStatementDMLDryRun, nil
		case storepb.Engine_POSTGRES:
			return PostgreSQLStatementDMLDryRun, nil
		}
	case SchemaRuleStatementDisallowAddColumnWithDefault:
		if engine == storepb.Engine_POSTGRES {
			return PostgreSQLDisallowAddColumnWithDefault, nil
		}
	case SchemaRuleStatementAddCheckNotValid:
		if engine == storepb.Engine_POSTGRES {
			return PostgreSQLAddCheckNotValid, nil
		}
	case SchemaRuleStatementDisallowAddNotNull:
		if engine == storepb.Engine_POSTGRES {
			return PostgreSQLDisallowAddNotNull, nil
		}
	case SchemaRuleStatementSelectFullTableScan:
		switch engine {
		case storepb.Engine_MYSQL, storepb.Engine_MARIADB, storepb.Engine_OCEANBASE:
			return MySQLStatementSelectFullTableScan, nil
		}
	case SchemaRuleStatementCreateSpecifySchema:
		if engine == storepb.Engine_POSTGRES {
			return PostgreSQLStatementCreateSpecifySchema, nil
		}
	case SchemaRuleStatementCheckSetRoleVariable:
		if engine == storepb.Engine_POSTGRES {
			return PostgreSQLStatementCheckSetRoleVariable, nil
		}
	case SchemaRuleCommentLength:
		if engine == storepb.Engine_POSTGRES {
			return PostgreSQLCommentConvention, nil
		}
	case SchemaRuleProcedureDisallowCreate:
		if engine == storepb.Engine_MYSQL {
			return MySQLProcedureDisallowCreate, nil
		}
	case SchemaRuleEventDisallowCreate:
		if engine == storepb.Engine_MYSQL {
			return MySQLEventDisallowCreate, nil
		}
	case SchemaRuleViewDisallowCreate:
		if engine == storepb.Engine_MYSQL {
			return MySQLViewDisallowCreate, nil
		}
	case SchemaRuleFunctionDisallowCreate:
		if engine == storepb.Engine_MYSQL {
			return MySQLFunctionDisallowCreate, nil
		}
<<<<<<< HEAD
	case SchemaRuleFunctionDisallowList:
		if engine == storepb.Engine_MYSQL {
			return MySQLFunctionDisallowList, nil
=======
	case SchemaRuleOnlineMigration:
		if engine == storepb.Engine_MYSQL {
			return MySQLOnlineMigration, nil
>>>>>>> f93c3997
		}
	}
	return Fake, errors.Errorf("unknown SQL review rule type %v for %v", ruleType, engine)
}<|MERGE_RESOLUTION|>--- conflicted
+++ resolved
@@ -1501,15 +1501,12 @@
 		if engine == storepb.Engine_MYSQL {
 			return MySQLFunctionDisallowCreate, nil
 		}
-<<<<<<< HEAD
 	case SchemaRuleFunctionDisallowList:
 		if engine == storepb.Engine_MYSQL {
 			return MySQLFunctionDisallowList, nil
-=======
 	case SchemaRuleOnlineMigration:
 		if engine == storepb.Engine_MYSQL {
 			return MySQLOnlineMigration, nil
->>>>>>> f93c3997
 		}
 	}
 	return Fake, errors.Errorf("unknown SQL review rule type %v for %v", ruleType, engine)
