--- conflicted
+++ resolved
@@ -27,13 +27,10 @@
 
 		// advisor.SchemaRuleStatementNoSelectAll disallow 'SELECT *'.
 		advisor.SchemaRuleStatementNoSelectAll,
-<<<<<<< HEAD
+		// advisor.SchemaRuleStatementRequireWhere require 'WHERE' clause.
+		advisor.SchemaRuleStatementRequireWhere,
 		// advisor.SchemaRuleStatementNoLeadingWildcardLike disallow leading '%' in LIKE, e.g. LIKE foo = '%x' is not allowed.
 		advisor.SchemaRuleStatementNoLeadingWildcardLike,
-=======
-		// advisor.SchemaRuleStatementRequireWhere require 'WHERE' clause.
-		advisor.SchemaRuleStatementRequireWhere,
->>>>>>> 03ac876b
 
 		// advisor.SchemaRuleStatementInsertRowLimit enforce the insert row limit.
 		advisor.SchemaRuleStatementInsertRowLimit,
