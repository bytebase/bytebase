package mysqlwip

import (
	"testing"

	"github.com/bytebase/bytebase/backend/plugin/advisor"
	storepb "github.com/bytebase/bytebase/proto/generated-go/store"
)

func TestMySQLWIPRules(t *testing.T) {
	mysqlwipRules := []advisor.SQLReviewRuleType{
		// advisor.SchemaRuleMySQLEngine enforce the innodb engine.
		advisor.SchemaRuleMySQLEngine,

		// advisor.SchemaRuleTableNaming enforce the table name format.
		advisor.SchemaRuleTableNaming,
		// advisor.SchemaRuleColumnNaming enforce the column name format.
		advisor.SchemaRuleColumnNaming,
		// advisor.SchemaRuleUKNaming enforce the unique key name format.
		advisor.SchemaRuleUKNaming,
		// advisor.SchemaRuleFKNaming enforce the foreign key name format.
		advisor.SchemaRuleFKNaming,
		// advisor.SchemaRuleIDXNaming enforce the index name format.
		advisor.SchemaRuleIDXNaming,
		// advisor.SchemaRuleAutoIncrementColumnNaming enforce the auto_increment column name format.
		advisor.SchemaRuleAutoIncrementColumnNaming,

		// advisor.SchemaRuleStatementNoSelectAll disallow 'SELECT *'.
		advisor.SchemaRuleStatementNoSelectAll,
		// advisor.SchemaRuleStatementRequireWhere require 'WHERE' clause.
		advisor.SchemaRuleStatementRequireWhere,
		// advisor.SchemaRuleStatementNoLeadingWildcardLike disallow leading '%' in LIKE, e.g. LIKE foo = '%x' is not allowed.
		advisor.SchemaRuleStatementNoLeadingWildcardLike,
		// advisor.SchemaRuleStatementDisallowCommit disallow using commit in the issue.
		advisor.SchemaRuleStatementDisallowCommit,
		// advisor.SchemaRuleStatementDisallowLimit disallow the LIMIT clause in INSERT, DELETE and UPDATE statements.
		advisor.SchemaRuleStatementDisallowLimit,
		// advisor.SchemaRuleStatementDisallowOrderBy disallow the ORDER BY clause in DELETE and UPDATE statements.
		advisor.SchemaRuleStatementDisallowOrderBy,
		// advisor.SchemaRuleStatementMergeAlterTable disallow redundant ALTER TABLE statements.
		advisor.SchemaRuleStatementMergeAlterTable,
		// advisor.SchemaRuleStatementInsertRowLimit enforce the insert row limit.
		advisor.SchemaRuleStatementInsertRowLimit,
		// advisor.SchemaRuleStatementInsertMustSpecifyColumn enforce the insert column specified.
		advisor.SchemaRuleStatementInsertMustSpecifyColumn,
		// advisor.SchemaRuleStatementInsertDisallowOrderByRand disallow the order by rand in the INSERT statement.
		advisor.SchemaRuleStatementInsertDisallowOrderByRand,

		// advisor.SchemaRuleTableRequirePK require the table to have a primary key.
		advisor.SchemaRuleTableRequirePK,
		// advisor.SchemaRuleTableNoFK require the table disallow the foreign key.
		advisor.SchemaRuleTableNoFK,
		// advisor.SchemaRuleTableDropNamingConvention require only the table following the naming convention can be deleted.
		advisor.SchemaRuleTableDropNamingConvention,
		// advisor.SchemaRuleTableCommentConvention enforce the table comment convention.
		advisor.SchemaRuleTableCommentConvention,
		// advisor.SchemaRuleTableDisallowPartition disallow the table partition.
		advisor.SchemaRuleTableDisallowPartition,

		// advisor.SchemaRuleRequiredColumn enforce the required columns in each table.
		advisor.SchemaRuleRequiredColumn,
		// advisor.SchemaRuleColumnNotNull enforce the columns cannot have NULL value.
		advisor.SchemaRuleColumnNotNull,
		// advisor.SchemaRuleColumnDisallowSetCharset disallow set column charset.
		advisor.SchemaRuleColumnDisallowSetCharset,
		// advisor.SchemaRuleColumnMaximumCharacterLength enforce the maximum character length.
		advisor.SchemaRuleColumnMaximumCharacterLength,
		// advisor.SchemaRuleColumnAutoIncrementInitialValue enforce the initial auto-increment value.
		advisor.SchemaRuleColumnAutoIncrementInitialValue,

		// advisor.SchemaRuleDropEmptyDatabase enforce the MySQL support check if the database is empty before users drop it.
		advisor.SchemaRuleDropEmptyDatabase,

<<<<<<< HEAD
		// advisor.SchemaRuleIndexKeyNumberLimit enforce the index key number limit.
		advisor.SchemaRuleIndexKeyNumberLimit,
=======
		// advisor.SchemaRuleIndexNoDuplicateColumn require the index no duplicate column.
		advisor.SchemaRuleIndexNoDuplicateColumn,
>>>>>>> 03f14042
	}

	for _, rule := range mysqlwipRules {
		advisor.RunSQLReviewRuleTest(t, rule, storepb.Engine_ENGINE_UNSPECIFIED, false /* record */)
	}
}<|MERGE_RESOLUTION|>--- conflicted
+++ resolved
@@ -71,13 +71,10 @@
 		// advisor.SchemaRuleDropEmptyDatabase enforce the MySQL support check if the database is empty before users drop it.
 		advisor.SchemaRuleDropEmptyDatabase,
 
-<<<<<<< HEAD
+		// advisor.SchemaRuleIndexNoDuplicateColumn require the index no duplicate column.
+		advisor.SchemaRuleIndexNoDuplicateColumn,
 		// advisor.SchemaRuleIndexKeyNumberLimit enforce the index key number limit.
 		advisor.SchemaRuleIndexKeyNumberLimit,
-=======
-		// advisor.SchemaRuleIndexNoDuplicateColumn require the index no duplicate column.
-		advisor.SchemaRuleIndexNoDuplicateColumn,
->>>>>>> 03f14042
 	}
 
 	for _, rule := range mysqlwipRules {
