package mysqlwip

import (
	"testing"

	"github.com/bytebase/bytebase/backend/plugin/advisor"
	storepb "github.com/bytebase/bytebase/proto/generated-go/store"
)

func TestMySQLWIPRules(t *testing.T) {
	mysqlwipRules := []advisor.SQLReviewRuleType{
		// advisor.SchemaRuleMySQLEngine enforce the innodb engine.
		advisor.SchemaRuleMySQLEngine,

		// advisor.SchemaRuleTableNaming enforce the table name format.
		advisor.SchemaRuleTableNaming,
		// advisor.SchemaRuleColumnNaming enforce the column name format.
		advisor.SchemaRuleColumnNaming,
		// advisor.SchemaRuleUKNaming enforce the unique key name format.
		advisor.SchemaRuleUKNaming,
		// advisor.SchemaRuleFKNaming enforce the foreign key name format.
		advisor.SchemaRuleFKNaming,
		// advisor.SchemaRuleIDXNaming enforce the index name format.
		advisor.SchemaRuleIDXNaming,
		// advisor.SchemaRuleAutoIncrementColumnNaming enforce the auto_increment column name format.
		advisor.SchemaRuleAutoIncrementColumnNaming,

		// advisor.SchemaRuleStatementNoSelectAll disallow 'SELECT *'.
		advisor.SchemaRuleStatementNoSelectAll,
		// advisor.SchemaRuleStatementRequireWhere require 'WHERE' clause.
		advisor.SchemaRuleStatementRequireWhere,
		// advisor.SchemaRuleStatementNoLeadingWildcardLike disallow leading '%' in LIKE, e.g. LIKE foo = '%x' is not allowed.
		advisor.SchemaRuleStatementNoLeadingWildcardLike,
		// advisor.SchemaRuleStatementDisallowCommit disallow using commit in the issue.
		advisor.SchemaRuleStatementDisallowCommit,
		// advisor.SchemaRuleStatementDisallowLimit disallow the LIMIT clause in INSERT, DELETE and UPDATE statements.
		advisor.SchemaRuleStatementDisallowLimit,
		// advisor.SchemaRuleStatementDisallowOrderBy disallow the ORDER BY clause in DELETE and UPDATE statements.
		advisor.SchemaRuleStatementDisallowOrderBy,
		// advisor.SchemaRuleStatementMergeAlterTable disallow redundant ALTER TABLE statements.
		advisor.SchemaRuleStatementMergeAlterTable,
		// advisor.SchemaRuleStatementInsertRowLimit enforce the insert row limit.
		advisor.SchemaRuleStatementInsertRowLimit,
		// advisor.SchemaRuleStatementInsertMustSpecifyColumn enforce the insert column specified.
		advisor.SchemaRuleStatementInsertMustSpecifyColumn,
		// advisor.SchemaRuleStatementInsertDisallowOrderByRand disallow the order by rand in the INSERT statement.
		advisor.SchemaRuleStatementInsertDisallowOrderByRand,
<<<<<<< HEAD
		// advisor.SchemaRuleStatementDMLDryRun dry run the dml.
		// TODO: need more test.
		advisor.SchemaRuleStatementDMLDryRun,
=======
		// advisor.SchemaRuleStatementAffectedRowLimit enforce the UPDATE/DELETE affected row limit.
		advisor.SchemaRuleStatementAffectedRowLimit,
>>>>>>> acd99634

		// advisor.SchemaRuleTableRequirePK require the table to have a primary key.
		advisor.SchemaRuleTableRequirePK,
		// advisor.SchemaRuleTableNoFK require the table disallow the foreign key.
		advisor.SchemaRuleTableNoFK,
		// advisor.SchemaRuleTableDropNamingConvention require only the table following the naming convention can be deleted.
		advisor.SchemaRuleTableDropNamingConvention,
		// advisor.SchemaRuleTableCommentConvention enforce the table comment convention.
		advisor.SchemaRuleTableCommentConvention,
		// advisor.SchemaRuleTableDisallowPartition disallow the table partition.
		advisor.SchemaRuleTableDisallowPartition,

		// advisor.SchemaRuleRequiredColumn enforce the required columns in each table.
		advisor.SchemaRuleRequiredColumn,
		// advisor.SchemaRuleColumnNotNull enforce the columns cannot have NULL value.
		advisor.SchemaRuleColumnNotNull,
		// advisor.SchemaRuleColumnDisallowChangeType disallow change column type.
		advisor.SchemaRuleColumnDisallowChangeType,
		// advisor.SchemaRuleColumnDisallowSetCharset disallow set column charset.
		advisor.SchemaRuleColumnDisallowSetCharset,
		// advisor.SchemaRuleColumnMaximumCharacterLength enforce the maximum character length.
		advisor.SchemaRuleColumnMaximumCharacterLength,
		// advisor.SchemaRuleColumnAutoIncrementInitialValue enforce the initial auto-increment value.
		advisor.SchemaRuleColumnAutoIncrementInitialValue,
		// advisor.SchemaRuleColumnRequireDefault enforce the column default.
		advisor.SchemaRuleColumnRequireDefault,

		// advisor.SchemaRuleDropEmptyDatabase enforce the MySQL support check if the database is empty before users drop it.
		advisor.SchemaRuleDropEmptyDatabase,

		// advisor.SchemaRuleIndexNoDuplicateColumn require the index no duplicate column.
		advisor.SchemaRuleIndexNoDuplicateColumn,
		// advisor.SchemaRuleIndexKeyNumberLimit enforce the index key number limit.
		advisor.SchemaRuleIndexKeyNumberLimit,
		// advisor.SchemaRuleIndexTotalNumberLimit enforce the index total number limit.
		advisor.SchemaRuleIndexTotalNumberLimit,
	}

	for _, rule := range mysqlwipRules {
		advisor.RunSQLReviewRuleTest(t, rule, storepb.Engine_ENGINE_UNSPECIFIED, false /* record */)
	}
}

func TestRules(t *testing.T) {
	mysqlwipRules := []advisor.SQLReviewRuleType{
		advisor.SchemaRuleStatementAffectedRowLimit,
	}
	for _, rule := range mysqlwipRules {
		advisor.RunSQLReviewRuleTest(t, rule, storepb.Engine_ENGINE_UNSPECIFIED, false /* record */)
	}
}<|MERGE_RESOLUTION|>--- conflicted
+++ resolved
@@ -45,14 +45,12 @@
 		advisor.SchemaRuleStatementInsertMustSpecifyColumn,
 		// advisor.SchemaRuleStatementInsertDisallowOrderByRand disallow the order by rand in the INSERT statement.
 		advisor.SchemaRuleStatementInsertDisallowOrderByRand,
-<<<<<<< HEAD
+		// advisor.SchemaRuleStatementAffectedRowLimit enforce the UPDATE/DELETE affected row limit.
+		// TODO: need more test.
+		advisor.SchemaRuleStatementAffectedRowLimit,
 		// advisor.SchemaRuleStatementDMLDryRun dry run the dml.
 		// TODO: need more test.
 		advisor.SchemaRuleStatementDMLDryRun,
-=======
-		// advisor.SchemaRuleStatementAffectedRowLimit enforce the UPDATE/DELETE affected row limit.
-		advisor.SchemaRuleStatementAffectedRowLimit,
->>>>>>> acd99634
 
 		// advisor.SchemaRuleTableRequirePK require the table to have a primary key.
 		advisor.SchemaRuleTableRequirePK,
