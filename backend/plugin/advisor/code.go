package advisor

// Code is the error code.
type Code int

// Application error codes.
const (
	Ok          Code = 0
	Internal    Code = 1
	NotFound    Code = 2
	Unsupported Code = 3

	// 101 ~ 199 compatibility error code.
	CompatibilityDropDatabase  Code = 101
	CompatibilityRenameTable   Code = 102
	CompatibilityDropTable     Code = 103
	CompatibilityRenameColumn  Code = 104
	CompatibilityDropColumn    Code = 105
	CompatibilityAddPrimaryKey Code = 106
	CompatibilityAddUniqueKey  Code = 107
	CompatibilityAddForeignKey Code = 108
	CompatibilityAddCheck      Code = 109
	CompatibilityAlterCheck    Code = 110
	CompatibilityAlterColumn   Code = 111
	CompatibilityDropSchema    Code = 112

	// 201 ~ 299 statement error code.
	StatementSyntaxError                    Code = 201
	StatementNoWhere                        Code = 202
	StatementSelectAll                      Code = 203
	StatementLeadingWildcardLike            Code = 204
	StatementCreateTableAs                  Code = 205
	StatementDisallowCommit                 Code = 206
	StatementRedundantAlterTable            Code = 207
	StatementDMLDryRunFailed                Code = 208
	StatementAffectedRowExceedsLimit        Code = 209
	StatementAddColumnWithDefault           Code = 210
	StatementAddCheckWithValidation         Code = 211
	StatementAddNotNull                     Code = 212
	StatementDisallowCascade                Code = 213
	StatementCheckSelectFullTableScanFailed Code = 214
	StatementHasTableFullScan               Code = 215
	StatementCreateWithoutSchemaName        Code = 216
	StatementCheckSetRoleVariable           Code = 217

	// 301 ～ 399 naming error code
	// 301 table naming advisor error code.
	NamingTableConventionMismatch Code = 301
	// 302 column naming advisor error code.
	NamingColumnConventionMismatch Code = 302
	// 303 index naming advisor error code.
	NamingIndexConventionMismatch Code = 303
	// 304 unique key naming advisor error code.
	NamingUKConventionMismatch Code = 304
	// 305 foreign key naming advisor error code.
	NamingFKConventionMismatch Code = 305
	// 306 primary key naming advisor error code.
	NamingPKConventionMismatch Code = 306
	// 307 auto_increment  column naming advisor error code.
	NamingAutoIncrementColumnConventionMismatch Code = 307
	// 308 name is keyword identifier advisor error code.
	NameIsKeywordIdentifier Code = 308
	// 309 naming case mismatch advisor error code.
	NamingCaseMismatch Code = 309

	// 401 ~ 499 column error code.
	NoRequiredColumn                           Code = 401
	ColumnCannotNull                           Code = 402
	ChangeColumnType                           Code = 403
	NotNullColumnWithNoDefault                 Code = 404
	ColumnNotExists                            Code = 405
	UseChangeColumnStatement                   Code = 406
	ChangeColumnOrder                          Code = 407
	NoColumnComment                            Code = 408
	ColumnCommentTooLong                       Code = 409
	AutoIncrementColumnNotInteger              Code = 410
	DisabledColumnType                         Code = 411
	ColumnExists                               Code = 412
	DropAllColumns                             Code = 413
	SetColumnCharset                           Code = 414
	CharLengthExceedsLimit                     Code = 415
	AutoIncrementColumnInitialValueNotMatch    Code = 416
	AutoIncrementColumnSigned                  Code = 417
	DefaultCurrentTimeColumnCountExceedsLimit  Code = 418
	OnUpdateCurrentTimeColumnCountExceedsLimit Code = 419
	NoDefault                                  Code = 420
	ColumnIsReferencedByView                   Code = 421
	VarcharLengthExceedsLimit                  Code = 422
	InvalidColumnDefault                       Code = 423
	DropIndexColumn                            Code = 424

	// 501 engine error code.
	NotInnoDBEngine Code = 501

	// 601 ~ 699 table rule advisor error code.
	TableNoPK                         Code = 601
	TableHasFK                        Code = 602
	TableDropNamingConventionMismatch Code = 603
	TableNotExists                    Code = 604
	NoTableComment                    Code = 605
	TableCommentTooLong               Code = 606
	TableExists                       Code = 607
	CreateTablePartition              Code = 608
	TableIsReferencedByView           Code = 609
	CreateTableTrigger                Code = 610

	// 701 ~ 799 database advisor error code.
	DatabaseNotEmpty   Code = 701
	NotCurrentDatabase Code = 702
	DatabaseIsDeleted  Code = 703

	// 801 ~ 899 index error code.
	NotUseIndex                Code = 801
	IndexKeyNumberExceedsLimit Code = 802
	IndexPKType                Code = 803
	IndexTypeNoBlob            Code = 804
	IndexExists                Code = 805
	PrimaryKeyExists           Code = 806
	IndexEmptyKeys             Code = 807
	PrimaryKeyNotExists        Code = 808
	IndexNotExists             Code = 809
	IncorrectIndexName         Code = 810
	SpatialIndexKeyNullable    Code = 811
	DuplicateColumnInIndex     Code = 812
	IndexCountExceedsLimit     Code = 813
	CreateIndexUnconcurrently  Code = 814
	DuplicateIndexInTable      Code = 815

	// 1001 ~ 1099 charset error code.
	DisabledCharset Code = 1001

	// 1101 ~ 1199 insert/update/delete error code.
	InsertTooManyRows      Code = 1101
	UpdateUseLimit         Code = 1102
	InsertUseLimit         Code = 1103
	UpdateUseOrderBy       Code = 1104
	DeleteUseOrderBy       Code = 1105
	DeleteUseLimit         Code = 1106
	InsertNotSpecifyColumn Code = 1107
	InsertUseOrderByRand   Code = 1108

	// 1201 ~ 1299 collation error code.
	DisabledCollation Code = 1201

	// 1301 ~ 1399 comment error code.
	CommentTooLong Code = 1301

	// 1401 ~ 1499 procedure error code.
	DisallowCreateProcedure Code = 1401

	// 1501 ~ 1599 event error code.
	DisallowCreateEvent Code = 1501

	// 1601 ~ 1699 view error code.
	DisallowCreateView Code = 1601

	// 1701 ~ 1799 function error code.
	DisallowCreateFunction Code = 1701
<<<<<<< HEAD
	DisabledFunction       Code = 1702
=======

	// 1801 ~ 1899 advice error code.
	AdviseOnlineMigration Code = 1801
>>>>>>> f93c3997
)

// Int returns the int type of code.
func (c Code) Int() int {
	return int(c)
}

// Int32 returns the int32 type of code.
func (c Code) Int32() int32 {
	return int32(c)
}<|MERGE_RESOLUTION|>--- conflicted
+++ resolved
@@ -156,13 +156,10 @@
 
 	// 1701 ~ 1799 function error code.
 	DisallowCreateFunction Code = 1701
-<<<<<<< HEAD
 	DisabledFunction       Code = 1702
-=======
 
 	// 1801 ~ 1899 advice error code.
 	AdviseOnlineMigration Code = 1801
->>>>>>> f93c3997
 )
 
 // Int returns the int type of code.
