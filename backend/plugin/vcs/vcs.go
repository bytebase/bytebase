--- conflicted
+++ resolved
@@ -18,19 +18,12 @@
 type Type string
 
 const (
-<<<<<<< HEAD
-	// GitLabSelfHost is the VCS type for GitLab self host.
-	GitLabSelfHost Type = "GITLAB_SELF_HOST"
-	// GitHubCom is the VCS type for GitHub.com.
-	GitHubCom Type = "GITHUB_COM"
-	// Bitbucket is the VCS type for Bitbucket Cloud (bitbucket.org).
-	Bitbucket Type = "BITBUCKET"
-=======
 	// GitLab is the VCS type for GitLab (both GitLab.com and self-hosted).
 	GitLab Type = "GITLAB"
 	// GitHub is the VCS type for GitHub (both GitHub.com and GitHun Enterprise).
 	GitHub Type = "GITHUB"
->>>>>>> 82f3a881
+	// Bitbucket is the VCS type for Bitbucket Cloud (bitbucket.org).
+	Bitbucket Type = "BITBUCKET"
 
 	// SQLReviewAPISecretName is the api secret name used in GitHub action or GitLab CI workflow.
 	SQLReviewAPISecretName = "SQL_REVIEW_API_SECRET"
