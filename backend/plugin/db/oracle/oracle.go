// Package oracle is the plugin for Oracle driver.
package oracle

import (
	"context"
	"database/sql"
	"fmt"
	"strconv"
	"strings"

	// Import go-ora Oracle driver.
	"github.com/pkg/errors"
	go_ora "github.com/sijms/go-ora/v2"
	"go.uber.org/zap"

	"github.com/bytebase/bytebase/backend/common/log"
	"github.com/bytebase/bytebase/backend/plugin/db"
	"github.com/bytebase/bytebase/backend/plugin/db/util"
	parser "github.com/bytebase/bytebase/backend/plugin/parser/sql"
	v1pb "github.com/bytebase/bytebase/proto/generated-go/v1"
)

var (
	_ db.Driver = (*Driver)(nil)
)

func init() {
	db.Register(db.Oracle, newDriver)
}

// Driver is the Oracle driver.
type Driver struct {
	db           *sql.DB
	databaseName string
}

func newDriver(db.DriverConfig) db.Driver {
	return &Driver{}
}

// Open opens a Snowflake driver.
func (driver *Driver) Open(_ context.Context, _ db.Type, config db.ConnectionConfig, _ db.ConnectionContext) (db.Driver, error) {
	port, err := strconv.Atoi(config.Port)
	if err != nil {
		return nil, errors.Errorf("invalid port %q", config.Port)
	}
	options := make(map[string]string)
	if config.SID != "" {
		options["SID"] = config.SID
	}
	dsn := go_ora.BuildUrl(config.Host, port, config.ServiceName, config.Username, config.Password, options)
	db, err := sql.Open("oracle", dsn)
	if err != nil {
		return nil, err
	}
	driver.db = db
	driver.databaseName = config.Database
	return driver, nil
}

// Close closes the driver.
func (driver *Driver) Close(_ context.Context) error {
	return driver.db.Close()
}

// Ping pings the database.
func (driver *Driver) Ping(ctx context.Context) error {
	return driver.db.PingContext(ctx)
}

// GetType returns the database type.
func (*Driver) GetType() db.Type {
	return db.Oracle
}

// GetDB gets the database.
func (driver *Driver) GetDB() *sql.DB {
	return driver.db
}

// Execute executes a SQL statement and returns the affected rows.
<<<<<<< HEAD
func (*Driver) Execute(_ context.Context, _ *sql.Conn, _ string, _ bool) (int64, error) {
	return 0, errors.Errorf("unsupported Oracle Execute()")
}

// ExecuteMigrationWithBeforeCommitTxFunc executes the migration, `beforeCommitTxFunc` will be called before transaction commit and after executing `statement`.
//
// Callers can use `beforeCommitTx` to do some extra work before transaction commit, like get the transaction id.
// Any error returned by `beforeCommitTx` will rollback the transaction, so it is the callers' responsibility to return nil if the error occurs in `beforeCommitTx` is not fatal.
func (driver *Driver) ExecuteMigrationWithBeforeCommitTxFunc(ctx context.Context, statement string, beforeCommitTxFunc func(tx *sql.Tx) error) (migrationHistoryID string, updatedSchema string, resErr error) {
=======
func (*Driver) Execute(_ context.Context, _ string, _ bool) (int64, error) {
	return 0, errors.Errorf("Oracle driver Execute() is not supported")
}

// ExecuteWithBeforeCommit executes the migration, `beforeCommitTxFunc` will be called before transaction commit and after executing `statement`.
//
// Callers can use `beforeCommitTx` to do some extra work before transaction commit, like get the transaction id.
// Any error returned by `beforeCommitTx` will rollback the transaction, so it is the callers' responsibility to return nil if the error occurs in `beforeCommitTx` is not fatal.
func (driver *Driver) ExecuteWithBeforeCommit(ctx context.Context, statement string, beforeCommitTxFunc func(tx *sql.Tx) error) (migrationHistoryID string, updatedSchema string, resErr error) {
>>>>>>> d7063b0d
	conn, err := driver.db.Conn(ctx)
	if err != nil {
		return "", "", errors.Wrapf(err, "failed to get connection")
	}
	defer conn.Close()
	tx, err := conn.BeginTx(ctx, nil)
	if err != nil {
		return "", "", errors.Wrapf(err, "failed to begin transaction")
	}
	defer tx.Rollback()

	totalRowsAffected := int64(0)
	f := func(stmt string) error {
		// The underlying oracle golang driver go-ora does not support semicolon, so we should trim the suffix semicolon.
		stmt = strings.TrimSuffix(stmt, ";")
		sqlResult, err := tx.ExecContext(ctx, stmt)
		if err != nil {
			return err
		}
		rowsAffected, err := sqlResult.RowsAffected()
		if err != nil {
			// Since we cannot differentiate DDL and DML yet, we have to ignore the error.
			log.Debug("rowsAffected returns error", zap.Error(err))
		} else {
			totalRowsAffected += rowsAffected
		}
		return nil
	}

	if _, err := parser.SplitMultiSQLStream(parser.Oracle, strings.NewReader(statement), f); err != nil {
		return "", "", err
	}

<<<<<<< HEAD
	if err := beforeCommitTxFunc(tx); err != nil {
		return "", "", errors.Wrapf(err, "failed to execute beforeCommitTx")
=======
	if beforeCommitTxFunc != nil {
		if err := beforeCommitTxFunc(tx); err != nil {
			return "", "", errors.Wrapf(err, "failed to execute beforeCommitTx")
		}
>>>>>>> d7063b0d
	}

	if err := tx.Commit(); err != nil {
		return "", "", errors.Wrapf(err, "failed to commit transaction")
	}
	return "", "", nil
}

// QueryConn querys a SQL statement in a given connection.
func (*Driver) QueryConn(ctx context.Context, conn *sql.Conn, statement string, queryContext *db.QueryContext) ([]any, error) {
	return util.Query(ctx, db.Oracle, conn, statement, queryContext)
}

// QueryConn2 queries a SQL statement in a given connection.
func (driver *Driver) QueryConn2(ctx context.Context, conn *sql.Conn, statement string, queryContext *db.QueryContext) ([]*v1pb.QueryResult, error) {
	singleSQLs, err := parser.SplitMultiSQL(parser.Oracle, statement)
	if err != nil {
		return nil, err
	}
	if len(singleSQLs) == 0 {
		return nil, nil
	}

	var results []*v1pb.QueryResult
	for _, singleSQL := range singleSQLs {
		result, err := driver.querySingleSQL(ctx, conn, singleSQL, queryContext)
		if err != nil {
			results = append(results, &v1pb.QueryResult{
				Error: err.Error(),
			})
		} else {
			results = append(results, result)
		}
	}

	return results, nil
}

func getOracleStatementWithResultLimit(stmt string, limit int) string {
	return fmt.Sprintf("SELECT * FROM (%s) WHERE ROWNUM <= %d", stmt, limit)
}

func (*Driver) querySingleSQL(ctx context.Context, conn *sql.Conn, singleSQL parser.SingleSQL, queryContext *db.QueryContext) (*v1pb.QueryResult, error) {
	statement := singleSQL.Text
	statement = strings.TrimRight(statement, " \n\t;")
	if !strings.HasPrefix(strings.ToUpper(statement), "EXPLAIN") && queryContext.Limit > 0 {
		statement = getOracleStatementWithResultLimit(statement, queryContext.Limit)
	}

	if queryContext.ReadOnly {
		// Oracle does not support transaction isolation level for read-only queries.
		queryContext.ReadOnly = false
	}

	return util.Query2(ctx, db.Oracle, conn, statement, queryContext)
}

// RunStatement runs a SQL statement in a given connection.
func (*Driver) RunStatement(ctx context.Context, conn *sql.Conn, statement string) ([]*v1pb.QueryResult, error) {
	return util.RunStatement(ctx, parser.Oracle, conn, statement)
}<|MERGE_RESOLUTION|>--- conflicted
+++ resolved
@@ -79,17 +79,6 @@
 }
 
 // Execute executes a SQL statement and returns the affected rows.
-<<<<<<< HEAD
-func (*Driver) Execute(_ context.Context, _ *sql.Conn, _ string, _ bool) (int64, error) {
-	return 0, errors.Errorf("unsupported Oracle Execute()")
-}
-
-// ExecuteMigrationWithBeforeCommitTxFunc executes the migration, `beforeCommitTxFunc` will be called before transaction commit and after executing `statement`.
-//
-// Callers can use `beforeCommitTx` to do some extra work before transaction commit, like get the transaction id.
-// Any error returned by `beforeCommitTx` will rollback the transaction, so it is the callers' responsibility to return nil if the error occurs in `beforeCommitTx` is not fatal.
-func (driver *Driver) ExecuteMigrationWithBeforeCommitTxFunc(ctx context.Context, statement string, beforeCommitTxFunc func(tx *sql.Tx) error) (migrationHistoryID string, updatedSchema string, resErr error) {
-=======
 func (*Driver) Execute(_ context.Context, _ string, _ bool) (int64, error) {
 	return 0, errors.Errorf("Oracle driver Execute() is not supported")
 }
@@ -99,7 +88,6 @@
 // Callers can use `beforeCommitTx` to do some extra work before transaction commit, like get the transaction id.
 // Any error returned by `beforeCommitTx` will rollback the transaction, so it is the callers' responsibility to return nil if the error occurs in `beforeCommitTx` is not fatal.
 func (driver *Driver) ExecuteWithBeforeCommit(ctx context.Context, statement string, beforeCommitTxFunc func(tx *sql.Tx) error) (migrationHistoryID string, updatedSchema string, resErr error) {
->>>>>>> d7063b0d
 	conn, err := driver.db.Conn(ctx)
 	if err != nil {
 		return "", "", errors.Wrapf(err, "failed to get connection")
@@ -133,15 +121,10 @@
 		return "", "", err
 	}
 
-<<<<<<< HEAD
-	if err := beforeCommitTxFunc(tx); err != nil {
-		return "", "", errors.Wrapf(err, "failed to execute beforeCommitTx")
-=======
 	if beforeCommitTxFunc != nil {
 		if err := beforeCommitTxFunc(tx); err != nil {
 			return "", "", errors.Wrapf(err, "failed to execute beforeCommitTx")
 		}
->>>>>>> d7063b0d
 	}
 
 	if err := tx.Commit(); err != nil {
