package hive

import (
	"context"
	"database/sql"
	"fmt"
	"strconv"
	"strings"
	"time"

	"github.com/beltran/gohive"
	"github.com/pkg/errors"
	"google.golang.org/protobuf/proto"
	"google.golang.org/protobuf/types/known/durationpb"

	"github.com/bytebase/bytebase/backend/common"
	"github.com/bytebase/bytebase/backend/plugin/db"
	"github.com/bytebase/bytebase/backend/plugin/parser/base"

	// register splitter functions init().
	_ "github.com/bytebase/bytebase/backend/plugin/parser/standard"
	storepb "github.com/bytebase/bytebase/proto/generated-go/store"
	v1pb "github.com/bytebase/bytebase/proto/generated-go/v1"
)

func hiveDriverFunc(db.DriverConfig) db.Driver {
	return &Driver{}
}

func init() {
	db.Register(storepb.Engine_HIVE, hiveDriverFunc)
}

type Driver struct {
	config   db.ConnectionConfig
	ctx      db.ConnectionContext
	connPool *FixedConnPool
	conn     *gohive.Connection
}

var (
	_          db.Driver = (*Driver)(nil)
	numMaxConn           = 5
)

func (d *Driver) Open(_ context.Context, _ storepb.Engine, config db.ConnectionConfig) (db.Driver, error) {
	if config.Host == "" {
		return nil, errors.Errorf("hostname not set")
	}

	d.config = config
	d.ctx = config.ConnectionContext

	if d.connPool == nil {
		if config.SASLConfig == nil {
			config.SASLConfig = &db.PlainSASLConfig{
				Username: config.Username,
				Password: config.Password,
			}
		}
		if !config.SASLConfig.Check() {
			return nil, errors.New("SASL settings error")
		}
		if err := config.SASLConfig.InitEnv(); err != nil {
			return nil, errors.Wrapf(err, "failed to init SASL environment")
		}
		pool, err := CreateHiveConnPool(numMaxConn, &config)
		if err != nil {
			return nil, err
		}
		d.connPool = pool
	}

	newConn, err := d.connPool.Get(config.Database)
	if err != nil {
		return nil, errors.New("failed to get connection from pool")
	}
	d.conn = newConn

	return d, nil
}

func (d *Driver) Close(_ context.Context) error {
	d.connPool.Put(d.conn)
	return d.connPool.Destroy()
}

func (d *Driver) Ping(ctx context.Context) error {
	if d.conn == nil {
		return errors.Errorf("no database connection established")
	}
	cursor := d.conn.Cursor()
	defer cursor.Close()

	cursor.Exec(ctx, "SELECT 1")
	if cursor.Err != nil {
		return errors.Errorf("bad connection")
	}
	return nil
}

func (*Driver) GetType() storepb.Engine {
	return storepb.Engine_HIVE
}

func (*Driver) GetDB() *sql.DB {
	return nil
}

// Transaction statements [BEGIN, COMMIT, ROLLBACK] are not supported in Hive 4.0 temporarily.
// Even in Hive's bucketed transaction table, all the statements are committed automatically by
// the Hive server.
func (d *Driver) Execute(ctx context.Context, statementsStr string, _ db.ExecuteOptions) (int64, error) {
	if d.connPool == nil {
		return 0, errors.Errorf("no database connection established")
	}

	var affectedRows int64

	cursor := d.conn.Cursor()
	defer cursor.Close()

	statements, err := base.SplitMultiSQL(storepb.Engine_HIVE, statementsStr)
	if err != nil {
		return 0, errors.Wrapf(err, "failed to split statements")
	}

	for _, statement := range statements {
		cursor.Execute(ctx, strings.TrimRight(statement.Text, ";"), false)
		if cursor.Err != nil {
			return 0, errors.Wrapf(cursor.Err, "failed to execute statement %s", statement.Text)
		}
		operationStatus := cursor.Poll(false)
		affectedRows += operationStatus.GetNumModifiedRows()
	}

	return affectedRows, nil
}

func (d *Driver) QueryConn(ctx context.Context, _ *sql.Conn, statementsStr string, queryCtx *db.QueryContext) ([]*v1pb.QueryResult, error) {
	results, err := d.QueryWithConn(ctx, d.conn, statementsStr, queryCtx)
	if err != nil {
		return nil, err
	}
	return results, nil
}

// this func is used for admin mode in SQL Editor.
func (d *Driver) RunStatement(ctx context.Context, _ *sql.Conn, statementsStr string) ([]*v1pb.QueryResult, error) {
	var results []*v1pb.QueryResult

	statements, err := base.SplitMultiSQL(storepb.Engine_HIVE, statementsStr)
	if err != nil {
		return nil, errors.Wrapf(err, "failed to split statements")
	}

	if err := SetRole(ctx, d.conn, "admin"); err != nil {
		return nil, err
	}

	for _, statement := range statements {
		statementStr := strings.TrimRight(statement.Text, ";")

		result, err := runSingleStatement(ctx, d.conn, statementStr)
<<<<<<< HEAD
		if err != nil {
			results = append(results, &v1pb.QueryResult{
				Error: err.Error(),
			})
=======
		if err != nil && result == nil {
>>>>>>> 8693662a
			return results, err
		}
		results = append(results, result)
	}
	return results, nil
}

// This function converts basic types to types that have implemented isRowValue_Kind interface.
func parseValueType(value any, gohiveType string) (*v1pb.RowValue, error) {
	var rowValue v1pb.RowValue
	if value == nil {
		rowValue.Kind = &v1pb.RowValue_StringValue{StringValue: ""}
	} else {
		switch gohiveType {
		case "BOOLEAN_TYPE":
			rowValue.Kind = &v1pb.RowValue_BoolValue{BoolValue: value.(bool)}
		case "TINYINT_TYPE":
			rowValue.Kind = &v1pb.RowValue_Int32Value{Int32Value: int32(value.(int8))}
		case "SMALLINT_TYPE":
			rowValue.Kind = &v1pb.RowValue_Int32Value{Int32Value: int32(value.(int16))}
		case "INT_TYPE":
			rowValue.Kind = &v1pb.RowValue_Int32Value{Int32Value: value.(int32)}
		case "BIGINT_TYPE":
			rowValue.Kind = &v1pb.RowValue_Int64Value{Int64Value: value.(int64)}
		// dangerous truncation: float64 -> float32.
		case "FLOAT_TYPE":
			rowValue.Kind = &v1pb.RowValue_FloatValue{FloatValue: float32(value.(float64))}
		case "BINARY_TYPE":
			rowValue.Kind = &v1pb.RowValue_BytesValue{BytesValue: value.([]byte)}
		case "DOUBLE_TYPE":
			// convert float64 to string to avoid trancation.
			rowValue.Kind = &v1pb.RowValue_StringValue{StringValue: strconv.FormatFloat(value.(float64), 'f', 20, 64)}
		default:
			// convert all remaining types to string.
			rowValue.Kind = &v1pb.RowValue_StringValue{StringValue: value.(string)}
		}
	}
	return &rowValue, nil
}

func runSingleStatement(ctx context.Context, conn *gohive.Connection, statement string) (*v1pb.QueryResult, error) {
	startTime := time.Now()

	cursor := conn.Cursor()
	defer cursor.Close()

	// run query.
	cursor.Execute(ctx, statement, false)
	if cursor.Err != nil {
		return nil, errors.Wrapf(cursor.Err, "failed to execute statement %s", statement)
	}

	result := &v1pb.QueryResult{
		Statement: statement,
	}

	// We will get an error when a certain statement doesn't need returned results.
	columnNamesAndTypes := cursor.Description()
	if cursor.Err == nil {
		for _, row := range columnNamesAndTypes {
			result.ColumnNames = append(result.ColumnNames, row[0])
		}

		// process query results.
		for cursor.HasMore(ctx) {
			var queryRow v1pb.QueryRow
			rowMap := cursor.RowMap(ctx)
			for idx, columnName := range result.ColumnNames {
				gohiveTypeStr := columnNamesAndTypes[idx][1]
				val, err := parseValueType(rowMap[columnName], gohiveTypeStr)
				if err != nil {
					return result, err
				}
				queryRow.Values = append(queryRow.Values, val)
			}

			// Rows.
			result.Rows = append(result.Rows, &queryRow)
			n := len(result.Rows)
			if (n&(n-1) == 0) && proto.Size(result) > common.MaximumSQLResultSize {
				result.Error = common.MaximumSQLResultSizeExceeded
				result.Latency = durationpb.New(time.Since(startTime))
				return result, nil
			}
		}
		result.Latency = durationpb.New(time.Since(startTime))
		return result, nil
	}
	return nil, nil
}

func (d *Driver) QueryWithConn(ctx context.Context, conn *gohive.Connection, statementsStr string, queryCtx *db.QueryContext) ([]*v1pb.QueryResult, error) {
	if d.connPool == nil {
		return nil, errors.Errorf("no database connection established")
	}

	if conn == nil {
		var err error
		conn, err = d.connPool.Get("")
		if err != nil {
			return nil, err
		}
	}

	var results []*v1pb.QueryResult

	statements, err := base.SplitMultiSQL(storepb.Engine_HIVE, statementsStr)
	if err != nil {
		return nil, errors.Wrapf(err, "failed to split statements")
	}

	if queryCtx != nil && !queryCtx.ReadOnly {
		if err := SetRole(ctx, conn, "admin"); err != nil {
			return nil, err
		}
	}

	for _, statement := range statements {
		statementStr := strings.TrimRight(statement.Text, ";")
		if queryCtx != nil && queryCtx.Explain {
			statementStr = fmt.Sprintf("EXPLAIN %s", statementStr)
		}

		result, err := runSingleStatement(ctx, conn, statementStr)
<<<<<<< HEAD
		if err != nil {
			results = append(results, &v1pb.QueryResult{
				Error: err.Error(),
			})
=======
		if err != nil && result == nil {
>>>>>>> 8693662a
			return results, err
		}

		results = append(results, result)
	}
	return results, nil
}<|MERGE_RESOLUTION|>--- conflicted
+++ resolved
@@ -162,14 +162,7 @@
 		statementStr := strings.TrimRight(statement.Text, ";")
 
 		result, err := runSingleStatement(ctx, d.conn, statementStr)
-<<<<<<< HEAD
-		if err != nil {
-			results = append(results, &v1pb.QueryResult{
-				Error: err.Error(),
-			})
-=======
 		if err != nil && result == nil {
->>>>>>> 8693662a
 			return results, err
 		}
 		results = append(results, result)
@@ -294,14 +287,7 @@
 		}
 
 		result, err := runSingleStatement(ctx, conn, statementStr)
-<<<<<<< HEAD
-		if err != nil {
-			results = append(results, &v1pb.QueryResult{
-				Error: err.Error(),
-			})
-=======
 		if err != nil && result == nil {
->>>>>>> 8693662a
 			return results, err
 		}
 
