// Package mssql is the plugin for MSSQL driver.
package mssql

import (
	"context"
	"database/sql"
	"fmt"
	"io"
	"log/slog"
	"net/url"
	"os"
	"strings"
	"time"

	// Import MSSQL driver.

	"github.com/golang-sql/sqlexp"
	gomssqldb "github.com/microsoft/go-mssqldb"
	"github.com/microsoft/go-mssqldb/azuread"

	// Kerberos Active Directory authentication outside Windows.
	_ "github.com/microsoft/go-mssqldb/integratedauth/krb5"
	"github.com/pkg/errors"
	"google.golang.org/protobuf/types/known/durationpb"

	"github.com/bytebase/bytebase/backend/common/log"
	"github.com/bytebase/bytebase/backend/plugin/db"
	"github.com/bytebase/bytebase/backend/plugin/db/util"
	"github.com/bytebase/bytebase/backend/plugin/parser/base"
	tsqlparser "github.com/bytebase/bytebase/backend/plugin/parser/tsql"
	tsqlbatch "github.com/bytebase/bytebase/backend/plugin/parser/tsql/batch"
	storepb "github.com/bytebase/bytebase/proto/generated-go/store"
	v1pb "github.com/bytebase/bytebase/proto/generated-go/v1"
)

var (
	_ db.Driver = (*Driver)(nil)
)

func init() {
	db.Register(storepb.Engine_MSSQL, newDriver)
}

// Driver is the MSSQL driver.
type Driver struct {
	db           *sql.DB
	databaseName string

	// certificate file path should be deleted if calling closed.
	certFilePath string
}

func newDriver() db.Driver {
	return &Driver{}
}

// Open opens a MSSQL driver.
func (d *Driver) Open(_ context.Context, _ storepb.Engine, config db.ConnectionConfig) (db.Driver, error) {
	query := url.Values{}
	query.Add("app name", "bytebase")
	if config.ConnectionContext.DatabaseName != "" {
		query.Add("database", config.ConnectionContext.DatabaseName)
	} else if config.DataSource.Database != "" {
		query.Add("database", config.DataSource.Database)
	}

	// In order to be compatible with db servers that only support old versions of tls.
	// See: https://github.com/microsoft/go-mssqldb/issues/33
	query.Add("tlsmin", "1.0")

	// Add extra connection parameters if specified in the DataSource
	for key, value := range config.DataSource.GetExtraConnectionParameters() {
		query.Add(key, value)
	}

	var err error
	if config.DataSource.GetUseSsl() && config.DataSource.GetSslCa() != "" {
		// Due to Golang runtime limitation, x509 package will throw the error of 'certificate relies on legacy Common Name field, use SANs instead.
		// Driver reads the certificate from file instead of regarding it as certificate content.
		// https://github.com/microsoft/go-mssqldb/blob/main/msdsn/conn_str.go#L159
		// TODO(zp): Driver supports .der format also.
		const pattern string = "cert-*.pem"
		file, err := os.CreateTemp(os.TempDir(), pattern)
		if err != nil {
			return nil, errors.Wrapf(err, "failed to create temporary file with pattern %s", pattern)
		}
		fName := file.Name()
		defer func(err error) {
			if err != nil {
				_ = os.Remove(fName)
			} else {
				d.certFilePath = fName
			}
		}(err)
		_, err = file.WriteString(config.DataSource.GetSslCa())
		if err != nil {
			return nil, errors.Wrapf(err, "failed to write certificate to file %s", fName)
		}
		if err = file.Close(); err != nil {
			return nil, errors.Wrapf(err, "failed to close file %s", fName)
		}
		query.Add("certificate", fName)
	}
	query.Add("TrustServerCertificate", "true")

	driverName := "sqlserver"
	password := config.Password
	if config.DataSource.GetAuthenticationType() == storepb.DataSource_AZURE_IAM {
		driverName = azuread.DriverName
		if config.DataSource.GetClientSecretCredential() != nil {
			query.Add("fedauth", azuread.ActiveDirectoryServicePrincipal)
			query.Add("user id", fmt.Sprintf("%s@%s", config.DataSource.GetClientSecretCredential().ClientId, config.DataSource.GetClientSecretCredential().TenantId))
			query.Add("password", config.DataSource.GetClientSecretCredential().ClientSecret)
			password = ""
		} else {
			query.Add("fedauth", azuread.ActiveDirectoryDefault)
		}
	}
	u := &url.URL{
		Scheme:   "sqlserver",
		User:     url.UserPassword(config.DataSource.Username, password),
		Host:     fmt.Sprintf("%s:%s", config.DataSource.Host, config.DataSource.Port),
		RawQuery: query.Encode(),
	}
	var db *sql.DB
	db, err = sql.Open(driverName, u.String())
	if err != nil {
		return nil, err
	}
	d.db = db
	d.databaseName = config.ConnectionContext.DatabaseName
	return d, nil
}

// Close closes the driver.
func (d *Driver) Close(_ context.Context) error {
	if d.certFilePath != "" {
		if err := os.Remove(d.certFilePath); err != nil {
			slog.Warn("failed to delete temporary file", slog.String("path", d.certFilePath), log.BBError(err))
		}
	}
	if d.db != nil {
		return d.db.Close()
	}
	return nil
}

// Ping pings the database.
func (d *Driver) Ping(ctx context.Context) error {
	return d.db.PingContext(ctx)
}

// GetDB gets the database.
func (d *Driver) GetDB() *sql.DB {
	return d.db
}

// Execute executes a SQL statement and returns the affected rows.
func (d *Driver) Execute(ctx context.Context, statement string, opts db.ExecuteOptions) (int64, error) {
	if opts.CreateDatabase {
		if _, err := d.db.ExecContext(ctx, statement); err != nil {
			return 0, err
		}
		return 0, nil
	}
	tx, err := d.db.BeginTx(ctx, nil)
	if err != nil {
		opts.LogTransactionControl(storepb.TaskRunLog_TransactionControl_BEGIN, err.Error())
		return 0, err
	}
	opts.LogTransactionControl(storepb.TaskRunLog_TransactionControl_BEGIN, "")

	committed := false
	defer func() {
		err := tx.Rollback()
		if committed {
			return
		}
		var rerr string
		if err != nil {
			rerr = err.Error()
		}
		opts.LogTransactionControl(storepb.TaskRunLog_TransactionControl_ROLLBACK, rerr)
	}()

	totalAffectRows := int64(0)

	batch := NewBatch(statement)

	for idx := 0; ; {
		command, err := batch.Next()
		if err != nil {
			if err == io.EOF {
				// Try send the last batch to server.
				v := batch.String()
				if v != "" {
					indexes := []int32{int32(idx)}
					opts.LogCommandExecute(indexes)
					rowsAffected, err := execute(ctx, tx, v)
					if err != nil {
						opts.LogCommandResponse(indexes, 0, nil, err.Error())
						return 0, err
					}
					opts.LogCommandResponse(indexes, int32(rowsAffected), []int32{int32(rowsAffected)}, "")
					totalAffectRows += rowsAffected
				}
				break
			}
			return 0, errors.Wrapf(err, "failed to get next batch for statement: %s", batch.String())
		}
		if command == nil {
			continue
		}
		switch v := command.(type) {
		case *tsqlbatch.GoCommand:
			stmt := batch.String()
			// Try send the batch to server.
			indexes := []int32{int32(idx)}
			idx++
			for i := uint(0); i < v.Count; i++ {
				opts.LogCommandExecute(indexes)
				rowsAffected, err := execute(ctx, tx, stmt)
				if err != nil {
					opts.LogCommandResponse(indexes, 0, nil, err.Error())
					return 0, err
				}
				opts.LogCommandResponse(indexes, int32(rowsAffected), []int32{int32(rowsAffected)}, "")
				totalAffectRows += rowsAffected
			}
		default:
			return 0, errors.Errorf("unsupported command type: %T", v)
		}
		batch.Reset(nil)
	}

	if err := tx.Commit(); err != nil {
		opts.LogTransactionControl(storepb.TaskRunLog_TransactionControl_COMMIT, err.Error())
		return 0, err
	}
	opts.LogTransactionControl(storepb.TaskRunLog_TransactionControl_COMMIT, "")
	committed = true
	return totalAffectRows, nil
}

func execute(ctx context.Context, txn *sql.Tx, statement string) (int64, error) {
	sqlResult, err := txn.ExecContext(ctx, statement)
	var e gomssqldb.Error
	if errors.As(err, &e) {
		err = unpackGoMSSQLDBError(e)
	}
	if err != nil {
		return 0, errors.Wrap(err, "failed to execute statement")
	}
	rowsAffected, err := sqlResult.RowsAffected()
	if err != nil {
		// Since we cannot differentiate DDL and DML yet, we have to ignore the error.
		slog.Debug("rowsAffected returns error", log.BBError(err))
		return 0, nil
	}
	return rowsAffected, nil
}

func unpackGoMSSQLDBError(err gomssqldb.Error) error {
	if len(err.All) == 0 || len(err.All) == 1 {
		return errors.Errorf("%s", err.Message)
	}
	var msgs []string
	for _, e := range err.All {
		cerr := unpackGoMSSQLDBError(e)
		if cerr == nil {
			continue
		}
		msgs = append(msgs, cerr.Error())
	}
	return errors.Errorf("%s", strings.Join(msgs, "\n"))
}

// processExplainQuery executes a query with SHOWPLAN_ALL enabled and returns the execution plan
func processExplainQuery(ctx context.Context, conn *sql.Conn, statement string, maximumSQLResultSize int64) ([]*v1pb.QueryResult, error) {
	// Enable SHOWPLAN_ALL mode
	if _, err := conn.ExecContext(ctx, "SET SHOWPLAN_ALL ON"); err != nil {
		return nil, errors.Wrap(err, "failed to enable SHOWPLAN_ALL mode")
	}
	// Ensure SHOWPLAN_ALL is turned off after processing
	defer func() {
		if _, err := conn.ExecContext(ctx, "SET SHOWPLAN_ALL OFF"); err != nil {
			slog.Warn("failed to disable SHOWPLAN_ALL mode", log.BBError(err))
		}
	}()

	singleSQLs, err := tsqlparser.SplitSQL(statement)
	if err != nil {
		return nil, err
	}
	singleSQLs = base.FilterEmptySQL(singleSQLs)
	if len(singleSQLs) == 0 {
		return nil, nil
	}

	var results []*v1pb.QueryResult

	for _, singleSQL := range singleSQLs {
		startTime := time.Now()

		queryResult, err := func() (*v1pb.QueryResult, error) {
			rows, err := conn.QueryContext(ctx, singleSQL.Text)
			if err != nil {
				return nil, errors.Wrap(err, "failed to get execution plan")
			}
			defer rows.Close()

			r, err := util.RowsToQueryResult(rows, makeValueByTypeName, convertValue, maximumSQLResultSize)
			if err != nil {
				return nil, errors.Wrap(err, "failed to convert execution plan results")
			}

			if err = rows.Err(); err != nil {
				return nil, err
			}

			return r, nil
		}()

		stop := false
		if err != nil {
			queryResult = &v1pb.QueryResult{
				Error: err.Error(),
			}
			stop = true
		}

		queryResult.Statement = singleSQL.Text
		queryResult.Latency = durationpb.New(time.Since(startTime))
		queryResult.RowsCount = int64(len(queryResult.Rows))

		results = append(results, queryResult)
		if stop {
			break
		}
	}

	return results, nil
}

func (d *Driver) QueryConn(ctx context.Context, conn *sql.Conn, statement string, queryContext db.QueryContext) ([]*v1pb.QueryResult, error) {
	// Special handling for EXPLAIN queries in MSSQL is now integrated into queryBatch

	// Regular query processing (unchanged)
	batch := NewBatch(statement)
	var results []*v1pb.QueryResult

	for {
		command, err := batch.Next()
		if err != nil {
			if err == io.EOF {
				v := batch.String()
				if v != "" {
					var qr []*v1pb.QueryResult
					var err error

					if queryContext.Explain {
						qr, err = processExplainQuery(ctx, conn, v, queryContext.MaximumSQLResultSize)
					} else {
						qr, err = d.queryBatch(ctx, conn, v, queryContext)
					}

					results = append(results, qr...)
					if err != nil {
						return results, err
					}
				}
				batch.Reset(nil)
				break
			}
			return results, errors.Wrapf(err, "failed to get next batch for statement: %s", batch.String())
		}
		if command == nil {
			continue
		}
		switch v := command.(type) {
		case *tsqlbatch.GoCommand:
			stmt := batch.String()
			var qr []*v1pb.QueryResult
			var err error

			if queryContext.Explain {
				qr, err = processExplainQuery(ctx, conn, stmt, queryContext.MaximumSQLResultSize)
			} else {
				qr, err = d.queryBatch(ctx, conn, stmt, queryContext)
			}

			results = append(results, qr...)
			if err != nil {
				return results, err
			}
		default:
			return results, errors.Errorf("unsupported command type: %T", v)
		}
		batch.Reset(nil)
	}
	return results, nil
}

// queryBatch queries a batch of SQL statements, for Result Set-Generating statements, it returns the results, for Row Count-Generating statements,
// it returns the affected rows, for other statements, it returns the empty query result.
// https://learn.microsoft.com/en-us/sql/odbc/reference/develop-app/result-generating-and-result-free-statements?view=sql-server-ver16
func (*Driver) queryBatch(ctx context.Context, conn *sql.Conn, batch string, queryContext db.QueryContext) ([]*v1pb.QueryResult, error) {
	singleSQLs, err := tsqlparser.SplitSQL(batch)
	if err != nil {
		return nil, err
	}
	singleSQLs = base.FilterEmptySQL(singleSQLs)
	if len(singleSQLs) == 0 {
		return nil, nil
	}

<<<<<<< HEAD
=======
	// Special handling for EXPLAIN queries in MSSQL using SHOWPLAN_ALL
	if queryContext.Explain {
		// Enable SHOWPLAN_ALL mode once for all statements
		if _, err := conn.ExecContext(ctx, "SET SHOWPLAN_ALL ON"); err != nil {
			return nil, errors.Wrap(err, "failed to enable SHOWPLAN_ALL mode")
		}
		// Ensure SHOWPLAN_ALL is turned off after processing
		defer func() {
			if _, err := conn.ExecContext(ctx, "SET SHOWPLAN_ALL OFF"); err != nil {
				slog.Warn("failed to disable SHOWPLAN_ALL mode", log.BBError(err))
			}
		}()

		var results []*v1pb.QueryResult

		// Process each statement with SHOWPLAN_ALL enabled
		for _, singleSQL := range singleSQLs {
			startTime := time.Now()

			queryResult, err := func() (*v1pb.QueryResult, error) {
				// Execute query to get execution plan
				rows, err := conn.QueryContext(ctx, singleSQL.Text)
				if err != nil {
					return nil, errors.Wrap(err, "failed to get execution plan")
				}
				defer rows.Close()

				// Convert to query result
				r, err := util.RowsToQueryResult(rows, makeValueByTypeName, convertValue, queryContext.MaximumSQLResultSize)
				if err != nil {
					return nil, errors.Wrap(err, "failed to convert execution plan results")
				}

				if err = rows.Err(); err != nil {
					return nil, errors.Wrap(err, "error after processing rows")
				}

				return r, nil
			}()

			stop := false
			if err != nil {
				queryResult = &v1pb.QueryResult{
					Error: err.Error(),
				}
				stop = true
			}

			queryResult.Statement = singleSQL.Text
			queryResult.Latency = durationpb.New(time.Since(startTime))
			queryResult.RowsCount = int64(len(queryResult.Rows))

			results = append(results, queryResult)
			if stop {
				break
			}
		}

		return results, nil
	}

	// Regular query processing for non-EXPLAIN queries
>>>>>>> c663b040
	var stmtTypes []stmtType
	batchBuf := new(strings.Builder)
	for _, singleSQL := range singleSQLs {
		stmtType, err := getStmtType(singleSQL.Text)
		if err != nil {
			return nil, err
		}
		stmtTypes = append(stmtTypes, stmtType)
		// Before sending the batch to server, we add the limit clause to the statement.
		s := singleSQL.Text
		if queryContext.Limit > 0 {
			s = getStatementWithResultLimit(s, queryContext.Limit)
		}
		if _, err := batchBuf.WriteString(s); err != nil {
			return nil, err
		}
		if _, err := batchBuf.WriteString("\n"); err != nil {
			return nil, err
		}
	}

	refinedBatch := batchBuf.String()
	retmsg := &sqlexp.ReturnMessage{}
	rows, qe := conn.QueryContext(ctx, refinedBatch, retmsg)
	if qe != nil {
		return nil, qe
	}
	defer rows.Close()
	nextResultSetIdx := getNextResultSetIdx(stmtTypes, 0)
	nextAffectedRowsIdx := getNextAffectedRowsIdx(stmtTypes, 0)
	skipRowsAffected := false
	results := true
	var ret []*v1pb.QueryResult
	for results {
		queryResult := new(v1pb.QueryResult)
		msg := retmsg.Message(ctx)
		// While meeting the RowsAffected and MsgNext, fill up the lap for the other statement types.
		switch m := msg.(type) {
		case sqlexp.MsgNotice:
			if err := isExitError(err); err != nil {
				return ret, err
			}
		case sqlexp.MsgError:
			err := m.Error
			var e gomssqldb.Error
			if errors.As(err, &e) {
				err = unpackGoMSSQLDBError(e)
			}
			queryResult.Error = err.Error()
			ret = append(ret, queryResult)
			return ret, err
		case sqlexp.MsgRowsAffected:
			// Assuming the rows affected appears after the MsgNext for SELECT statement, and ignore the MsgRowsAffected
			// for SELECT statement for now.
			if skipRowsAffected {
				skipRowsAffected = false
				nextAffectedRowsIdx = getNextAffectedRowsIdx(stmtTypes, nextAffectedRowsIdx+1)
				continue
			}
			queryResult = util.BuildAffectedRowsResult(m.Count)
			emptyResultSets := make([]*v1pb.QueryResult, nextAffectedRowsIdx-len(ret))
			for i := 0; i < len(emptyResultSets); i++ {
				emptyResultSets[i] = &v1pb.QueryResult{}
			}
			ret = append(ret, emptyResultSets...)
			ret = append(ret, queryResult)
			nextAffectedRowsIdx = getNextAffectedRowsIdx(stmtTypes, nextAffectedRowsIdx+1)
		case sqlexp.MsgNextResultSet:
			results = rows.NextResultSet()
			if err = rows.Err(); err != nil {
				return ret, err
			}
		case sqlexp.MsgNext:
			r, err := util.RowsToQueryResult(rows, makeValueByTypeName, convertValue, queryContext.MaximumSQLResultSize)
			if err != nil {
				queryResult.Error = err.Error()
				ret = append(ret, queryResult)
				return ret, err
			}
			if err := rows.Err(); err != nil {
				return ret, err
			}
			queryResult = r
			// Fill up the lap for the other statement types.
			emptyResultSets := make([]*v1pb.QueryResult, nextResultSetIdx-len(ret))
			for i := 0; i < len(emptyResultSets); i++ {
				emptyResultSets[i] = &v1pb.QueryResult{}
			}
			ret = append(ret, emptyResultSets...)
			ret = append(ret, queryResult)
			nextResultSetIdx = getNextResultSetIdx(stmtTypes, nextResultSetIdx+1)
			skipRowsAffected = true
		}
	}
	return ret, nil
}

func isExitError(err error) error {
	if err == nil {
		return nil
	}
	var errState uint8
	switch sqlError := err.(type) {
	case gomssqldb.Error:
		errState = sqlError.State
	default:
	}
	// 127 is the magic exit code
	if errState == 127 {
		return errors.Errorf("meet exit error, state: %d", errState)
	}
	return nil
}

func getNextAffectedRowsIdx(s []stmtType, beginIdx int) int {
	for i := beginIdx; i < len(s); i++ {
		if s[i]&stmtTypeRowCountGenerating != 0 {
			return i
		}
	}
	return len(s)
}

func getNextResultSetIdx(s []stmtType, beginIdx int) int {
	for i := beginIdx; i < len(s); i++ {
		if s[i]&stmtTypeResultSetGenerating != 0 {
			return i
		}
	}
	return len(s)
}

func NewBatch(statement string) *tsqlbatch.Batch {
	// Split to batches to support some client commands like GO.
	s := strings.Split(statement, "\n")
	scanner := func() (string, error) {
		if len(s) > 0 {
			z := s[0]
			s = s[1:]
			return z, nil
		}
		return "", io.EOF
	}
	return tsqlbatch.NewBatch(scanner)
}<|MERGE_RESOLUTION|>--- conflicted
+++ resolved
@@ -414,71 +414,6 @@
 		return nil, nil
 	}
 
-<<<<<<< HEAD
-=======
-	// Special handling for EXPLAIN queries in MSSQL using SHOWPLAN_ALL
-	if queryContext.Explain {
-		// Enable SHOWPLAN_ALL mode once for all statements
-		if _, err := conn.ExecContext(ctx, "SET SHOWPLAN_ALL ON"); err != nil {
-			return nil, errors.Wrap(err, "failed to enable SHOWPLAN_ALL mode")
-		}
-		// Ensure SHOWPLAN_ALL is turned off after processing
-		defer func() {
-			if _, err := conn.ExecContext(ctx, "SET SHOWPLAN_ALL OFF"); err != nil {
-				slog.Warn("failed to disable SHOWPLAN_ALL mode", log.BBError(err))
-			}
-		}()
-
-		var results []*v1pb.QueryResult
-
-		// Process each statement with SHOWPLAN_ALL enabled
-		for _, singleSQL := range singleSQLs {
-			startTime := time.Now()
-
-			queryResult, err := func() (*v1pb.QueryResult, error) {
-				// Execute query to get execution plan
-				rows, err := conn.QueryContext(ctx, singleSQL.Text)
-				if err != nil {
-					return nil, errors.Wrap(err, "failed to get execution plan")
-				}
-				defer rows.Close()
-
-				// Convert to query result
-				r, err := util.RowsToQueryResult(rows, makeValueByTypeName, convertValue, queryContext.MaximumSQLResultSize)
-				if err != nil {
-					return nil, errors.Wrap(err, "failed to convert execution plan results")
-				}
-
-				if err = rows.Err(); err != nil {
-					return nil, errors.Wrap(err, "error after processing rows")
-				}
-
-				return r, nil
-			}()
-
-			stop := false
-			if err != nil {
-				queryResult = &v1pb.QueryResult{
-					Error: err.Error(),
-				}
-				stop = true
-			}
-
-			queryResult.Statement = singleSQL.Text
-			queryResult.Latency = durationpb.New(time.Since(startTime))
-			queryResult.RowsCount = int64(len(queryResult.Rows))
-
-			results = append(results, queryResult)
-			if stop {
-				break
-			}
-		}
-
-		return results, nil
-	}
-
-	// Regular query processing for non-EXPLAIN queries
->>>>>>> c663b040
 	var stmtTypes []stmtType
 	batchBuf := new(strings.Builder)
 	for _, singleSQL := range singleSQLs {
