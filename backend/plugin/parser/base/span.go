--- conflicted
+++ resolved
@@ -62,12 +62,9 @@
 	GetSchemaName() string
 	GetDatabaseName() string
 	GetServerName() string
-<<<<<<< HEAD
 	// GetQuerySpanResult returns the query span result of the table, it's callers' responsibility
-	// to call Clone() to avoid modifying the original result.
+	// to make a copy of the result if they want to modify it.
 	GetQuerySpanResult() []QuerySpanResult
-=======
->>>>>>> f98c8739
 }
 
 // baseTableSource is the base implementation table source.
@@ -88,7 +85,6 @@
 	Columns []QuerySpanResult
 }
 
-<<<<<<< HEAD
 func NewPseudoTable(name string, columns []QuerySpanResult) *PseudoTable {
 	return &PseudoTable{
 		Name:    name,
@@ -96,8 +92,6 @@
 	}
 }
 
-=======
->>>>>>> f98c8739
 func (p *PseudoTable) GetTableName() string {
 	return p.Name
 }
@@ -114,13 +108,8 @@
 	return ""
 }
 
-<<<<<<< HEAD
 func (p *PseudoTable) GetQuerySpanResult() []QuerySpanResult {
 	return p.Columns
-=======
-func (p *PseudoTable) SetColumnName(i int, name string) {
-	p.Columns[i].Name = name
->>>>>>> f98c8739
 }
 
 // PhysicalTable is the resource of a physical table.
@@ -153,7 +142,6 @@
 
 func (p *PhysicalTable) GetServerName() string {
 	return p.Server
-<<<<<<< HEAD
 }
 
 func (p *PhysicalTable) GetQuerySpanResult() []QuerySpanResult {
@@ -173,8 +161,6 @@
 		})
 	}
 	return result
-=======
->>>>>>> f98c8739
 }
 
 // String returns the string format of the column resource.
