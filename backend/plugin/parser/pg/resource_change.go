package pg

import (
	"strings"

	"github.com/antlr4-go/antlr/v4"
	"github.com/pkg/errors"

	parser "github.com/bytebase/parser/postgresql"

	"github.com/bytebase/bytebase/backend/common"
	storepb "github.com/bytebase/bytebase/backend/generated-go/store"
	"github.com/bytebase/bytebase/backend/plugin/parser/base"
	"github.com/bytebase/bytebase/backend/store/model"
)

func init() {
	base.RegisterExtractChangedResourcesFunc(storepb.Engine_POSTGRES, extractChangedResources)
	base.RegisterExtractChangedResourcesFunc(storepb.Engine_COCKROACHDB, extractChangedResources)
}

<<<<<<< HEAD
func extractChangedResources(database string, _ string, dbSchema *model.DatabaseSchema, asts any, statement string) (*base.ChangeSummary, error) {
	parseResults, ok := asts.([]*ParseResult)
=======
func extractChangedResources(database string, _ string, dbMetadata *model.DatabaseMetadata, asts any, statement string) (*base.ChangeSummary, error) {
	parseResult, ok := asts.(*ParseResult)
>>>>>>> f6ea5a18
	if !ok {
		return nil, errors.Errorf("invalid ast type %T, expected []*ParseResult", asts)
	}

	changedResources := model.NewChangedResources(dbMetadata)
	searchPath := dbMetadata.GetSearchPath()
	if len(searchPath) == 0 {
		searchPath = []string{"public"} // default search path for PostgreSQL
	}

	// If no parse results, return empty summary
	if len(parseResults) == 0 {
		return &base.ChangeSummary{
			ChangedResources: changedResources,
			DMLCount:         0,
			SampleDMLS:       []string{},
			InsertCount:      0,
		}, nil
	}

	listener := &changedResourcesListener{
		database:         database,
		searchPath:       searchPath,
		changedResources: changedResources,
		databaseMetadata: dbMetadata,
		statement:        statement,
		dmlCount:         0,
		insertCount:      0,
		sampleDMLs:       []string{},
	}

	// Walk all parse results to extract changed resources
	for _, parseResult := range parseResults {
		if parseResult == nil || parseResult.Tree == nil {
			return nil, errors.New("parse result or tree is nil")
		}

		listener.tokenStream = parseResult.Tokens
		antlr.ParseTreeWalkerDefault.Walk(listener, parseResult.Tree)
	}

	return &base.ChangeSummary{
		ChangedResources: changedResources,
		DMLCount:         listener.dmlCount,
		SampleDMLS:       listener.sampleDMLs,
		InsertCount:      listener.insertCount,
	}, nil
}

type changedResourcesListener struct {
	*parser.BasePostgreSQLParserListener

	database         string
	searchPath       []string
	changedResources *model.ChangedResources
	databaseMetadata *model.DatabaseMetadata
	statement        string
	tokenStream      antlr.TokenStream

	// DML statistics
	dmlCount    int
	insertCount int
	sampleDMLs  []string
}

// EnterVariablesetstmt handles SET search_path statements
func (l *changedResourcesListener) EnterVariablesetstmt(ctx *parser.VariablesetstmtContext) {
	setRest := ctx.Set_rest()
	if setRest == nil {
		return
	}
	setRestMore := setRest.Set_rest_more()
	if setRestMore == nil {
		return
	}
	genericSet := setRestMore.Generic_set()
	if genericSet == nil {
		return
	}
	varName := genericSet.Var_name()
	if varName == nil {
		return
	}
	if len(varName.AllColid()) != 1 {
		return
	}
	colid := varName.Colid(0)
	if colid == nil {
		return
	}
	name := colid.GetText()
	if !strings.EqualFold(name, "search_path") {
		return
	}

	// Extract search path values
	varList := genericSet.Var_list()
	if varList == nil {
		return
	}
	values := varList.AllVar_value()
	if len(values) == 0 {
		return
	}

	var newSearchPath []string
	for _, value := range values {
		text := value.GetText()
		// Remove quotes if present
		text = strings.Trim(text, "'\"")
		if text != "" {
			newSearchPath = append(newSearchPath, text)
		}
	}

	if len(newSearchPath) > 0 {
		l.searchPath = newSearchPath
	}
}

// EnterCreatestmt handles CREATE TABLE statements
func (l *changedResourcesListener) EnterCreatestmt(ctx *parser.CreatestmtContext) {
	if !isTopLevel(ctx.GetParent()) {
		return
	}

	// Get qualified name
	qualifiedName := ctx.Qualified_name(0)
	if qualifiedName == nil {
		return
	}

	db, schema, table := l.extractQualifiedName(qualifiedName)
	if db == "" {
		db = l.database
	}
	if schema == "" {
		schema = l.searchPath[0]
	}

	l.changedResources.AddTable(
		db,
		schema,
		&storepb.ChangedResourceTable{
			Name:   table,
			Ranges: []*storepb.Range{l.getRange(ctx)},
		},
		false,
	)
}

// EnterDropstmt handles DROP TABLE/VIEW/INDEX statements
func (l *changedResourcesListener) EnterDropstmt(ctx *parser.DropstmtContext) {
	if !isTopLevel(ctx.GetParent()) {
		return
	}

	// Check object type
	objectTypeAnyName := ctx.Object_type_any_name()
	if objectTypeAnyName == nil {
		return
	}

	// Handle DROP INDEX separately
	if objectTypeAnyName.INDEX() != nil {
		l.handleDropIndex(ctx)
		return
	}

	// Handle DROP TABLE or DROP VIEW
	if objectTypeAnyName.TABLE() == nil && objectTypeAnyName.VIEW() == nil {
		return
	}

	// Get the list of tables/views to drop
	anyNameList := ctx.Any_name_list()
	if anyNameList == nil {
		return
	}

	isView := objectTypeAnyName.VIEW() != nil

	for _, anyName := range anyNameList.AllAny_name() {
		db, schema, name := l.extractAnyName(anyName)
		if db == "" {
			db = l.database
		}
		if schema == "" {
			schemaName, _ := l.databaseMetadata.SearchObject(l.searchPath, name)
			if schemaName == "" {
				schema = l.searchPath[0]
			} else {
				schema = schemaName
			}
		}

		if isView {
			// For views, add to views
			l.changedResources.AddView(
				db,
				schema,
				&storepb.ChangedResourceView{
					Name:   name,
					Ranges: []*storepb.Range{l.getRange(ctx)},
				},
			)
		} else {
			// For tables
			l.changedResources.AddTable(
				db,
				schema,
				&storepb.ChangedResourceTable{
					Name:   name,
					Ranges: []*storepb.Range{l.getRange(ctx)},
				},
				true,
			)
		}
	}
}

// EnterAltertablestmt handles ALTER TABLE statements
func (l *changedResourcesListener) EnterAltertablestmt(ctx *parser.AltertablestmtContext) {
	if !isTopLevel(ctx.GetParent()) {
		return
	}

	// Skip if this is ALTER VIEW
	if ctx.VIEW() != nil {
		return
	}

	// Get table name
	relationExpr := ctx.Relation_expr()
	if relationExpr == nil {
		return
	}

	db, schema, table := l.extractRelationExpr(relationExpr)
	if db == "" {
		db = l.database
	}
	if schema == "" {
		schemaName, _ := l.databaseMetadata.SearchObject(l.searchPath, table)
		if schemaName == "" {
			schema = l.searchPath[0]
		} else {
			schema = schemaName
		}
	}

	l.changedResources.AddTable(
		db,
		schema,
		&storepb.ChangedResourceTable{
			Name:   table,
			Ranges: []*storepb.Range{l.getRange(ctx)},
		},
		true,
	)
}

// EnterRenamestmt handles ALTER TABLE...RENAME TO statements
func (l *changedResourcesListener) EnterRenamestmt(ctx *parser.RenamestmtContext) {
	if !isTopLevel(ctx.GetParent()) {
		return
	}

	// Check if this is a table rename (ALTER TABLE t1 RENAME TO t2)
	relationExpr := ctx.Relation_expr()
	if relationExpr == nil {
		return
	}

	// Get the new table name
	allNames := ctx.AllName()
	if len(allNames) == 0 {
		return
	}
	newTableName := allNames[0].GetText()

	// Extract old table name from relation_expr
	db, schema, oldTableName := l.extractRelationExpr(relationExpr)
	if db == "" {
		db = l.database
	}
	if schema == "" {
		schemaName, _ := l.databaseMetadata.SearchObject(l.searchPath, oldTableName)
		if schemaName == "" {
			schema = l.searchPath[0]
		} else {
			schema = schemaName
		}
	}

	// Add the old table name (being renamed from)
	l.changedResources.AddTable(
		db,
		schema,
		&storepb.ChangedResourceTable{
			Name:   oldTableName,
			Ranges: []*storepb.Range{l.getRange(ctx)},
		},
		true,
	)

	// Add the new table name (being renamed to)
	l.changedResources.AddTable(
		db,
		schema,
		&storepb.ChangedResourceTable{
			Name:   newTableName,
			Ranges: []*storepb.Range{l.getRange(ctx)},
		},
		false,
	)
}

// EnterIndexstmt handles CREATE INDEX statements
func (l *changedResourcesListener) EnterIndexstmt(ctx *parser.IndexstmtContext) {
	if !isTopLevel(ctx.GetParent()) {
		return
	}

	// Get table name
	relationExpr := ctx.Relation_expr()
	if relationExpr == nil {
		return
	}

	db, schema, table := l.extractRelationExpr(relationExpr)
	if db == "" {
		db = l.database
	}
	if schema == "" {
		schemaName, _ := l.databaseMetadata.SearchObject(l.searchPath, table)
		if schemaName == "" {
			schema = l.searchPath[0]
		} else {
			schema = schemaName
		}
	}

	l.changedResources.AddTable(
		db,
		schema,
		&storepb.ChangedResourceTable{
			Name:   table,
			Ranges: []*storepb.Range{l.getRange(ctx)},
		},
		false,
	)
}

// handleDropIndex handles DROP INDEX statements
func (l *changedResourcesListener) handleDropIndex(ctx *parser.DropstmtContext) {
	// Get index names
	anyNameList := ctx.Any_name_list()
	if anyNameList == nil {
		return
	}

	for _, anyName := range anyNameList.AllAny_name() {
		db, schema, indexName := l.extractAnyName(anyName)
		if db == "" {
			db = l.database
		}

		// If schema is specified, try to find the table
		if schema != "" {
			// Search for the index in metadata to find its table
			schemaName, indexMetadata := l.databaseMetadata.SearchIndex([]string{schema}, indexName)
			if indexMetadata != nil && schemaName != "" {
				tableProto := indexMetadata.GetTableProto()
				if tableProto != nil {
					l.changedResources.AddTable(
						db,
						schemaName,
						&storepb.ChangedResourceTable{
							Name:   tableProto.GetName(),
							Ranges: []*storepb.Range{l.getRange(ctx)},
						},
						false,
					)
				}
			}
		} else {
			// Search in search_path
			schemaName, indexMetadata := l.databaseMetadata.SearchIndex(l.searchPath, indexName)
			if indexMetadata != nil && schemaName != "" {
				tableProto := indexMetadata.GetTableProto()
				if tableProto != nil {
					l.changedResources.AddTable(
						db,
						schemaName,
						&storepb.ChangedResourceTable{
							Name:   tableProto.GetName(),
							Ranges: []*storepb.Range{l.getRange(ctx)},
						},
						false,
					)
				}
			}
		}
	}
}

// EnterViewstmt handles CREATE VIEW statements
func (l *changedResourcesListener) EnterViewstmt(ctx *parser.ViewstmtContext) {
	if !isTopLevel(ctx.GetParent()) {
		return
	}

	// Get view name
	qualifiedName := ctx.Qualified_name()
	if qualifiedName == nil {
		return
	}

	db, schema, view := l.extractQualifiedName(qualifiedName)
	if db == "" {
		db = l.database
	}
	if schema == "" {
		schema = l.searchPath[0]
	}

	l.changedResources.AddView(
		db,
		schema,
		&storepb.ChangedResourceView{
			Name:   view,
			Ranges: []*storepb.Range{l.getRange(ctx)},
		},
	)
}

// EnterCreatefunctionstmt handles CREATE FUNCTION statements
func (l *changedResourcesListener) EnterCreatefunctionstmt(ctx *parser.CreatefunctionstmtContext) {
	if !isTopLevel(ctx.GetParent()) {
		return
	}

	// Get function name
	funcName := ctx.Func_name()
	if funcName == nil {
		return
	}

	db, schema, function := l.extractFuncName(funcName)
	if db == "" {
		db = l.database
	}
	if schema == "" {
		schema = l.searchPath[0]
	}

	l.changedResources.AddFunction(
		db,
		schema,
		&storepb.ChangedResourceFunction{
			Name:   function,
			Ranges: []*storepb.Range{l.getRange(ctx)},
		},
	)
}

// EnterRemovefuncstmt handles DROP FUNCTION statements
func (l *changedResourcesListener) EnterRemovefuncstmt(ctx *parser.RemovefuncstmtContext) {
	if !isTopLevel(ctx.GetParent()) {
		return
	}

	// Get function names
	funcTableList := ctx.Function_with_argtypes_list()
	if funcTableList == nil {
		return
	}

	for _, funcWithArgs := range funcTableList.AllFunction_with_argtypes() {
		funcName := funcWithArgs.Func_name()
		if funcName == nil {
			continue
		}

		db, schema, function := l.extractFuncName(funcName)
		if db == "" {
			db = l.database
		}
		if schema == "" {
			schema = l.searchPath[0]
		}

		l.changedResources.AddFunction(
			db,
			schema,
			&storepb.ChangedResourceFunction{
				Name:   function,
				Ranges: []*storepb.Range{l.getRange(ctx)},
			},
		)
	}
}

// EnterInsertstmt handles INSERT statements
func (l *changedResourcesListener) EnterInsertstmt(ctx *parser.InsertstmtContext) {
	if !isTopLevel(ctx.GetParent()) {
		return
	}

	// Get table name
	insertTarget := ctx.Insert_target()
	if insertTarget == nil {
		return
	}
	qualifiedName := insertTarget.Qualified_name()
	if qualifiedName == nil {
		return
	}

	db, schema, table := l.extractQualifiedName(qualifiedName)
	if db == "" {
		db = l.database
	}
	if schema == "" {
		schemaName, _ := l.databaseMetadata.SearchObject(l.searchPath, table)
		if schemaName == "" {
			schema = l.searchPath[0]
		} else {
			schema = schemaName
		}
	}

	l.changedResources.AddTable(
		db,
		schema,
		&storepb.ChangedResourceTable{
			Name:   table,
			Ranges: []*storepb.Range{l.getRange(ctx)},
		},
		false,
	)

	// Count insert rows
	insertRest := ctx.Insert_rest()
	if insertRest != nil {
		selectStmt := insertRest.Selectstmt()
		if selectStmt != nil {
			// Try to count VALUES clauses
			rowCount := l.countInsertRows(selectStmt)
			if rowCount > 0 {
				l.insertCount += rowCount
			}
		}
	}
}

// EnterUpdatestmt handles UPDATE statements
func (l *changedResourcesListener) EnterUpdatestmt(ctx *parser.UpdatestmtContext) {
	if !isTopLevel(ctx.GetParent()) {
		return
	}

	// Get table name
	relationExprOptAlias := ctx.Relation_expr_opt_alias()
	if relationExprOptAlias == nil {
		return
	}
	relationExpr := relationExprOptAlias.Relation_expr()
	if relationExpr == nil {
		return
	}

	db, schema, table := l.extractRelationExpr(relationExpr)
	if db == "" {
		db = l.database
	}
	if schema == "" {
		schemaName, _ := l.databaseMetadata.SearchObject(l.searchPath, table)
		if schemaName == "" {
			schema = l.searchPath[0]
		} else {
			schema = schemaName
		}
	}

	l.changedResources.AddTable(
		db,
		schema,
		&storepb.ChangedResourceTable{
			Name:   table,
			Ranges: []*storepb.Range{l.getRange(ctx)},
		},
		false,
	)

	// Count as DML
	l.dmlCount++
	if len(l.sampleDMLs) < common.MaximumLintExplainSize {
		// Use getStatementText to preserve whitespace and include semicolon
		l.sampleDMLs = append(l.sampleDMLs, l.getStatementText(ctx))
	}
}

// EnterDeletestmt handles DELETE statements
func (l *changedResourcesListener) EnterDeletestmt(ctx *parser.DeletestmtContext) {
	if !isTopLevel(ctx.GetParent()) {
		return
	}

	// Get table name
	relationExprOptAlias := ctx.Relation_expr_opt_alias()
	if relationExprOptAlias == nil {
		return
	}
	relationExpr := relationExprOptAlias.Relation_expr()
	if relationExpr == nil {
		return
	}

	db, schema, table := l.extractRelationExpr(relationExpr)
	if db == "" {
		db = l.database
	}
	if schema == "" {
		schemaName, _ := l.databaseMetadata.SearchObject(l.searchPath, table)
		if schemaName == "" {
			schema = l.searchPath[0]
		} else {
			schema = schemaName
		}
	}

	l.changedResources.AddTable(
		db,
		schema,
		&storepb.ChangedResourceTable{
			Name:   table,
			Ranges: []*storepb.Range{l.getRange(ctx)},
		},
		false,
	)

	// Count as DML
	l.dmlCount++
	if len(l.sampleDMLs) < common.MaximumLintExplainSize {
		// Use getStatementText to preserve whitespace and include semicolon
		l.sampleDMLs = append(l.sampleDMLs, l.getStatementText(ctx))
	}
}

// Helper functions

func (*changedResourcesListener) extractQualifiedName(ctx parser.IQualified_nameContext) (string, string, string) {
	if ctx == nil {
		return "", "", ""
	}

	colid := ctx.Colid()
	if colid == nil {
		return "", "", ""
	}

	name := colid.GetText()

	// Check for indirection (schema.table or db.schema.table)
	indirection := ctx.Indirection()
	if indirection == nil {
		return "", "", name
	}

	indirectionEls := indirection.AllIndirection_el()
	if len(indirectionEls) == 0 {
		return "", "", name
	}

	// If there's one indirection, it's schema.table
	if len(indirectionEls) == 1 {
		attrName := indirectionEls[0].Attr_name()
		if attrName != nil {
			return "", name, attrName.GetText()
		}
	}

	// If there are two indirections, it's db.schema.table
	if len(indirectionEls) == 2 {
		schema := indirectionEls[0].Attr_name()
		table := indirectionEls[1].Attr_name()
		if schema != nil && table != nil {
			return name, schema.GetText(), table.GetText()
		}
	}

	return "", "", name
}

func (*changedResourcesListener) extractAnyName(ctx parser.IAny_nameContext) (string, string, string) {
	if ctx == nil {
		return "", "", ""
	}

	// Collect all parts: first from Colid(), then from Attrs()
	var parts []string
	if ctx.Colid() != nil {
		parts = append(parts, NormalizePostgreSQLColid(ctx.Colid()))
	}

	if ctx.Attrs() != nil {
		for _, attr := range ctx.Attrs().AllAttr_name() {
			// Use GetText() and normalize it - PostgreSQL identifiers are case-insensitive by default
			text := attr.GetText()
			// Remove quotes if present
			if (strings.HasPrefix(text, "\"") && strings.HasSuffix(text, "\"")) || (strings.HasPrefix(text, "'") && strings.HasSuffix(text, "'")) {
				text = text[1 : len(text)-1]
			} else {
				text = strings.ToLower(text)
			}
			parts = append(parts, text)
		}
	}

	if len(parts) == 0 {
		return "", "", ""
	}

	// Simple name
	if len(parts) == 1 {
		return "", "", parts[0]
	}

	// schema.name
	if len(parts) == 2 {
		return "", parts[0], parts[1]
	}

	// db.schema.name
	if len(parts) >= 3 {
		return parts[0], parts[1], parts[2]
	}

	return "", "", ""
}

func (l *changedResourcesListener) extractRelationExpr(ctx parser.IRelation_exprContext) (string, string, string) {
	if ctx == nil {
		return "", "", ""
	}

	qualifiedName := ctx.Qualified_name()
	if qualifiedName == nil {
		return "", "", ""
	}

	return l.extractQualifiedName(qualifiedName)
}

func (*changedResourcesListener) extractFuncName(ctx parser.IFunc_nameContext) (string, string, string) {
	if ctx == nil {
		return "", "", ""
	}

	typeFunc := ctx.Type_function_name()
	if typeFunc != nil {
		// Simple function name
		return "", "", typeFunc.GetText()
	}

	colid := ctx.Colid()
	if colid == nil {
		return "", "", ""
	}

	name := colid.GetText()

	// Check for indirection
	indirection := ctx.Indirection()
	if indirection == nil {
		return "", "", name
	}

	indirectionEls := indirection.AllIndirection_el()
	if len(indirectionEls) == 0 {
		return "", "", name
	}

	// schema.function
	if len(indirectionEls) == 1 {
		attrName := indirectionEls[0].Attr_name()
		if attrName != nil {
			return "", name, attrName.GetText()
		}
	}

	// db.schema.function
	if len(indirectionEls) >= 2 {
		schema := indirectionEls[0].Attr_name()
		function := indirectionEls[1].Attr_name()
		if schema != nil && function != nil {
			return name, schema.GetText(), function.GetText()
		}
	}

	return "", "", name
}

func (l *changedResourcesListener) getRange(ctx antlr.ParserRuleContext) *storepb.Range {
	// Use GetTextFromInterval to get the actual text with whitespace
	start := ctx.GetStart().GetTokenIndex()
	stop := ctx.GetStop().GetTokenIndex()

	// Check if the next token is a semicolon and include it
	tokens, ok := l.tokenStream.(*antlr.CommonTokenStream)
	if ok {
		nextToken := tokens.Get(stop + 1)
		if nextToken != nil && nextToken.GetText() == ";" {
			// Include the semicolon
			text := l.tokenStream.GetTextFromInterval(antlr.NewInterval(start, stop+1))
			return base.NewRange(l.statement, text)
		}
	}

	text := l.tokenStream.GetTextFromInterval(antlr.NewInterval(start, stop))
	return base.NewRange(l.statement, text)
}

// getStatementText returns the text of a statement, including trailing semicolon if present
func (l *changedResourcesListener) getStatementText(ctx antlr.ParserRuleContext) string {
	start := ctx.GetStart().GetTokenIndex()
	stop := ctx.GetStop().GetTokenIndex()

	// Check if the next token is a semicolon
	tokens, ok := l.tokenStream.(*antlr.CommonTokenStream)
	if ok {
		nextToken := tokens.Get(stop + 1)
		if nextToken != nil && nextToken.GetText() == ";" {
			// Include the semicolon
			return l.tokenStream.GetTextFromInterval(antlr.NewInterval(start, stop+1))
		}
	}

	// No semicolon or can't access token stream
	return l.tokenStream.GetTextFromInterval(antlr.NewInterval(start, stop))
}

func (*changedResourcesListener) countInsertRows(ctx parser.ISelectstmtContext) int {
	if ctx == nil {
		return 0
	}

	// Count VALUES clauses
	counter := &valuesRowCounter{count: 0}
	antlr.ParseTreeWalkerDefault.Walk(counter, ctx)
	return counter.count
}

// valuesRowCounter counts the number of rows in VALUES clauses
type valuesRowCounter struct {
	*parser.BasePostgreSQLParserListener
	count int
}

func (v *valuesRowCounter) EnterValues_clause(ctx *parser.Values_clauseContext) {
	// Count the number of expr_list (rows) in the VALUES clause
	if ctx == nil {
		return
	}

	// Each expr_list represents one row
	exprLists := ctx.AllExpr_list()
	v.count += len(exprLists)
}<|MERGE_RESOLUTION|>--- conflicted
+++ resolved
@@ -19,13 +19,8 @@
 	base.RegisterExtractChangedResourcesFunc(storepb.Engine_COCKROACHDB, extractChangedResources)
 }
 
-<<<<<<< HEAD
-func extractChangedResources(database string, _ string, dbSchema *model.DatabaseSchema, asts any, statement string) (*base.ChangeSummary, error) {
+func extractChangedResources(database string, _ string, dbMetadata *model.DatabaseMetadata, asts any, statement string) (*base.ChangeSummary, error) {
 	parseResults, ok := asts.([]*ParseResult)
-=======
-func extractChangedResources(database string, _ string, dbMetadata *model.DatabaseMetadata, asts any, statement string) (*base.ChangeSummary, error) {
-	parseResult, ok := asts.(*ParseResult)
->>>>>>> f6ea5a18
 	if !ok {
 		return nil, errors.Errorf("invalid ast type %T, expected []*ParseResult", asts)
 	}
