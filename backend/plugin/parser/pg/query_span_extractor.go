--- conflicted
+++ resolved
@@ -307,13 +307,8 @@
 
 func buildFunctionDefinitionDetail(funcDef *functionDefinition) (*functionDefinitionDetail, error) {
 	function := funcDef.metadata
-<<<<<<< HEAD
-	definition := function.GetProto().GetDefinition()
+	definition := function.GetDefinition()
 	parseResults, err := ParsePostgreSQL(definition)
-=======
-	definition := function.GetDefinition()
-	res, err := ParsePostgreSQL(definition)
->>>>>>> f6ea5a18
 	if err != nil {
 		return nil, errors.Wrapf(err, "failed to parse function definition: %s", definition)
 	}
