- xml: |-
    <mapper namespace="com.bytebase.test">
        <select id="testIf">
            SELECT
            name,
            category,
            price
            FROM
            fruits
            WHERE
            1=1
            <if test="category != null and category !=''">
                AND category = #{category}
            </if>
            <if test="price != null and price !=''">
                AND price = ${price}
                <if test="price >= 00">
                    AND name = 'Fuji'
                </if>
            </if>
        </select>
    </mapper>
  sql: |
    SELECT
            name,
            category,
            price
            FROM
            fruits
            WHERE
            1=1  AND category = ?  AND price = ?  AND name = 'Fuji';
- xml: |-
    <mapper namespace="com.bytebase.test">
      <select id="testChoose">
          SELECT
          name,
          category,
          price
          FROM
          fruits
          WHERE category = 'apple'
          <choose>
              <when test="name != null">
                  AND name = #{name}
              </when>
              <when test="category == 'banana'">
                  AND category = #{category}
                  <if test="price != null and price !=''">
                      AND price = ${price}
                  </if>
              </when>
              <otherwise>
                  AND category = 'apple'
              </otherwise>
          </choose>
      </select>
    </mapper>
  sql: |
    SELECT
          name,
          category,
          price
          FROM
          fruits
          WHERE category = 'apple'    AND name = ?   AND category = ?  AND price = ?  AND category = 'apple';
- xml: |-
    <mapper namespace="com.bytebase.test">
      <select id="testWhere">
            SELECT
            name,
            category,
            price
            FROM
            fruits
            <where>
                AND category = 'apple'
                OR price = 200
            </where>
      </select>
    </mapper>
  sql: |
    SELECT
            name,
            category,
            price
            FROM
            fruits WHERE category = 'apple'
                OR price = 200;
- xml: |-
    <mapper namespace="com.bytebase.test">
    <select id="testTrim">
          SELECT
          name,
          category,
          price
          FROM
          fruits
          <where>
              OR category = 'apple'
              OR price = 200
          </where>
      </select>
    </mapper>
  sql: |
    SELECT
          name,
          category,
          price
          FROM
          fruits WHERE category = 'apple'
              OR price = 200;
- xml: |-
    <mapper namespace="Test">
        <select id="testWhereIf">
            SELECT
            name,
            category,
            price
            FROM
            fruits
            <where>
                AND category = 'apple'
                <if test="price != null and price !=''">
                    AND price = ${price}
                </if>
            </where>
        </select>
    </mapper>
  sql: |
    SELECT
            name,
            category,
            price
            FROM
            fruits WHERE category = 'apple'  AND price = ?;
- xml: |-
    <mapper namespace="com.bytebase.test">
        <update id="testSet">
            UPDATE
            fruits
            <set>
                <if test="category != null and category !=''">
                    category = #{category},
                </if>
                <if test="price != null and price !=''">
                    price = ${price},
                </if>
            </set>
            WHERE
            name = #{name}
        </update>
    </mapper>
  sql: |
    UPDATE
            fruits SET category = ? ,  price = ?  WHERE
            name = ?;
- xml: |-
    <mapper namespace="com.bytebase.test">
        <select id="testTrimAndChoose" resultMap="RESULT_MAP">
          select users_id, name, age, sex from users
          <trim prefix="where" suffixOverrides="and" suffix=" group by users_id">
              <choose>
                <when test="usersname != null and usersname != ''">
                    name like #{usersname} and
                </when>
                <when test="age != null">
                    age >= #{age} and
                </when>
                <otherwise>
                    users_id is not null and
                </otherwise>
              </choose>
          </trim>
        </select>
    </mapper>
  sql: |
    select users_id, name, age, sex from users where name like ?  and   age >= ?  and  users_id is not null   group by users_id;
- xml: |-
    <mapper namespace="com.bytebase.test">
<<<<<<< HEAD
        <sql id="sometable">
            fruits
            <where>
                AND category = 'apple'
                OR price = 200
        <sql>
        <select id="testInclude">
=======
        <select id="testForeach">
>>>>>>> 855ae962
            SELECT
            name,
            category,
            price
            FROM
<<<<<<< HEAD
            <include refid="sometable"/>
        </select>
    <mapper>
    sql: |
=======
            fruits
            <where>
                category = 'apple' AND
                <foreach collection="apples" item="name" open="(" close=")" separator="OR">
                    name = #{name}
                </foreach>
            </where>
        </select>
    </mapper>
  sql: |
>>>>>>> 855ae962
    SELECT
            name,
            category,
            price
            FROM
<<<<<<< HEAD
            fruits WHERE category = 'apple'
                OR price = 200;
=======
            fruits WHERE category = 'apple' AND (name = ? OR name = ?);
>>>>>>> 855ae962
<|MERGE_RESOLUTION|>--- conflicted
+++ resolved
@@ -177,28 +177,12 @@
     select users_id, name, age, sex from users where name like ?  and   age >= ?  and  users_id is not null   group by users_id;
 - xml: |-
     <mapper namespace="com.bytebase.test">
-<<<<<<< HEAD
-        <sql id="sometable">
-            fruits
-            <where>
-                AND category = 'apple'
-                OR price = 200
-        <sql>
-        <select id="testInclude">
-=======
         <select id="testForeach">
->>>>>>> 855ae962
-            SELECT
-            name,
-            category,
-            price
-            FROM
-<<<<<<< HEAD
-            <include refid="sometable"/>
-        </select>
-    <mapper>
-    sql: |
-=======
+            SELECT
+            name,
+            category,
+            price
+            FROM
             fruits
             <where>
                 category = 'apple' AND
@@ -209,15 +193,34 @@
         </select>
     </mapper>
   sql: |
->>>>>>> 855ae962
-    SELECT
-            name,
-            category,
-            price
-            FROM
-<<<<<<< HEAD
-            fruits WHERE category = 'apple'
-                OR price = 200;
-=======
+    SELECT
+            name,
+            category,
+            price
+            FROM
             fruits WHERE category = 'apple' AND (name = ? OR name = ?);
->>>>>>> 855ae962
+- xml: |-
+    <mapper namespace="com.bytebase.test">
+        <sql id="someTable">
+            fruits
+            <where>
+                category = 'apple'
+                AND price = 200
+            </where>
+        </sql>
+        <select id="testInclude">
+            SELECT
+            name,
+            category,
+            price
+            FROM
+            <include refid="someTable" />
+        </select>
+    </mapper>
+  sql: |
+    SELECT
+            name,
+            category,
+            price
+            FROM fruits WHERE category = 'apple'
+                AND price = 200;