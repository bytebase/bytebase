--- conflicted
+++ resolved
@@ -295,7 +295,6 @@
 	})
 	a.NoError(err)
 
-<<<<<<< HEAD
 	testStep := &v1pb.Plan_Step{}
 	for _, db := range testDatabases {
 		testStep.Specs = append(testStep.Specs, &v1pb.Plan_Spec{
@@ -305,18 +304,6 @@
 					Target: db.Name,
 					Sheet:  sheet1.Name,
 					Type:   v1pb.Plan_ChangeDatabaseConfig_MIGRATE,
-=======
-	step := &v1pb.Plan_Step{
-		Specs: []*v1pb.Plan_Spec{
-			{
-				Id: uuid.NewString(),
-				Config: &v1pb.Plan_Spec_ChangeDatabaseConfig{
-					ChangeDatabaseConfig: &v1pb.Plan_ChangeDatabaseConfig{
-						Target: databaseGroup.Name,
-						Sheet:  sheet1.Name,
-						Type:   v1pb.Plan_ChangeDatabaseConfig_MIGRATE,
-					},
->>>>>>> de28ea2c
 				},
 			},
 		})
@@ -358,7 +345,6 @@
 	})
 	a.NoError(err)
 
-<<<<<<< HEAD
 	testStep = &v1pb.Plan_Step{}
 	for _, db := range testDatabases {
 		testStep.Specs = append(testStep.Specs, &v1pb.Plan_Spec{
@@ -368,19 +354,6 @@
 					Target: db.Name,
 					Sheet:  sheet2.Name,
 					Type:   v1pb.Plan_ChangeDatabaseConfig_MIGRATE_GHOST,
-=======
-	// Create an issue that updates database schema using gh-ost.
-	step = &v1pb.Plan_Step{
-		Specs: []*v1pb.Plan_Spec{
-			{
-				Id: uuid.NewString(),
-				Config: &v1pb.Plan_Spec_ChangeDatabaseConfig{
-					ChangeDatabaseConfig: &v1pb.Plan_ChangeDatabaseConfig{
-						Target: databaseGroup.Name,
-						Sheet:  sheet2.Name,
-						Type:   v1pb.Plan_ChangeDatabaseConfig_MIGRATE_GHOST,
-					},
->>>>>>> de28ea2c
 				},
 			},
 		})
@@ -400,7 +373,6 @@
 	}
 	// Create an issue that updates database schema using gh-ost.
 	_, _, _, err = ctl.changeDatabaseWithConfig(ctx, project, []*v1pb.Plan_Step{testStep, prodStep})
-	a.NoError(err)
 
 	// Query schema.
 	for _, testInstance := range testInstances {
