// Package utils is a utility library for server.
package utils

import (
	"bytes"
	"context"
	"encoding/json"
	"fmt"
	"sort"
	"strconv"
	"strings"
	"time"

	"github.com/github/gh-ost/go/base"
	ghostsql "github.com/github/gh-ost/go/sql"
	"github.com/pkg/errors"
	"go.uber.org/zap"

	"github.com/bytebase/bytebase/backend/common"
	"github.com/bytebase/bytebase/backend/common/log"
	api "github.com/bytebase/bytebase/backend/legacyapi"
	"github.com/bytebase/bytebase/backend/plugin/db"
	"github.com/bytebase/bytebase/backend/plugin/db/util"
	"github.com/bytebase/bytebase/backend/store"
)

// GetLatestSchemaVersion gets the latest schema version for a database.
func GetLatestSchemaVersion(ctx context.Context, store *store.Store, instanceID int, databaseID int, databaseName string) (string, error) {
	// TODO(d): support semantic versioning.
	limit := 1
	find := &db.MigrationHistoryFind{
		InstanceID: &instanceID,
		Database:   &databaseName,
		DatabaseID: &databaseID,
		Limit:      &limit,
	}

	history, err := store.FindInstanceChangeHistoryList(ctx, find)
	if err != nil {
		return "", errors.Wrapf(err, "failed to get migration history for database %q", databaseName)
	}
	var schemaVersion string
	if len(history) == 1 {
		schemaVersion = history[0].Version
	}
	return schemaVersion, nil
}

// DataSourceFromInstanceWithType gets a typed data source from an instance.
func DataSourceFromInstanceWithType(instance *store.InstanceMessage, dataSourceType api.DataSourceType) *store.DataSourceMessage {
	for _, dataSource := range instance.DataSources {
		if dataSource.Type == dataSourceType {
			return dataSource
		}
	}
	return nil
}

// GetTableNameFromStatement gets the table name from statement for gh-ost.
func GetTableNameFromStatement(statement string) (string, error) {
	// Trim the statement for the parser.
	// This in effect removes all leading and trailing spaces, substitute multiple spaces with one.
	statement = strings.Join(strings.Fields(statement), " ")
	parser := ghostsql.NewParserFromAlterStatement(statement)
	if !parser.HasExplicitTable() {
		return "", errors.Errorf("failed to parse table name from statement, statement: %v", statement)
	}
	return parser.GetExplicitTable(), nil
}

// GhostConfig is the configuration for gh-ost migration.
type GhostConfig struct {
	// serverID should be unique
	serverID             uint
	host                 string
	port                 string
	user                 string
	password             string
	database             string
	table                string
	alterStatement       string
	socketFilename       string
	postponeFlagFilename string
	noop                 bool

	// vendor related
	isAWS bool
}

// GetGhostConfig returns a gh-ost configuration for migration.
func GetGhostConfig(taskID int, database *store.DatabaseMessage, dataSource *store.DataSourceMessage, secret string, instanceUsers []*store.InstanceUserMessage, tableName string, statement string, noop bool, serverIDOffset uint) (GhostConfig, error) {
	var isAWS bool
	for _, user := range instanceUsers {
		if user.Name == "'rdsadmin'@'localhost'" && strings.Contains(user.Grant, "SUPER") {
			isAWS = true
			break
		}
	}
	password, err := common.Unobfuscate(dataSource.ObfuscatedPassword, secret)
	if err != nil {
		return GhostConfig{}, err
	}
	return GhostConfig{
		host:                 dataSource.Host,
		port:                 dataSource.Port,
		user:                 dataSource.Username,
		password:             password,
		database:             database.DatabaseName,
		table:                tableName,
		alterStatement:       statement,
		socketFilename:       getSocketFilename(taskID, database.UID, database.DatabaseName, tableName),
		postponeFlagFilename: GetPostponeFlagFilename(taskID, database.UID, database.DatabaseName, tableName),
		noop:                 noop,
		// On the source and each replica, you must set the server_id system variable to establish a unique replication ID. For each server, you should pick a unique positive integer in the range from 1 to 2^32 − 1, and each ID must be different from every other ID in use by any other source or replica in the replication topology. Example: server-id=3.
		// https://dev.mysql.com/doc/refman/5.7/en/replication-options-source.html
		// Here we use serverID = offset + task.ID to avoid potential conflicts.
		serverID: serverIDOffset + uint(taskID),
		// https://github.com/github/gh-ost/blob/master/doc/rds.md
		isAWS: isAWS,
	}, nil
}

func getSocketFilename(taskID int, databaseID int, databaseName string, tableName string) string {
	return fmt.Sprintf("/tmp/gh-ost.%v.%v.%v.%v.sock", taskID, databaseID, databaseName, tableName)
}

// GetPostponeFlagFilename gets the postpone flag filename for gh-ost.
func GetPostponeFlagFilename(taskID int, databaseID int, databaseName string, tableName string) string {
	return fmt.Sprintf("/tmp/gh-ost.%v.%v.%v.%v.postponeFlag", taskID, databaseID, databaseName, tableName)
}

// NewMigrationContext is the context for gh-ost migration.
func NewMigrationContext(config GhostConfig) (*base.MigrationContext, error) {
	const (
		allowedRunningOnMaster              = true
		concurrentCountTableRows            = true
		timestampAllTable                   = true
		hooksStatusIntervalSec              = 60
		heartbeatIntervalMilliseconds       = 100
		niceRatio                           = 0
		chunkSize                           = 1000
		dmlBatchSize                        = 10
		maxLagMillisecondsThrottleThreshold = 1500
		defaultNumRetries                   = 60
		cutoverLockTimeoutSeconds           = 3
		exponentialBackoffMaxInterval       = 64
		throttleHTTPIntervalMillis          = 100
		throttleHTTPTimeoutMillis           = 1000
	)
	statement := strings.Join(strings.Fields(config.alterStatement), " ")
	migrationContext := base.NewMigrationContext()
	migrationContext.InspectorConnectionConfig.Key.Hostname = config.host
	port := 3306
	if config.port != "" {
		configPort, err := strconv.Atoi(config.port)
		if err != nil {
			return nil, errors.Wrap(err, "failed to convert port from string to int")
		}
		port = configPort
	}
	migrationContext.InspectorConnectionConfig.Key.Port = port
	migrationContext.CliUser = config.user
	migrationContext.CliPassword = config.password
	migrationContext.DatabaseName = config.database
	migrationContext.OriginalTableName = config.table
	migrationContext.AlterStatement = statement
	migrationContext.Noop = config.noop
	migrationContext.ReplicaServerId = config.serverID
	if config.isAWS {
		migrationContext.AssumeRBR = true
	}
	// set defaults
	migrationContext.AllowedRunningOnMaster = allowedRunningOnMaster
	migrationContext.ConcurrentCountTableRows = concurrentCountTableRows
	migrationContext.HooksStatusIntervalSec = hooksStatusIntervalSec
	migrationContext.CutOverType = base.CutOverAtomic
	migrationContext.ThrottleHTTPIntervalMillis = throttleHTTPIntervalMillis
	migrationContext.ThrottleHTTPTimeoutMillis = throttleHTTPTimeoutMillis

	if migrationContext.AlterStatement == "" {
		return nil, errors.Errorf("alterStatement must be provided and must not be empty")
	}
	parser := ghostsql.NewParserFromAlterStatement(migrationContext.AlterStatement)
	migrationContext.AlterStatementOptions = parser.GetAlterStatementOptions()

	if migrationContext.DatabaseName == "" {
		if !parser.HasExplicitSchema() {
			return nil, errors.Errorf("database must be provided and database name must not be empty, or alterStatement must specify database name")
		}
		migrationContext.DatabaseName = parser.GetExplicitSchema()
	}
	if migrationContext.OriginalTableName == "" {
		if !parser.HasExplicitTable() {
			return nil, errors.Errorf("table must be provided and table name must not be empty, or alterStatement must specify table name")
		}
		migrationContext.OriginalTableName = parser.GetExplicitTable()
	}
	migrationContext.ServeSocketFile = config.socketFilename
	migrationContext.PostponeCutOverFlagFile = config.postponeFlagFilename
	migrationContext.TimestampAllTable = timestampAllTable
	migrationContext.SetHeartbeatIntervalMilliseconds(heartbeatIntervalMilliseconds)
	migrationContext.SetNiceRatio(niceRatio)
	migrationContext.SetChunkSize(chunkSize)
	migrationContext.SetDMLBatchSize(dmlBatchSize)
	migrationContext.SetMaxLagMillisecondsThrottleThreshold(maxLagMillisecondsThrottleThreshold)
	migrationContext.SetDefaultNumRetries(defaultNumRetries)
	migrationContext.ApplyCredentials()
	if err := migrationContext.SetCutOverLockTimeoutSeconds(cutoverLockTimeoutSeconds); err != nil {
		return nil, err
	}
	if err := migrationContext.SetExponentialBackoffMaxInterval(exponentialBackoffMaxInterval); err != nil {
		return nil, err
	}
	return migrationContext, nil
}

// GetActiveStage returns an active stage among all stages.
func GetActiveStage(stages []*store.StageMessage) *store.StageMessage {
	for _, stage := range stages {
		if stage.Active {
			return stage
		}
	}
	return nil
}

// isMatchExpression checks whether a databases matches the query.
// labels is a mapping from database label key to value.
func isMatchExpression(labels map[string]string, expression *api.LabelSelectorRequirement) bool {
	switch expression.Operator {
	case api.InOperatorType:
		value, ok := labels[expression.Key]
		if !ok {
			return false
		}
		for _, exprValue := range expression.Values {
			if exprValue == value {
				return true
			}
		}
		return false
	case api.ExistsOperatorType:
		_, ok := labels[expression.Key]
		return ok
	default:
		return false
	}
}

func isMatchExpressions(labels map[string]string, expressionList []*api.LabelSelectorRequirement) bool {
	// Empty expression list matches no databases.
	if len(expressionList) == 0 {
		return false
	}
	// Expressions are ANDed.
	for _, expression := range expressionList {
		if !isMatchExpression(labels, expression) {
			return false
		}
	}
	return true
}

// GetDatabaseMatrixFromDeploymentSchedule gets a pipeline based on deployment schedule.
// The matrix will include the stage even if the stage has no database.
func GetDatabaseMatrixFromDeploymentSchedule(schedule *api.DeploymentSchedule, databaseList []*store.DatabaseMessage) ([][]*store.DatabaseMessage, error) {
	var matrix [][]*store.DatabaseMessage

	// idToLabels maps databaseID -> label key -> label value
	idToLabels := make(map[int]map[string]string)
	databaseMap := make(map[int]*store.DatabaseMessage)
	for _, database := range databaseList {
		databaseMap[database.UID] = database
		idToLabels[database.UID] = database.Labels
	}

	// idsSeen records database id which is already in a stage.
	idsSeen := make(map[int]bool)

	// For each stage, we loop over all databases to see if it is a match.
	for _, deployment := range schedule.Deployments {
		// For each stage, we will get a list of matched databases.
		var matchedDatabaseList []int
		// Loop over databaseList instead of idToLabels to get determinant results.
		for _, database := range databaseList {
			// Skip if the database is already in a stage.
			if _, ok := idsSeen[database.UID]; ok {
				continue
			}
			// Skip if the database is not found.
			if database.SyncState == api.NotFound {
				continue
			}

			if isMatchExpressions(idToLabels[database.UID], deployment.Spec.Selector.MatchExpressions) {
				matchedDatabaseList = append(matchedDatabaseList, database.UID)
				idsSeen[database.UID] = true
			}
		}

		var databaseList []*store.DatabaseMessage
		for _, id := range matchedDatabaseList {
			databaseList = append(databaseList, databaseMap[id])
		}
		// sort databases in stage based on IDs.
		if len(databaseList) > 0 {
			sort.Slice(databaseList, func(i, j int) bool {
				return databaseList[i].UID < databaseList[j].UID
			})
		}

		matrix = append(matrix, databaseList)
	}

	return matrix, nil
}

// RefreshToken is a token refresher that stores the latest access token configuration to repository.
func RefreshToken(ctx context.Context, store *store.Store, webURL string) common.TokenRefresher {
	return func(token, refreshToken string, expiresTs int64) error {
		_, err := store.PatchRepository(ctx, &api.RepositoryPatch{
			WebURL:       &webURL,
			UpdaterID:    api.SystemBotID,
			AccessToken:  &token,
			ExpiresTs:    &expiresTs,
			RefreshToken: &refreshToken,
		})
		return err
	}
}

// GetTaskStatement gets the statement of a task.
func GetTaskStatement(taskPayload string) (string, error) {
	var taskStatement struct {
		Statement string `json:"statement"`
	}
	if err := json.Unmarshal([]byte(taskPayload), &taskStatement); err != nil {
		return "", err
	}
	return taskStatement.Statement, nil
}

// GetTaskSkippedAndReason gets skipped and skippedReason from a task.
func GetTaskSkippedAndReason(task *api.Task) (bool, string, error) {
	var payload struct {
		Skipped       bool   `json:"skipped,omitempty"`
		SkippedReason string `json:"skippedReason,omitempty"`
	}
	if err := json.Unmarshal([]byte(task.Payload), &payload); err != nil {
		return false, "", err
	}
	return payload.Skipped, payload.SkippedReason, nil
}

// MergeTaskCreateLists merges a matrix of taskCreate and taskIndexDAG to a list of taskCreate and taskIndexDAG.
// The index of returned taskIndexDAG list is set regarding the merged taskCreate.
func MergeTaskCreateLists(taskCreateLists [][]api.TaskCreate, taskIndexDAGLists [][]api.TaskIndexDAG) ([]api.TaskCreate, []api.TaskIndexDAG, error) {
	if len(taskCreateLists) != len(taskIndexDAGLists) {
		return nil, nil, errors.Errorf("expect taskCreateLists and taskIndexDAGLists to have the same length, get %d, %d respectively", len(taskCreateLists), len(taskIndexDAGLists))
	}
	var resTaskCreateList []api.TaskCreate
	var resTaskIndexDAGList []api.TaskIndexDAG
	offset := 0
	for i := range taskCreateLists {
		taskCreateList := taskCreateLists[i]
		taskIndexDAGList := taskIndexDAGLists[i]

		resTaskCreateList = append(resTaskCreateList, taskCreateList...)
		for _, dag := range taskIndexDAGList {
			resTaskIndexDAGList = append(resTaskIndexDAGList, api.TaskIndexDAG{
				FromIndex: dag.FromIndex + offset,
				ToIndex:   dag.ToIndex + offset,
			})
		}
		offset += len(taskCreateList)
	}
	return resTaskCreateList, resTaskIndexDAGList, nil
}

// PassAllCheck checks whether a task has passed all task checks.
func PassAllCheck(task *store.TaskMessage, allowedStatus api.TaskCheckStatus, taskCheckRuns []*store.TaskCheckRunMessage, engine db.Type) (bool, error) {
	var runs []*store.TaskCheckRunMessage
	for _, run := range taskCheckRuns {
		if run.TaskID == task.ID {
			runs = append(runs, run)
		}
	}
	// schema update, data update and gh-ost sync task have required task check.
	if task.Type == api.TaskDatabaseSchemaUpdate || task.Type == api.TaskDatabaseSchemaUpdateSDL || task.Type == api.TaskDatabaseDataUpdate || task.Type == api.TaskDatabaseSchemaUpdateGhostSync {
		pass, err := passCheck(runs, api.TaskCheckDatabaseConnect, allowedStatus)
		if err != nil {
			return false, err
		}
		if !pass {
			return false, nil
		}

		pass, err = passCheck(runs, api.TaskCheckInstanceMigrationSchema, allowedStatus)
		if err != nil {
			return false, err
		}
		if !pass {
			return false, nil
		}

		if api.IsSyntaxCheckSupported(engine) {
			ok, err := passCheck(runs, api.TaskCheckDatabaseStatementSyntax, allowedStatus)
			if err != nil {
				return false, err
			}
			if !ok {
				return false, nil
			}
		}

		if api.IsSQLReviewSupported(engine) {
			ok, err := passCheck(runs, api.TaskCheckDatabaseStatementAdvise, allowedStatus)
			if err != nil {
				return false, err
			}
			if !ok {
				return false, nil
			}
		}

		if engine == db.Postgres {
			ok, err := passCheck(runs, api.TaskCheckDatabaseStatementType, allowedStatus)
			if err != nil {
				return false, err
			}
			if !ok {
				return false, nil
			}
		}
	}

	if task.Type == api.TaskDatabaseSchemaUpdateGhostSync {
		ok, err := passCheck(runs, api.TaskCheckGhostSync, allowedStatus)
		if err != nil {
			return false, err
		}
		if !ok {
			return false, nil
		}
	}

	return true, nil
}

// Returns true only if the task check run result is at least the minimum required level.
// For PendingApproval->Pending transitions, the minimum level is SUCCESS.
// For Pending->Running transitions, the minimum level is WARN.
func passCheck(taskCheckRunList []*store.TaskCheckRunMessage, checkType api.TaskCheckType, allowedStatus api.TaskCheckStatus) (bool, error) {
	var lastRun *store.TaskCheckRunMessage
	for _, run := range taskCheckRunList {
		if checkType != run.Type {
			continue
		}
		if lastRun == nil || lastRun.ID < run.ID {
			lastRun = run
		}
	}

	if lastRun == nil || lastRun.Status != api.TaskCheckRunDone {
		return false, nil
	}
	checkResult := &api.TaskCheckRunResultPayload{}
	if err := json.Unmarshal([]byte(lastRun.Result), checkResult); err != nil {
		return false, err
	}
	for _, result := range checkResult.ResultList {
		if result.Status.LessThan(allowedStatus) {
			return false, nil
		}
	}

	return true, nil
}

// ExecuteMigration executes migration.
func ExecuteMigration(ctx context.Context, store *store.Store, driver db.Driver, m *db.MigrationInfo, statement string) (migrationHistoryID string, updatedSchema string, resErr error) {
	var prevSchemaBuf bytes.Buffer
	// Don't record schema if the database hasn't existed yet or is schemaless (e.g. Mongo).
	if !m.CreateDatabase {
		// For baseline migration, we also record the live schema to detect the schema drift.
		// See https://bytebase.com/blog/what-is-database-schema-drift
		if _, err := driver.Dump(ctx, m.Database, &prevSchemaBuf, true /*schemaOnly*/); err != nil {
			return "", "", err
		}
	}

	insertedID, err := BeginMigration(ctx, store, m, prevSchemaBuf.String(), statement)
	if err != nil {
		if common.ErrorCode(err) == common.MigrationAlreadyApplied {
			return insertedID, prevSchemaBuf.String(), nil
		}
		return "", "", errors.Wrapf(err, "failed to begin migration for issue %s", m.IssueID)
	}

	startedNs := time.Now().UnixNano()

	defer func() {
		if err := EndMigration(ctx, store, startedNs, insertedID, updatedSchema, db.BytebaseDatabase, resErr == nil /*isDone*/); err != nil {
			log.Error("Failed to update migration history record",
				zap.Error(err),
				zap.String("migration_id", migrationHistoryID),
			)
		}
	}()

	// Phase 3 - Executing migration
	// Branch migration type always has empty sql.
	// Baseline migration type could has non-empty sql but will not execute.
	// https://github.com/bytebase/bytebase/issues/394
	doMigrate := true
	if statement == "" {
		doMigrate = false
	}
	if m.Type == db.Baseline {
		doMigrate = false
	}
	if doMigrate {
		if _, _, err := driver.ExecuteMigration(ctx, m, statement); err != nil {
			return "", "", err
		}
	}

	// Phase 4 - Dump the schema after migration
	var afterSchemaBuf bytes.Buffer
	if _, err := driver.Dump(ctx, m.Database, &afterSchemaBuf, true /*schemaOnly*/); err != nil {
		// We will ignore the dump error if the database is dropped.
		if strings.Contains(err.Error(), "not found") {
			return insertedID, "", nil
		}
		return "", "", err
	}

	return insertedID, afterSchemaBuf.String(), nil
}

// BeginMigration checks before executing migration and inserts a migration history record with pending status.
func BeginMigration(ctx context.Context, store *store.Store, m *db.MigrationInfo, prevSchema string, statement string) (string, error) {
	// Convert version to stored version.
	storedVersion, err := util.ToStoredVersion(m.UseSemanticVersion, m.Version, m.SemanticVersionSuffix)
	if err != nil {
		return "", errors.Wrap(err, "failed to convert to stored version")
	}
	// Phase 1 - Pre-check before executing migration
	// Check if the same migration version has already been applied.
	if list, err := store.FindInstanceChangeHistoryList(ctx, &db.MigrationHistoryFind{
		InstanceID: m.InstanceID,
		DatabaseID: m.DatabaseID,
<<<<<<< HEAD
		Version:    &storedVersion,
=======
		// TODO(d): support semantic versioning.
		Version: &storedVersion,
>>>>>>> c3c04250
	}); err != nil {
		return "", errors.Wrap(err, "failed to check duplicate version")
	} else if len(list) > 0 {
		migrationHistory := list[0]
		switch migrationHistory.Status {
		case db.Done:
			if migrationHistory.IssueID != m.IssueID {
				return migrationHistory.ID, common.Errorf(common.MigrationFailed, "database %q has already applied version %s by issue %s", m.Database, m.Version, migrationHistory.IssueID)
			}
			return migrationHistory.ID, common.Errorf(common.MigrationAlreadyApplied, "database %q has already applied version %s", m.Database, m.Version)
		case db.Pending:
			err := errors.Errorf("database %q version %s migration is already in progress", m.Database, m.Version)
			log.Debug(err.Error())
			// For force migration, we will ignore the existing migration history and continue to migration.
			if m.Force {
				return migrationHistory.ID, nil
			}
			return "", common.Wrap(err, common.MigrationPending)
		case db.Failed:
			err := errors.Errorf("database %q version %s migration has failed, please check your database to make sure things are fine and then start a new migration using a new version ", m.Database, m.Version)
			log.Debug(err.Error())
			// For force migration, we will ignore the existing migration history and continue to migration.
			if m.Force {
				return migrationHistory.ID, nil
			}
			return "", common.Wrap(err, common.MigrationFailed)
		}
	}

	largestSequence, err := store.GetLargestInstanceChangeHistorySequence(ctx, m.InstanceID, m.DatabaseID, false /* baseline */)
	if err != nil {
		return "", err
	}

	// Check if there is any higher version already been applied since the last baseline or branch.
	if version, err := store.GetLargestInstanceChangeHistoryVersionSinceBaseline(ctx, m.InstanceID, m.DatabaseID); err != nil {
		return "", err
	} else if version != nil && len(*version) > 0 && *version >= m.Version {
		return "", common.Errorf(common.MigrationOutOfOrder, "database %q has already applied version %s which >= %s", m.Database, *version, m.Version)
	}

	// Phase 2 - Record migration history as PENDING.
	// MySQL runs DDL in its own transaction, so we can't commit migration history together with DDL in a single transaction.
	// Thus we sort of doing a 2-phase commit, where we first write a PENDING migration record, and after migration completes, we then
	// update the record to DONE together with the updated schema.
	statementRecord, _ := common.TruncateString(statement, common.MaxSheetSize)
	insertedID, err := store.CreatePendingInstanceChangeHistory(ctx, largestSequence+1, prevSchema, m, storedVersion, statementRecord)
	if err != nil {
		return "", err
	}

	return insertedID, nil
}

// EndMigration updates the migration history record to DONE or FAILED depending on migration is done or not.
func EndMigration(ctx context.Context, store *store.Store, startedNs int64, insertedID string, updatedSchema string, _ string, isDone bool) error {
	var err error
	migrationDurationNs := time.Now().UnixNano() - startedNs

	if isDone {
		err = store.UpdateInstanceChangeHistoryAsDone(ctx, migrationDurationNs, updatedSchema, insertedID)
		// Upon success, update the migration history as 'DONE', execution_duration_ns, updated schema.
	} else {
		// Otherwise, update the migration history as 'FAILED', execution_duration.
		err = store.UpdateInstanceChangeHistoryAsFailed(ctx, migrationDurationNs, insertedID)
	}
	return err
}<|MERGE_RESOLUTION|>--- conflicted
+++ resolved
@@ -550,12 +550,8 @@
 	if list, err := store.FindInstanceChangeHistoryList(ctx, &db.MigrationHistoryFind{
 		InstanceID: m.InstanceID,
 		DatabaseID: m.DatabaseID,
-<<<<<<< HEAD
-		Version:    &storedVersion,
-=======
 		// TODO(d): support semantic versioning.
 		Version: &storedVersion,
->>>>>>> c3c04250
 	}); err != nil {
 		return "", errors.Wrap(err, "failed to check duplicate version")
 	} else if len(list) > 0 {
