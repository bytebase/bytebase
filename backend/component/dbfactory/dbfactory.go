--- conflicted
+++ resolved
@@ -220,11 +220,8 @@
 			ReadOnly:                 readOnly,
 			ConnectionContext:        connectionContext,
 			AuthenticationPrivateKey: authenticationPrivateKey,
-<<<<<<< HEAD
+			AuthenticationType:       dataSource.AuthenticationType,
 			SASLConfig:               dbSaslConfig,
-=======
-			AuthenticationType:       dataSource.AuthenticationType,
->>>>>>> 1e153a02
 		},
 	)
 	if err != nil {
