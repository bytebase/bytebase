--- conflicted
+++ resolved
@@ -132,16 +132,6 @@
 	connectionContext.InstanceID = instance.ResourceID
 	connectionContext.EngineVersion = instance.Metadata.GetVersion()
 
-	var clientSecretCredential *storepb.DataSource_ClientSecretCredential
-	if dataSource.GetClientSecretCredential() != nil {
-		clientSecretCredential = dataSource.GetClientSecretCredential()
-		updatedClientSecret, err := common.Unobfuscate(clientSecretCredential.GetClientSecret(), d.secret)
-		if err != nil {
-			return nil, err
-		}
-		clientSecretCredential.ClientSecret = updatedClientSecret
-	}
-
 	maximumSQLResultSize := d.store.GetMaximumSQLResultLimit(ctx)
 	driver, err := db.Open(
 		ctx,
@@ -158,15 +148,6 @@
 				SslCert: sslCert,
 				SslKey:  sslKey,
 			},
-<<<<<<< HEAD
-			Host:                      dataSource.Host,
-			Port:                      dataSource.Port,
-			Database:                  databaseName,
-			DataShare:                 datashare,
-			SRV:                       dataSource.SRV,
-			AuthenticationDatabase:    dataSource.AuthenticationDatabase,
-			SID:                       dataSource.SID,
-=======
 			Host:                      dataSource.GetHost(),
 			Port:                      dataSource.GetPort(),
 			Database:                  databaseName,
@@ -174,27 +155,11 @@
 			SRV:                       dataSource.GetSrv(),
 			AuthenticationDatabase:    dataSource.GetAuthenticationDatabase(),
 			SID:                       dataSource.GetSid(),
->>>>>>> e966f1ad
 			ServiceName:               dataSource.ServiceName,
 			SSHConfig:                 sshConfig,
 			ReadOnly:                  readOnly,
 			ConnectionContext:         connectionContext,
 			AuthenticationPrivateKey:  authenticationPrivateKey,
-<<<<<<< HEAD
-			AuthenticationType:        dataSource.AuthenticationType,
-			SASLConfig:                dbSaslConfig,
-			AdditionalAddresses:       dataSource.AdditionalAddresses,
-			ReplicaSet:                dataSource.ReplicaSet,
-			DirectConnection:          dataSource.DirectConnection,
-			Region:                    dataSource.Region,
-			WarehouseID:               dataSource.WarehouseID,
-			RedisType:                 dataSource.RedisType,
-			MasterName:                dataSource.MasterName,
-			MasterUsername:            dataSource.MasterUsername,
-			MasterPassword:            masterPassword,
-			ExtraConnectionParameters: dataSource.ExtraConnectionParameters,
-			MaximumSQLResultSize:      maximumSQLResultSize,
-=======
 			AuthenticationType:        dataSource.GetAuthenticationType(),
 			SASLConfig:                dbSaslConfig,
 			AdditionalAddresses:       dataSource.GetAdditionalAddresses(),
@@ -208,8 +173,7 @@
 			MasterPassword:            masterPassword,
 			ExtraConnectionParameters: dataSource.GetExtraConnectionParameters(),
 			MaximumSQLResultSize:      maximumSQLResultSize,
-			ClientSecretCredential:    clientSecretCredential,
->>>>>>> e966f1ad
+			ClientSecretCredential:    dataSource.GetClientSecretCredential(),
 		},
 	)
 	if err != nil {
