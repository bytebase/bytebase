--- conflicted
+++ resolved
@@ -610,56 +610,14 @@
 	return maxRiskLevel, riskSource, true, nil
 }
 
-<<<<<<< HEAD
-func (r *Runner) getDatabaseListByRequestRole(ctx context.Context, projectID string, riskSource store.RiskSource, databaseNames []string) ([]*store.DatabaseMessage, error) {
-	if riskSource != store.RiskRequestExport && riskSource != store.RiskRequestQuery {
-		return nil, nil
-	}
-
-	databases := []*store.DatabaseMessage{}
-	if len(databaseNames) == 0 {
-		list, err := r.store.ListDatabases(ctx, &store.FindDatabaseMessage{
-=======
 func (r *Runner) getDatabaseListByRequestRole(ctx context.Context, projectID string, databaseNames []string) ([]*store.DatabaseMessage, error) {
 	if len(databaseNames) == 0 {
 		databases, err := r.store.ListDatabases(ctx, &store.FindDatabaseMessage{
->>>>>>> 5b9d0f8f
 			ProjectID: &projectID,
 		})
 		if err != nil {
 			return nil, errors.Wrap(err, "failed to list databases")
 		}
-<<<<<<< HEAD
-		databases = list
-	} else {
-		for _, dbName := range databaseNames {
-			instanceID, databaseName, err := common.GetInstanceDatabaseID(dbName)
-			if err != nil {
-				return nil, errors.Wrap(err, "failed to get instance database id")
-			}
-
-			instance, err := r.store.GetInstanceV2(ctx, &store.FindInstanceMessage{ResourceID: &instanceID})
-			if err != nil {
-				return nil, errors.Wrap(err, "failed to get instance")
-			}
-			if instance == nil || instance.Deleted {
-				continue
-			}
-			database, err := r.store.GetDatabaseV2(ctx, &store.FindDatabaseMessage{
-				ProjectID:       &projectID,
-				InstanceID:      &instanceID,
-				DatabaseName:    &databaseName,
-				IsCaseSensitive: store.IsObjectCaseSensitive(instance),
-			})
-			if err != nil {
-				return nil, errors.Wrap(err, "failed to get database")
-			}
-			if database == nil {
-				return nil, errors.Errorf("database %q not found", databaseName)
-			}
-			databases = append(databases, database)
-		}
-=======
 		return databases, nil
 	}
 
@@ -690,7 +648,6 @@
 			return nil, errors.Errorf("database %q not found", databaseName)
 		}
 		databases = append(databases, database)
->>>>>>> 5b9d0f8f
 	}
 	return databases, nil
 }
@@ -701,19 +658,6 @@
 		return 0, store.RiskSourceUnknown, false, errors.New("grant request payload not found")
 	}
 
-<<<<<<< HEAD
-	var riskSource store.RiskSource
-	switch payload.GrantRequest.Role {
-	case common.FormatRole(base.ProjectExporter.String()):
-		riskSource = store.RiskRequestExport
-	case common.FormatRole(base.SQLEditorUser.String()):
-		riskSource = store.RiskRequestQuery
-	default:
-		riskSource = store.RiskRequestRole
-	}
-
-=======
->>>>>>> 5b9d0f8f
 	// fast path, no risks so return the DEFAULT risk level "0"
 	if len(risks) == 0 {
 		return 0, store.RiskRequestRole, true, nil
@@ -733,11 +677,7 @@
 	if payload.GrantRequest.Expiration != nil {
 		expirationDays = payload.GrantRequest.Expiration.AsDuration().Hours() / 24
 	}
-<<<<<<< HEAD
-	databases, err := r.getDatabaseListByRequestRole(ctx, issue.Project.ResourceID, riskSource, factors.DatabaseNames)
-=======
 	databases, err := r.getDatabaseListByRequestRole(ctx, issue.Project.ResourceID, factors.DatabaseNames)
->>>>>>> 5b9d0f8f
 	if err != nil {
 		return 0, store.RiskSourceUnknown, false, errors.Wrap(err, "failed to list databases")
 	}
@@ -763,25 +703,17 @@
 			return 0, store.RiskSourceUnknown, false, err
 		}
 
-<<<<<<< HEAD
-		if databases == nil {
-=======
 		if len(databases) == 0 {
->>>>>>> 5b9d0f8f
 			args := map[string]any{
 				"project_id":      issue.Project.ResourceID,
 				"expiration_days": expirationDays,
 				"role":            payload.GrantRequest.Role,
 			}
-<<<<<<< HEAD
-			out, _, err := prg.Eval(args)
-=======
 			vars, err := e.PartialVars(args)
 			if err != nil {
 				return 0, store.RiskSourceUnknown, false, err
 			}
 			out, _, err := prg.Eval(vars)
->>>>>>> 5b9d0f8f
 			if err != nil {
 				return 0, store.RiskSourceUnknown, false, err
 			}
