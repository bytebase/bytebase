import axios from "axios";
import {
  Environment,
  EnvironmentId,
  PolicyState,
  ResourceIdentifier,
  ResourceObject,
  unknown,
} from "@/types";
import { Policy, PolicyType, PolicyUpsert } from "@/types/policy";
<<<<<<< HEAD
import { getPrincipalFromIncludedList } from "./principal";
import { store } from "../index";
=======
import { getPrincipalFromIncludedList } from "../modules/principal";
>>>>>>> 9aac9e75
import { defineStore } from "pinia";
import { useEnvironmentStore } from "./environment";

function convert(
  policy: ResourceObject,
  includedList: ResourceObject[]
): Policy {
  const environmentId = (
    policy.relationships!.environment.data as ResourceIdentifier
  ).id;
  let environment: Environment = unknown("ENVIRONMENT") as Environment;
  environment.id = parseInt(environmentId);

  const environmentStore = useEnvironmentStore();
  for (const item of includedList || []) {
    if (
      item.type == "environment" &&
      (policy.relationships!.environment.data as ResourceIdentifier).id ==
        item.id
    ) {
      environment = environmentStore.convert(item, includedList);
    }
  }

  return {
    ...(policy.attributes as Omit<
      Policy,
      "id" | "environment" | "payload" | "creator" | "updater"
    >),
    id: parseInt(policy.id),
    creator: getPrincipalFromIncludedList(
      policy.relationships!.creator.data,
      includedList
    ),
    updater: getPrincipalFromIncludedList(
      policy.relationships!.updater.data,
      includedList
    ),
    environment,
    payload: JSON.parse((policy.attributes.payload as string) || "{}"),
  };
}

export const usePolicyStore = defineStore("policy", {
  state: (): PolicyState => ({
    policyMapByEnvironmentId: new Map(),
  }),
  actions: {
    getPolicyByEnvironmentIdAndType(
      environmentId: EnvironmentId,
      type: PolicyType
    ): Policy | undefined {
      const map = this.policyMapByEnvironmentId.get(environmentId);
      if (map) {
        return map.get(type);
      }
      return undefined;
    },
    setPolicyByEnvironmentId({
      environmentId,
      policy,
    }: {
      environmentId: EnvironmentId;
      policy: Policy;
    }) {
      const map = this.policyMapByEnvironmentId.get(environmentId);
      if (map) {
        map.set(policy.type, policy);
      } else {
        this.policyMapByEnvironmentId.set(
          environmentId,
          new Map([[policy.type, policy]])
        );
      }
    },
    async fetchPolicyByEnvironmentAndType({
      environmentId,
      type,
    }: {
      environmentId: EnvironmentId;
      type: PolicyType;
    }): Promise<Policy> {
      const data = (
        await axios.get(`/api/policy/environment/${environmentId}?type=${type}`)
      ).data;
      const policy = convert(data.data, data.included);
      this.setPolicyByEnvironmentId({ environmentId, policy });

      return policy;
    },
    async upsertPolicyByEnvironmentAndType({
      environmentId,
      type,
      policyUpsert,
    }: {
      environmentId: EnvironmentId;
      type: PolicyType;
      policyUpsert: PolicyUpsert;
    }): Promise<Policy> {
      const data = (
        await axios.patch(
          `/api/policy/environment/${environmentId}?type=${type}`,
          {
            data: {
              type: "policyUpsert",
              attributes: {
                payload: JSON.stringify(policyUpsert.payload),
              },
            },
          }
        )
      ).data;
      const policy = convert(data.data, data.included);

      this.setPolicyByEnvironmentId({ environmentId, policy });

      return policy;
    },
  },
});<|MERGE_RESOLUTION|>--- conflicted
+++ resolved
@@ -8,14 +8,9 @@
   unknown,
 } from "@/types";
 import { Policy, PolicyType, PolicyUpsert } from "@/types/policy";
-<<<<<<< HEAD
 import { getPrincipalFromIncludedList } from "./principal";
-import { store } from "../index";
-=======
-import { getPrincipalFromIncludedList } from "../modules/principal";
->>>>>>> 9aac9e75
+import { useEnvironmentStore } from "./environment";
 import { defineStore } from "pinia";
-import { useEnvironmentStore } from "./environment";
 
 function convert(
   policy: ResourceObject,
