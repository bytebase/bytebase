export * from "./actuator";
export * from "./command";
export * from "./debug";
<<<<<<< HEAD
export * from "./tab";
export * from "./label";
export * from "./uistate";
=======
export * from "./label";
export * from "./tab";
>>>>>>> 739f8051
<|MERGE_RESOLUTION|>--- conflicted
+++ resolved
@@ -1,11 +1,6 @@
 export * from "./actuator";
 export * from "./command";
 export * from "./debug";
-<<<<<<< HEAD
-export * from "./tab";
-export * from "./label";
-export * from "./uistate";
-=======
 export * from "./label";
 export * from "./tab";
->>>>>>> 739f8051
+export * from "./uistate";