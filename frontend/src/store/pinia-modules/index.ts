export * from "./actuator";
export * from "./command";
export * from "./debug";
export * from "./label";
<<<<<<< HEAD
export * from "./subscription";
export * from "./tab";
=======
export * from "./tab";
export * from "./uistate";
>>>>>>> 197720a3
<|MERGE_RESOLUTION|>--- conflicted
+++ resolved
@@ -2,10 +2,6 @@
 export * from "./command";
 export * from "./debug";
 export * from "./label";
-<<<<<<< HEAD
 export * from "./subscription";
 export * from "./tab";
-=======
-export * from "./tab";
-export * from "./uistate";
->>>>>>> 197720a3
+export * from "./uistate";