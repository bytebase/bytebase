--- conflicted
+++ resolved
@@ -1,11 +1,7 @@
 export * from "./actuator";
 export * from "./command";
 export * from "./debug";
-<<<<<<< HEAD
+export * from "./label";
+export * from "./notification";
 export * from "./tab";
-export * from "./notification";
-=======
-export * from "./label";
-export * from "./tab";
-export * from "./uistate";
->>>>>>> 197720a3
+export * from "./uistate";