--- conflicted
+++ resolved
@@ -2,12 +2,8 @@
 export * from "./command";
 export * from "./debug";
 export * from "./label";
+export * from "./oauth";
 export * from "./router";
 export * from "./subscription";
 export * from "./tab";
-<<<<<<< HEAD
-export * from "./label";
-export * from "./oauth";
-=======
-export * from "./uistate";
->>>>>>> e9a466ae
+export * from "./uistate";