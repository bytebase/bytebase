import { defineStore } from "pinia";
import axios from "axios";
import {
  empty,
  EMPTY_ID,
  isPagedResponse,
  Issue,
  IssueCreate,
  IssueId,
  IssuePatch,
  IssueState,
  IssueStatus,
  IssueStatusPatch,
  Pipeline,
  Principal,
  PrincipalId,
  Project,
  ProjectId,
  ResourceIdentifier,
  ResourceObject,
  unknown,
} from "@/types";
import { getPrincipalFromIncludedList } from "./principal";
import { useActivityStore } from "./activity";
import { useDatabaseStore } from "./database";
import { useInstanceStore } from "./instance";
import { usePipelineStore } from "./pipeline";
import { useProjectStore } from "./project";
import { convertEntityList } from "./utils";

function convert(issue: ResourceObject, includedList: ResourceObject[]): Issue {
  const projectId = (issue.relationships!.project.data as ResourceIdentifier)
    .id;
  let project: Project = unknown("PROJECT") as Project;
  project.id = parseInt(projectId);

  const pipelineId = (issue.relationships!.pipeline.data as ResourceIdentifier)
    .id;
  let pipeline = unknown("PIPELINE") as Pipeline;
  pipeline.id = parseInt(pipelineId);

  const projectStore = useProjectStore();
  const pipelineStore = usePipelineStore();
  for (const item of includedList || []) {
    if (
      item.type == "project" &&
      (issue.relationships!.project.data as ResourceIdentifier).id == item.id
    ) {
      project = projectStore.convert(item, includedList || []);
    }

    if (
      item.type == "pipeline" &&
      issue.relationships!.pipeline.data &&
      (issue.relationships!.pipeline.data as ResourceIdentifier).id == item.id
    ) {
      pipeline = pipelineStore.convert(item, includedList);
    }
  }

  const subscriberList = [] as Principal[];
  if (issue.relationships!.subscriberList.data) {
    for (const subscriberData of issue.relationships!.subscriberList
      .data as ResourceIdentifier[]) {
      subscriberList.push(
        getPrincipalFromIncludedList(subscriberData, includedList)
      );
    }
  }

  return {
    ...(issue.attributes as Omit<
      Issue,
      "id" | "project" | "creator" | "updater" | "assignee" | "subscriberList"
    >),
    id: parseInt(issue.id),
    creator: getPrincipalFromIncludedList(
      issue.relationships!.creator.data,
      includedList
    ),
    updater: getPrincipalFromIncludedList(
      issue.relationships!.updater.data,
      includedList
    ),
    assignee: getPrincipalFromIncludedList(
      issue.relationships!.assignee.data,
      includedList
    ),
    project,
    pipeline,
    subscriberList: subscriberList,
  };
}

function getIssueFromIncludedList(
  data:
    | ResourceIdentifier<ResourceObject>
    | ResourceIdentifier<ResourceObject>[]
    | undefined,
  includedList: ResourceObject[]
): Issue {
  if (data == null) {
    return empty("ISSUE");
  }
  for (const item of includedList || []) {
    if (item.type !== "issue") {
      continue;
    }
    if (item.id == (data as ResourceIdentifier).id) {
      return convert(item, includedList);
    }
  }
  return empty("ISSUE");
}

export const useIssueStore = defineStore("issue", {
  state: (): IssueState => ({
    issueById: new Map(),
  }),
  getters: {
    issueList: (state) => {
      return Array.from(state.issueById, ([_, value]) => value);
    },
  },
  actions: {
    getIssueById(issueId: IssueId): Issue {
      if (issueId == EMPTY_ID) {
        return empty("ISSUE") as Issue;
      }

      return this.issueById.get(issueId) || (unknown("ISSUE") as Issue);
    },
    setIssueById({ issueId, issue }: { issueId: IssueId; issue: Issue }) {
      this.issueById.set(issueId, issue);
    },
    async fetchPagedIssueList({
      issueStatusList,
      userId,
      projectId,
      limit,
      token,
    }: {
      issueStatusList?: IssueStatus[];
      userId?: PrincipalId;
      projectId?: ProjectId;
      limit?: number;
      token?: string;
    }) {
      const queryList = [];
      if (issueStatusList && issueStatusList.length > 0) {
        queryList.push(`status=${issueStatusList.join(",")}`);
      }
      if (userId) {
        queryList.push(`user=${userId}`);
      }
      if (projectId) {
        queryList.push(`project=${projectId}`);
      }
      if (limit) {
        queryList.push(`limit=${limit}`);
      }
      if (token) {
        queryList.push(`token=${token}`);
      }

      let url = "/api/issue";
      if (queryList.length > 0) {
        url += `?${queryList.join("&")}`;
      }
<<<<<<< HEAD
      const data = (await axios.get(url)).data;
      const issueList: Issue[] = data.data.map((issue: ResourceObject) => {
        return convert(issue, data.included);
      });
      for (const issue of issueList) {
        this.setIssueById({
          issueId: issue.id,
          issue,
        });
      }

      return issueList;
=======
      const responseData = (await axios.get(url)).data;
      const issueList = convertEntityList(
        responseData,
        "issues",
        convert,
        getIssueFromIncludedList
      );

      issueList.forEach((issue) =>
        this.setIssueById({ issueId: issue.id, issue })
      );

      const nextToken = isPagedResponse(responseData, "issues")
        ? responseData.data.attributes.nextToken
        : "";
      return {
        nextToken,
        issueList,
      };
    },
    async fetchIssueList(params: {
      issueStatusList?: IssueStatus[];
      userId?: PrincipalId;
      projectId?: ProjectId;
      limit?: number;
    }) {
      const result = await this.fetchPagedIssueList(params);
      return result.issueList;
>>>>>>> 0d5cf2c8
    },
    async fetchIssueById(issueId: IssueId) {
      const data = (await axios.get(`/api/issue/${issueId}`)).data;
      const issue = convert(data.data, data.included);
      this.setIssueById({
        issueId,
        issue,
      });

      // It might be the first time the particular instance/database objects are returned,
      // so that we should also update instance/database store, otherwise, we may get
      // unknown instance/database when navigating to other UI from the issue detail page
      // since other UIs are getting instance/database by id from the store.
      const instanceStore = useInstanceStore();
      const databaseStore = useDatabaseStore();
      for (const stage of issue.pipeline.stageList) {
        for (const task of stage.taskList) {
          instanceStore.setInstanceById({
            instanceId: task.instance.id,
            instance: task.instance,
          });

          if (task.database) {
            databaseStore.upsertDatabaseList({
              databaseList: [task.database],
            });
          }
        }
      }
      return issue;
    },
    async createIssue(newIssue: IssueCreate) {
      const data = (
        await axios.post(`/api/issue`, {
          data: {
            type: "IssueCreate",
            attributes: {
              ...newIssue,
              // Server expects payload as string, so we stringify first.
              createContext: JSON.stringify(newIssue.createContext),
              payload: JSON.stringify(newIssue.payload),
            },
          },
        })
      ).data;
      const createdIssue = convert(data.data, data.included);

      this.setIssueById({
        issueId: createdIssue.id,
        issue: createdIssue,
      });

      return createdIssue;
    },
    async validateIssue(newIssue: IssueCreate) {
      const data = (
        await axios.post(`/api/issue`, {
          data: {
            type: "IssueCreate",
            attributes: {
              ...newIssue,
              // Server expects payload as string, so we stringify first.
              createContext: JSON.stringify(newIssue.createContext),
              payload: JSON.stringify(newIssue.payload),
              validateOnly: true,
            },
          },
        })
      ).data;
      const createdIssue = convert(data.data, data.included);
      return createdIssue;
    },
    async patchIssue({
      issueId,
      issuePatch,
    }: {
      issueId: IssueId;
      issuePatch: IssuePatch;
    }) {
      const data = (
        await axios.patch(`/api/issue/${issueId}`, {
          data: {
            type: "issuePatch",
            attributes: issuePatch,
          },
        })
      ).data;
      const updatedIssue = convert(data.data, data.included);

      this.setIssueById({
        issueId: issueId,
        issue: updatedIssue,
      });

      useActivityStore().fetchActivityListByIssueId(issueId);

      return updatedIssue;
    },
    async updateIssueStatus({
      issueId,
      issueStatusPatch,
    }: {
      issueId: IssueId;
      issueStatusPatch: IssueStatusPatch;
    }) {
      const data = (
        await axios.patch(`/api/issue/${issueId}/status`, {
          data: {
            type: "issueStatusPatch",
            attributes: issueStatusPatch,
          },
        })
      ).data;
      const updatedIssue = convert(data.data, data.included);

      this.setIssueById({
        issueId: issueId,
        issue: updatedIssue,
      });

      useActivityStore().fetchActivityListByIssueId(issueId);

      return updatedIssue;
    },
  },
});<|MERGE_RESOLUTION|>--- conflicted
+++ resolved
@@ -167,49 +167,13 @@
       if (queryList.length > 0) {
         url += `?${queryList.join("&")}`;
       }
-<<<<<<< HEAD
       const data = (await axios.get(url)).data;
       const issueList: Issue[] = data.data.map((issue: ResourceObject) => {
         return convert(issue, data.included);
       });
-      for (const issue of issueList) {
-        this.setIssueById({
-          issueId: issue.id,
-          issue,
-        });
-      }
-
+
+      // The caller consumes directly, so we don't store it.
       return issueList;
-=======
-      const responseData = (await axios.get(url)).data;
-      const issueList = convertEntityList(
-        responseData,
-        "issues",
-        convert,
-        getIssueFromIncludedList
-      );
-
-      issueList.forEach((issue) =>
-        this.setIssueById({ issueId: issue.id, issue })
-      );
-
-      const nextToken = isPagedResponse(responseData, "issues")
-        ? responseData.data.attributes.nextToken
-        : "";
-      return {
-        nextToken,
-        issueList,
-      };
-    },
-    async fetchIssueList(params: {
-      issueStatusList?: IssueStatus[];
-      userId?: PrincipalId;
-      projectId?: ProjectId;
-      limit?: number;
-    }) {
-      const result = await this.fetchPagedIssueList(params);
-      return result.issueList;
->>>>>>> 0d5cf2c8
     },
     async fetchIssueById(issueId: IssueId) {
       const data = (await axios.get(`/api/issue/${issueId}`)).data;
