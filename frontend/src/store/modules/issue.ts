import axios from "axios";
import {
  empty,
  EMPTY_ID,
  Issue,
  IssueCreate,
  IssueId,
  IssuePatch,
  IssueState,
  IssueStatus,
  IssueStatusPatch,
  Pipeline,
  Principal,
  PrincipalId,
  Project,
  ProjectId,
  ResourceIdentifier,
  ResourceObject,
  unknown,
} from "../../types";
import {
  getPrincipalFromIncludedList,
<<<<<<< HEAD
  useDatabaseStore,
=======
  useActivityStore,
>>>>>>> 34c7fefa
  useInstanceStore,
} from "../pinia-modules";

function convert(
  issue: ResourceObject,
  includedList: ResourceObject[],
  rootGetters: any
): Issue {
  const projectId = (issue.relationships!.project.data as ResourceIdentifier)
    .id;
  let project: Project = unknown("PROJECT") as Project;
  project.id = parseInt(projectId);

  const pipelineId = (issue.relationships!.pipeline.data as ResourceIdentifier)
    .id;
  let pipeline = unknown("PIPELINE") as Pipeline;
  pipeline.id = parseInt(pipelineId);

  for (const item of includedList || []) {
    if (
      item.type == "project" &&
      (issue.relationships!.project.data as ResourceIdentifier).id == item.id
    ) {
      project = rootGetters["project/convert"](item);
    }

    if (
      item.type == "pipeline" &&
      issue.relationships!.pipeline.data &&
      (issue.relationships!.pipeline.data as ResourceIdentifier).id == item.id
    ) {
      pipeline = rootGetters["pipeline/convert"](item, includedList);
    }
  }

  const subscriberList = [] as Principal[];
  if (issue.relationships!.subscriberList.data) {
    for (const subscriberData of issue.relationships!.subscriberList
      .data as ResourceIdentifier[]) {
      subscriberList.push(
        getPrincipalFromIncludedList(subscriberData, includedList)
      );
    }
  }

  return {
    ...(issue.attributes as Omit<
      Issue,
      "id" | "project" | "creator" | "updater" | "assignee" | "subscriberList"
    >),
    id: parseInt(issue.id),
    creator: getPrincipalFromIncludedList(
      issue.relationships!.creator.data,
      includedList
    ),
    updater: getPrincipalFromIncludedList(
      issue.relationships!.updater.data,
      includedList
    ),
    assignee: getPrincipalFromIncludedList(
      issue.relationships!.assignee.data,
      includedList
    ),
    project,
    pipeline,
    subscriberList: subscriberList,
  };
}

const state: () => IssueState = () => ({
  issueById: new Map(),
});

const getters = {
  issueById:
    (state: IssueState) =>
    (issueId: IssueId): Issue => {
      if (issueId == EMPTY_ID) {
        return empty("ISSUE") as Issue;
      }

      return state.issueById.get(issueId) || (unknown("ISSUE") as Issue);
    },
};

const actions = {
  async fetchIssueList(
    { rootGetters }: any,
    {
      issueStatusList,
      userId,
      projectId,
      limit,
    }: {
      issueStatusList?: IssueStatus[];
      userId?: PrincipalId;
      projectId?: ProjectId;
      limit?: number;
    }
  ) {
    const queryList = [];
    if (issueStatusList) {
      queryList.push(`status=${issueStatusList.join(",")}`);
    }
    if (userId) {
      queryList.push(`user=${userId}`);
    }
    if (projectId) {
      queryList.push(`project=${projectId}`);
    }
    if (limit) {
      queryList.push(`limit=${limit}`);
    }
    let url = "/api/issue";
    if (queryList.length > 0) {
      url += `?${queryList.join("&")}`;
    }
    const data = (await axios.get(url)).data;
    const issueList = data.data.map((issue: ResourceObject) => {
      return convert(issue, data.included, rootGetters);
    });

    // The caller consumes directly, so we don't store it.
    return issueList;
  },

  async fetchIssueById({ commit, rootGetters }: any, issueId: IssueId) {
    const data = (await axios.get(`/api/issue/${issueId}`)).data;
    const issue = convert(data.data, data.included, rootGetters);
    commit("setIssueById", {
      issueId,
      issue,
    });

    // It might be the first time the particular instance/database objects are returned,
    // so that we should also update instance/database store, otherwise, we may get
    // unknown instance/database when navigating to other UI from the issue detail page
    // since other UIs are getting instance/database by id from the store.
    const instanceStore = useInstanceStore();
    const databaseStore = useDatabaseStore();
    for (const stage of issue.pipeline.stageList) {
      for (const task of stage.taskList) {
        instanceStore.setInstanceById({
          instanceId: task.instance.id,
          instance: task.instance,
        });

        if (task.database) {
          databaseStore.upsertDatabaseList({
            databaseList: [task.database],
          });
        }
      }
    }
    return issue;
  },

  async createIssue({ commit, rootGetters }: any, newIssue: IssueCreate) {
    const data = (
      await axios.post(`/api/issue`, {
        data: {
          type: "IssueCreate",
          attributes: {
            ...newIssue,
            // Server expects payload as string, so we stringify first.
            createContext: JSON.stringify(newIssue.createContext),
            payload: JSON.stringify(newIssue.payload),
          },
        },
      })
    ).data;
    const createdIssue = convert(data.data, data.included, rootGetters);

    commit("setIssueById", {
      issueId: createdIssue.id,
      issue: createdIssue,
    });

    return createdIssue;
  },

  async validateIssue({ commit, rootGetters }: any, newIssue: IssueCreate) {
    const data = (
      await axios.post(`/api/issue`, {
        data: {
          type: "IssueCreate",
          attributes: {
            ...newIssue,
            // Server expects payload as string, so we stringify first.
            createContext: JSON.stringify(newIssue.createContext),
            payload: JSON.stringify(newIssue.payload),
            validateOnly: true,
          },
        },
      })
    ).data;
    const createdIssue = convert(data.data, data.included, rootGetters);
    return createdIssue;
  },

  async patchIssue(
    { commit, dispatch, rootGetters }: any,
    {
      issueId,
      issuePatch,
    }: {
      issueId: IssueId;
      issuePatch: IssuePatch;
    }
  ) {
    const data = (
      await axios.patch(`/api/issue/${issueId}`, {
        data: {
          type: "issuePatch",
          attributes: issuePatch,
        },
      })
    ).data;
    const updatedIssue = convert(data.data, data.included, rootGetters);

    commit("setIssueById", {
      issueId: issueId,
      issue: updatedIssue,
    });

    useActivityStore().fetchActivityListForIssue(issueId);

    return updatedIssue;
  },

  async updateIssueStatus(
    { commit, dispatch, rootGetters }: any,
    {
      issueId,
      issueStatusPatch,
    }: {
      issueId: IssueId;
      issueStatusPatch: IssueStatusPatch;
    }
  ) {
    const data = (
      await axios.patch(`/api/issue/${issueId}/status`, {
        data: {
          type: "issueStatusPatch",
          attributes: issueStatusPatch,
        },
      })
    ).data;
    const updatedIssue = convert(data.data, data.included, rootGetters);

    commit("setIssueById", {
      issueId: issueId,
      issue: updatedIssue,
    });

    useActivityStore().fetchActivityListForIssue(issueId);

    return updatedIssue;
  },
};

const mutations = {
  setIssueById(
    state: IssueState,
    {
      issueId,
      issue,
    }: {
      issueId: IssueId;
      issue: Issue;
    }
  ) {
    state.issueById.set(issueId, issue);
  },
};

export default {
  namespaced: true,
  state,
  getters,
  actions,
  mutations,
};<|MERGE_RESOLUTION|>--- conflicted
+++ resolved
@@ -20,11 +20,8 @@
 } from "../../types";
 import {
   getPrincipalFromIncludedList,
-<<<<<<< HEAD
+  useActivityStore,
   useDatabaseStore,
-=======
-  useActivityStore,
->>>>>>> 34c7fefa
   useInstanceStore,
 } from "../pinia-modules";
 
