--- conflicted
+++ resolved
@@ -1,10 +1,4 @@
-<<<<<<< HEAD
-import { TabInfo, AnyTabInfo, TabState } from "../../types";
-=======
-import dayjs from "dayjs";
-import { v1 as uuidv1 } from "uuid";
 import { TabInfo, AnyTabInfo, TabState } from "@/types";
->>>>>>> af3764ad
 import * as types from "../mutation-types";
 import { makeActions } from "../actions";
 import { getDefaultTab } from "../../utils/tab";
