import { defineStore } from "pinia";
<<<<<<< HEAD
import { computed, reactive, ref, watch } from "vue";
import { pick } from "lodash-es";
import { watchThrottled } from "@vueuse/core";
import { TabInfo, AnyTabInfo, UNKNOWN_ID } from "@/types";
import {
  getDefaultTab,
  INITIAL_TAB,
  isTempTab,
  WebStorageHelper,
} from "@/utils";
=======
import { computed, ref } from "vue";
import type { TabInfo, AnyTabInfo } from "@/types";
import { UNKNOWN_ID } from "@/types";
import { getDefaultTab, INITIAL_TAB, isTempTab } from "@/utils";
>>>>>>> 9221b0ba
import { useInstanceStore } from "./instance";
import { useSheetStore } from "./sheet";

<<<<<<< HEAD
const LOCAL_STORAGE_KEY_PREFIX = "bb.sql-editor.tab-list";
const KEYS = {
  tabIdList: "tab-id-list",
  currentTabId: "current-tab-id",
  tab: (id: string) => `tab.${id}`,
};

// Only store the core fields of a tab.
// Don't store anything which might be too large.
const PERSISTENT_TASK_FIELDS = [
  "id",
  "name",
  "connection",
  "isSaved",
  "savedAt",
  "statement",
  "sheetId",
] as const;
type PersistentTaskInfo = Pick<TabInfo, typeof PERSISTENT_TASK_FIELDS[number]>;

export const useTabStore = defineStore("tab", () => {
  const storage = new WebStorageHelper("bb.sql-editor.tab-list", localStorage);

  // states
  // We store the tabIdList and the tabs separately.
  // This index-entity modeling enables us to update one tab entity at a time,
  // which will reduce the performance costing while writing localStorage.
  const tabs = ref(new Map<string, TabInfo>());
  const tabIdList = ref<string[]>([]);
  const currentTabId = ref<string>();

  // getters
  const tabList = computed((): TabInfo[] =>
    tabIdList.value.map((id) => tabs.value.get(id) ?? getDefaultTab())
  );
=======
export const useTabStore = defineStore("tab", () => {
  const instanceStore = useInstanceStore();

  // states
  const tabList = ref<TabInfo[]>([INITIAL_TAB]);
  const currentTabId = ref(INITIAL_TAB.id);

  // getters
>>>>>>> 9221b0ba
  const currentTab = computed((): TabInfo => {
    const tab = tabList.value.find((tab) => tab.id === currentTabId.value);
    return tab ?? getDefaultTab();
  });
  const isDisconnected = computed((): boolean => {
    const { instanceId, databaseId } = currentTab.value.connection;
    if (instanceId === UNKNOWN_ID) {
      return true;
    }
<<<<<<< HEAD
    const instance = useInstanceStore().getInstanceById(instanceId);
=======
    const instance = instanceStore.getInstanceById(instanceId);
>>>>>>> 9221b0ba
    if (instance.engine === "MYSQL" || instance.engine === "TIDB") {
      // Connecting to instance directly.
      return false;
    }
    return databaseId === UNKNOWN_ID;
  });

  // actions
  const addTab = (payload?: AnyTabInfo) => {
<<<<<<< HEAD
    const newTab = reactive<TabInfo>({
      ...getDefaultTab(),
      ...payload,
    });

    const { id } = newTab;
    tabIdList.value.push(id);
    currentTabId.value = id;
    tabs.value.set(id, newTab);

    watchTab(newTab, false);
  };
  const removeTab = (tab: TabInfo) => {
    const id = tab.id;
    const index = tabIdList.value.indexOf(id);
    if (index >= 0) {
      tabIdList.value.splice(index, 1);
      tabs.value.delete(id);
      storage.remove(KEYS.tab(id));
=======
    const defaultTab = getDefaultTab();

    const newTab = {
      ...defaultTab,
      ...payload,
    };

    currentTabId.value = newTab.id;
    tabList.value.push(newTab);
  };
  const removeTab = (payload: TabInfo) => {
    const index = tabList.value.indexOf(payload);
    if (index >= 0) {
      tabList.value.splice(index, 1);
>>>>>>> 9221b0ba
    }
  };
  const updateCurrentTab = (payload: AnyTabInfo) => {
    Object.assign(currentTab.value, payload);
  };
  const setCurrentTabId = (id: string) => {
    currentTabId.value = id;
  };
  const selectOrAddTempTab = () => {
<<<<<<< HEAD
    if (isTempTab(currentTab.value)) {
      return;
    }
    const tempTab = tabList.value.find(isTempTab);
    if (tempTab) {
      currentTabId.value = tempTab.id;
=======
    const tempTab = tabList.value.find(isTempTab);
    if (tempTab) {
      setCurrentTabId(tempTab.id);
>>>>>>> 9221b0ba
    } else {
      addTab();
    }
  };
<<<<<<< HEAD
  const _cleanup = (tabIdList: string[]) => {
    const prefix = `${LOCAL_STORAGE_KEY_PREFIX}.tab.`;
    const keys = storage.keys().filter((key) => key.startsWith(prefix));
    keys.forEach((key) => {
      const id = key.substring(prefix.length);
      if (tabIdList.indexOf(id) < 0) {
        storage.remove(KEYS.tab(id));
      }
    });
  };

  // watchers
  const watchTab = (tab: TabInfo, immediate: boolean) => {
    watchThrottled(
      () => pick(tab, ...PERSISTENT_TASK_FIELDS),
      (tabPartial: PersistentTaskInfo) => {
        console.time("save tab");
        storage.save(KEYS.tab(tabPartial.id), tabPartial);
        console.timeEnd("save tab");
      },
      { deep: true, immediate, throttle: 100, trailing: true }
    );
  };

  // Load session from local storage.
  // Reset if failed.
  const init = () => {
    console.time("init tab store");

    // Load tabIdList and currentTabId
    tabIdList.value = storage.load(KEYS.tabIdList, []);
    currentTabId.value = storage.load(KEYS.currentTabId, INITIAL_TAB.id);
    if (tabIdList.value.length === 0) {
      // tabIdList is empty accidentally
      tabIdList.value = [INITIAL_TAB.id];
    }
    if (tabIdList.value.indexOf(currentTabId.value) < 0) {
      // currentTabId is not in tabIdList accidentally
      // fallback to the first tab
      currentTabId.value = tabIdList.value[0];
    }

    // Load tab details
    tabIdList.value.forEach((id) => {
      const tabPartial = storage.load<PersistentTaskInfo | undefined>(
        KEYS.tab(id),
        undefined
      );
      // Use a stored tab info if possible.
      // Fallback to getDefaultTab() otherwise.
      const tab = reactive<TabInfo>({
        ...getDefaultTab(),
        ...tabPartial,
        id,
      });
      watchTab(tab, false);
      tabs.value.set(id, tab);
    });

    // Fetch opening sheets if needed
    const sheetStore = useSheetStore();
    tabList.value.forEach((tab) => {
      if (tab.sheetId) {
        sheetStore.getOrFetchSheetById(tab.sheetId);
      }
    });

    // Clean up unused stored tabs
    _cleanup(tabIdList.value);

    watch(
      currentTabId,
      (id) => {
        storage.save(KEYS.currentTabId, id);
      },
      { immediate: true }
    );
    watch(
      tabIdList,
      (idList) => {
        storage.save(KEYS.tabIdList, idList);
      },
      { deep: true, immediate: true }
    );

    console.timeEnd("init tab store");
  };
  init();

  return {
    currentTabId,
    tabList,
=======

  // exposure
  return {
    tabList,
    currentTabId,
>>>>>>> 9221b0ba
    currentTab,
    isDisconnected,
    addTab,
    removeTab,
    updateCurrentTab,
    setCurrentTabId,
    selectOrAddTempTab,
  };
});<|MERGE_RESOLUTION|>--- conflicted
+++ resolved
@@ -1,25 +1,18 @@
 import { defineStore } from "pinia";
-<<<<<<< HEAD
 import { computed, reactive, ref, watch } from "vue";
 import { pick } from "lodash-es";
 import { watchThrottled } from "@vueuse/core";
-import { TabInfo, AnyTabInfo, UNKNOWN_ID } from "@/types";
+import type { TabInfo, AnyTabInfo } from "@/types";
+import { UNKNOWN_ID } from "@/types";
 import {
   getDefaultTab,
   INITIAL_TAB,
   isTempTab,
   WebStorageHelper,
 } from "@/utils";
-=======
-import { computed, ref } from "vue";
-import type { TabInfo, AnyTabInfo } from "@/types";
-import { UNKNOWN_ID } from "@/types";
-import { getDefaultTab, INITIAL_TAB, isTempTab } from "@/utils";
->>>>>>> 9221b0ba
 import { useInstanceStore } from "./instance";
 import { useSheetStore } from "./sheet";
 
-<<<<<<< HEAD
 const LOCAL_STORAGE_KEY_PREFIX = "bb.sql-editor.tab-list";
 const KEYS = {
   tabIdList: "tab-id-list",
@@ -55,16 +48,6 @@
   const tabList = computed((): TabInfo[] =>
     tabIdList.value.map((id) => tabs.value.get(id) ?? getDefaultTab())
   );
-=======
-export const useTabStore = defineStore("tab", () => {
-  const instanceStore = useInstanceStore();
-
-  // states
-  const tabList = ref<TabInfo[]>([INITIAL_TAB]);
-  const currentTabId = ref(INITIAL_TAB.id);
-
-  // getters
->>>>>>> 9221b0ba
   const currentTab = computed((): TabInfo => {
     const tab = tabList.value.find((tab) => tab.id === currentTabId.value);
     return tab ?? getDefaultTab();
@@ -74,11 +57,7 @@
     if (instanceId === UNKNOWN_ID) {
       return true;
     }
-<<<<<<< HEAD
     const instance = useInstanceStore().getInstanceById(instanceId);
-=======
-    const instance = instanceStore.getInstanceById(instanceId);
->>>>>>> 9221b0ba
     if (instance.engine === "MYSQL" || instance.engine === "TIDB") {
       // Connecting to instance directly.
       return false;
@@ -88,7 +67,6 @@
 
   // actions
   const addTab = (payload?: AnyTabInfo) => {
-<<<<<<< HEAD
     const newTab = reactive<TabInfo>({
       ...getDefaultTab(),
       ...payload,
@@ -108,22 +86,6 @@
       tabIdList.value.splice(index, 1);
       tabs.value.delete(id);
       storage.remove(KEYS.tab(id));
-=======
-    const defaultTab = getDefaultTab();
-
-    const newTab = {
-      ...defaultTab,
-      ...payload,
-    };
-
-    currentTabId.value = newTab.id;
-    tabList.value.push(newTab);
-  };
-  const removeTab = (payload: TabInfo) => {
-    const index = tabList.value.indexOf(payload);
-    if (index >= 0) {
-      tabList.value.splice(index, 1);
->>>>>>> 9221b0ba
     }
   };
   const updateCurrentTab = (payload: AnyTabInfo) => {
@@ -133,23 +95,16 @@
     currentTabId.value = id;
   };
   const selectOrAddTempTab = () => {
-<<<<<<< HEAD
     if (isTempTab(currentTab.value)) {
       return;
     }
     const tempTab = tabList.value.find(isTempTab);
     if (tempTab) {
       currentTabId.value = tempTab.id;
-=======
-    const tempTab = tabList.value.find(isTempTab);
-    if (tempTab) {
-      setCurrentTabId(tempTab.id);
->>>>>>> 9221b0ba
     } else {
       addTab();
     }
   };
-<<<<<<< HEAD
   const _cleanup = (tabIdList: string[]) => {
     const prefix = `${LOCAL_STORAGE_KEY_PREFIX}.tab.`;
     const keys = storage.keys().filter((key) => key.startsWith(prefix));
@@ -239,16 +194,11 @@
   };
   init();
 
-  return {
-    currentTabId,
-    tabList,
-=======
-
   // exposure
   return {
+    tabIdList,
     tabList,
     currentTabId,
->>>>>>> 9221b0ba
     currentTab,
     isDisconnected,
     addTab,
