--- conflicted
+++ resolved
@@ -11,12 +11,7 @@
   RowStatus,
   unknown,
 } from "../../types";
-<<<<<<< HEAD
-import { getPrincipalFromIncludedList } from "../pinia";
-=======
-import { usePolicyStore } from "../pinia-modules";
-import { getPrincipalFromIncludedList } from "./principal";
->>>>>>> 468af883
+import { getPrincipalFromIncludedList, usePolicyStore } from "../pinia-modules";
 
 function convert(
   environment: ResourceObject,
