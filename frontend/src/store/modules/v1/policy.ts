import { defineStore } from "pinia";
import { computed, unref, watchEffect } from "vue";
import { policyServiceClient } from "@/grpcweb";
import {
  Policy,
  PolicyType,
  PolicyResourceType,
  policyTypeToJSON,
  BackupPlanSchedule,
  ApprovalStrategy,
} from "@/types/proto/v1/org_policy_service";
import { MaybeRef, UNKNOWN_ID } from "@/types";
import { useCurrentUser } from "../auth";
<<<<<<< HEAD
import { State } from "@/types/proto/v1/common";
import {
  policyNamePrefix,
  projectNamePrefix,
  environmentNamePrefix,
  instanceNamePrefix,
  databaseNamePrefix,
} from "@/store/modules/v1/common";
=======
import { policyNamePrefix } from "@/store/modules/v1/common";
>>>>>>> ad826c37

interface PolicyState {
  policyMapByName: Map<string, Policy>;
}

const getPolicyParentByResourceType = (
  resourceType: PolicyResourceType
): string => {
  switch (resourceType) {
    case PolicyResourceType.PROJECT:
      return `${projectNamePrefix}-`;
    case PolicyResourceType.ENVIRONMENT:
      return `${environmentNamePrefix}-`;
    case PolicyResourceType.INSTANCE:
      return `${instanceNamePrefix}-`;
    case PolicyResourceType.DATABASE:
      return `${instanceNamePrefix}-/${databaseNamePrefix}-`;
    default:
      return "";
  }
};

export const usePolicyV1Store = defineStore("policy_v1", {
  state: (): PolicyState => ({
    policyMapByName: new Map(),
  }),
  getters: {
    policyList(state) {
      return Array.from(state.policyMapByName.values());
    },
  },
  actions: {
    async fetchPolicies({
      resourceType,
      policyType,
      showDeleted = false,
    }: {
      resourceType: PolicyResourceType;
      policyType: PolicyType;
      showDeleted?: boolean;
    }) {
      const { policies } = await policyServiceClient.listPolicies({
        parent: getPolicyParentByResourceType(resourceType),
        policyType,
        showDeleted,
      });
      for (const policy of policies) {
        this.policyMapByName.set(policy.name, policy);
      }
      return policies;
    },
    getPolicies({
      resourceType,
      resourceUID,
      policyType,
      showDeleted,
    }: {
      resourceType: PolicyResourceType;
      policyType: PolicyType;
      showDeleted?: boolean;
      resourceUID?: string;
    }) {
      const response: Policy[] = [];
      for (const [_, policy] of this.policyMapByName) {
        if (policy.resourceType != resourceType || policy.type != policyType) {
          continue;
        }
        if (!showDeleted && !policy.enforce) {
          continue;
        }
        if (resourceUID && policy.resourceUid != resourceUID) {
          continue;
        }
        response.push(policy);
      }
      return response;
    },
    async getOrFetchPolicyByParentAndType({
      parentPath,
      policyType,
      refresh,
    }: {
      parentPath: string;
      policyType: PolicyType;
      refresh?: boolean;
    }) {
      const name = `${parentPath}/${policyNamePrefix}${policyTypeToJSON(
        policyType
      )}`;
      return this.getOrFetchPolicyByName(name, refresh);
    },
    async getOrFetchPolicyByName(name: string, refresh = false) {
      const cachedData = this.getPolicyByName(name);
      if (cachedData && !refresh) {
        return cachedData;
      }
      try {
        const policy = await policyServiceClient.getPolicy({
          name: name.toLowerCase(),
        });
        this.policyMapByName.set(policy.name, policy);
        return policy;
      } catch {
        return;
      }
    },
    getPolicyByParentAndType({
      parentPath,
      policyType,
    }: {
      parentPath: string;
      policyType: PolicyType;
    }) {
      const name = `${parentPath}/${policyNamePrefix}${policyTypeToJSON(
        policyType
      )}`;
      return this.getPolicyByName(name);
    },
    getPolicyByName(name: string) {
      return this.policyMapByName.get(name.toLowerCase());
    },
    async createPolicy(parent: string, policy: Partial<Policy>) {
      const createdPolicy = await policyServiceClient.createPolicy({
        parent,
        policy,
      });
      this.policyMapByName.set(createdPolicy.name, createdPolicy);
      return createdPolicy;
    },
    async updatePolicy(updateMask: string[], policy: Partial<Policy>) {
      const updatedPolicy = await policyServiceClient.updatePolicy({
        policy,
        updateMask,
      });
      this.policyMapByName.set(updatedPolicy.name, updatedPolicy);
      return updatedPolicy;
    },
    async upsertPolicy({
      parentPath,
      policy,
      updateMask,
    }: {
      parentPath: string;
      policy: Partial<Policy>;
      updateMask?: string[];
    }) {
      if (!policy.type) {
        throw new Error("policy type is required");
      }
      policy.name = `${parentPath}/${policyNamePrefix}${policyTypeToJSON(
        policy.type
      ).toLowerCase()}`;
      const updatedPolicy = await policyServiceClient.updatePolicy({
        policy,
        updateMask,
        allowMissing: true,
      });
      this.policyMapByName.set(updatedPolicy.name, updatedPolicy);
      return updatedPolicy;
    },
    async deletePolicy(name: string) {
      await policyServiceClient.deletePolicy({ name });
      this.policyMapByName.delete(name);
    },
  },
});

export const usePolicyListByResourceTypeAndPolicyType = (
  params: MaybeRef<{
    resourceType: PolicyResourceType;
    policyType: PolicyType;
    showDeleted: false;
  }>
) => {
  const store = usePolicyV1Store();
  const currentUser = useCurrentUser();
  watchEffect(() => {
    if (currentUser.value.id === UNKNOWN_ID) return;
    const { resourceType, policyType, showDeleted } = unref(params);

    store.fetchPolicies({ resourceType, policyType, showDeleted });
  });

  return computed(() => {
    const { resourceType, policyType, showDeleted } = unref(params);
    return store.getPolicies({ resourceType, policyType, showDeleted });
  });
};

export const usePolicyByParentAndType = (
  params: MaybeRef<{
    parentPath: string;
    policyType: PolicyType;
  }>
) => {
  const store = usePolicyV1Store();
  const currentUser = useCurrentUser();
  watchEffect(() => {
    if (currentUser.value.id === UNKNOWN_ID) return;
    const { policyType, parentPath } = unref(params);
    store.getOrFetchPolicyByParentAndType({
      parentPath,
      policyType,
    });
  });

  return computed(() => {
    const { parentPath, policyType } = unref(params);
    const res = store.getPolicyByName(
      `${parentPath}/${policyNamePrefix}${policyTypeToJSON(policyType)}`
    );
    return res;
  });
};

export const defaultBackupSchedule = BackupPlanSchedule.UNSET;

export const getDefaultBackupPlanPolicy = (
  parentPath: string,
  resourceType: PolicyResourceType
): Policy => {
  return {
    name: `${parentPath}/${policyNamePrefix}${policyTypeToJSON(
      PolicyType.BACKUP_PLAN
    ).toLowerCase()}`,
    uid: "",
    resourceUid: "",
    inheritFromParent: false,
    type: PolicyType.BACKUP_PLAN,
    resourceType: resourceType,
    enforce: true,
    backupPlanPolicy: {
      schedule: defaultBackupSchedule,
    },
  };
};

export const defaultApprovalStrategy = ApprovalStrategy.MANUAL;

export const getDefaultDeploymentApprovalPolicy = (
  parentPath: string,
  resourceType: PolicyResourceType
): Policy => {
  return {
    name: `${parentPath}/${policyNamePrefix}${policyTypeToJSON(
      PolicyType.DEPLOYMENT_APPROVAL
    ).toLowerCase()}`,
    uid: "",
    resourceUid: "",
    inheritFromParent: false,
    type: PolicyType.DEPLOYMENT_APPROVAL,
    resourceType: resourceType,
    enforce: true,
    deploymentApprovalPolicy: {
      defaultStrategy: defaultApprovalStrategy,
      deploymentApprovalStrategies: [],
    },
  };
};<|MERGE_RESOLUTION|>--- conflicted
+++ resolved
@@ -11,18 +11,7 @@
 } from "@/types/proto/v1/org_policy_service";
 import { MaybeRef, UNKNOWN_ID } from "@/types";
 import { useCurrentUser } from "../auth";
-<<<<<<< HEAD
-import { State } from "@/types/proto/v1/common";
-import {
-  policyNamePrefix,
-  projectNamePrefix,
-  environmentNamePrefix,
-  instanceNamePrefix,
-  databaseNamePrefix,
-} from "@/store/modules/v1/common";
-=======
 import { policyNamePrefix } from "@/store/modules/v1/common";
->>>>>>> ad826c37
 
 interface PolicyState {
   policyMapByName: Map<string, Policy>;
@@ -33,13 +22,13 @@
 ): string => {
   switch (resourceType) {
     case PolicyResourceType.PROJECT:
-      return `${projectNamePrefix}-`;
+      return "projects/-";
     case PolicyResourceType.ENVIRONMENT:
-      return `${environmentNamePrefix}-`;
+      return "environments/-";
     case PolicyResourceType.INSTANCE:
-      return `${instanceNamePrefix}-`;
+      return "instances/-";
     case PolicyResourceType.DATABASE:
-      return `${instanceNamePrefix}-/${databaseNamePrefix}-`;
+      return "instances/-/databases/-";
     default:
       return "";
   }
