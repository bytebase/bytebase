--- conflicted
+++ resolved
@@ -261,21 +261,12 @@
     console.debug("[getOrFetchDatabaseMetadata]", {
       name: metadataResourceName,
       filter: `schema == "${schema}" && table == "${table}"`,
-<<<<<<< HEAD
-      view: VIEW_FULL,
-=======
->>>>>>> 39fc501e
     });
     const promise = databaseServiceClient
       .getDatabaseMetadata(
         {
           name: metadataResourceName,
           filter: `schema == "${schema}" && table == "${table}"`,
-<<<<<<< HEAD
-          // TODO(ed): remove the legacy view
-          view: VIEW_FULL,
-=======
->>>>>>> 39fc501e
         },
         {
           silent,
