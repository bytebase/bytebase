import { defineStore } from "pinia";
<<<<<<< HEAD
import { computed, ref, unref, watch, watchEffect } from "vue";
=======
import { computed, ref, unref, watchEffect } from "vue";
import { isEqual, isUndefined } from "lodash-es";

>>>>>>> 6fab4118
import { sheetServiceClient } from "@/grpcweb";
import {
<<<<<<< HEAD
  getUserEmailFromIdentifier,
  projectNamePrefix,
  sheetNamePrefix,
  getProjectAndSheetId,
} from "./common";
import { extractSheetUID, isSheetReadableV1 } from "@/utils";
import { UNKNOWN_ID, SheetId, MaybeRef } from "@/types";
=======
  Sheet,
  SheetOrganizer,
  Sheet_Source,
} from "@/types/proto/v1/sheet_service";
import { extractSheetUID, getSheetStatement, isSheetReadableV1 } from "@/utils";
import { UNKNOWN_ID, MaybeRef } from "@/types";
import { useCurrentUserV1 } from "../auth";
import { useTabStore } from "../tab";
import { getUserEmailFromIdentifier } from "./common";
>>>>>>> 6fab4118

const REQUEST_CACHE_BY_UID = new Map<
  string /* uid */,
  Promise<Sheet | undefined>
>();

<<<<<<< HEAD
const REQUEST_CACHE = new Map<
  string /* sheetResourceName */,
  Promise<Sheet | undefined>
>();
=======
export const useSheetV1Store = defineStore("sheet_v1", () => {
  const sheetsByName = ref(new Map<string, Sheet>());
>>>>>>> 6fab4118

  // Getters
  const sheetListWithoutIssueArtifact = computed(() => {
    // Hide those sheets from issue.
    return Array.from(sheetsByName.value.values()).filter(
      (sheet) => sheet.source !== Sheet_Source.SOURCE_BYTEBASE_ARTIFACT
    );
  });
  const mySheetList = computed(() => {
    const me = useCurrentUserV1();
    return sheetListWithoutIssueArtifact.value.filter((sheet) => {
      return sheet.creator === `users/${me.value.email}`;
    });
  });
  const sharedSheetList = computed(() => {
    const me = useCurrentUserV1();
    return sheetListWithoutIssueArtifact.value.filter((sheet) => {
      return sheet.creator !== `users/${me.value.email}`;
    });
  });
  const starredSheetList = computed(() => {
    return sheetListWithoutIssueArtifact.value.filter((sheet) => {
      return sheet.starred;
    });
  });

  // Utilities
  const removeLocalSheet = (name: string) => {
    const uid = extractSheetUID(name);
    if (uid.startsWith("-")) {
      sheetsByName.value.delete(name);
    }
  };
  const setSheetList = (sheets: Sheet[]) => {
    for (const sheet of sheets) {
      sheetsByName.value.set(sheet.name, sheet);
    }
  };

  // CRUD
  const createSheet = async (parent: string, sheet: Partial<Sheet>) => {
    const created = await sheetServiceClient.createSheet({
      parent,
      sheet,
    });
    setSheetList([created]);
    if (sheet.name) {
      removeLocalSheet(sheet.name);
    }
    return created;
  };

  const getSheetByName = (name: string) => {
    return sheetsByName.value.get(name);
  };
  const fetchSheetByName = async (name: string) => {
    try {
      const sheet = await sheetServiceClient.getSheet({
        name,
      });
      setSheetList([sheet]);
      return sheet;
    } catch {
      return undefined;
    }
  };
  const getOrFetchSheetByName = async (name: string) => {
    const uid = extractSheetUID(name);
    if (uid === String(UNKNOWN_ID)) {
      return undefined;
    }
    const existed = getSheetByName(name);
    if (existed) {
      return existed;
    }
    const cached = REQUEST_CACHE_BY_UID.get(uid);
    if (cached) {
      return cached;
    }

    const request = fetchSheetByName(name);
    REQUEST_CACHE_BY_UID.set(uid, request);
    request.then((sheet) => {
      if (!sheet) {
        // If the request failed
        // remove the request cache entry so we can retry when needed.
        REQUEST_CACHE_BY_UID.delete(uid);
      }
    });
    return request;
  };
  const getSheetByUID = (uid: string) => {
    for (const [name, sheet] of sheetsByName.value) {
      if (extractSheetUID(name) === uid) {
        return sheet;
      }
    }
  };
  const fetchSheetByUID = async (uid: string, raw = false) => {
    try {
      const name = `projects/-/sheets/${uid}`;
      const sheet = await sheetServiceClient.getSheet({
        name,
        raw,
      });
      setSheetList([sheet]);
      return sheet;
    } catch {
      return undefined;
    }
  };
  const getOrFetchSheetByUID = async (uid: string) => {
    if (uid === String(UNKNOWN_ID)) {
      return undefined;
    }
    const existed = getSheetByUID(uid);
    if (existed) {
      return existed;
    }
    const cached = REQUEST_CACHE_BY_UID.get(uid);
    if (cached) {
      return cached;
    }

    const name = `projects/-/sheets/${uid}`;
    const request = fetchSheetByName(name);
    REQUEST_CACHE_BY_UID.set(uid, request);
    request.then((sheet) => {
      if (!sheet) {
        // If the request failed
        // remove the request cache entry so we can retry when needed.
        REQUEST_CACHE_BY_UID.delete(uid);
      }
    });
    return request;
  };
  const fetchMySheetList = async () => {
    const me = useCurrentUserV1();
    const { sheets } = await sheetServiceClient.searchSheets({
      parent: "projects/-",
      filter: `creator = users/${me.value.email}`,
    });
    setSheetList(sheets);
    return sheets;
  };
  const fetchSharedSheetList = async () => {
    const me = useCurrentUserV1();
    const { sheets } = await sheetServiceClient.searchSheets({
      parent: "projects/-",
      filter: `creator != users/${me.value.email}`,
    });
    setSheetList(sheets);
    return sheets;
  };
  const fetchStarredSheetList = async () => {
    const { sheets } = await sheetServiceClient.searchSheets({
      parent: "projects/-",
      filter: "starred = true",
    });
    setSheetList(sheets);
    return sheets;
  };

  const patchSheet = async (
    sheet: Partial<Sheet>,
    updateMask: string[] | undefined = undefined
  ) => {
    if (!sheet.name) return;
    const existed = sheetsByName.value.get(sheet.name);
    if (!existed) return;
    if (!updateMask) {
      updateMask = getUpdateMaskForSheet(existed, sheet);
    }
    if (updateMask.length === 0) {
      return existed;
    }
    const updated = await sheetServiceClient.updateSheet({
      sheet,
      updateMask,
    });
    setSheetList([updated]);
    return updated;
  };

  const deleteSheetByName = async (name: string) => {
    await sheetServiceClient.deleteSheet({ name });
    sheetsByName.value.delete(name);
  };

  // Other functions
  const syncSheetFromVCS = async (parent: string) => {
    await sheetServiceClient.syncSheets({
      parent,
    });
  };
  const upsertSheetOrganizer = async (
    organizer: Pick<SheetOrganizer, "sheet" | "starred">
  ) => {
    await sheetServiceClient.updateSheetOrganizer({
      organizer,
      // for now we only support change the `starred` field.
      updateMask: ["starred"],
    });

    // Update local sheet values
    const sheet = getSheetByName(organizer.sheet);
    if (sheet) {
      sheet.starred = organizer.starred;
    }
  };

  return {
    mySheetList,
    sharedSheetList,
    starredSheetList,
    createSheet,
    getSheetByName,
    fetchSheetByName,
    getOrFetchSheetByName,
    getSheetByUID,
    fetchSheetByUID,
    getOrFetchSheetByUID,
    fetchMySheetList,
    fetchSharedSheetList,
    fetchStarredSheetList,
    patchSheet,
    deleteSheetByName,
    syncSheetFromVCS,
    upsertSheetOrganizer,
  };
});

export const useSheetAndTabStore = defineStore("sheet_and_tab", () => {
  const tabStore = useTabStore();
  const sheetStore = useSheetV1Store();
  const me = useCurrentUserV1();

<<<<<<< HEAD
      const updateMask = getUpdateMaskForSheet(exist, sheet);
      if (updateMask.length === 0) {
        return exist;
      }
      const updatedSheet = await this.patchSheetWithUpdateMask(
        updateMask,
        sheet
      );
      this.sheetByName.set(updatedSheet.name, updatedSheet);
      return updatedSheet;
    },
    async patchSheetWithUpdateMask(
      updateMask: string[],
      sheet: Partial<Sheet>
    ) {
      const updatedSheet = await sheetServiceClient.updateSheet({
        sheet,
        updateMask,
      });
      this.sheetByName.set(updatedSheet.name, updatedSheet);
      return updatedSheet;
    },
    async fetchSheetByName(name: string) {
      const cached = REQUEST_CACHE.get(name);
      if (cached) {
        return cached;
      }

      const runner = async () => {
        try {
          return await sheetServiceClient.getSheet({
            name,
          });
        } catch {
          return undefined;
        }
      };

      const request = runner();
      request.then((sheet) => {
        if (sheet) {
          this.sheetByName.set(sheet.name, sheet);
        } else {
          // If the request failed (e.g., "Too many requests")
          // Remove the cache entry so we can retry when needed.
          REQUEST_CACHE.delete(name);
        }
      });
      REQUEST_CACHE.set(name, request);
      return request;
    },
    async fetchSheetByUid(uid: SheetId, raw = false) {
      try {
        const sheet = await sheetServiceClient.getSheet({
          name: `${projectNamePrefix}-/${sheetNamePrefix}${uid}`,
          raw,
        });
        this.sheetByName.set(sheet.name, sheet);
        return sheet;
      } catch {
        return;
      }
    },
    getSheetByName(name: string) {
      const sheet = this.sheetByName.get(name);
      return sheet;
    },
    getSheetByUid(uid: SheetId) {
      for (const [name, sheet] of this.sheetByName) {
        if (`${this.getSheetUid(name)}` === `${uid}`) {
          return sheet;
        }
      }
    },
    async getOrFetchSheetByUid(uid: SheetId) {
      if (uid === undefined || uid === "undefined") {
        console.warn("undefined sheet uid");
        return;
      }
      if (uid === UNKNOWN_ID) {
        return;
      }
      const sheet = this.getSheetByUid(uid);
      if (sheet) {
        return sheet;
      }

      return this.fetchSheetByName(
        `${projectNamePrefix}-/${sheetNamePrefix}${uid}`
      );
    },
    async getOrFetchSheetByName(name: string) {
      const storedSheet = this.sheetByName.get(name);
      if (storedSheet) {
        return storedSheet;
      }
      return this.fetchSheetByName(name);
    },
    async fetchSharedSheetList() {
      const currentUserV1 = useCurrentUserV1();
      const { sheets } = await sheetServiceClient.searchSheets({
        parent: `${projectNamePrefix}-`,
        filter: `creator != users/${currentUserV1.value.email}`,
      });
      this.setSheetList(sheets);
      return sheets;
    },
    async fetchStarredSheetList() {
      const { sheets } = await sheetServiceClient.searchSheets({
        parent: `${projectNamePrefix}-`,
        filter: "starred = true",
      });
      this.setSheetList(sheets);
      return sheets;
    },
    async fetchMySheetList() {
      const currentUserV1 = useCurrentUserV1();
      const { sheets } = await sheetServiceClient.searchSheets({
        parent: `${projectNamePrefix}-`,
        filter: `creator = users/${currentUserV1.value.email}`,
      });
      this.setSheetList(sheets);
      return sheets;
    },
    async deleteSheetByName(name: string) {
      await sheetServiceClient.deleteSheet({ name });
      this.sheetByName.delete(name);
    },
    async syncSheetFromVCS(project: string) {
      await sheetServiceClient.syncSheets({
        parent: project,
      });
    },
    async upsertSheetOrganizer(organizer: Partial<SheetOrganizer>) {
      await sheetServiceClient.updateSheetOrganizer({
        organizer,
        // for now we only support change the `starred` field.
        updateMask: ["starred"],
      });
    },
  },
=======
  const currentSheet = computed(() => {
    const tab = tabStore.currentTab;
    const name = tab.sheetName;
    if (!name) {
      return undefined;
    }
    return sheetStore.getSheetByName(name);
  });

  const isCreator = computed(() => {
    const sheet = currentSheet.value;
    if (!sheet) return false;
    return getUserEmailFromIdentifier(sheet.name) === me.value.email;
  });

  const isReadOnly = computed(() => {
    const sheet = currentSheet.value;

    // We don't have a selected sheet, we've got nothing to edit.
    if (!sheet) {
      return false;
    }

    // Incomplete sheets should be read-only. e.g. 100MB sheet from issue task.
    if (sheet.content.length !== sheet.contentSize) {
      return true;
    }

    return !isSheetReadableV1(sheet);
  });

  return { currentSheet, isCreator, isReadOnly };
>>>>>>> 6fab4118
});

const getUpdateMaskForSheet = (
  origin: Sheet,
  update: Partial<Sheet>
): string[] => {
  const updateMask: string[] = [];
  if (!isUndefined(update.title) && !isEqual(origin.title, update.title)) {
    updateMask.push("title");
  }
  if (
    !isUndefined(update.content) &&
    !isEqual(origin.content, update.content)
  ) {
    updateMask.push("content");
  }
  if (
    !isUndefined(update.visibility) &&
    !isEqual(origin.visibility, update.visibility)
  ) {
    updateMask.push("visibility");
  }
  if (
    !isUndefined(update.payload) &&
    !isEqual(origin.payload, update.payload)
  ) {
    updateMask.push("payload");
  }
  return updateMask;
};

export const useSheetStatementByUID = (uid: MaybeRef<string>) => {
  const store = useSheetV1Store();
  watchEffect(async () => {
    await store.getOrFetchSheetByUID(unref(uid));
  });

  return computed(() => {
    const sheet = store.getSheetByUID(unref(uid));
    if (!sheet) return "";
    return getSheetStatement(sheet);
  });
};

export const useSheetByName = (name: MaybeRef<string>) => {
  const store = useSheetV1Store();
  const ready = ref(false);
  const sheet = computed(() => store.getSheetByName(unref(name)));
  watch(
    () => unref(name),
    (name) => {
      if (!name) return;
      if (extractSheetUID(name) === String(UNKNOWN_ID)) return;

      ready.value = false;
      store.getOrFetchSheetByName(name).finally(() => {
        ready.value = true;
      });
    },
    { immediate: true }
  );
  return { ready, sheet };
};<|MERGE_RESOLUTION|>--- conflicted
+++ resolved
@@ -1,47 +1,26 @@
 import { defineStore } from "pinia";
-<<<<<<< HEAD
 import { computed, ref, unref, watch, watchEffect } from "vue";
-=======
-import { computed, ref, unref, watchEffect } from "vue";
 import { isEqual, isUndefined } from "lodash-es";
 
->>>>>>> 6fab4118
 import { sheetServiceClient } from "@/grpcweb";
+import { getUserEmailFromIdentifier } from "./common";
+import { extractSheetUID, getSheetStatement, isSheetReadableV1 } from "@/utils";
 import {
-<<<<<<< HEAD
-  getUserEmailFromIdentifier,
-  projectNamePrefix,
-  sheetNamePrefix,
-  getProjectAndSheetId,
-} from "./common";
-import { extractSheetUID, isSheetReadableV1 } from "@/utils";
-import { UNKNOWN_ID, SheetId, MaybeRef } from "@/types";
-=======
   Sheet,
   SheetOrganizer,
   Sheet_Source,
 } from "@/types/proto/v1/sheet_service";
-import { extractSheetUID, getSheetStatement, isSheetReadableV1 } from "@/utils";
 import { UNKNOWN_ID, MaybeRef } from "@/types";
 import { useCurrentUserV1 } from "../auth";
 import { useTabStore } from "../tab";
-import { getUserEmailFromIdentifier } from "./common";
->>>>>>> 6fab4118
 
 const REQUEST_CACHE_BY_UID = new Map<
   string /* uid */,
   Promise<Sheet | undefined>
 >();
 
-<<<<<<< HEAD
-const REQUEST_CACHE = new Map<
-  string /* sheetResourceName */,
-  Promise<Sheet | undefined>
->();
-=======
 export const useSheetV1Store = defineStore("sheet_v1", () => {
   const sheetsByName = ref(new Map<string, Sheet>());
->>>>>>> 6fab4118
 
   // Getters
   const sheetListWithoutIssueArtifact = computed(() => {
@@ -102,6 +81,7 @@
       const sheet = await sheetServiceClient.getSheet({
         name,
       });
+
       setSheetList([sheet]);
       return sheet;
     } catch {
@@ -279,149 +259,6 @@
   const sheetStore = useSheetV1Store();
   const me = useCurrentUserV1();
 
-<<<<<<< HEAD
-      const updateMask = getUpdateMaskForSheet(exist, sheet);
-      if (updateMask.length === 0) {
-        return exist;
-      }
-      const updatedSheet = await this.patchSheetWithUpdateMask(
-        updateMask,
-        sheet
-      );
-      this.sheetByName.set(updatedSheet.name, updatedSheet);
-      return updatedSheet;
-    },
-    async patchSheetWithUpdateMask(
-      updateMask: string[],
-      sheet: Partial<Sheet>
-    ) {
-      const updatedSheet = await sheetServiceClient.updateSheet({
-        sheet,
-        updateMask,
-      });
-      this.sheetByName.set(updatedSheet.name, updatedSheet);
-      return updatedSheet;
-    },
-    async fetchSheetByName(name: string) {
-      const cached = REQUEST_CACHE.get(name);
-      if (cached) {
-        return cached;
-      }
-
-      const runner = async () => {
-        try {
-          return await sheetServiceClient.getSheet({
-            name,
-          });
-        } catch {
-          return undefined;
-        }
-      };
-
-      const request = runner();
-      request.then((sheet) => {
-        if (sheet) {
-          this.sheetByName.set(sheet.name, sheet);
-        } else {
-          // If the request failed (e.g., "Too many requests")
-          // Remove the cache entry so we can retry when needed.
-          REQUEST_CACHE.delete(name);
-        }
-      });
-      REQUEST_CACHE.set(name, request);
-      return request;
-    },
-    async fetchSheetByUid(uid: SheetId, raw = false) {
-      try {
-        const sheet = await sheetServiceClient.getSheet({
-          name: `${projectNamePrefix}-/${sheetNamePrefix}${uid}`,
-          raw,
-        });
-        this.sheetByName.set(sheet.name, sheet);
-        return sheet;
-      } catch {
-        return;
-      }
-    },
-    getSheetByName(name: string) {
-      const sheet = this.sheetByName.get(name);
-      return sheet;
-    },
-    getSheetByUid(uid: SheetId) {
-      for (const [name, sheet] of this.sheetByName) {
-        if (`${this.getSheetUid(name)}` === `${uid}`) {
-          return sheet;
-        }
-      }
-    },
-    async getOrFetchSheetByUid(uid: SheetId) {
-      if (uid === undefined || uid === "undefined") {
-        console.warn("undefined sheet uid");
-        return;
-      }
-      if (uid === UNKNOWN_ID) {
-        return;
-      }
-      const sheet = this.getSheetByUid(uid);
-      if (sheet) {
-        return sheet;
-      }
-
-      return this.fetchSheetByName(
-        `${projectNamePrefix}-/${sheetNamePrefix}${uid}`
-      );
-    },
-    async getOrFetchSheetByName(name: string) {
-      const storedSheet = this.sheetByName.get(name);
-      if (storedSheet) {
-        return storedSheet;
-      }
-      return this.fetchSheetByName(name);
-    },
-    async fetchSharedSheetList() {
-      const currentUserV1 = useCurrentUserV1();
-      const { sheets } = await sheetServiceClient.searchSheets({
-        parent: `${projectNamePrefix}-`,
-        filter: `creator != users/${currentUserV1.value.email}`,
-      });
-      this.setSheetList(sheets);
-      return sheets;
-    },
-    async fetchStarredSheetList() {
-      const { sheets } = await sheetServiceClient.searchSheets({
-        parent: `${projectNamePrefix}-`,
-        filter: "starred = true",
-      });
-      this.setSheetList(sheets);
-      return sheets;
-    },
-    async fetchMySheetList() {
-      const currentUserV1 = useCurrentUserV1();
-      const { sheets } = await sheetServiceClient.searchSheets({
-        parent: `${projectNamePrefix}-`,
-        filter: `creator = users/${currentUserV1.value.email}`,
-      });
-      this.setSheetList(sheets);
-      return sheets;
-    },
-    async deleteSheetByName(name: string) {
-      await sheetServiceClient.deleteSheet({ name });
-      this.sheetByName.delete(name);
-    },
-    async syncSheetFromVCS(project: string) {
-      await sheetServiceClient.syncSheets({
-        parent: project,
-      });
-    },
-    async upsertSheetOrganizer(organizer: Partial<SheetOrganizer>) {
-      await sheetServiceClient.updateSheetOrganizer({
-        organizer,
-        // for now we only support change the `starred` field.
-        updateMask: ["starred"],
-      });
-    },
-  },
-=======
   const currentSheet = computed(() => {
     const tab = tabStore.currentTab;
     const name = tab.sheetName;
@@ -454,7 +291,6 @@
   });
 
   return { currentSheet, isCreator, isReadOnly };
->>>>>>> 6fab4118
 });
 
 const getUpdateMaskForSheet = (
