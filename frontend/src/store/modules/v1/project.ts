import { orderBy } from "lodash-es";
import { defineStore } from "pinia";
import { computed, reactive, ref, unref, watchEffect } from "vue";
import { projectServiceClient } from "@/grpcweb";
import type { ComposedProject, MaybeRef, ResourceId } from "@/types";
import {
  emptyProject,
  EMPTY_ID,
  EMPTY_PROJECT_NAME,
  unknownProject,
  defaultProject,
  UNKNOWN_PROJECT_NAME,
  DEFAULT_PROJECT_NAME,
  UNKNOWN_ID,
} from "@/types";
import { State } from "@/types/proto/v1/common";
import type { Project } from "@/types/proto/v1/project_service";
import { hasWorkspacePermissionV2 } from "@/utils";
import { useCurrentUserV1 } from "../auth";
import { getResourceStoreCacheKey, type StoreCache } from "./cache";
import { useProjectIamPolicyStore } from "./projectIamPolicy";

export const useProjectV1Store = defineStore("project_v1", () => {
  const listCache = reactive(new Map<string, StoreCache>());
  const currentUser = useCurrentUserV1();
  const projectMapByName = reactive(new Map<ResourceId, ComposedProject>());

  const reset = () => {
    projectMapByName.clear();
  };

  // Getters
  const projectList = computed(() => {
    return orderBy(
      Array.from(projectMapByName.values()),
      (project) => project.name,
      "asc"
    );
  });

  // Actions
  const updateProjectCache = (project: ComposedProject) => {
    projectMapByName.set(project.name, project);
  };
  const upsertProjectMap = async (projectList: Project[]) => {
    const composedProjectList = await batchComposeProjectIamPolicy(projectList);
    composedProjectList.forEach((project) => {
      updateProjectCache(project);
    });
    return composedProjectList;
  };
  const listProjects = async (showDeleted = false) => {
    const cacheKey = getResourceStoreCacheKey(
      "project",
      showDeleted ? "" : "active"
    );
    if (!listCache.has(cacheKey)) {
      listCache.set(cacheKey, {
        timestamp: Date.now(),
        isFetching: true,
      });
    }
    const request = hasWorkspacePermissionV2(
      currentUser.value,
      "bb.projects.list"
    )
      ? projectServiceClient.listProjects
      : projectServiceClient.searchProjects;
    const { projects } = await request({ showDeleted });
    const composedProjects = await upsertProjectMap(projects);
    listCache.set(cacheKey, {
      timestamp: Date.now(),
      isFetching: false,
    });
    return composedProjects;
  };
  const getProjectList = (showDeleted = false) => {
    if (unref(showDeleted)) {
      return projectList.value;
    }
    return projectList.value.filter(
      (project) => project.state === State.ACTIVE
    );
  };
  const getProjectByName = (name: string) => {
    if (name === EMPTY_PROJECT_NAME) return emptyProject();
    if (name === UNKNOWN_PROJECT_NAME) return unknownProject();
    if (name === DEFAULT_PROJECT_NAME) return defaultProject();
    return projectMapByName.get(name) ?? unknownProject();
  };
  const findProjectByUID = (uid: string) => {
    if (uid === String(EMPTY_ID)) {
      return emptyProject();
    }
    if (uid === String(UNKNOWN_ID)) {
      return unknownProject();
    }
    return (
      projectList.value.find((project) => project.uid === uid) ??
      unknownProject()
    );
  };
  const fetchProjectByName = async (name: string, silent = false) => {
    const project = await projectServiceClient.getProject({ name }, { silent });
    await upsertProjectMap([project]);
    return project as ComposedProject;
  };
  const getOrFetchProjectByName = async (name: string, silent = false) => {
    const cachedData = projectMapByName.get(name);
    if (cachedData) {
      return cachedData;
    }
    return fetchProjectByName(name, silent);
  };
  const createProject = async (project: Project, resourceId: string) => {
    const created = await projectServiceClient.createProject({
      project,
      projectId: resourceId,
    });
    await upsertProjectMap([created]);
    return created;
  };
  const updateProject = async (project: Project, updateMask: string[]) => {
    const updated = await projectServiceClient.updateProject({
      project,
      updateMask,
    });
    await upsertProjectMap([updated]);
    return updated;
  };
  const archiveProject = async (project: Project, force = false) => {
    await projectServiceClient.deleteProject({
      name: project.name,
      force,
    });
    project.state = State.DELETED;
    await upsertProjectMap([project]);
  };
  const restoreProject = async (project: Project) => {
    await projectServiceClient.undeleteProject({
      name: project.name,
    });
    project.state = State.ACTIVE;
    await upsertProjectMap([project]);
  };

  return {
    reset,
<<<<<<< HEAD
    listCache,
    projectMapByName,
=======
>>>>>>> 5dbfb6bb
    projectList,
    getProjectList,
    findProjectByUID,
    getProjectByName,
<<<<<<< HEAD
    listProjects,
    fetchProjectByName,
=======
    fetchProjectList,
>>>>>>> 5dbfb6bb
    getOrFetchProjectByName,
    createProject,
    updateProject,
    archiveProject,
    restoreProject,
    updateProjectCache,
  };
});

export const useProjectV1List = (showDeleted: MaybeRef<boolean> = false) => {
  const store = useProjectV1Store();
  const cacheKey = getResourceStoreCacheKey(
    "project",
    showDeleted ? "" : "active"
  );
  const cache = computed(() => store.listCache.get(cacheKey));
  const requestPromise = ref<Promise<ComposedProject[]> | null>(null);

  watchEffect(() => {
    // If request is already in progress, do not send another request.
    if (cache.value?.isFetching) {
      return;
    }
    // If cache is available, do not send another request.
    if (cache.value) {
      return;
    }
    requestPromise.value = store.listProjects(unref(showDeleted));
  });

  const projectList = computed(() => {
    return store.getProjectList(unref(showDeleted));
  });
  return {
    projectList,
    ready: computed(() => cache.value && !cache.value.isFetching),
    requestPromise,
  };
};

export const useProjectByName = (name: MaybeRef<string>) => {
  const store = useProjectV1Store();
  const ready = ref(false);
  watchEffect(() => {
    ready.value = false;
    store.getOrFetchProjectByName(unref(name)).then(() => {
      ready.value = true;
    });
  });
  const project = computed(() => {
    return store.getProjectByName(unref(name));
  });
  return { project, ready };
};

const batchComposeProjectIamPolicy = async (projectList: Project[]) => {
  const projectIamPolicyStore = useProjectIamPolicyStore();
  await projectIamPolicyStore.batchGetOrFetchProjectIamPolicy(
    projectList.map((project) => project.name)
  );
  return projectList.map((project) => {
    const policy = projectIamPolicyStore.getProjectIamPolicy(project.name);
    const composedProject = project as ComposedProject;
    composedProject.iamPolicy = policy;
    return composedProject;
  });
};<|MERGE_RESOLUTION|>--- conflicted
+++ resolved
@@ -146,21 +146,14 @@
 
   return {
     reset,
-<<<<<<< HEAD
     listCache,
     projectMapByName,
-=======
->>>>>>> 5dbfb6bb
     projectList,
     getProjectList,
     findProjectByUID,
     getProjectByName,
-<<<<<<< HEAD
     listProjects,
     fetchProjectByName,
-=======
-    fetchProjectList,
->>>>>>> 5dbfb6bb
     getOrFetchProjectByName,
     createProject,
     updateProject,
