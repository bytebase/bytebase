import { create } from "@bufbuild/protobuf";
import { createContextValues } from "@connectrpc/connect";
import { computedAsync } from "@vueuse/core";
import { isEqual, isUndefined, uniq } from "lodash-es";
import { defineStore } from "pinia";
import { computed, ref } from "vue";
import { userServiceClientConnect } from "@/grpcweb";
import { silentContextKey } from "@/grpcweb/context-key";
import {
  allUsersUser,
  isValidProjectName,
  isValidUserName,
  SYSTEM_BOT_USER_NAME,
  unknownUser,
  userBindingPrefix,
} from "@/types";
import { State } from "@/types/proto-es/v1/common_pb";
import type {
  UpdateUserRequest,
  User,
} from "@/types/proto-es/v1/user_service_pb";
import {
  BatchGetUsersRequestSchema,
  CreateUserRequestSchema,
  DeleteUserRequestSchema,
  GetUserRequestSchema,
  ListUsersRequestSchema,
  UndeleteUserRequestSchema,
  UpdateUserRequestSchema,
  UserType,
} from "@/types/proto-es/v1/user_service_pb";
import { ensureUserFullName } from "@/utils";
import { useActuatorV1Store } from "./v1/actuator";
import { extractUserId, userNamePrefix } from "./v1/common";
import { usePermissionStore } from "./v1/permission";

export interface UserFilter {
  query?: string;
  types?: UserType[];
  project?: string;
  state?: State;
}

const getListUserFilter = (params: UserFilter) => {
  const filter = [];
  const search = params.query?.trim()?.toLowerCase();
  if (search) {
    filter.push(`(name.matches("${search}") || email.matches("${search}"))`);
  }
  if (params.types) {
    filter.push(
      `user_type in [${params.types.map((t) => `"${UserType[t]}"`).join(", ")}]`
    );
  }
  if (isValidProjectName(params.project)) {
    filter.push(`project == "${params.project}"`);
  }
  if (params.state === State.DELETED) {
    filter.push(`state == "${State[params.state]}"`);
  }

  return filter.join(" && ");
};

export const useUserStore = defineStore("user", () => {
  const actuatorStore = useActuatorV1Store();
  const allUser = computed(() => allUsersUser());
  const userRequestCache = new Map<string, Promise<User>>();

  const userMapByName = ref<Map<string, User>>(
    new Map([[allUser.value.name, allUser.value]])
  );

  const setUser = (user: User) => {
    userMapByName.value.set(user.name, user);
    usePermissionStore().invalidCacheByUser(user);
    return user;
  };

  const fetchCurrentUser = async () => {
    const response = await userServiceClientConnect.getCurrentUser({});
    setUser(response);
    return response;
  };

  const fetchUserList = async (params: {
    pageSize: number;
    pageToken?: string;
    filter?: UserFilter;
  }): Promise<{
    users: User[];
    nextPageToken: string;
  }> => {
    const request = create(ListUsersRequestSchema, {
      pageSize: params.pageSize,
      pageToken: params.pageToken,
      filter: getListUserFilter(params.filter ?? {}),
      showDeleted: params.filter?.state === State.DELETED ? true : false,
    });
    const response = await userServiceClientConnect.listUsers(request);
    for (const user of response.users) {
      setUser(user);
    }
    return {
      users: response.users,
      nextPageToken: response.nextPageToken,
    };
  };

  const fetchUser = async (name: string, silent = false) => {
    const request = create(GetUserRequestSchema, {
      name,
    });
    const response = await userServiceClientConnect.getUser(request, {
      contextValues: createContextValues().set(silentContextKey, silent),
    });
    return setUser(response);
  };

  const createUser = async (user: User) => {
    const request = create(CreateUserRequestSchema, {
      user: user,
    });
    const response = await userServiceClientConnect.createUser(request);
    await actuatorStore.fetchServerInfo();
    return setUser(response);
  };

  const updateUser = async (updateUserRequest: UpdateUserRequest) => {
    const name = updateUserRequest.user?.name || "";
    const originData = await getOrFetchUserByIdentifier(name);
    if (!originData) {
      throw new Error(`user with name ${name} not found`);
    }
    const request = create(UpdateUserRequestSchema, {
      user: updateUserRequest.user,
      updateMask: updateUserRequest.updateMask,
      otpCode: updateUserRequest.otpCode,
      regenerateTempMfaSecret: updateUserRequest.regenerateTempMfaSecret,
      regenerateRecoveryCodes: updateUserRequest.regenerateRecoveryCodes,
    });
    const response = await userServiceClientConnect.updateUser(request);
    return setUser(response);
  };

  const updateEmail = async (oldEmail: string, newEmail: string) => {
    const originData = await getOrFetchUserByIdentifier(oldEmail);
    if (!originData) {
      throw new Error(`user with email ${oldEmail} not found`);
    }
    const response = await userServiceClientConnect.updateEmail({
      name: `users/${oldEmail}`,
      email: newEmail,
    });
    return setUser(response);
  };

  const archiveUser = async (user: User) => {
    const request = create(DeleteUserRequestSchema, {
      name: user.name,
    });
    await userServiceClientConnect.deleteUser(request);
    user.state = State.DELETED;
    await actuatorStore.fetchServerInfo();
    return user;
  };

  const restoreUser = async (user: User) => {
    const request = create(UndeleteUserRequestSchema, {
      name: user.name,
    });
    const response = await userServiceClientConnect.undeleteUser(request);
    await actuatorStore.fetchServerInfo();
    return setUser(response);
  };

  const batchGetOrFetchUsers = async (userNameList: string[]) => {
    const validList = uniq(userNameList).filter(
      (name) =>
        Boolean(name) &&
        (name.startsWith(userNamePrefix) || name.startsWith(userBindingPrefix))
    );
    const pendingFetch = validList
      .filter((name) => {
<<<<<<< HEAD
        return isValidUserName(name) && getUserByIdentifier(name) === undefined;
=======
        return getUserByIdentifier(name) === undefined;
>>>>>>> 3021ca2f
      })
      .map((name) => ensureUserFullName(name));
    if (pendingFetch.length === 0) {
      return validList.map(getUserByIdentifier);
    }

    const request = create(BatchGetUsersRequestSchema, {
      names: pendingFetch,
    });
    const response = await userServiceClientConnect.batchGetUsers(request);
    for (const user of response.users) {
      setUser(user);
    }
    return validList.map((name) => getUserByIdentifier(name));
  };

  const getOrFetchUserByIdentifier = async (
    identifier: string,
    silent = true
  ) => {
    const user = getUserByIdentifier(identifier);
    if (user) {
      return user;
    }

    const fullname = ensureUserFullName(identifier);
    if (!isValidUserName(fullname)) {
      return unknownUser();
    }
    const cached = userRequestCache.get(fullname);
    if (cached) return cached;
    const request = fetchUser(fullname, silent).then((user) => setUser(user));
    userRequestCache.set(fullname, request);
    return request;
  };

  const getUserByIdentifier = (identifier: string) => {
    if (!identifier) {
      return;
    }
    const id = extractUserId(identifier);
    if (Number.isNaN(Number(id))) {
      return [...userMapByName.value.values()].find(
        (user) => user.email === id
      );
    }
    return userMapByName.value.get(`${userNamePrefix}${id}`);
  };

  const systemBotUser = computedAsync(() => {
    return getOrFetchUserByIdentifier(SYSTEM_BOT_USER_NAME);
  });

  return {
    allUser,
    systemBotUser,
    fetchCurrentUser,
    fetchUserList,
    createUser,
    updateUser,
    updateEmail,
    batchGetOrFetchUsers,
    getOrFetchUserByIdentifier,
    getUserByIdentifier,
    archiveUser,
    restoreUser,
  };
});

export const getUpdateMaskFromUsers = (
  origin: User,
  update: User | Partial<User>
): string[] => {
  const updateMask: string[] = [];
  if (!isUndefined(update.title) && !isEqual(origin.title, update.title)) {
    updateMask.push("title");
  }
  if (!isUndefined(update.email) && !isEqual(origin.email, update.email)) {
    updateMask.push("email");
  }
  if (!isUndefined(update.password) && update.password !== "") {
    updateMask.push("password");
  }
  if (!isUndefined(update.phone) && !isEqual(origin.phone, update.phone)) {
    updateMask.push("phone");
  }
  return updateMask;
};<|MERGE_RESOLUTION|>--- conflicted
+++ resolved
@@ -182,11 +182,7 @@
     );
     const pendingFetch = validList
       .filter((name) => {
-<<<<<<< HEAD
-        return isValidUserName(name) && getUserByIdentifier(name) === undefined;
-=======
         return getUserByIdentifier(name) === undefined;
->>>>>>> 3021ca2f
       })
       .map((name) => ensureUserFullName(name));
     if (pendingFetch.length === 0) {
