--- conflicted
+++ resolved
@@ -129,12 +129,6 @@
 </template>
 
 <script lang="ts" setup>
-<<<<<<< HEAD
-import { NTooltip } from "naive-ui";
-import scrollIntoView from "scroll-into-view-if-needed";
-import { computed, onMounted, reactive, ref, watchEffect } from "vue";
-=======
->>>>>>> d7b6e9dd
 import { BBTextField } from "@/bbkit";
 import LearnMoreLink from "@/components/LearnMoreLink.vue";
 import { Switch } from "@/components/v2";
@@ -192,21 +186,14 @@
 
 const allowSave = computed((): boolean => {
   const initValue = getInitialState();
-<<<<<<< HEAD
-=======
   const enabledUpdated = state.enabled !== initValue.enabled;
->>>>>>> d7b6e9dd
   const openAIKeyUpdated =
     state.openAIKey !== initValue.openAIKey ||
     (state.openAIKey && !state.openAIKey.includes("***"));
   const openAIEndpointUpdated =
     state.openAIEndpoint !== initValue.openAIEndpoint;
   const openAIModelUpdated = state.openAIModel !== initValue.openAIModel;
-<<<<<<< HEAD
-  return openAIKeyUpdated || openAIEndpointUpdated || openAIModelUpdated;
-=======
   return enabledUpdated || openAIKeyUpdated || openAIEndpointUpdated || openAIModelUpdated;
->>>>>>> d7b6e9dd
 });
 
 function maskKey(key: string | undefined): string {
