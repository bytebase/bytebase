--- conflicted
+++ resolved
@@ -109,13 +109,9 @@
 });
 
 watchEffect(() => {
-<<<<<<< HEAD
-  state.externalUrl = settingStore.workspaceSetting?.externalUrl ?? "";
+  state.externalUrl = settingV1Store.workspaceProfileSetting?.externalUrl ?? "";
   state.gitopsWebhookUrl =
-    settingStore.workspaceSetting?.gitopsWebhookUrl ?? "";
-=======
-  state.externalUrl = settingV1Store.workspaceProfileSetting?.externalUrl ?? "";
->>>>>>> eb2705dc
+  settingV1Store.workspaceProfileSetting?.gitopsWebhookUrl ?? "";
 });
 
 const allowEdit = computed((): boolean => {
@@ -132,16 +128,11 @@
 
   const externalUrlChanged =
     state.externalUrl !== "" &&
-<<<<<<< HEAD
-    state.externalUrl !== settingStore.workspaceSetting?.externalUrl;
+    state.externalUrl !== settingV1Store.workspaceProfileSetting?.externalUrl;
   const gitopsWebhookUrlChanged =
     state.gitopsWebhookUrl !== "" &&
-    state.gitopsWebhookUrl !== settingStore.workspaceSetting?.gitopsWebhookUrl;
+    state.gitopsWebhookUrl !== settingV1Store.workspaceProfileSetting?.gitopsWebhookUrl;
   return externalUrlChanged || gitopsWebhookUrlChanged;
-=======
-    state.externalUrl !== settingV1Store.workspaceProfileSetting?.externalUrl
-  );
->>>>>>> eb2705dc
 });
 
 const handleExternalUrlChange = (event: InputEvent) => {
@@ -166,12 +157,8 @@
     title: t("settings.general.workspace.config-updated"),
   });
 
-<<<<<<< HEAD
-  state.externalUrl = settingStore.workspaceSetting?.externalUrl ?? "";
+  state.externalUrl = settingV1Store.workspaceProfileSetting?.externalUrl ?? "";
   state.gitopsWebhookUrl =
-    settingStore.workspaceSetting?.gitopsWebhookUrl ?? "";
-=======
-  state.externalUrl = settingV1Store.workspaceProfileSetting?.externalUrl ?? "";
->>>>>>> eb2705dc
+    settingV1Store.workspaceProfileSetting?.gitopsWebhookUrl ?? "";
 };
 </script>