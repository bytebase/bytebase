--- conflicted
+++ resolved
@@ -81,8 +81,21 @@
         </div>
       </template>
 
-<<<<<<< HEAD
-      <div>
+      <template v-if="showTaskSelect">
+        <h2 class="textlabel flex items-center col-span-1 col-start-1">
+          {{ $t("common.task") }}
+        </h2>
+        <div class="col-span-2">
+          <TaskSelect
+            :pipeline="issue.pipeline"
+            :stage="selectedStage"
+            :selected-id="task.id"
+            @select-task-id="(taskId) => $emit('select-task-id', taskId)"
+          />
+        </div>
+      </template>
+      
+    <div>
         <h2 class="textlabel flex items-center">
           <span class="mr-1">{{ $t("common.when") }}</span>
           <div class="tooltip-wrapper">
@@ -98,32 +111,6 @@
         </h2>
       </div>
 
-=======
-      <template v-if="showTaskSelect">
-        <h2 class="textlabel flex items-center col-span-1 col-start-1">
-          {{ $t("common.task") }}
-        </h2>
-        <div class="col-span-2">
-          <TaskSelect
-            :pipeline="issue.pipeline"
-            :stage="selectedStage"
-            :selected-id="task.id"
-            @select-task-id="(taskId) => $emit('select-task-id', taskId)"
-          />
-        </div>
-      </template>
-
-      <h2 class="textlabel flex items-center col-span-1 col-start-1">
-        <span class="mr-1">{{ $t("common.when") }}</span>
-        <div class="tooltip-wrapper">
-          <span class="tooltip w-60">{{
-            $t("task.earliest-allowed-time-hint")
-          }}</span>
-          <!-- Heroicons name: outline/question-mark-circle -->
-          <heroicons-outline:question-mark-circle class="h-4 w-4" />
-        </div>
-      </h2>
->>>>>>> f40258c6
       <div class="col-span-2">
         <n-date-picker
           v-if="allowEditEarliestAllowedTime"
