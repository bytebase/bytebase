<template>
  <aside>
    <h2 class="sr-only">Details</h2>
    <div class="grid gap-y-6 gap-x-6 grid-cols-3">
      <template v-if="!create">
        <h2 class="textlabel flex items-center col-span-1 col-start-1">
          {{ $t("common.status") }}
        </h2>
        <div class="col-span-2">
          <span class="flex items-center space-x-2">
            <IssueStatusIcon :issue-status="issue.status" :size="'normal'" />
            <span class="text-main capitalize">
              {{ issue.status.toLowerCase() }}
            </span>
          </span>
        </div>
      </template>

      <h2 class="textlabel flex items-center col-span-1 col-start-1">
        {{ $t("common.assignee")
        }}<span v-if="create" class="text-red-600">*</span>
      </h2>
      <!-- Only DBA can be assigned to the issue -->
      <div class="col-span-2">
        <!-- eslint-disable vue/attribute-hyphenation -->
        <MemberSelect
          class="w-full"
          :disabled="!allowEditAssignee"
          :selectedId="create ? issue.assigneeId : issue.assignee?.id"
          :allowed-role-list="['OWNER', 'DBA']"
          @select-principal-id="
            (principalId: number) => {
              $emit('update-assignee-id', principalId);
            }
          "
        />
      </div>

      <template v-for="(field, index) in inputFieldList" :key="index">
        <h2 class="textlabel flex items-center col-span-1 col-start-1">
          {{ field.name }}
          <span v-if="field.required" class="text-red-600">*</span>
        </h2>
        <div class="col-span-2">
          <template v-if="field.type == 'String'">
            <BBTextField
              class="text-sm"
              :disabled="!allowEditCustomField(field)"
              :required="true"
              :value="fieldValue(field)"
              :placeholder="field.placeholder"
              @end-editing="(text: string) => trySaveCustomField(field, text)"
            />
          </template>
          <template v-else-if="field.type == 'Boolean'">
            <BBSwitch
              :disabled="!allowEditCustomField(field)"
              :value="fieldValue(field)"
              @toggle="
                (on: boolean) => {
                  trySaveCustomField(field, on);
                }
              "
            />
          </template>
        </div>
      </template>
    </div>
    <div
      class="mt-6 border-t border-block-border pt-6 grid gap-y-6 gap-x-6 grid-cols-3"
    >
      <template v-if="showStageSelect">
        <h2 class="textlabel flex items-center col-span-1 col-start-1">
          {{ $t("common.stage") }}
        </h2>
        <div class="col-span-2">
          <StageSelect
            :pipeline="issue.pipeline"
            :selected-id="selectedStage.id"
            @select-stage-id="(stageId) => $emit('select-stage-id', stageId)"
          />
        </div>
      </template>

      <template v-if="showTaskSelect">
        <h2 class="textlabel flex items-center col-span-1 col-start-1">
          {{ $t("common.task") }}
        </h2>
        <div class="col-span-2">
          <TaskSelect
            :pipeline="issue.pipeline"
            :stage="selectedStage"
            :selected-id="task.id"
            @select-task-id="(taskId) => $emit('select-task-id', taskId)"
          />
        </div>
      </template>

      <template v-if="!isTenantDeployMode">
        <!--
          earliest-allowed-time is disabled in tenant mode for now
          we will provide more powerful deployment schedule in deployment config
         -->
        <div>
          <h2 class="textlabel flex items-center">
            <span class="mr-1">{{ $t("common.when") }}</span>
            <div class="tooltip-wrapper">
              <span class="tooltip w-60">{{
                $t("task.earliest-allowed-time-hint")
              }}</span>
              <!-- Heroicons name: outline/question-mark-circle -->
              <heroicons-outline:question-mark-circle class="h-4 w-4" />
            </div>
          </h2>
          <h2 class="text-gray-600 text-sm">
            <span class="row-span-1">{{ "UTC" + dayjs().format("ZZ") }}</span>
          </h2>
        </div>

        <div class="col-span-2">
          <n-date-picker
            v-if="allowEditEarliestAllowedTime"
            :value="
              state.earliestAllowedTs ? state.earliestAllowedTs * 1000 : null
            "
            :is-date-disabled="isDayPassed"
            :placeholder="$t('task.earliest-allowed-time-unset')"
            class="w-full"
            type="datetime"
            clearable
            @update:value="updateEarliestAllowedTs"
          />

          <div v-else class="tooltip-wrapper">
            <span class="tooltip w-48 textlabel">{{
              $t("task.earliest-allowed-time-no-modify")
            }}</span>
            <span class="textfield col-span-2 text-sm font-medium text-main">
              {{
                task.earliestAllowedTs === 0
                  ? $t("task.earliest-allowed-time-unset")
                  : dayjs(task.earliestAllowedTs * 1000).format("LLL")
              }}
            </span>
          </div>
        </div>
      </template>

      <template v-if="databaseName">
        <h2 class="textlabel flex items-center col-span-1 col-start-1">
          {{ $t("common.database") }}
        </h2>
        <div
          class="col-span-2 text-sm font-medium text-main"
          :class="isDatabaseCreated ? 'cursor-pointer hover:underline' : ''"
          @click.prevent="
            {
              if (isDatabaseCreated) {
                clickDatabase();
              }
            }
          "
        >
          {{ databaseName }}
          <span class="text-control-light">{{
            showDatabaseCreationLabel
          }}</span>
        </div>
      </template>

      <template v-if="showInstance">
        <h2 class="textlabel flex items-center col-span-1 col-start-1">
          <span class="mr-1">{{ $t("common.instance") }}</span>
          <InstanceEngineIcon :instance="instance" />
        </h2>
        <router-link
          :to="`/instance/${instanceSlug(instance)}`"
          class="col-span-2 text-sm font-medium text-main hover:underline"
        >
          {{ instanceName(instance) }}
        </router-link>
      </template>

      <h2 class="textlabel flex items-center col-span-1 col-start-1">
        {{ $t("common.environment") }}
      </h2>
      <router-link
        :to="`/environment/${environmentSlug(environment)}`"
        class="col-span-2 text-sm font-medium text-main hover:underline"
      >
        {{ environmentName(environment) }}
      </router-link>

      <template v-for="label in visibleLabelList" :key="label.key">
        <h2
          class="textlabel flex items-start col-span-1 col-start-1 capitalize"
        >
          {{ hidePrefix(label.key) }}
        </h2>

        <div class="col-span-2 text-sm font-medium text-main capitalize">
          {{ label.value }}
        </div>
      </template>
    </div>
    <div
      class="mt-6 border-t border-block-border pt-6 grid gap-y-6 gap-x-6 grid-cols-3"
    >
      <h2 class="textlabel flex items-center col-span-1 col-start-1">
        {{ $t("common.project") }}
      </h2>
      <router-link
        :to="`/project/${projectSlug(project)}`"
        class="col-span-2 text-sm font-medium text-main hover:underline"
      >
        {{ projectName(project) }}
      </router-link>

      <template v-if="!create">
        <h2 class="textlabel flex items-center col-span-1 col-start-1">
          {{ $t("common.updated-at") }}
        </h2>
        <span class="textfield col-span-2">
          {{ dayjs(issue.updatedTs * 1000).format("LLL") }}</span
        >

        <h2 class="textlabel flex items-center col-span-1 col-start-1">
          {{ $t("common.created-at") }}
        </h2>
        <span class="textfield col-span-2">
          {{ dayjs(issue.createdTs * 1000).format("LLL") }}</span
        >
        <h2 class="textlabel flex items-center col-span-1 col-start-1">
          {{ $t("common.creator") }}
        </h2>
        <ul class="col-span-2">
          <li class="flex justify-start items-center space-x-2">
            <div class="flex-shrink-0">
              <PrincipalAvatar :principal="issue.creator" :size="'SMALL'" />
            </div>
            <router-link
              :to="`/u/${issue.creator.id}`"
              class="text-sm font-medium text-main hover:underline"
            >
              {{ issue.creator.name }}
            </router-link>
          </li>
        </ul>
      </template>
    </div>
    <IssueSubscriberPanel
      v-if="!create"
      :issue="issue"
      @add-subscriber-id="
        (subscriberId) => $emit('add-subscriber-id', subscriberId)
      "
      @remove-subscriber-id="
        (subscriberId) => $emit('remove-subscriber-id', subscriberId)
      "
    />
    <FeatureModal
      v-if="state.showFeatureModal"
      :feature="'bb.feature.task-schedule-time'"
      @cancel="state.showFeatureModal = false"
    />
  </aside>
</template>

<script lang="ts">
import {
  computed,
  defineComponent,
  PropType,
  reactive,
  watch,
  watchEffect,
} from "vue";
import { useStore } from "vuex";
import isEqual from "lodash-es/isEqual";
import { NDatePicker } from "naive-ui";
import PrincipalAvatar from "../PrincipalAvatar.vue";
import MemberSelect from "../MemberSelect.vue";
import StageSelect from "./StageSelect.vue";
import TaskSelect from "./TaskSelect.vue";
import IssueStatusIcon from "./IssueStatusIcon.vue";
import IssueSubscriberPanel from "./IssueSubscriberPanel.vue";
import InstanceEngineIcon from "../InstanceEngineIcon.vue";
import FeatureModal from "../FeatureModal.vue";

import { InputField } from "../../plugins";
import {
  Database,
  Environment,
  Project,
  Issue,
  IssueCreate,
  Task,
  TaskCreate,
  EMPTY_ID,
  Stage,
  StageCreate,
  Instance,
  ONBOARDING_ISSUE_ID,
  TaskDatabaseCreatePayload,
  DatabaseLabel,
} from "../../types";
import {
  allTaskList,
  databaseSlug,
  isDBAOrOwner,
  isReservedDatabaseLabel,
  hidePrefix,
} from "../../utils";
import { useRouter } from "vue-router";
import dayjs from "dayjs";
import isSameOrAfter from "dayjs/plugin/isSameOrAfter";
<<<<<<< HEAD
import { hasFeature, useCurrentUser, useLabelStore } from "@/store";
=======
import { hasFeature, useEnvironmentStore, useLabelStore } from "@/store";
>>>>>>> 9aac9e75
import { storeToRefs } from "pinia";
dayjs.extend(isSameOrAfter);

// eslint-disable-next-line @typescript-eslint/no-empty-interface
interface LocalState {
  earliestAllowedTs: number | null;
  showFeatureModal: boolean;
}

export default defineComponent({
  name: "IssueSidebar",
  components: {
    NDatePicker,
    PrincipalAvatar,
    MemberSelect,
    StageSelect,
    TaskSelect,
    IssueStatusIcon,
    IssueSubscriberPanel,
    InstanceEngineIcon,
    FeatureModal,
  },
  props: {
    issue: {
      required: true,
      type: Object as PropType<Issue | IssueCreate>,
    },
    task: {
      required: true,
      type: Object as PropType<Task | TaskCreate>,
    },
    create: {
      required: true,
      type: Boolean,
    },
    selectedStage: {
      required: true,
      type: Object as PropType<Stage | StageCreate>,
    },
    inputFieldList: {
      required: true,
      type: Object as PropType<InputField[]>,
    },
    allowEdit: {
      required: true,
      type: Boolean,
    },
    isTenantDeployMode: {
      type: Boolean,
      default: false,
    },
    database: {
      required: true,
      type: Object as PropType<Database | undefined>,
    },
    instance: {
      required: true,
      type: Object as PropType<Instance>,
    },
  },
  emits: [
    "update-assignee-id",
    "update-earliest-allowed-time",
    "add-subscriber-id",
    "remove-subscriber-id",
    "update-custom-field",
    "select-stage-id",
    "select-task-id",
  ],
  setup(props, { emit }) {
    const store = useStore();
    const labelStore = useLabelStore();
    const router = useRouter();

    const now = new Date();
    const state = reactive<LocalState>({
      earliestAllowedTs: props.task.earliestAllowedTs,
      showFeatureModal: false,
    });

    watch(
      () => props.task,
      (cur) => {
        // we show user local time
        state.earliestAllowedTs = cur.earliestAllowedTs;
      }
    );

    const currentUser = useCurrentUser();

    const fieldValue = (field: InputField): string => {
      return props.issue.payload[field.id];
    };

    const databaseName = computed((): string | undefined => {
      if (props.database) {
        return props.database.name;
      }

      const stage = props.selectedStage as Stage;
      if (
        stage.taskList[0].type == "bb.task.database.create" ||
        stage.taskList[0].type == "bb.task.database.restore"
      ) {
        if (props.create) {
          const stage = props.selectedStage as StageCreate;
          return stage.taskList[0].databaseName;
        }
        return (
          (stage.taskList[0] as Task).payload as TaskDatabaseCreatePayload
        ).databaseName;
      }
      return undefined;
    });

    const environment = computed((): Environment => {
      if (props.create) {
        const stage = props.selectedStage as StageCreate;
        return useEnvironmentStore().getEnvironmentById(stage.environmentId);
      }
      const stage = props.selectedStage as Stage;
      return stage.environment;
    });

    const project = computed((): Project => {
      if (props.create) {
        return store.getters["project/projectById"](
          (props.issue as IssueCreate).projectId
        );
      }
      return (props.issue as Issue).project;
    });

    const prepareLabelList = () => {
      labelStore.fetchLabelList();
    };

    watchEffect(prepareLabelList);

    const { labelList } = storeToRefs(labelStore);

    const visibleLabelList = computed((): DatabaseLabel[] => {
      // transform non-reserved labels to db properties
      if (!props.database) return [];
      if (labelList.value.length === 0) return [];

      return props.database.labels.filter(
        (label) => !isReservedDatabaseLabel(label, labelList.value)
      );
    });

    const showStageSelect = computed((): boolean => {
      return (
        !props.create && allTaskList((props.issue as Issue).pipeline).length > 1
      );
    });

    const showTaskSelect = computed((): boolean => {
      if (props.create) return false;
      const { taskList } = props.selectedStage;
      return taskList.length > 1;
    });

    const showInstance = computed((): boolean => {
      return isDBAOrOwner(currentUser.value.role);
    });

    const allowEditAssignee = computed(() => {
      const issue = props.issue as Issue;
      // We allow the current assignee or DBA to re-assign the issue.
      // Though only DBA can be assigned to the issue, the current
      // assignee might not have DBA role in case its role is revoked after
      // being assigned to the issue.
      return (
        props.create ||
        (issue.id != ONBOARDING_ISSUE_ID &&
          issue.status == "OPEN" &&
          (currentUser.value.id == issue.assignee?.id ||
            isDBAOrOwner(currentUser.value.role)))
      );
    });

    const allowEditEarliestAllowedTime = computed(() => {
      const issue = props.issue as Issue;
      const task = props.task as Task;
      // only the assignee is allowed to modify EarliestAllowedTime
      return (
        props.create ||
        (issue.id != ONBOARDING_ISSUE_ID &&
          issue.status == "OPEN" &&
          (task.status == "PENDING" || task.status == "PENDING_APPROVAL") &&
          currentUser.value.id == issue.assignee?.id)
      );
    });

    const allowEditCustomField = (field: InputField) => {
      return props.allowEdit && (props.create || field.allowEditAfterCreation);
    };

    const trySaveCustomField = (field: InputField, value: string | boolean) => {
      if (!isEqual(value, fieldValue(field))) {
        emit("update-custom-field", field, value);
      }
    };

    const isDatabaseCreated = computed(() => {
      const stage = props.selectedStage as Stage;
      if (stage.taskList[0].type == "bb.task.database.create") {
        if (props.create) {
          return false;
        }
        return stage.taskList[0].status == "DONE";
      }
      return true;
    });

    // We only show creation label for database create task
    const showDatabaseCreationLabel = computed(() => {
      const stage = props.selectedStage as Stage;
      if (stage.taskList[0].type != "bb.task.database.create") {
        return "";
      }
      return isDatabaseCreated.value ? "(created)" : "(pending create)";
    });

    const clickDatabase = () => {
      // If the database has not been created yet, do nothing
      if (props.database) {
        router.push({
          name: "workspace.database.detail",
          params: {
            databaseSlug: databaseSlug(props.database),
          },
        });
      } else {
        store
          .dispatch("database/fetchDatabaseByInstanceIdAndName", {
            instanceId: props.instance.id,
            name: databaseName.value,
          })
          .then((database: Database) => {
            router.push({
              name: "workspace.database.detail",
              params: {
                databaseSlug: databaseSlug(database),
              },
            });
          });
      }
    };

    const isDayPassed = (ts: number) => !dayjs(ts).isSameOrAfter(now, "day");

    const updateEarliestAllowedTs = (newTimestampMiliSec: number) => {
      if (!hasFeature("bb.feature.task-schedule-time")) {
        state.showFeatureModal = true;
        return;
      }

      // n-date-picker would pass timestamp in milisecond.
      // We divide it by 1000 to get timestamp in second
      const newTs = newTimestampMiliSec / 1000;
      state.earliestAllowedTs = newTs;
      emit("update-earliest-allowed-time", newTs);
    };

    return {
      EMPTY_ID,
      state,
      fieldValue,
      environment,
      databaseName,
      project,
      hidePrefix,
      visibleLabelList,
      showInstance,
      showStageSelect,
      showTaskSelect,
      allowEditAssignee,
      allowEditEarliestAllowedTime,
      allowEditCustomField,
      trySaveCustomField,
      isDatabaseCreated,
      showDatabaseCreationLabel,
      clickDatabase,
      isDayPassed,
      updateEarliestAllowedTs,
    };
  },
});
</script><|MERGE_RESOLUTION|>--- conflicted
+++ resolved
@@ -314,11 +314,12 @@
 import { useRouter } from "vue-router";
 import dayjs from "dayjs";
 import isSameOrAfter from "dayjs/plugin/isSameOrAfter";
-<<<<<<< HEAD
-import { hasFeature, useCurrentUser, useLabelStore } from "@/store";
-=======
-import { hasFeature, useEnvironmentStore, useLabelStore } from "@/store";
->>>>>>> 9aac9e75
+import {
+  hasFeature,
+  useCurrentUser,
+  useEnvironmentStore,
+  useLabelStore,
+} from "@/store";
 import { storeToRefs } from "pinia";
 dayjs.extend(isSameOrAfter);
 
