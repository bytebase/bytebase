--- conflicted
+++ resolved
@@ -98,11 +98,7 @@
 import { activeEnvironment } from "../../utils";
 import { OutputField, IssueContext } from "../../plugins";
 import { DatabaseId, EnvironmentId, Issue, UNKNOWN_ID } from "../../types";
-<<<<<<< HEAD
-import { useCurrentUser } from "@/store";
-=======
-import { pushNotification } from "@/store";
->>>>>>> fe3d8a16
+import { pushNotification, useCurrentUser } from "@/store";
 
 // eslint-disable-next-line @typescript-eslint/no-empty-interface
 interface LocalState {}
