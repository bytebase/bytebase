--- conflicted
+++ resolved
@@ -16,19 +16,8 @@
   useInstanceStore,
   pushNotification,
 } from "@/store";
-<<<<<<< HEAD
-import {
-  Instance,
-  Database,
-  ConnectionAtom,
-  UNKNOWN_ID,
-  DEFAULT_PROJECT_ID,
-  Connection,
-} from "@/types";
-=======
-import type { Instance, Database, ConnectionAtom } from "@/types";
+import type { Instance, Database, Connection, ConnectionAtom } from "@/types";
 import { ConnectionTreeState, UNKNOWN_ID, DEFAULT_PROJECT_ID } from "@/types";
->>>>>>> 9221b0ba
 import {
   emptyConnection,
   idFromSlug,
@@ -142,26 +131,11 @@
       isSaved: true,
       connection: {
         ...emptyConnection(),
-        projectId: sheet.database?.projectId || DEFAULT_PROJECT_ID,
         instanceId: sheet.database?.instanceId || UNKNOWN_ID,
         databaseId: sheet.databaseId || UNKNOWN_ID,
       },
     });
   }
-<<<<<<< HEAD
-=======
-  tabStore.updateCurrentTab({
-    sheetId: sheet.id,
-    name: sheet.name,
-    statement: sheet.statement,
-    isSaved: true,
-    connection: {
-      ...emptyConnection(),
-      instanceId: sheet.database?.instanceId || UNKNOWN_ID,
-      databaseId: sheet.databaseId || UNKNOWN_ID,
-    },
-  });
->>>>>>> 9221b0ba
 
   return true;
 };
