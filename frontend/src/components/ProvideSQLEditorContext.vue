--- conflicted
+++ resolved
@@ -64,13 +64,7 @@
   suggestedTabTitleForSQLEditorConnection,
   worksheetNameFromSlug,
 } from "@/utils";
-<<<<<<< HEAD
-import { extractWorksheetConnection } from "@/views/sql-editor/Sheet";
 import {
-  useSQLEditorContext,
-=======
-import {
->>>>>>> a0297b54
   type AsidePanelTab,
   useSQLEditorContext,
 } from "@/views/sql-editor/context";
