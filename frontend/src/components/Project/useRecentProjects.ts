--- conflicted
+++ resolved
@@ -40,11 +40,7 @@
     const projects = [];
     const invalidProjects: string[] = [];
 
-<<<<<<< HEAD
-    await projectV1Store.batchGetProjects(recentViewProjectNames.value);
-=======
     await batchGetOrFetchProjects(recentViewProjectNames.value);
->>>>>>> 93c63cde
 
     for (const projectName of recentViewProjectNames.value) {
       try {
