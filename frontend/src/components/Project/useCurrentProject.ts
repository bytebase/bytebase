--- conflicted
+++ resolved
@@ -24,12 +24,7 @@
     const slug = unref(params).issueSlug;
     if (!slug) return String(UNKNOWN_ID);
     if (slug.toLowerCase() === "new") return String(EMPTY_ID);
-<<<<<<< HEAD
     const uid = Number(uidFromSlug(slug));
-=======
-    if (slug.toLowerCase() === "create") return String(EMPTY_ID);
-    const uid = Number(idFromSlug(slug));
->>>>>>> 566f9f19
     if (uid > 0) return String(uid);
     return String(UNKNOWN_ID);
   });
