<template>
  <div class="text-lg leading-6 font-medium text-main">
    <i18n-t keypath="repository.version-control-status">
      <template #status>
        <span class="text-success"> {{ $t("common.enabled") }} </span>
      </template>
    </i18n-t>
  </div>
  <div class="mt-2 textinfolabel">
    <i18n-t keypath="repository.version-control-description-file-path">
      <template #fullPath>
        <a class="normal-link" :href="repository.webUrl" target="_blank">{{
          repository.fullPath
        }}</a>
      </template>
      <template #fullPathTemplate>
        <span class="font-medium text-main"
          >{{ state.repositoryConfig.baseDirectory }}/{{
            state.repositoryConfig.filePathTemplate
          }}</span
        >
      </template>
    </i18n-t>
    <span>&nbsp;</span>
    <i18n-t keypath="repository.version-control-description-branch">
      <template #branch>
        <span class="font-medium text-main">
          <template v-if="state.repositoryConfig.branchFilter">
            {{ state.repositoryConfig.branchFilter }}
          </template>
          <template v-else>
            {{ $t("common.default") }}
          </template>
        </span>
      </template>
    </i18n-t>
    <template v-if="state.repositoryConfig.schemaPathTemplate">
      <span>&nbsp;</span>
      <i18n-t
        keypath="repository.version-control-description-description-schema-path"
      >
        <template #schemaPathTemplate>
          <span class="font-medium text-main">{{
            state.repositoryConfig.schemaPathTemplate
          }}</span>
        </template>
      </i18n-t>
    </template>
  </div>
  <RepositoryForm
    class="mt-4"
    :allow-edit="allowEdit"
    :vcs-type="repository.vcs.type"
    :vcs-name="repository.vcs.name"
    :repository-info="repositoryInfo"
    :repository-config="state.repositoryConfig"
    :project="project"
    @change-repository="$emit('change-repository')"
  />
  <div v-if="allowEdit" class="mt-4 pt-4 flex border-t justify-between">
    <BBButtonConfirm
      :style="'RESTORE'"
      :button-text="$t('repository.restore-to-ui-workflow')"
      :require-confirm="true"
      :ok-text="$t('common.restore')"
      :confirm-title="$t('repository.restore-to-ui-workflow') + '?'"
      :confirm-description="$t('repository.restore-ui-workflow-description')"
      @confirm="restoreToUIWorkflowType"
    />
    <div>
      <button
        type="button"
        class="btn-primary ml-3 inline-flex justify-center py-2 px-4"
        :disabled="!allowUpdate"
        @click.prevent="doUpdate"
      >
        {{ $t("common.update") }}
      </button>
    </div>
  </div>
</template>

<script lang="ts">
import { computed, defineComponent, PropType, reactive, watch } from "vue";
import isEmpty from "lodash-es/isEmpty";
import RepositoryForm from "./RepositoryForm.vue";
import {
  Repository,
  RepositoryPatch,
  ExternalRepositoryInfo,
  RepositoryConfig,
  Project,
} from "../types";
import { useI18n } from "vue-i18n";
import { pushNotification, useRepositoryStore } from "@/store";

interface LocalState {
  repositoryConfig: RepositoryConfig;
}

export default defineComponent({
  name: "RepositoryPanel",
  components: { RepositoryForm },
  props: {
    project: {
      required: true,
      type: Object as PropType<Project>,
    },
    repository: {
      required: true,
      type: Object as PropType<Repository>,
    },
    allowEdit: {
      default: true,
      type: Boolean,
    },
  },
  emits: ["change-repository"],
  setup(props) {
    const { t } = useI18n();
    const repositoryStore = useRepositoryStore();
    const state = reactive<LocalState>({
      repositoryConfig: {
        baseDirectory: props.repository.baseDirectory,
        branchFilter: props.repository.branchFilter,
        filePathTemplate: props.repository.filePathTemplate,
        schemaPathTemplate: props.repository.schemaPathTemplate,
        sheetPathTemplate: props.repository.sheetPathTemplate,
      },
    });

    watch(
      () => props.repository,
      (cur) => {
        state.repositoryConfig = {
          baseDirectory: cur.baseDirectory,
          branchFilter: cur.branchFilter,
          filePathTemplate: cur.filePathTemplate,
          schemaPathTemplate: cur.schemaPathTemplate,
          sheetPathTemplate: cur.sheetPathTemplate,
        };
      }
    );

    const repositoryInfo = computed((): ExternalRepositoryInfo => {
      return {
        externalId: props.repository.externalId,
        name: props.repository.name,
        fullPath: props.repository.fullPath,
        webUrl: props.repository.webUrl,
      };
    });

    const allowUpdate = computed(() => {
      return (
        !isEmpty(state.repositoryConfig.branchFilter) &&
        !isEmpty(state.repositoryConfig.filePathTemplate) &&
        (props.repository.branchFilter != state.repositoryConfig.branchFilter ||
          props.repository.baseDirectory !=
            state.repositoryConfig.baseDirectory ||
          props.repository.filePathTemplate !=
            state.repositoryConfig.filePathTemplate ||
          props.repository.schemaPathTemplate !=
            state.repositoryConfig.schemaPathTemplate ||
          props.repository.sheetPathTemplate !=
            state.repositoryConfig.sheetPathTemplate)
      );
    });

    const restoreToUIWorkflowType = () => {
      repositoryStore.deleteRepositoryByProjectId(props.project.id).then(() => {
        pushNotification({
          module: "bytebase",
          style: "SUCCESS",
          title: t("repository.restore-ui-workflow-success"),
        });
      });
    };

    const doUpdate = () => {
      const repositoryPatch: RepositoryPatch = {};
      if (
        props.repository.branchFilter != state.repositoryConfig.branchFilter
      ) {
        repositoryPatch.branchFilter = state.repositoryConfig.branchFilter;
      }
      if (
        props.repository.baseDirectory != state.repositoryConfig.baseDirectory
      ) {
        repositoryPatch.baseDirectory = state.repositoryConfig.baseDirectory;
      }
      if (
        props.repository.filePathTemplate !=
        state.repositoryConfig.filePathTemplate
      ) {
        repositoryPatch.filePathTemplate =
          state.repositoryConfig.filePathTemplate;
      }
      if (
        props.repository.schemaPathTemplate !=
        state.repositoryConfig.schemaPathTemplate
      ) {
        repositoryPatch.schemaPathTemplate =
          state.repositoryConfig.schemaPathTemplate;
      }
<<<<<<< HEAD
      if (
        props.repository.sheetPathTemplate !=
        state.repositoryConfig.sheetPathTemplate
      ) {
        repositoryPatch.sheetPathTemplate =
          state.repositoryConfig.sheetPathTemplate;
      }
      store
        .dispatch("repository/updateRepositoryByProjectId", {
=======
      repositoryStore
        .updateRepositoryByProjectId({
>>>>>>> 62bcc4ac
          projectId: props.project.id,
          repositoryPatch,
        })
        .then(() => {
          pushNotification({
            module: "bytebase",
            style: "SUCCESS",
            title: t("repository.update-version-control-config-success"),
          });
        });
    };

    return {
      state,
      repositoryInfo,
      allowUpdate,
      restoreToUIWorkflowType,
      doUpdate,
    };
  },
});
</script><|MERGE_RESOLUTION|>--- conflicted
+++ resolved
@@ -203,7 +203,6 @@
         repositoryPatch.schemaPathTemplate =
           state.repositoryConfig.schemaPathTemplate;
       }
-<<<<<<< HEAD
       if (
         props.repository.sheetPathTemplate !=
         state.repositoryConfig.sheetPathTemplate
@@ -211,12 +210,9 @@
         repositoryPatch.sheetPathTemplate =
           state.repositoryConfig.sheetPathTemplate;
       }
-      store
-        .dispatch("repository/updateRepositoryByProjectId", {
-=======
+
       repositoryStore
         .updateRepositoryByProjectId({
->>>>>>> 62bcc4ac
           projectId: props.project.id,
           repositoryPatch,
         })
