--- conflicted
+++ resolved
@@ -50,10 +50,7 @@
 import { State, stateToJSON } from "@/types/proto/v1/common";
 import { type User } from "@/types/proto/v1/user_service";
 import { UserType, userTypeToJSON } from "@/types/proto/v1/user_service";
-<<<<<<< HEAD
-=======
 import { getDefaultPagination } from "@/utils";
->>>>>>> 7f908ee3
 import SubscriberListItem from "./SubscriberListItem.vue";
 
 defineProps<{
@@ -175,11 +172,7 @@
   try {
     const { users } = await userStore.fetchUserList({
       filter: filter.join(" && "),
-<<<<<<< HEAD
-      pageSize: 100,
-=======
       pageSize: getDefaultPagination(),
->>>>>>> 7f908ee3
       showDeleted: false,
     });
     state.rawUserList = users;
