--- conflicted
+++ resolved
@@ -244,11 +244,7 @@
   issueSlug,
 } from "../utils";
 import { useEventListener } from "@vueuse/core";
-<<<<<<< HEAD
-import { hasFeature, useCurrentUser } from "@/store";
-=======
-import { hasFeature, useEnvironmentStore } from "@/store";
->>>>>>> 9aac9e75
+import { hasFeature, useCurrentUser, useEnvironmentStore } from "@/store";
 
 interface LocalState {
   projectId?: ProjectId;
