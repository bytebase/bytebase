<template>
  <BBOutline
    id="database"
    :title="$t('common.databases')"
    :item-list="mixedDatabaseList"
    :allow-collapse="false"
  />
</template>

<script lang="ts">
import { computed, defineComponent, watchEffect } from "vue";
import { useStore } from "vuex";
import { cloneDeep, groupBy, uniqBy } from "lodash-es";
import { Database, Environment, EnvironmentId, UNKNOWN_ID } from "../types";
import {
  databaseSlug,
  environmentName,
  parseDatabaseNameByTemplate,
  projectSlug,
} from "../utils";
import { BBOutlineItem } from "../bbkit/types";
import { Action, defineAction, useRegisterActions } from "@bytebase/vue-kbar";
import { useRouter } from "vue-router";
import { useI18n } from "vue-i18n";
<<<<<<< HEAD
import { useCurrentUser, useLabelStore } from "@/store";
=======
import { useEnvironmentList, useLabelStore } from "@/store";
>>>>>>> 9aac9e75
import { storeToRefs } from "pinia";

export default defineComponent({
  name: "DatabaseListSidePanel",
  setup() {
    const { t } = useI18n();
    const store = useStore();
    const labelStore = useLabelStore();
    const router = useRouter();

    const currentUser = useCurrentUser();

    const rawEnvironmentList = useEnvironmentList();
    const environmentList = computed(() =>
      cloneDeep(rawEnvironmentList.value).reverse()
    );

    const prepareList = () => {
      // It will also be called when user logout
      if (currentUser.value.id != UNKNOWN_ID) {
        store.dispatch("database/fetchDatabaseList");
      }

      labelStore.fetchLabelList();
    };

    watchEffect(prepareList);

    // Use this to make the list reactive when project is transferred.
    const databaseList = computed((): Database[] => {
      return store.getters["database/databaseListByPrincipalId"](
        currentUser.value.id
      );
    });

    // Use this to parse database name from name template
    const { labelList } = storeToRefs(labelStore);

    const databaseListByEnvironment = computed(() => {
      const envToDbMap: Map<EnvironmentId, BBOutlineItem[]> = new Map();
      for (const environment of environmentList.value) {
        envToDbMap.set(environment.id, []);
      }
      const list = [...databaseList.value].filter(
        (db) => db.project.tenantMode !== "TENANT"
      );
      list.sort((a: any, b: any) => {
        return a.name.localeCompare(b.name);
      });
      for (const database of list) {
        const dbList = envToDbMap.get(database.instance.environment.id)!;
        // dbList may be undefined if the environment is archived
        if (dbList) {
          dbList.push({
            id: `bb.database.${database.id}`,
            name: database.name,
            link: `/db/${databaseSlug(database)}`,
          });
        }
      }

      return environmentList.value
        .filter((environment: Environment) => {
          return envToDbMap.get(environment.id)!.length > 0;
        })
        .map((environment: Environment): BBOutlineItem => {
          return {
            id: `bb.env.${environment.id}`,
            name: environmentName(environment),
            childList: envToDbMap.get(environment.id),
            childCollapse: true,
          };
        });
    });

    const tenantDatabaseListByProject = computed((): BBOutlineItem[] => {
      if (labelList.value.length === 0) {
        // wait for the labelList to be loaded
        // to prevent UI jitter
        return [];
      }

      const list = databaseList.value.filter(
        (db) => db.project.tenantMode === "TENANT"
      );
      // In case that each `db.project` is not reference equal
      // we run a uniq() on the list by project.id
      const projectList = uniqBy(
        list.map((db) => db.project),
        (project) => project.id
      );
      // Sort the list as what <ProjectListSidePanel /> does
      projectList.sort((a, b) => a.name.localeCompare(b.name));
      // Then group databaseList by project
      const databaseListGroupByProject = projectList.map((project) => {
        const databaseList = list.filter((db) => db.project.id === project.id);
        return {
          project,
          databaseList,
        };
      });
      // Map groups to `BBOutlineItem[]`
      const itemList = databaseListGroupByProject.map(
        ({ project, databaseList }) => {
          const databaseListGroupByName = groupBy(databaseList, (db) => {
            if (project.dbNameTemplate) {
              // parse db name from template if possible
              return parseDatabaseNameByTemplate(
                db.name,
                project.dbNameTemplate,
                labelList.value
              );
            } else {
              // use raw db.name otherwise
              return db.name;
            }
          });
          const databaseListGroupByNameAndCount = Object.keys(
            databaseListGroupByName
          ).map((name) => {
            return {
              name,
              count: databaseListGroupByName[name].length,
            };
          });
          return {
            id: `bb.project.${project.id}.databases`,
            name: project.name,
            childList: databaseListGroupByNameAndCount.map(
              ({ name, count }) => {
                return {
                  id: `bb.project.${project.id}.database.${name}`,
                  name: `${name} (${count})`,
                  link: `/project/${projectSlug(project)}`,
                } as BBOutlineItem;
              }
            ),
            childCollapse: true,
          } as BBOutlineItem;
        }
      );
      return itemList;
    });

    const mixedDatabaseList = computed(() => {
      return [
        ...databaseListByEnvironment.value,
        ...tenantDatabaseListByProject.value,
      ];
    });

    const kbarActions = computed((): Action[] => {
      const actions = mixedDatabaseList.value.flatMap((group: BBOutlineItem) =>
        group.childList!.map((item) =>
          defineAction({
            // `item.id` is namespaced already
            // so here `id` looks like
            // "bb.database.7001" for non-tenant databases
            // "bb.project.3007.database.db3" for tenant databases
            id: item.id,
            section: t("common.databases"),
            name: item.name,
            // `group.name` is also a keyword to provide better search
            // e.g. "blog" under "staged" now can be searched by "bl st"
            // also "blog" under "HR system" (a project) can be searched by "bl hr"
            keywords: `database db ${group.name}`,
            data: {
              tags: [group.name],
            },
            perform: () => {
              router.push(item.link!);
            },
          })
        )
      );
      return actions;
    });
    useRegisterActions(kbarActions);

    return {
      mixedDatabaseList,
    };
  },
});
</script><|MERGE_RESOLUTION|>--- conflicted
+++ resolved
@@ -22,11 +22,7 @@
 import { Action, defineAction, useRegisterActions } from "@bytebase/vue-kbar";
 import { useRouter } from "vue-router";
 import { useI18n } from "vue-i18n";
-<<<<<<< HEAD
-import { useCurrentUser, useLabelStore } from "@/store";
-=======
-import { useEnvironmentList, useLabelStore } from "@/store";
->>>>>>> 9aac9e75
+import { useEnvironmentList, useCurrentUser, useLabelStore } from "@/store";
 import { storeToRefs } from "pinia";
 
 export default defineComponent({
