<template>
  <div
    class="px-4 space-y-6"
    :class="!state.selectedDatabase ? 'w-208' : 'w-112'"
  >
    <template v-if="!state.selectedDatabase">
      <div v-if="projectId != DEFAULT_PROJECT_ID" class="textlabel">
        <div
          v-if="state.transferSource == 'DEFAULT'"
          class="textinfolabel mb-2"
        >
          {{ $t("quick-action.transfer-in-db-hint") }}
        </div>
        <div class="radio-set-row">
          <div class="flex flex-row">
            <div class="radio">
              <input
                v-model="state.transferSource"
                tabindex="-1"
                type="radio"
                class="btn"
                value="DEFAULT"
              />
              <label class="label">
                {{ $t("quick-action.from-default-project") }}
              </label>
            </div>
          </div>
          <div class="radio">
            <input
              v-model="state.transferSource"
              tabindex="-1"
              type="radio"
              class="btn"
              value="OTHER"
            />
            <label class="label">
              {{ $t("quick-action.from-other-projects") }}
            </label>
          </div>
        </div>
      </div>

      <DatabaseTable
        :mode="'ALL_SHORT'"
        :bordered="true"
        :custom-click="true"
        :database-list="databaseList"
        @select-database="selectDatabase"
      />
      <!-- Update button group -->
      <div class="pt-4 border-t border-block-border flex justify-end">
        <button
          type="button"
          class="btn-normal py-2 px-4"
          @click.prevent="cancel"
        >
          {{ $t("common.cancel") }}
        </button>
      </div>
    </template>

    <template v-else>
      <SelectDatabaseLabel
        :database="state.selectedDatabase"
        :target-project-id="projectId"
        @next="transferDatabase"
      >
        <template #buttons="{ next, valid }">
          <div
            class="w-full pt-4 mt-6 flex justify-end border-t border-block-border"
          >
            <button
              type="button"
              class="btn-normal py-2 px-4"
              @click.prevent="state.selectedDatabase = undefined"
            >
              {{ $t("common.back") }}
            </button>
            <button
              type="button"
              class="btn-primary ml-3 inline-flex justify-center py-2 px-4"
              :disabled="!valid"
              @click.prevent="next"
            >
              {{ $t("common.transfer") }}
            </button>
          </div>
        </template>
      </SelectDatabaseLabel>
    </template>
  </div>
</template>

<script lang="ts">
import {
  computed,
  defineComponent,
  PropType,
  reactive,
  watchEffect,
} from "vue";
import { useStore } from "vuex";
import { cloneDeep } from "lodash-es";
import DatabaseTable from "../components/DatabaseTable.vue";
import { SelectDatabaseLabel } from "../components/TransferDatabaseForm";
import {
  Database,
  ProjectId,
  DEFAULT_PROJECT_ID,
  DatabaseLabel,
} from "../types";
import { sortDatabaseList } from "../utils";
<<<<<<< HEAD
import { useCurrentUser } from "@/store";
=======
import { pushNotification } from "@/store";
>>>>>>> fe3d8a16

type TransferSource = "DEFAULT" | "OTHER";

interface LocalState {
  selectedDatabase?: Database;
  transferSource: TransferSource;
}

export default defineComponent({
  name: "TransferDatabaseForm",
  components: {
    DatabaseTable,
    SelectDatabaseLabel,
  },
  props: {
    projectId: {
      required: true,
      type: Number as PropType<ProjectId>,
    },
  },
  emits: ["submit", "dismiss"],
  setup(props, { emit }) {
    const store = useStore();

    const state = reactive<LocalState>({
      transferSource:
        props.projectId == DEFAULT_PROJECT_ID ? "OTHER" : "DEFAULT",
    });

    const currentUser = useCurrentUser();

    const prepareDatabaseListForDefaultProject = () => {
      store.dispatch(
        "database/fetchDatabaseListByProjectId",
        DEFAULT_PROJECT_ID
      );
    };

    watchEffect(prepareDatabaseListForDefaultProject);

    const environmentList = computed(() => {
      return store.getters["environment/environmentList"](["NORMAL"]);
    });

    const databaseList = computed(() => {
      var list;
      if (state.transferSource == "DEFAULT") {
        list = cloneDeep(
          store.getters["database/databaseListByProjectId"](DEFAULT_PROJECT_ID)
        );
      } else {
        list = cloneDeep(
          store.getters["database/databaseListByPrincipalId"](
            currentUser.value.id
          )
        ).filter((item: Database) => item.project.id != props.projectId);
      }

      return sortDatabaseList(list, environmentList.value);
    });

    const selectedDatabaseName = computed(() => {
      return state.selectedDatabase?.name;
    });

    const selectDatabase = (database: Database) => {
      state.selectedDatabase = database;
    };

    const transferDatabase = (labels: DatabaseLabel[]) => {
      store
        .dispatch("database/transferProject", {
          databaseId: state.selectedDatabase!.id,
          projectId: props.projectId,
          labels,
        })
        .then((updatedDatabase) => {
          pushNotification({
            module: "bytebase",
            style: "SUCCESS",
            title: `Successfully transferred '${updatedDatabase.name}' to project '${updatedDatabase.project.name}'.`,
          });
          emit("dismiss");
        });
    };

    const cancel = () => {
      emit("dismiss");
    };

    return {
      DEFAULT_PROJECT_ID,
      state,
      databaseList,
      selectedDatabaseName,
      selectDatabase,
      transferDatabase,
      cancel,
    };
  },
});
</script><|MERGE_RESOLUTION|>--- conflicted
+++ resolved
@@ -111,11 +111,7 @@
   DatabaseLabel,
 } from "../types";
 import { sortDatabaseList } from "../utils";
-<<<<<<< HEAD
-import { useCurrentUser } from "@/store";
-=======
-import { pushNotification } from "@/store";
->>>>>>> fe3d8a16
+import { pushNotification, useCurrentUser } from "@/store";
 
 type TransferSource = "DEFAULT" | "OTHER";
 
