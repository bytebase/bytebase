--- conflicted
+++ resolved
@@ -14,27 +14,17 @@
 </template>
 
 <script lang="ts">
-<<<<<<< HEAD
 import { computed, defineComponent, watchEffect } from "vue";
-=======
-import { computed, watchEffect, defineComponent } from "vue";
->>>>>>> 4e15458c
-import { useStore } from "vuex";
 import { UNKNOWN_ID } from "../types";
 import { Action, defineAction, useRegisterActions } from "@bytebase/vue-kbar";
 import { useRouter } from "vue-router";
 import { useI18n } from "vue-i18n";
-<<<<<<< HEAD
-import { useCurrentUser } from "@/store";
-=======
-import { useBookmarkStore } from "@/store";
->>>>>>> 4e15458c
+import { useBookmarkStore, useCurrentUser } from "@/store";
 
 export default defineComponent({
   name: "BookmarkListSidePanel",
   setup() {
     const { t } = useI18n();
-    const store = useStore();
     const router = useRouter();
     const bookmarkStore = useBookmarkStore();
 
