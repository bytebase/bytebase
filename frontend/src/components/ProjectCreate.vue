<template>
  <form class="w-144 px-4 py-2 space-y-6 divide-y divide-block-border">
    <div class="grid gap-y-6 gap-x-4 grid-cols-1">
      <div class="col-span-1">
        <label for="name" class="text-lg leading-6 font-medium text-control">
          {{ $t("project.create-modal.project-name") }}
          <span class="text-red-600">*</span>
        </label>
        <BBTextField
          class="mt-4 w-full"
          :required="true"
          :placeholder="'Project name'"
          :value="state.project.name"
          @input="state.project.name = $event.target.value"
        />
      </div>
      <div class="col-span-1">
        <label for="name" class="text-lg leading-6 font-medium text-control">
          {{ $t("project.create-modal.key") }}
          <span class="text-red-600">*</span>
          <span class="ml-1 text-sm font-normal">
            {{ $t("project.create-modal.key-hint") }}
          </span>
        </label>
        <BBTextField
          class="mt-4 w-full uppercase"
          :required="true"
          :value="state.project.key"
          @input="state.project.key = $event.target.value"
        />
      </div>
      <div class="col-span-1">
        <div for="name" class="text-lg leading-6 font-medium text-control">
          {{ $t("common.mode") }}
          <span class="text-red-600">*</span>
        </div>
        <div class="mt-2 textlabel">
          <div class="radio-set-row">
            <div class="radio">
              <input
                v-model="state.project.tenantMode"
                tabindex="-1"
                type="radio"
                class="btn"
                value="DISABLED"
              />
              <label class="label">{{ $t("project.mode.standard") }}</label>
            </div>
            <div class="radio">
              <input
                v-model="state.project.tenantMode"
                tabindex="-1"
                type="radio"
                class="btn"
                value="TENANT"
              />
              <label class="label">{{ $t("project.mode.tenant") }}</label>
            </div>
          </div>
        </div>
      </div>
      <div v-if="state.project.tenantMode === 'TENANT'" class="col-span-1">
        <label
          class="text-lg leading-6 font-medium text-control select-none flex items-center"
        >
          {{ $t("project.db-name-template") }}
          <BBCheckbox
            :value="state.enableDbNameTemplate"
            class="ml-2"
            @toggle="(on: boolean) => state.enableDbNameTemplate = on"
          />
        </label>
        <p class="mt-1 textinfolabel">
          <i18n-t keypath="label.db-name-template-tips">
            <template #placeholder>
              <!-- prettier-ignore -->
              <code v-pre class="text-xs font-mono bg-control-bg">{{DB_NAME}}</code>
            </template>
            <template #link>
              <a
                class="normal-link inline-flex items-center"
                href="https://bytebase.com/docs/features/tenant-database-management#database-name-template"
                target="__BLANK"
              >
                {{ $t("common.learn-more") }}
                <heroicons-outline:external-link class="w-4 h-4 ml-1" />
              </a>
            </template>
          </i18n-t>
        </p>
        <BBTextField
          v-if="state.enableDbNameTemplate"
          class="mt-2 w-full placeholder-gray-300"
          :required="true"
          :value="state.project.dbNameTemplate"
          placeholder="e.g. {{DB_NAME}}_{{TENANT}}"
          @input="state.project.dbNameTemplate = $event.target.value"
        />
      </div>
    </div>
    <!-- Create button group -->
    <div class="pt-4 flex justify-end">
      <button
        type="button"
        class="btn-normal py-2 px-4"
        @click.prevent="cancel"
      >
        {{ $t("common.cancel") }}
      </button>
      <button
        class="btn-primary ml-3 inline-flex justify-center py-2 px-4"
        :disabled="!allowCreate"
        @click.prevent="create"
      >
        {{ $t("common.create") }}
      </button>
    </div>
  </form>
  <FeatureModal
    v-if="state.showFeatureModal"
    feature="bb.feature.multi-tenancy"
    @cancel="state.showFeatureModal = false"
  />
</template>

<script lang="ts">
import { computed, reactive, defineComponent, watch } from "vue";
import { useStore } from "vuex";
import { useRouter } from "vue-router";
import isEmpty from "lodash-es/isEmpty";
import { Project, ProjectCreate } from "../types";
import { projectSlug, randomString } from "../utils";
import { useI18n } from "vue-i18n";
import { useEventListener } from "@vueuse/core";
<<<<<<< HEAD
import { hasFeature } from "@/store";
=======
import { useUIStateStore } from "@/store";
>>>>>>> 197720a3

interface LocalState {
  project: ProjectCreate;
  showFeatureModal: boolean;
  enableDbNameTemplate: boolean;
}

export default defineComponent({
  name: "ProjectCreate",
  props: {},
  emits: ["dismiss"],
  setup(props, { emit }) {
    const store = useStore();
    const router = useRouter();
    const { t } = useI18n();

    const state = reactive<LocalState>({
      project: {
        name: "New Project",
        key: randomString(3).toUpperCase(),
        tenantMode: "DISABLED",
        dbNameTemplate: "",
      },
      showFeatureModal: false,
      enableDbNameTemplate: false,
    });

    useEventListener("keydown", (e) => {
      if (e.code == "Escape") {
        emit("dismiss");
      }
    });

    const allowCreate = computed(() => {
      if (isEmpty(state.project.name)) return false;

      if (state.project.tenantMode === "TENANT" && state.enableDbNameTemplate) {
        if (!state.project.dbNameTemplate) {
          return false;
        }
      }

      return true;
    });

    watch(
      () => state.enableDbNameTemplate,
      (on) => {
        if (!on) {
          state.project.dbNameTemplate = "";
        }
      }
    );

    const create = () => {
      if (
        state.project.tenantMode !== "TENANT" ||
        !state.enableDbNameTemplate
      ) {
        // clear up unnecessary fields
        state.project.dbNameTemplate = "";
      }
      if (
        state.project.tenantMode == "TENANT" &&
        !hasFeature("bb.feature.multi-tenancy")
      ) {
        state.showFeatureModal = true;
        return;
      }

      store
        .dispatch("project/createProject", state.project)
        .then((createdProject: Project) => {
          useUIStateStore().saveIntroStateByKey({
            key: "project.visit",
            newState: true,
          });

          store.dispatch("notification/pushNotification", {
            module: "bytebase",
            style: "SUCCESS",
            title: t("project.create-modal.success-prompt", {
              name: createdProject.name,
            }),
          });

          const url = {
            path: `/project/${projectSlug(createdProject)}`,
            hash: "",
          };
          if (state.project.tenantMode === "TENANT") {
            // Jump to Deployment Config panel if it's a tenant mode project
            url.hash = "deployment-config";
          }
          router.push(url);
          emit("dismiss");
        });
    };

    const cancel = () => {
      emit("dismiss");
    };

    return {
      state,
      allowCreate,
      cancel,
      create,
    };
  },
});
</script><|MERGE_RESOLUTION|>--- conflicted
+++ resolved
@@ -132,11 +132,7 @@
 import { projectSlug, randomString } from "../utils";
 import { useI18n } from "vue-i18n";
 import { useEventListener } from "@vueuse/core";
-<<<<<<< HEAD
-import { hasFeature } from "@/store";
-=======
-import { useUIStateStore } from "@/store";
->>>>>>> 197720a3
+import { useUIStateStore, hasFeature } from "@/store";
 
 interface LocalState {
   project: ProjectCreate;
