<template>
  <BBGrid
    :column-list="columnList"
    :data-source="algorithmList"
    :row-clickable="rowClickable"
    class="border compact"
    @click-row="(item: Algorithm) => $emit('select', item.id)"
  >
<<<<<<< HEAD
    <template #item="{ item, row }: AlgorithmRow">
      <div class="bb-grid-cell">
        {{ item.title }}
      </div>
      <div class="bb-grid-cell">
        {{ item.description }}
      </div>
      <div class="bb-grid-cell">
        {{ getAlgorithmMaskingType(item) }}
      </div>
      <div class="bb-grid-cell justify-end">
        <template v-if="item.id">
          <MiniActionButton @click.stop="$emit('edit', item)">
            <PencilIcon class="w-4 h-4" />
          </MiniActionButton>
=======
    <template #header>
      <BBTableHeaderCell
        v-for="header in tableHeaderList"
        :key="header.title"
        :title="header.title"
      />
    </template>
    <template
      #body="{ rowData }: { rowData: MaskingAlgorithmSetting_Algorithm }"
    >
      <BBTableCell class="bb-grid-cell">
        <h3>
          {{ rowData.title }}
        </h3>
      </BBTableCell>
      <BBTableCell class="bb-grid-cell">
        <h3>
          {{ rowData.description }}
        </h3>
      </BBTableCell>
      <BBTableCell class="bb-grid-cell">
        <h3>
          {{ getAlgorithmMaskingType(rowData) }}
        </h3>
      </BBTableCell>
      <BBTableCell class="bb-grid-cell w-6">
        <div v-if="rowData.id" class="flex justify-end items-center space-x-2">
          <button
            class="p-1 hover:bg-gray-300 rounded cursor-pointer disabled:cursor-not-allowed disabled:hover:bg-white disabled:text-gray-400"
            @click.stop="$emit('on-edit', rowData)"
          >
            <heroicons-outline:pencil class="w-4 h-4" />
          </button>
>>>>>>> 3fd696cd

          <NPopconfirm v-if="!readonly" @positive-click="onRemove(rowData.id)">
            <template #trigger>
              <MiniActionButton tag="div" @click.stop="">
                <TrashIcon class="w-4 h-4" />
              </MiniActionButton>
            </template>
            <div class="whitespace-nowrap">
              {{ $t("settings.sensitive-data.algorithms.table.delete") }}
            </div>
          </NPopconfirm>
        </template>
      </div>
    </template>
  </BBGrid>
</template>

<script lang="ts" setup>
import { pullAt } from "lodash-es";
import { PencilIcon, TrashIcon } from "lucide-vue-next";
import { NPopconfirm } from "naive-ui";
import { computed, onMounted } from "vue";
import { useI18n } from "vue-i18n";
import type { BBGridColumn, BBGridRow } from "@/bbkit/types";
import { MiniActionButton } from "@/components/v2";
import { useSettingV1Store, pushNotification } from "@/store";
import { MaskingAlgorithmSetting_Algorithm as Algorithm } from "@/types/proto/v1/setting_service";
import { getMaskingType } from "./utils";

type AlgorithmRow = BBGridRow<Algorithm>;

defineProps<{
  readonly: boolean;
  rowClickable: boolean;
}>();

defineEmits<{
  (event: "select", id: string): void;
  (event: "edit", item: Algorithm): void;
}>();

const { t } = useI18n();
const settingStore = useSettingV1Store();

onMounted(async () => {
  await settingStore.getOrFetchSettingByName(
    "bb.workspace.masking-algorithm",
    true
  );
});

const columnList = computed(() => {
  const columns: BBGridColumn[] = [
    {
      title: t("settings.sensitive-data.algorithms.table.title"),
      width: "1fr",
    },
    {
      title: t("settings.sensitive-data.algorithms.table.description"),
      width: "1fr",
    },
    {
      title: t("settings.sensitive-data.algorithms.table.masking-type"),
      width: "minmax(auto, 14rem)",
    },
    {
      // operations
      title: "",
      width: "auto",
    },
  ];
  return columns;
});

<<<<<<< HEAD
const algorithmList = computed((): Algorithm[] => {
  const list =
=======
const rawAlgorithmList = computed((): MaskingAlgorithmSetting_Algorithm[] => {
  return (
>>>>>>> 3fd696cd
    settingStore.getSettingByName("bb.workspace.masking-algorithm")?.value
      ?.maskingAlgorithmSettingValue?.algorithms ?? []
  );
});

const algorithmList = computed((): MaskingAlgorithmSetting_Algorithm[] => {
  return [
    Algorithm.fromPartial({
      title: t("settings.sensitive-data.algorithms.default"),
      description: t("settings.sensitive-data.algorithms.default-desc"),
      category: "MASK",
    }),
    ...rawAlgorithmList.value,
  ];
});

const getAlgorithmMaskingType = (algorithm: Algorithm) => {
  const maskingType = getMaskingType(algorithm);
  if (maskingType) {
    return t(`settings.sensitive-data.algorithms.${maskingType}.self`);
  }

  return t(
    `settings.sensitive-data.algorithms.${algorithm.category.toLowerCase()}`
  );
};

const onRemove = async (id: string) => {
  const index = rawAlgorithmList.value.findIndex((item) => item.id === id);
  if (index < 0) {
    return;
  }
<<<<<<< HEAD
  const newList = [...algorithmList.value];
  pullAt(newList, index);
=======
  const newList = [
    ...rawAlgorithmList.value.slice(0, index),
    ...rawAlgorithmList.value.slice(index + 1),
  ];
>>>>>>> 3fd696cd

  await settingStore.upsertSetting({
    name: "bb.workspace.masking-algorithm",
    value: {
      maskingAlgorithmSettingValue: {
        algorithms: newList,
      },
    },
  });

  pushNotification({
    module: "bytebase",
    style: "SUCCESS",
    title: t("common.deleted"),
  });
};
</script><|MERGE_RESOLUTION|>--- conflicted
+++ resolved
@@ -6,8 +6,7 @@
     class="border compact"
     @click-row="(item: Algorithm) => $emit('select', item.id)"
   >
-<<<<<<< HEAD
-    <template #item="{ item, row }: AlgorithmRow">
+    <template #item="{ item }: AlgorithmRow">
       <div class="bb-grid-cell">
         {{ item.title }}
       </div>
@@ -22,43 +21,7 @@
           <MiniActionButton @click.stop="$emit('edit', item)">
             <PencilIcon class="w-4 h-4" />
           </MiniActionButton>
-=======
-    <template #header>
-      <BBTableHeaderCell
-        v-for="header in tableHeaderList"
-        :key="header.title"
-        :title="header.title"
-      />
-    </template>
-    <template
-      #body="{ rowData }: { rowData: MaskingAlgorithmSetting_Algorithm }"
-    >
-      <BBTableCell class="bb-grid-cell">
-        <h3>
-          {{ rowData.title }}
-        </h3>
-      </BBTableCell>
-      <BBTableCell class="bb-grid-cell">
-        <h3>
-          {{ rowData.description }}
-        </h3>
-      </BBTableCell>
-      <BBTableCell class="bb-grid-cell">
-        <h3>
-          {{ getAlgorithmMaskingType(rowData) }}
-        </h3>
-      </BBTableCell>
-      <BBTableCell class="bb-grid-cell w-6">
-        <div v-if="rowData.id" class="flex justify-end items-center space-x-2">
-          <button
-            class="p-1 hover:bg-gray-300 rounded cursor-pointer disabled:cursor-not-allowed disabled:hover:bg-white disabled:text-gray-400"
-            @click.stop="$emit('on-edit', rowData)"
-          >
-            <heroicons-outline:pencil class="w-4 h-4" />
-          </button>
->>>>>>> 3fd696cd
-
-          <NPopconfirm v-if="!readonly" @positive-click="onRemove(rowData.id)">
+          <NPopconfirm v-if="!readonly" @positive-click="onRemove(item.id)">
             <template #trigger>
               <MiniActionButton tag="div" @click.stop="">
                 <TrashIcon class="w-4 h-4" />
@@ -75,7 +38,6 @@
 </template>
 
 <script lang="ts" setup>
-import { pullAt } from "lodash-es";
 import { PencilIcon, TrashIcon } from "lucide-vue-next";
 import { NPopconfirm } from "naive-ui";
 import { computed, onMounted } from "vue";
@@ -131,19 +93,14 @@
   return columns;
 });
 
-<<<<<<< HEAD
-const algorithmList = computed((): Algorithm[] => {
-  const list =
-=======
-const rawAlgorithmList = computed((): MaskingAlgorithmSetting_Algorithm[] => {
+const rawAlgorithmList = computed((): Algorithm[] => {
   return (
->>>>>>> 3fd696cd
     settingStore.getSettingByName("bb.workspace.masking-algorithm")?.value
       ?.maskingAlgorithmSettingValue?.algorithms ?? []
   );
 });
 
-const algorithmList = computed((): MaskingAlgorithmSetting_Algorithm[] => {
+const algorithmList = computed((): Algorithm[] => {
   return [
     Algorithm.fromPartial({
       title: t("settings.sensitive-data.algorithms.default"),
@@ -170,15 +127,10 @@
   if (index < 0) {
     return;
   }
-<<<<<<< HEAD
-  const newList = [...algorithmList.value];
-  pullAt(newList, index);
-=======
   const newList = [
     ...rawAlgorithmList.value.slice(0, index),
     ...rawAlgorithmList.value.slice(index + 1),
   ];
->>>>>>> 3fd696cd
 
   await settingStore.upsertSetting({
     name: "bb.workspace.masking-algorithm",
