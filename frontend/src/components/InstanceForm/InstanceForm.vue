<template>
  <component
    :is="drawer ? DrawerContent : 'div'"
    v-bind="{
      ...$attrs,
      ...bindings,
    }"
  >
    <div class="space-y-6">
      <div class="divide-y divide-block-border w-[850px]">
        <InstanceEngineRadioGrid
          v-if="isCreating"
          :engine="basicInfo.engine"
          :engine-list="EngineList"
          class="w-full mb-6 grid-cols-4 gap-2"
          @update:engine="changeInstanceEngine"
        >
          <template #suffix="{ engine }: { engine: Engine }">
            <BBBetaBadge
              v-if="isEngineBeta(engine)"
              class="absolute -top-1.5 -right-1 rounded text-xs !bg-gray-500 px-1 !py-0 z-10"
            />
          </template>
        </InstanceEngineRadioGrid>

        <!-- Instance Name -->
        <div class="pt-4 grid grid-cols-1 gap-y-6 gap-x-4 sm:grid-cols-4">
          <div class="sm:col-span-2 sm:col-start-1">
            <label for="name" class="textlabel flex flex-row items-center">
              {{ $t("instance.instance-name") }}
              <span class="text-red-600 ml-0.5">*</span>
              <div v-if="props.instance" class="ml-2 flex items-center">
                <InstanceV1EngineIcon
                  :instance="props.instance"
                  :tooltip="false"
                />
                <span class="ml-1">{{ props.instance.engineVersion }}</span>
              </div>
            </label>
            <NInput
              v-model:value="basicInfo.title"
              required
              class="mt-1 w-full"
              :disabled="!allowEdit"
            />
          </div>

          <div
            v-if="subscriptionStore.currentPlan !== PlanType.FREE && allowEdit"
            class="sm:col-span-2 ml-0 sm:ml-3"
          >
            <label for="activation" class="textlabel block">
              {{ $t("subscription.instance-assignment.assign-license") }}
              (<router-link
                :to="{ name: SETTING_ROUTE_WORKSPACE_SUBSCRIPTION }"
                class="accent-link"
              >
                {{
                  $t("subscription.instance-assignment.n-license-remain", {
                    n: availableLicenseCountText,
                  })
                }}</router-link
              >)
            </label>
            <div class="h-[34px] flex flex-row items-center mt-1">
              <NSwitch
                :value="basicInfo.activation"
                :disabled="!basicInfo.activation && availableLicenseCount === 0"
                @update:value="changeInstanceActivation"
              />
            </div>
          </div>

          <div
            :key="basicInfo.environment"
            class="sm:col-span-3 sm:col-start-1 -mt-4"
          >
            <ResourceIdField
              ref="resourceIdField"
              v-model:value="resourceId"
              class="max-w-full flex-nowrap"
              editing-class="mt-4"
              resource-type="instance"
              :readonly="!isCreating"
              :resource-title="basicInfo.title"
              :validate="validateResourceId"
            />
          </div>

          <div class="sm:col-span-2 sm:col-start-1">
            <label for="environment" class="textlabel">
              {{ $t("common.environment") }}
            </label>
            <span class="text-red-600 ml-0.5">*</span>
            <EnvironmentSelect
              class="mt-1 w-full"
              required="true"
              :environment="
                environment.uid === String(UNKNOWN_ID)
                  ? undefined
                  : environment.uid
              "
              :disabled="!allowEdit"
              @update:environment="handleSelectEnvironmentUID"
            />
          </div>

          <div class="sm:col-span-3 sm:col-start-1">
            <template v-if="basicInfo.engine === Engine.SPANNER">
              <SpannerHostInput
              v-model:host="adminDataSource.host"
              :allow-edit="allowEdit"
              />
            </template>
            <template v-if="basicInfo.engine === Engine.BIGQUERY">
              <BigQueryHostInput
              v-model:host="adminDataSource.host"
              :allow-edit="allowEdit"
              />
            </template>
            <template v-else>
              <label for="host" class="textlabel block">
                <template v-if="basicInfo.engine === Engine.SNOWFLAKE">
                  {{ $t("instance.account-locator") }}
                  <span class="text-red-600 mr-2">*</span>
                  <LearnMoreLink
                    url="https://docs.snowflake.com/en/user-guide/admin-account-identifier#using-an-account-locator-as-an-identifier"
                    class="text-sm"
                  />
                </template>
                <div
                  v-else-if="
                    adminDataSource.authenticationType ===
                    DataSource_AuthenticationType.GOOGLE_CLOUD_SQL_IAM
                  "
                >
                  <span>
                    {{ $t("instance.sentence.google-cloud-sql.instance-name") }}
                    <span class="text-red-600 mr-2">*</span>
                  </span>
                  <div class="textinfolabel mb-1">
                    {{
                      $t(
                        "instance.sentence.google-cloud-sql.instance-name-tips"
                      )
                    }}
                  </div>
                </div>
                <template v-else>
                  {{ $t("instance.host-or-socket") }}
                  <span
                    v-if="basicInfo.engine !== Engine.DYNAMODB"
                    class="text-red-600 mr-2"
                    >*</span
                  >
                </template>
              </label>
              <NInput
                v-model:value="adminDataSource.host"
                required
                :placeholder="
                  basicInfo.engine === Engine.SNOWFLAKE
                    ? $t('instance.your-snowflake-account-locator')
                    : $t('instance.sentence.host.snowflake')
                "
                class="mt-1 w-full"
                :disabled="!allowEdit"
              />
              <div
                v-if="basicInfo.engine === Engine.SNOWFLAKE"
                class="mt-2 textinfolabel"
              >
                {{ $t("instance.sentence.proxy.snowflake") }}
              </div>
            </template>
          </div>

          <template
            v-if="
<<<<<<< HEAD
              (basicInfo.engine !== Engine.SPANNER && basicInfo.engine !== Engine.BIGQUERY) &&
=======
              basicInfo.engine !== Engine.SPANNER &&
>>>>>>> d34c671a
              adminDataSource.authenticationType !==
                DataSource_AuthenticationType.GOOGLE_CLOUD_SQL_IAM
            "
          >
            <div class="sm:col-span-1">
              <label for="port" class="textlabel block">
                {{ $t("instance.port") }}
              </label>
              <NInput
                v-model:value="adminDataSource.port"
                class="mt-1 w-full"
                :placeholder="defaultPort"
                :disabled="!allowEdit || !allowEditPort"
                :allow-input="onlyAllowNumber"
              />
            </div>
          </template>

          <div
            v-if="basicInfo.engine === Engine.MONGODB"
            class="sm:col-span-4 sm:col-start-1"
          >
            <label
              for="connectionStringSchema"
              class="textlabel flex flex-row items-center"
            >
              {{ $t("data-source.connection-string-schema") }}
            </label>
            <NRadioGroup
              :value="currentMongoDBConnectionSchema"
              @update:value="handleMongodbConnectionStringSchemaChange"
            >
              <NRadio
                v-for="type in MongoDBConnectionStringSchemaList"
                :key="type"
                :value="type"
              >
                <span class="textlabel">{{ type }}</span>
              </NRadio>
            </NRadioGroup>
          </div>

          <div
            v-if="basicInfo.engine === Engine.MONGODB && !adminDataSource.srv"
            class="sm:col-span-4 sm:col-start-1"
          >
            <label
              for="additionalAddresses"
              class="textlabel flex flex-row items-center"
            >
              {{ $t("data-source.additional-node-addresses") }}
            </label>
            <div class="grid grid-cols-1 gap-y-1 gap-x-4 sm:grid-cols-12">
              <template
                v-for="(_, index) in adminDataSource.additionalAddresses"
                :key="index"
              >
                <div class="sm:col-span-8 sm:col-start-1">
                  <label
                    v-if="index === 0"
                    for="additionalAddressesHost"
                    class="textlabel flex flex-row items-center"
                  >
                    {{ $t("instance.host-or-socket") }}
                  </label>
                  <NInput
                    v-model:value="
                      adminDataSource.additionalAddresses[index].host
                    "
                    required
                    :placeholder="$t('instance.sentence.host.snowflake')"
                    class="mt-1 w-full"
                    :disabled="!allowEdit"
                  />
                </div>
                <div class="sm:col-span-3">
                  <label
                    v-if="index === 0"
                    for="additionalAddressesPort"
                    class="textlabel flex flex-row items-center"
                  >
                    {{ $t("instance.port") }}
                  </label>
                  <NInput
                    v-model:value="
                      adminDataSource.additionalAddresses[index].port
                    "
                    class="mt-1 w-full"
                    :placeholder="defaultPort"
                    :disabled="!allowEdit || !allowEditPort"
                    :allow-input="onlyAllowNumber"
                  />
                </div>
                <div class="h-[34px] flex flex-row items-center self-end">
                  <MiniActionButton
                    :disabled="!allowEdit"
                    @click.stop="removeDSAdditionalAddress(index)"
                  >
                    <TrashIcon class="w-4 h-4" />
                  </MiniActionButton>
                </div>
              </template>
              <div class="sm:col-span-12 sm:col-start-1">
                <NButton
                  class="ml-auto !w-12"
                  size="small"
                  @click.prevent="addDSAdditionalAddress"
                >
                  {{ $t("common.add") }}
                </NButton>
              </div>
            </div>
          </div>

          <div
            v-if="basicInfo.engine === Engine.MONGODB && !adminDataSource.srv"
            class="sm:col-span-2 sm:col-start-1"
          >
            <label for="replicaSet" class="textlabel">
              {{ $t("data-source.replica-set") }}
            </label>
            <NInput
              v-model:value="adminDataSource.replicaSet"
              required
              class="mt-1 w-full"
              :disabled="!allowEdit"
            />
          </div>

          <div
            v-if="
              basicInfo.engine === Engine.MONGODB &&
              !adminDataSource.srv &&
              adminDataSource.additionalAddresses.length === 0
            "
            class="sm:col-span-4 sm:col-start-1"
          >
            <NCheckbox
              :checked="adminDataSource.directConnection"
              :disabled="!allowEdit"
              style="--n-label-padding: 0 0 0 1rem"
              @update:checked="
                (on: boolean) => {
                  adminDataSource.directConnection = on;
                }
              "
            >
              {{ $t("data-source.direct-connection") }}
            </NCheckbox>
          </div>

          <ScanIntervalInput
            v-if="!isCreating"
            ref="scanIntervalInputRef"
            :scan-interval="basicInfo.options?.syncInterval"
            :allow-edit="allowEdit"
            @update:scan-interval="changeScanInterval"
          />

          <MaximumConnectionsInput
            v-if="!isCreating"
            ref="maximumConnectionsInputRef"
            :maximum-connections="basicInfo.options?.maximumConnections ?? 0"
            :allow-edit="allowEdit"
            @update:maximum-connections="changeMaximumConnections"
          />

          <!--Do not show external link on create to reduce cognitive load-->
          <div v-if="!isCreating" class="sm:col-span-3 sm:col-start-1">
            <label for="external-link" class="textlabel inline-flex">
              <span class>
                {{
                  basicInfo.engine === Engine.SNOWFLAKE
                    ? $t("instance.snowflake-web-console")
                    : $t("instance.external-link")
                }}
              </span>
              <button
                class="ml-1 btn-icon"
                :disabled="instanceLink.trim().length === 0"
                @click.prevent="window.open(urlfy(instanceLink), '_blank')"
              >
                <heroicons-outline:external-link class="w-4 h-4" />
              </button>
            </label>
            <template v-if="basicInfo.engine === Engine.SNOWFLAKE">
              <NInput
                required
                class="mt-1 w-full"
                :disabled="true"
                :value="instanceLink"
              />
            </template>
            <template v-else>
              <div class="mt-1 textinfolabel">
                {{ $t("instance.sentence.console.snowflake") }}
              </div>
              <NInput
                v-model:value="basicInfo.externalLink"
                required
                class="textfield mt-1 w-full"
                :disabled="!allowEdit"
                :placeholder="SnowflakeExtraLinkPlaceHolder"
              />
            </template>
          </div>
        </div>

        <!-- Connection Info -->
        <template v-if="basicInfo.engine !== Engine.DYNAMODB">
          <p
            class="mt-6 pt-4 w-full text-lg leading-6 font-medium text-gray-900"
          >
            {{ $t("instance.connection-info") }}
          </p>

          <DataSourceSection />
        </template>

        <BBAttention
          v-if="outboundIpList && actuatorStore.isSaaSMode"
          class="my-4 border-none"
          type="info"
          :title="$t('instance.sentence.outbound-ip-list')"
          :description="outboundIpList"
        />

        <div class="mt-6 pt-0 border-none">
          <div class="flex flex-row space-x-2">
            <NButton
              class="whitespace-nowrap flex items-center"
              :loading="state.isTestingConnection"
              :disabled="!allowCreate || state.isRequesting || !allowEdit"
              @click.prevent="testConnectionForCurrentEditingDS"
            >
              <span>{{ $t("instance.test-connection") }}</span>
            </NButton>
          </div>
        </div>
      </div>

      <!-- Action Button Group -->
      <template v-if="!drawer">
        <InstanceArchiveRestoreButton
          v-if="!isCreating && instance"
          :instance="instance as ComposedInstance"
        />

        <div
          v-if="valueChanged && allowEdit"
          class="w-full mt-4 py-4 border-t border-block-border flex justify-between bg-white sticky -bottom-4 z-10"
        >
          <NButton
            :disabled="state.isTestingConnection"
            @click.prevent="resetChanges"
          >
            <span> {{ $t("common.cancel") }}</span>
          </NButton>
          <NButton
            :disabled="
              !allowUpdate || state.isRequesting || state.isTestingConnection
            "
            :loading="state.isRequesting"
            type="primary"
            @click.prevent="doUpdate"
          >
            {{ $t("common.confirm-and-update") }}
          </NButton>
        </div>
      </template>
    </div>

    <template v-if="drawer" #footer>
      <div class="w-full flex justify-between items-center">
        <div class="w-full flex justify-end items-center gap-x-3">
          <NButton
            :disabled="state.isRequesting || state.isTestingConnection"
            @click.prevent="cancel"
          >
            {{ $t("common.cancel") }}
          </NButton>
          <NButton
            :disabled="
              !allowCreate || state.isRequesting || state.isTestingConnection
            "
            :loading="state.isRequesting"
            type="primary"
            @click.prevent="tryCreate"
          >
            {{ $t("common.create") }}
          </NButton>
        </div>
      </div>
    </template>
  </component>

  <FeatureModal
    v-if="missingFeature"
    :feature="missingFeature"
    :open="true"
    :instance="instance"
    @cancel="missingFeature = undefined"
  />
</template>

<script lang="ts" setup>
import { cloneDeep, isEqual, omit } from "lodash-es";
import { TrashIcon } from "lucide-vue-next";
import {
  NButton,
  NInput,
  NSwitch,
  NRadioGroup,
  NRadio,
  NCheckbox,
  useDialog,
} from "naive-ui";
import { Status } from "nice-grpc-common";
import { computed, reactive, ref, watch, onMounted, toRef } from "vue";
import { useI18n } from "vue-i18n";
import { useRouter } from "vue-router";
import { InstanceArchiveRestoreButton } from "@/components/Instance";
import {
  DrawerContent,
  EnvironmentSelect,
  InstanceEngineRadioGrid,
  InstanceV1EngineIcon,
  MiniActionButton,
} from "@/components/v2";
import ResourceIdField from "@/components/v2/Form/ResourceIdField.vue";
import { instanceServiceClient } from "@/grpcweb";
import { SETTING_ROUTE_WORKSPACE_SUBSCRIPTION } from "@/router/dashboard/workspaceSetting";
import {
  pushNotification,
  useSettingV1Store,
  useActuatorV1Store,
  useEnvironmentV1Store,
  useInstanceV1Store,
  useSubscriptionV1Store,
  useGracefulRequest,
  useCurrentUserV1,
  useDatabaseV1Store,
} from "@/store";
import { instanceNamePrefix } from "@/store/modules/v1/common";
import type { ResourceId, ValidatedMessage, ComposedInstance } from "@/types";
import { UNKNOWN_ID, unknownEnvironment } from "@/types";
import type { Duration } from "@/types/proto/google/protobuf/duration";
import { Engine } from "@/types/proto/v1/common";
import { Instance, type DataSource } from "@/types/proto/v1/instance_service";
import {
  DataSourceType,
  InstanceOptions,
  DataSourceExternalSecret_SecretType,
  DataSourceExternalSecret_AuthType,
  DataSource_AuthenticationType,
} from "@/types/proto/v1/instance_service";
import { PlanType } from "@/types/proto/v1/subscription_service";
import {
  isDev,
  isValidSpannerHost,
  extractInstanceResourceName,
  calcUpdateMask,
  onlyAllowNumber,
  hasWorkspacePermissionV2,
  defer,
} from "@/utils";
import { extractGrpcErrorMessage, getErrorCode } from "@/utils/grpcweb";
import DataSourceSection from "./DataSourceSection/DataSourceSection.vue";
import ScanIntervalInput from "./ScanIntervalInput.vue";
import SpannerHostInput from "./SpannerHostInput.vue";
import BigQueryHostInput from "./BigQueryHostInput.vue";
import type { EditDataSource } from "./common";
import { extractBasicInfo, extractDataSourceEditState } from "./common";
import {
  MongoDBConnectionStringSchemaList,
  SnowflakeExtraLinkPlaceHolder,
  defaultPortForEngine,
  EngineList,
} from "./constants";
import { provideInstanceFormContext } from "./context";
import { useInstanceSpecs } from "./specs";

const props = defineProps<{
  instance?: Instance;
  drawer?: boolean;
}>();

const emit = defineEmits(["dismiss"]);
const $d = useDialog();

const bindings = computed(() => {
  if (props.drawer) {
    return {
      title: t("quick-action.add-instance"),
    };
  }
  return {};
});

const cancel = () => {
  emit("dismiss");
};

interface LocalState {
  editingDataSourceId: string | undefined;
  isTestingConnection: boolean;
  isRequesting: boolean;
}

const { t } = useI18n();
const router = useRouter();
const currentUser = useCurrentUserV1();
const instanceV1Store = useInstanceV1Store();
const settingV1Store = useSettingV1Store();
const actuatorStore = useActuatorV1Store();
const subscriptionStore = useSubscriptionV1Store();
const scanIntervalInputRef = ref<InstanceType<typeof ScanIntervalInput>>();

const state = reactive<LocalState>({
  editingDataSourceId: props.instance?.dataSources.find(
    (ds) => ds.type === DataSourceType.ADMIN
  )?.id,
  isTestingConnection: false,
  isRequesting: false,
});

const instance = toRef(props, "instance");
const context = provideInstanceFormContext({ instance });
const {
  isCreating,
  allowEdit,
  basicInfo,
  dataSourceEditState,
  adminDataSource,
  editingDataSource,
  readonlyDataSourceList,
  hasReadonlyReplicaFeature,
  missingFeature,
} = context;
const {
  showDatabase,
  showSSL,
  showSSH,
  isEngineBeta,
  defaultPort,
  instanceLink,
  allowEditPort,
} = useInstanceSpecs(context);

const availableLicenseCount = computed(() => {
  return Math.max(
    0,
    subscriptionStore.instanceLicenseCount -
      instanceV1Store.activateInstanceCount
  );
});

const availableLicenseCountText = computed((): string => {
  if (subscriptionStore.instanceLicenseCount === Number.MAX_VALUE) {
    return t("subscription.unlimited");
  }
  return `${availableLicenseCount.value}`;
});

const environment = computed(() => {
  return (
    useEnvironmentV1Store().getEnvironmentByName(basicInfo.value.environment) ??
    unknownEnvironment()
  );
});

const resourceId = computed({
  get() {
    const id = extractInstanceResourceName(basicInfo.value.name);
    if (id === String(UNKNOWN_ID)) return "";
    return id;
  },
  set(id) {
    basicInfo.value.name = `instances/${id}`;
  },
});
const resourceIdField = ref<InstanceType<typeof ResourceIdField>>();

onMounted(async () => {
  if (isCreating.value) {
    adminDataSource.value.host = isDev() ? "127.0.0.1" : "host.docker.internal";
    if (basicInfo.value.engine === Engine.DYNAMODB) {
      adminDataSource.value.host = "";
    }
    adminDataSource.value.srv = false;
    adminDataSource.value.authenticationDatabase = "";
  }
  await settingV1Store.fetchSettingList();
});

watch(
  () => basicInfo.value.engine,
  () => {
    if (isCreating.value) {
      adminDataSource.value.port = defaultPortForEngine(basicInfo.value.engine);
    }
  },
  {
    immediate: true,
  }
);

watch(
  () => props.instance?.activation,
  (val) => {
    if (val !== undefined) {
      basicInfo.value.activation = val;
    }
  }
);

const outboundIpList = computed(() => {
  if (!settingV1Store.workspaceProfileSetting) {
    return "";
  }
  return settingV1Store.workspaceProfileSetting.outboundIpList.join(",");
});

const currentMongoDBConnectionSchema = computed(() => {
  return adminDataSource.value.srv === false
    ? MongoDBConnectionStringSchemaList[0]
    : MongoDBConnectionStringSchemaList[1];
});
const allowCreate = computed(() => {
  if (!hasWorkspacePermissionV2(currentUser.value, "bb.instances.create")) {
    return false;
  }
  if (environment.value.uid === String(UNKNOWN_ID)) {
    return false;
  }
  if (basicInfo.value.engine === Engine.SPANNER) {
    return (
      basicInfo.value.title.trim() &&
      isValidSpannerHost(adminDataSource.value.host) &&
      adminDataSource.value.updatedPassword
    );
  }

  // Check Host
  if (basicInfo.value.engine !== Engine.DYNAMODB) {
    if (adminDataSource.value.host === "") {
      return false;
    }
  }

  return (
    basicInfo.value.title.trim() &&
    resourceIdField.value?.resourceId &&
    resourceIdField.value?.isValidated &&
    checkDataSource([adminDataSource.value])
  );
});

const resetChanges = () => {
  const original = getOriginalEditState();
  basicInfo.value = cloneDeep(original.basicInfo);
  dataSourceEditState.value.dataSources = cloneDeep(original.dataSources);
};

const valueChanged = computed(() => {
  const original = getOriginalEditState();
  const editing = {
    basicInfo: basicInfo.value,
    dataSources: dataSourceEditState.value.dataSources,
  };
  return !isEqual(editing, original);
});

const allowUpdate = computed((): boolean => {
  if (!valueChanged.value) {
    return false;
  }
  if (scanIntervalInputRef.value) {
    const scanIntervalInput = scanIntervalInputRef.value;
    if (!scanIntervalInput.validate()) {
      return false;
    }
  }
  if (basicInfo.value.engine === Engine.SPANNER) {
    if (!isValidSpannerHost(adminDataSource.value.host)) {
      return false;
    }
    if (readonlyDataSourceList.value.length > 0) {
      if (
        readonlyDataSourceList.value.some((ds) => !isValidSpannerHost(ds.host))
      ) {
        return false;
      }
    }
  }
  return checkDataSource([
    adminDataSource.value,
    ...readonlyDataSourceList.value,
  ]);
});

const handleSelectEnvironmentUID = (uid: string | undefined) => {
  if (!uid) return;
  const environment = useEnvironmentV1Store().getEnvironmentByUID(uid);
  basicInfo.value.environment = environment.name;
};

// The default host name is 127.0.0.1 or host.docker.internal which is not applicable to Snowflake, so we change
// the host name between 127.0.0.1/host.docker.internal and "" if user hasn't changed default yet.
const changeInstanceEngine = (engine: Engine) => {
  context.resetDataSource();
  if (
    engine === Engine.SNOWFLAKE ||
    engine === Engine.SPANNER ||
    engine === Engine.BIGQUERY ||
    engine === Engine.DYNAMODB
  ) {
    if (
      adminDataSource.value.host === "127.0.0.1" ||
      adminDataSource.value.host === "host.docker.internal"
    ) {
      adminDataSource.value.host = "";
    }
  } else {
    if (!adminDataSource.value.host) {
      adminDataSource.value.host = isDev()
        ? "127.0.0.1"
        : "host.docker.internal";
    }
  }
  basicInfo.value.engine = engine;
};

const changeScanInterval = (duration: Duration | undefined) => {
  if (!basicInfo.value.options) {
    basicInfo.value.options = InstanceOptions.fromPartial({});
  }
  basicInfo.value.options.syncInterval = duration;
};
const changeMaximumConnections = (maximumConnections: number) => {
  if (!basicInfo.value.options) {
    basicInfo.value.options = InstanceOptions.fromPartial({});
  }
  basicInfo.value.options.maximumConnections = maximumConnections;
};

const handleMongodbConnectionStringSchemaChange = (type: string) => {
  const ds = editingDataSource.value;
  if (!ds) return;
  switch (type) {
    case MongoDBConnectionStringSchemaList[0]:
      ds.srv = false;
      break;
    case MongoDBConnectionStringSchemaList[1]:
      // MongoDB doesn't support specify port if using srv record.
      ds.port = "";
      ds.additionalAddresses = [];
      ds.replicaSet = "";
      ds.directConnection = false;
      ds.srv = true;
      break;
    default:
      ds.srv = false;
  }
};

const removeDSAdditionalAddress = (i: number) => {
  adminDataSource.value.additionalAddresses.splice(i, 1);
  if (adminDataSource.value.additionalAddresses.length === 0) {
    adminDataSource.value.directConnection = false;
  }
};

const addDSAdditionalAddress = () => {
  editingDataSource.value?.additionalAddresses.push({
    host: "",
    port: "",
  });
  if (adminDataSource.value.additionalAddresses.length !== 0) {
    adminDataSource.value.directConnection = false;
  }
};

const validateResourceId = async (
  resourceId: ResourceId
): Promise<ValidatedMessage[]> => {
  if (!resourceId) {
    return [];
  }

  try {
    const instance = await instanceV1Store.getOrFetchInstanceByName(
      instanceNamePrefix + resourceId,
      true /* silent */
    );
    if (instance) {
      return [
        {
          type: "error",
          message: t("resource-id.validation.duplicated", {
            resource: t("resource.instance"),
          }),
        },
      ];
    }
  } catch (error) {
    if (getErrorCode(error) !== Status.NOT_FOUND) {
      throw error;
    }
  }
  return [];
};

const updateEditState = (instance: Instance) => {
  basicInfo.value = extractBasicInfo(instance);
  const updatedEditState = extractDataSourceEditState(instance);
  dataSourceEditState.value.dataSources = updatedEditState.dataSources;
  if (
    updatedEditState.dataSources.findIndex(
      (ds) => ds.id === dataSourceEditState.value.editingDataSourceId
    ) < 0
  ) {
    // The original selected data source id is no-longer in the latest data source list
    dataSourceEditState.value.editingDataSourceId =
      updatedEditState.editingDataSourceId;
  }

  // Backend will sync the schema when connection info changed, so we need to fetch the synced schema here.
  instanceV1Store.fetchInstanceRoleListByName(instance.name);
};

const confirmContinueWithConnectionFailure = (message: string) => {
  const d = defer<boolean>();
  $d.warning({
    title: t("common.warning"),
    content: t("instance.unable-to-connect", [message]),
    contentClass: "whitespace-pre-wrap",
    style: "z-index: 100000",
    negativeText: t("common.cancel"),
    positiveText: t("common.continue-anyway"),
    onNegativeClick: () => {
      d.resolve(false);
    },
    onPositiveClick: () => {
      d.resolve(true);
    },
  });
  return d.promise;
};

const tryCreate = async () => {
  const editingDS = adminDataSource.value;
  const testResult = await testConnection(/* silent */ true, editingDS);
  if (testResult.success) {
    doCreate();
  } else {
    const confirmed = await confirmContinueWithConnectionFailure(
      testResult.message
    );
    if (confirmed) {
      doCreate();
    }
  }
};

const hasExternalSecretFeature = computed(() =>
  subscriptionStore.hasFeature("bb.feature.external-secret-manager")
);

// We will also create the database * denoting all databases
// and its RW data source. The username, password is actually
// stored in that data source object instead of in the instance self.
// Conceptually, data source is the proper place to store connection info (thinking of DSN)
const doCreate = async () => {
  if (!isCreating.value) {
    return;
  }
  const instanceCreate: Instance = {
    ...basicInfo.value,
    engineVersion: "",
    dataSources: [],
  };
  const adminDataSourceCreate = extractDataSourceFromEdit(
    instanceCreate,
    adminDataSource.value
  );
  instanceCreate.dataSources = [adminDataSourceCreate];

  if (!checkExternalSecretFeature(instanceCreate.dataSources)) {
    missingFeature.value = "bb.feature.external-secret-manager";
    return;
  }

  state.isRequesting = true;
  try {
    await useGracefulRequest(async () => {
      const createdInstance =
        await instanceV1Store.createInstance(instanceCreate);
      useDatabaseV1Store().searchDatabases({
        filter: `instance = "${createdInstance.name}"`,
      });
      router.push(`/${createdInstance.name}`);
      pushNotification({
        module: "bytebase",
        style: "SUCCESS",
        title: t(
          "instance.successfully-created-instance-createdinstance-name",
          [createdInstance.title]
        ),
      });
    });
  } finally {
    state.isRequesting = false;
    emit("dismiss");
  }
};

const doUpdate = async () => {
  const { instance } = props;
  if (!instance) {
    return;
  }
  if (!checkRODataSourceFeature(instance)) {
    missingFeature.value = "bb.feature.read-replica-connection";
    return;
  }

  if (!checkExternalSecretFeature([adminDataSource.value])) {
    missingFeature.value = "bb.feature.external-secret-manager";
    return;
  }

  if (
    !checkExternalSecretFeature([
      adminDataSource.value,
      ...readonlyDataSourceList.value,
    ])
  ) {
    missingFeature.value = "bb.feature.external-secret-manager";
    return;
  }

  // When clicking **Update** we may have more than one thing to do (if needed)
  // 1. Patch the instance itself.
  // 2. Update the admin datasource.
  // 3. Create OR update read-only data source(s).

  const pendingRequestRunners: (() => Promise<any>)[] = [];

  const maybeQueueUpdateInstanceBasicInfo = () => {
    const instancePatch = {
      ...instance,
      ...basicInfo.value,
    };
    const updateMask: string[] = [];
    if (instancePatch.title !== instance.title) {
      updateMask.push("title");
    }
    if (instancePatch.externalLink !== instance.externalLink) {
      updateMask.push("external_link");
    }
    if (instancePatch.activation !== instance.activation) {
      updateMask.push("activation");
    }
    if (instancePatch.environment !== instance.environment) {
      updateMask.push("environment");
    }
    if (
      instancePatch.options?.syncInterval?.seconds?.toNumber() !==
      instance.options?.syncInterval?.seconds?.toNumber()
    ) {
      updateMask.push("options.sync_interval");
    }
    if (
      instancePatch.options?.maximumConnections !==
      instance.options?.maximumConnections
    ) {
      updateMask.push("options.maximum_connections");
    }
    if (updateMask.length === 0) {
      return;
    }
    pendingRequestRunners.push(() =>
      instanceV1Store.updateInstance(instancePatch, updateMask)
    );
  };
  /**
   * @returns true if blocked by connection testing failure
   */
  const maybeQueueUpdateDataSource = async (
    editing: DataSource,
    original: DataSource | undefined,
    editState: EditDataSource
  ) => {
    if (!original) return;
    const updateMask = calcDataSourceUpdateMask(editing, original, editState);
    if (updateMask.length === 0) {
      return;
    }
    const testResult = await testConnection(/* silent */ true, editState);
    if (!testResult.success) {
      const continueAnyway = await confirmContinueWithConnectionFailure(
        testResult.message
      );
      if (!continueAnyway) {
        return true;
      }
    }

    pendingRequestRunners.push(() =>
      instanceV1Store.updateDataSource(instance, editing, updateMask)
    );
  };
  const maybeQueueUpdateAdminDataSource = async () => {
    const original = instance.dataSources.find(
      (ds) => ds.type === DataSourceType.ADMIN
    );
    const editing = extractDataSourceFromEdit(instance, adminDataSource.value);
    return await maybeQueueUpdateDataSource(
      editing,
      original,
      adminDataSource.value
    );
  };
  /**
   * @returns true if blocked by connection testing failure
   */
  const maybeQueueUpsertReadonlyDataSources = async () => {
    if (readonlyDataSourceList.value.length === 0) {
      // Nothing to do
      return true;
    }
    // Upsert readonly data sources one by one
    for (let i = 0; i < readonlyDataSourceList.value.length; i++) {
      const editing = readonlyDataSourceList.value[i];
      const patch = extractDataSourceFromEdit(instance, editing);
      if (editing.pendingCreate) {
        const testResult = await testConnection(/* silent */ true, editing);
        if (!testResult.success) {
          const continueAnyway = await confirmContinueWithConnectionFailure(
            testResult.message
          );
          if (!continueAnyway) {
            return true;
          }
        }

        pendingRequestRunners.push(() =>
          instanceV1Store.createDataSource(instance, patch)
        );
      } else {
        const original = instance.dataSources.find(
          (ds) => ds.id === editing.id
        );
        const blocked = await maybeQueueUpdateDataSource(
          patch,
          original,
          editing
        );
        if (blocked) {
          return true;
        }
      }
    }
  };

  // prepare pending request runners
  await maybeQueueUpdateInstanceBasicInfo();
  if (await maybeQueueUpdateAdminDataSource()) {
    // blocked
    return;
  }
  if (await maybeQueueUpsertReadonlyDataSources()) {
    // blocked
    return;
  }

  if (pendingRequestRunners.length === 0) {
    return;
  }

  state.isRequesting = true;
  try {
    // Send requests one-by-one
    for (let i = 0; i < pendingRequestRunners.length; i++) {
      const runner = pendingRequestRunners[i];
      await runner();
    }

    const updatedInstance = instanceV1Store.getInstanceByName(instance.name);
    updateEditState(updatedInstance);
    pushNotification({
      module: "bytebase",
      style: "SUCCESS",
      title: t("instance.successfully-updated-instance-instance-name", [
        updatedInstance.title,
      ]),
    });
  } finally {
    state.isRequesting = false;
  }
};

const testConnection = async (
  silent = false,
  editingDS: EditDataSource
): Promise<{ success: boolean; message: string }> => {
  if (!editingDataSource.value) {
    throw new Error("should never reach this line");
  }

  // In different scenes, we use different methods to test connection.
  const ok = () => {
    if (!silent) {
      pushNotification({
        module: "bytebase",
        style: "SUCCESS",
        title: t("instance.successfully-connected-instance"),
      });
    }
    state.isTestingConnection = false;
    return { success: true, message: "" };
  };
  const fail = (host: string, err: unknown) => {
    let error = extractGrpcErrorMessage(err);
    if (!silent) {
      if (host === "localhost" || host === "127.0.0.1") {
        error = `${error}\n\n${t("instance.failed-to-connect-instance-localhost")}`;
      }
      pushNotification({
        module: "bytebase",
        style: "CRITICAL",
        title: t("instance.failed-to-connect-instance"),
        description: error,
        // Manual hide, because user may need time to inspect the error
        manualHide: true,
      });
    }
    state.isTestingConnection = false;
    return { success: false, message: error };
  };
  state.isTestingConnection = true;
  if (isCreating.value) {
    // When creating new instance, use
    // adminDataSource + CreateInstanceRequest.validateOnly = true
    const instance: Instance = {
      ...basicInfo.value,
      engineVersion: "",
      dataSources: [],
    };
    const dataSourceCreate = extractDataSourceFromEdit(instance, editingDS);
    instance.dataSources = [dataSourceCreate];
    try {
      await instanceServiceClient.createInstance(
        {
          instance,
          instanceId: extractInstanceResourceName(instance.name),
          validateOnly: true,
        },
        {
          silent: true,
        }
      );
      return ok();
    } catch (err) {
      return fail(dataSourceCreate.host, err);
    }
  } else {
    // Editing existed instance.
    const instance = props.instance!;
    const ds = extractDataSourceFromEdit(instance, editingDS);
    if (editingDS.pendingCreate) {
      // When read-only data source is about to be created, use
      // editingDataSource + AddDataSourceRequest.validateOnly = true
      try {
        await instanceServiceClient.addDataSource(
          {
            instance: instance.name,
            dataSource: ds,
            validateOnly: true,
          },
          {
            silent: true,
          }
        );
        return ok();
      } catch (err) {
        return fail(ds.host, err);
      }
    } else {
      // When a data source (admin or read-only) has been edited, use
      // editingDataSource + UpdateDataSourceRequest.validateOnly = true
      try {
        const original = instance.dataSources.find(
          (ds) => ds.id === editingDS.id
        );
        if (!original) {
          throw new Error("should never reach this line");
        }
        const updateMask = calcDataSourceUpdateMask(ds, original, editingDS);
        await instanceServiceClient.updateDataSource(
          {
            instance: instance.name,
            dataSource: ds,
            updateMask,
            validateOnly: true,
          },
          {
            silent: true,
          }
        );
        return ok();
      } catch (err) {
        return fail(ds.host, err);
      }
    }
  }
};

const testConnectionForCurrentEditingDS = () => {
  const editingDS = editingDataSource.value;
  if (!editingDS) return;
  testConnection(/* !silent */ false, editingDS);
};

// getOriginalEditState returns the origin instance data including
// basic information, admin data source and read-only data source.
const getOriginalEditState = () => {
  return {
    basicInfo: extractBasicInfo(props.instance),
    dataSources: extractDataSourceEditState(props.instance).dataSources,
  };
};

const calcDataSourceUpdateMask = (
  editing: DataSource,
  original: DataSource,
  editState: EditDataSource
) => {
  const updateMask = new Set(
    calcUpdateMask(editing, original, true /* toSnakeCase */)
  );
  const {
    useEmptyPassword,
    updateSsh,
    updateSsl,
    updateAuthenticationPrivateKey,
  } = editState;
  if (useEmptyPassword) {
    // We need to implicitly set "password" need to be updated
    // if the "use empty password" option if checked
    editing.password = "";
    updateMask.add("password");
  }
  if (updateSsl) {
    updateMask.add("ssl_ca");
    updateMask.add("ssl_key");
    updateMask.add("ssl_cert");
  }
  if (updateSsh) {
    updateMask.add("ssh_host");
    updateMask.add("ssh_port");
    updateMask.add("ssh_user");
    updateMask.add("ssh_password");
    updateMask.add("ssh_private_key");
  }
  if (updateAuthenticationPrivateKey) {
    updateMask.add("authentication_private_key");
  }

  return Array.from(updateMask);
};

const extractDataSourceFromEdit = (
  instance: Instance,
  edit: EditDataSource
): DataSource => {
  const ds = cloneDeep(
    omit(
      edit,
      "pendingCreate",
      "updatedPassword",
      "useEmptyPassword",
      "updateSsl",
      "updateSsh",
      "updateAuthenticationPrivateKey"
    )
  );
  if (edit.updatedPassword) {
    ds.password = edit.updatedPassword;
  }
  if (edit.useEmptyPassword) {
    ds.password = "";
  }

  // Clean up unused fields for certain engine types.
  if (!showDatabase.value) {
    ds.database = "";
  }
  if (instance.engine !== Engine.ORACLE) {
    ds.sid = "";
    ds.serviceName = "";
  }
  if (instance.engine !== Engine.MONGODB) {
    ds.srv = false;
    ds.authenticationDatabase = "";
  }
  if (!showSSH.value) {
    ds.sshHost = "";
    ds.sshPort = "";
    ds.sshUser = "";
    ds.sshPassword = "";
    ds.sshPrivateKey = "";
  }
  if (!showSSL.value) {
    ds.sslCa = "";
    ds.sslCert = "";
    ds.sslKey = "";
  }

  return ds;
};

const checkExternalSecretFeature = (dataSources: DataSource[]) => {
  if (hasExternalSecretFeature.value) {
    return true;
  }

  return dataSources.every((ds) => {
    return !ds.externalSecret && !/^{{.+}}$/.test(ds.password);
  });
};

const checkDataSource = (dataSources: DataSource[]) => {
  return dataSources.every((ds) => {
    if (
      ds.authenticationType ===
      DataSource_AuthenticationType.GOOGLE_CLOUD_SQL_IAM
    ) {
      // CloudSQL instance name should be {project}:{region}:{cloud sql name}
      return /.+:.+:.+/.test(ds.host);
    }

    if (basicInfo.value.engine === Engine.ORACLE) {
      if (!ds.sid && !ds.serviceName) {
        return false;
      }
    }

    if (ds.saslConfig?.krbConfig) {
      if (
        !ds.saslConfig.krbConfig.primary ||
        !ds.saslConfig.krbConfig.realm ||
        !ds.saslConfig.krbConfig.kdcHost ||
        !ds.saslConfig.krbConfig.keytab
      ) {
        return false;
      }
    }

    if (!ds.externalSecret) {
      return true;
    }

    switch (ds.externalSecret.secretType) {
      case DataSourceExternalSecret_SecretType.VAULT_KV_V2:
        if (!ds.externalSecret.url || !ds.externalSecret.engineName) {
          return false;
        }
        if (
          !ds.externalSecret.secretName ||
          !ds.externalSecret.passwordKeyName
        ) {
          return false;
        }
        break;
      case DataSourceExternalSecret_SecretType.AWS_SECRETS_MANAGER:
        if (
          !ds.externalSecret.secretName ||
          !ds.externalSecret.passwordKeyName
        ) {
          return false;
        }
        break;
      case DataSourceExternalSecret_SecretType.GCP_SECRET_MANAGER:
        if (!ds.externalSecret.secretName) {
          return false;
        }
        break;
    }

    switch (ds.externalSecret.authType) {
      case DataSourceExternalSecret_AuthType.TOKEN:
        return !!ds.externalSecret.token;
      case DataSourceExternalSecret_AuthType.VAULT_APP_ROLE:
        return (
          !!ds.externalSecret.appRole?.roleId &&
          !!ds.externalSecret.appRole.secretId
        );
    }

    return true;
  });
};

const checkRODataSourceFeature = (instance: Instance) => {
  // This is to
  // - Disallow creating any new RO data sources
  // - Disallow updating any existed RO data sources
  // if feature is not available.

  // Early pass if the feature is available.
  if (hasReadonlyReplicaFeature.value) {
    return true;
  }

  if (readonlyDataSourceList.value.length === 0) {
    // Not creating or editing any RO data source
    return true;
  }

  const checkOne = (ds: EditDataSource) => {
    if (ds.pendingCreate) {
      // Disallowed to create any new RO data sources
      return false;
    } else {
      const editing = extractDataSourceFromEdit(instance, ds);
      const original = instance.dataSources.find((d) => d.id === ds.id);
      if (original) {
        const updateMask = calcDataSourceUpdateMask(editing, original, ds);
        // Disallowed to update any existed RO data source
        if (updateMask.length > 0) {
          return false;
        }
      }
    }
    return true;
  };
  // Need to check all RO data sources
  return readonlyDataSourceList.value.every(checkOne);
};

const changeInstanceActivation = async (on: boolean) => {
  basicInfo.value.activation = on;
  if (props.instance) {
    const instancePatch = {
      ...props.instance,
      activation: on,
    };
    await instanceV1Store.updateInstance(instancePatch, ["activation"]);
  }
};
</script>

<style lang="postcss" scoped>
.instance-engine-button :deep(.n-button__content) {
  @apply w-full justify-start;
}
</style><|MERGE_RESOLUTION|>--- conflicted
+++ resolved
@@ -177,11 +177,7 @@
 
           <template
             v-if="
-<<<<<<< HEAD
               (basicInfo.engine !== Engine.SPANNER && basicInfo.engine !== Engine.BIGQUERY) &&
-=======
-              basicInfo.engine !== Engine.SPANNER &&
->>>>>>> d34c671a
               adminDataSource.authenticationType !==
                 DataSource_AuthenticationType.GOOGLE_CLOUD_SQL_IAM
             "
