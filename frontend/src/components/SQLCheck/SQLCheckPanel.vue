--- conflicted
+++ resolved
@@ -11,12 +11,8 @@
     <PlanCheckDetail
       :plan-check-run="planCheckRun"
       :database="database"
-<<<<<<< HEAD
-      :is-latest="true"
+      :is-latest="false"
       :highlight-row-filter="highlightRowFilter"
-=======
-      :is-latest="false"
->>>>>>> d5a9f627
       @close="$emit('close')"
     >
       <template #row-extra="{ row }">
