<template>
  <ResourceSelect
    v-bind="$attrs"
    class="bb-database-select"
    :remote="true"
    :loading="state.loading"
    :placeholder="$t('database.select')"
    :multiple="multiple"
    :value="databaseName"
    :values="databaseNames"
    :options="options"
    :custom-label="renderLabel"
    @search="handleSearch"
    @update:value="(val) => $emit('update:database-name', val)"
    @update:values="(val) => $emit('update:database-names', val)"
  />
</template>

<script lang="ts" setup>
import { useDebounceFn } from "@vueuse/core";
import { computed, h, watch, reactive, watchEffect } from "vue";
import { useI18n } from "vue-i18n";
import { useDatabaseV1Store } from "@/store";
import type { ComposedDatabase } from "@/types";
import {
  isValidDatabaseName,
  isValidEnvironmentName,
  isValidInstanceName,
  isValidProjectName,
  unknownDatabase,
} from "@/types";
import { type Engine, engineToJSON } from "@/types/proto/v1/common";
<<<<<<< HEAD
import { instanceV1Name, supportedEngineV1List } from "@/utils";
=======
import {
  instanceV1Name,
  supportedEngineV1List,
  getDefaultPagination,
} from "@/utils";
>>>>>>> 7f908ee3
import { InstanceV1EngineIcon } from "../Model";
import ResourceSelect from "./ResourceSelect.vue";

interface LocalState {
  loading: boolean;
  rawDatabaseList: ComposedDatabase[];
}

const props = withDefaults(
  defineProps<{
    databaseName?: string; // UNKNOWN_DATABASE_NAME stands for "ALL"
    databaseNames?: string[];
    environmentName?: string;
    instanceName?: string;
    projectName?: string;
    allowedEngineTypeList?: readonly Engine[];
    includeAll?: boolean;
    autoReset?: boolean;
    filter?: (database: ComposedDatabase, index: number) => boolean;
    multiple?: boolean;
    clearable?: boolean;
    defaultSelectFirst?: boolean;
  }>(),
  {
    databaseName: undefined,
    databaseNames: undefined,
    environmentName: undefined,
    instanceName: undefined,
    projectName: undefined,
    allowedEngineTypeList: () => supportedEngineV1List(),
    includeAll: false,
    autoReset: true,
    filter: undefined,
    multiple: false,
    clearable: false,
    defaultSelectFirst: false,
  }
);

const emit = defineEmits<{
  (event: "update:database-name", value: string | undefined): void;
  (event: "update:database-names", value: string[]): void;
}>();

const { t } = useI18n();
const databaseStore = useDatabaseV1Store();

const state = reactive<LocalState>({
  loading: true,
  rawDatabaseList: [],
});

const filterParams = computed(() => {
  const list = [];
  if (isValidEnvironmentName(props.environmentName)) {
    list.push(`environment == "${props.environmentName}"`);
  }
  if (isValidInstanceName(props.instanceName)) {
    list.push(`instance == "${props.instanceName}"`);
  }
  if (isValidProjectName(props.projectName)) {
    list.push(`project == "${props.projectName}"`);
  }
  if (props.allowedEngineTypeList.length > 0) {
    list.push(
      `engine in [${props.allowedEngineTypeList.map((e) => `"${engineToJSON(e)}"`).join(", ")}]`
    );
  }

  return list;
});

const searchDatabases = async (name: string) => {
  const dbFilter = [...filterParams.value];
  if (name) {
    dbFilter.push(`name.matches("${name}")`);
  }
  const { databases } = await databaseStore.fetchDatabases({
    parent: "workspaces/-",
    filter: dbFilter.join(" && "),
    pageSize: getDefaultPagination(),
  });
  return databases;
};

const handleSearch = useDebounceFn(async (search: string) => {
  state.loading = true;
  try {
    const databases = await searchDatabases(search);
    state.rawDatabaseList = databases;
    if (!search && props.includeAll) {
      const dummyAll = {
        ...unknownDatabase(),
        databaseName: t("database.all"),
      };
      state.rawDatabaseList.unshift(dummyAll);
    }
  } finally {
    state.loading = false;
  }
}, 500);

watch(
  () => filterParams.value,
  () => {
    handleSearch("");
  },
  {
    immediate: true,
  }
);

const combinedDatabaseList = computed(() => {
  if (props.filter) {
    return state.rawDatabaseList.filter(props.filter);
  }

  return state.rawDatabaseList;
});

const options = computed(() => {
  return combinedDatabaseList.value.map((database) => {
    return {
      resource: database,
      value: database.name,
      label: database.databaseName,
    };
  });
});

watchEffect(() => {
  if (!props.defaultSelectFirst || props.multiple) {
    return;
  }
  if (options.value.length === 0) {
    return;
  }

  emit("update:database-name", options.value[0].value);
});

const renderLabel = (database: ComposedDatabase) => {
  const children = [h("div", {}, [database.databaseName])];
  if (isValidDatabaseName(database.name)) {
    // prefix engine icon
    children.unshift(
      h(InstanceV1EngineIcon, {
        class: "mr-1",
        instance: database.instanceResource,
      })
    );
    // suffix engine name
    children.push(
      h(
        "div",
        {
          class: "text-xs opacity-60 ml-1",
        },
        [`(${instanceV1Name(database.instanceResource)})`]
      )
    );
  }
  return h(
    "div",
    {
      class: "w-full flex flex-row justify-start items-center truncate",
    },
    children
  );
};

// The database list might change if environment changes, and the previous selected id
// might not exist in the new list. In such case, we need to invalidate the selection
// and emit the event.
const resetInvalidSelection = () => {
  if (!props.autoReset) return;
  if (
    !state.loading &&
    props.databaseName &&
    !combinedDatabaseList.value.find((item) => item.name === props.databaseName)
  ) {
    emit("update:database-name", undefined);
  }
};

watch(() => combinedDatabaseList.value, resetInvalidSelection, {
  immediate: true,
  deep: true,
});
</script><|MERGE_RESOLUTION|>--- conflicted
+++ resolved
@@ -30,15 +30,11 @@
   unknownDatabase,
 } from "@/types";
 import { type Engine, engineToJSON } from "@/types/proto/v1/common";
-<<<<<<< HEAD
-import { instanceV1Name, supportedEngineV1List } from "@/utils";
-=======
 import {
   instanceV1Name,
   supportedEngineV1List,
   getDefaultPagination,
 } from "@/utils";
->>>>>>> 7f908ee3
 import { InstanceV1EngineIcon } from "../Model";
 import ResourceSelect from "./ResourceSelect.vue";
 
