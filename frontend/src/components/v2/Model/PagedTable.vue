<template>
  <div class="space-y-4">
    <slot name="table" :list="dataList" :loading="state.loading" />

    <div :class="['flex items-center justify-end space-x-2', footerClass]">
      <div class="flex items-center space-x-2">
        <div class="textinfolabel">
          {{ $t("common.rows-per-page") }}
        </div>
        <NSelect
          :value="pageSize"
          style="width: 5rem"
          :size="'small'"
          :options="options"
          @update:value="onPageSizeChange"
        />
      </div>

      <NButton
        v-if="!hideLoadMore && state.paginationToken"
        quaternary
        :size="'small'"
        :loading="state.loading"
        @click="fetchNextPage"
      >
        <span class="textinfolabel">
          {{ $t("common.load-more") }}
        </span>
      </NButton>
    </div>
  </div>
</template>

<script lang="ts" setup generic="T extends { name: string }">
import { useDebounceFn } from "@vueuse/core";
<<<<<<< HEAD
=======
import { sortBy, uniq } from "lodash-es";
>>>>>>> 7f908ee3
import { NSelect, NButton } from "naive-ui";
import { computed, reactive, watch, ref, type Ref } from "vue";
import { useIsLoggedIn, useCurrentUserV1 } from "@/store";
import { useDynamicLocalStorage, getDefaultPagination } from "@/utils";

type LocalState = {
  loading: boolean;
  paginationToken: string;
};

type SessionState = {
  // How many times the user clicks the "load more" button.
  page: number;
  // Help us to check if the session is outdated.
  updatedTs: number;
  pageSize: number;
};

const SESSION_LIFE = 1 * 60 * 1000; // 1 minute

const props = withDefaults(
  defineProps<{
    // A unique key to identify the session state.
    sessionKey: string;
    hideLoadMore?: boolean;
    footerClass?: string;
    debounce?: number;
    fetchList: (params: {
      pageSize: number;
      pageToken: string;
    }) => Promise<{ nextPageToken?: string; list: T[] }>;
  }>(),
  {
    hideLoadMore: false,
    footerClass: "",
    debounce: 500,
  }
);

const emit = defineEmits<{
  (event: "list:update", list: T[]): void;
}>();

const currentUser = useCurrentUserV1();

const options = computed(() => {
  const defaultPageSize = getDefaultPagination();
  const list = [defaultPageSize, 50, 100, 200, 500];
  return sortBy(uniq(list)).map((num) => ({
    value: num,
    label: `${num}`,
  }));
});

const state = reactive<LocalState>({
  loading: false,
  paginationToken: "",
});

// https://stackoverflow.com/questions/69813587/vue-unwraprefsimplet-generics-type-cant-assignable-to-t-at-reactive
const dataList = ref([]) as Ref<T[]>;

const sessionState = useDynamicLocalStorage<SessionState>(
  computed(() => `${props.sessionKey}.${currentUser.value.name}`),
  {
    page: 1,
    updatedTs: 0,
    pageSize: options.value[0].value,
  }
);

const isLoggedIn = useIsLoggedIn();

const pageSize = computed(() => {
  const sizeInSession = sessionState.value.pageSize ?? 0;
  if (!options.value.find((o) => o.value === sizeInSession)) {
    return options.value[0].value;
  }
  return Math.max(options.value[0].value, sizeInSession);
});

const onPageSizeChange = (size: number) => {
  sessionState.value.pageSize = size;
  refresh();
};

const fetchData = async (refresh = false) => {
  if (!isLoggedIn.value) {
    return;
  }

  state.loading = true;

  const isFirstFetch = state.paginationToken === "";
  const expectedRowCount = isFirstFetch
    ? // Load one or more page for the first fetch to restore the session
      pageSize.value * sessionState.value.page
    : // Always load one page if NOT the first fetch
      pageSize.value;

  try {
    const { nextPageToken, list } = await props.fetchList({
      pageSize: expectedRowCount,
      pageToken: state.paginationToken,
    });
    if (refresh) {
      dataList.value = list;
    } else {
      dataList.value.push(...list);
    }

    if (!isFirstFetch && list.length === expectedRowCount) {
      // If we didn't reach the end, memorize we've clicked the "load more" button.
      sessionState.value.page++;
    }

    sessionState.value.updatedTs = Date.now();
    state.paginationToken = nextPageToken ?? "";
  } catch (e) {
    console.error(e);
  } finally {
    state.loading = false;
  }
};

const resetSession = () => {
  sessionState.value = {
    page: 1,
    updatedTs: 0,
    pageSize: pageSize.value,
  };
};

const refresh = async () => {
  state.paginationToken = "";
  await fetchData(true);
};

const fetchNextPage = () => {
  fetchData(false);
};

if (Date.now() - sessionState.value.updatedTs > SESSION_LIFE) {
  // Reset session if it's outdated.
  resetSession();
}
fetchData(true);
watch(isLoggedIn, () => {
  // Reset session when logged out.
  if (!isLoggedIn.value) {
    resetSession();
  }
});

watch(
  () => dataList.value,
  (list) => emit("list:update", list)
);

const refreshCache = (data: T[]) => {
  for (const item of data) {
    const index = dataList.value.findIndex((d) => d.name === item.name);
    if (index >= 0) {
      dataList.value[index] = item;
    }
  }
};

defineExpose({
  refresh: useDebounceFn(async () => {
    await refresh();
  }, props.debounce),
  refreshCache,
});
</script><|MERGE_RESOLUTION|>--- conflicted
+++ resolved
@@ -33,10 +33,7 @@
 
 <script lang="ts" setup generic="T extends { name: string }">
 import { useDebounceFn } from "@vueuse/core";
-<<<<<<< HEAD
-=======
 import { sortBy, uniq } from "lodash-es";
->>>>>>> 7f908ee3
 import { NSelect, NButton } from "naive-ui";
 import { computed, reactive, watch, ref, type Ref } from "vue";
 import { useIsLoggedIn, useCurrentUserV1 } from "@/store";
