--- conflicted
+++ resolved
@@ -374,12 +374,6 @@
   }
   try {
     state.loading = true;
-<<<<<<< HEAD
-    const databases = await useDatabaseV1Store().transferDatabases(
-      assignedDatabases.value,
-      DEFAULT_PROJECT_NAME
-    );
-=======
     const databases = await useDatabaseV1Store().batchUpdateDatabases({
       parent: "-",
       requests: assignedDatabases.value.map((database) => {
@@ -392,7 +386,6 @@
         });
       }),
     });
->>>>>>> d992d373
     emit("refresh", databases);
     pushNotification({
       module: "bytebase",
@@ -590,10 +583,7 @@
     return;
   }
 
-<<<<<<< HEAD
-=======
   // We doesn't support batch update labels, so we update one by one.
->>>>>>> d992d373
   const updatedDatabases = await Promise.all(
     props.databases.map(async (database, i) => {
       const label = labelsList[i];
@@ -608,8 +598,6 @@
     })
   );
   emit("refresh", updatedDatabases);
-<<<<<<< HEAD
-=======
 
   pushNotification({
     module: "bytebase",
@@ -631,7 +619,6 @@
       });
     }),
   });
->>>>>>> d992d373
 
   pushNotification({
     module: "bytebase",
