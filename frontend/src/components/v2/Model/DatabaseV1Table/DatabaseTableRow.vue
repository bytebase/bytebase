--- conflicted
+++ resolved
@@ -44,29 +44,7 @@
     />
   </div>
   <div v-if="showLabelsColumn" class="bb-grid-cell">
-<<<<<<< HEAD
-    <NTooltip :disabled="Object.keys(database.labels).length <= 1">
-      <template #trigger>
-        <div class="flex items-center space-x-1">
-          <div
-            v-for="[key, label] in Object.entries(database.labels).slice(0, 1)"
-            :key="key"
-            class="rounded-lg bg-gray-100 py-1 px-2 text-sm"
-          >
-            {{ `${key}:${label}` }}
-          </div>
-          <span v-if="Object.keys(database.labels).length > 1">...</span>
-        </div>
-      </template>
-      <div class="text-sm flex flex-col space-y-1">
-        <div v-for="[key, label] in Object.entries(database.labels)" :key="key">
-          {{ `${key}:${label}` }}
-        </div>
-      </div>
-    </NTooltip>
-=======
     <LabelsColumn :labels="database.labels" :show-count="1" placeholder="-" />
->>>>>>> e9f15bd1
   </div>
 </template>
 
