<template>
  <BBTable
    :column-list="COLUMN_LIST"
    :data-source="mixedTableList"
    :show-header="true"
    :left-bordered="true"
    :right-bordered="true"
    :row-clickable="true"
    :custom-footer="true"
    @click-row="clickTable"
  >
    <template #body="{ rowData: table }">
      <BBTableCell :left-padding="4">
        <div class="flex items-center space-x-2">
          <span>{{ table.name }}</span>
          <BBBadge
            v-if="isGhostTable(table)"
            text="gh-ost"
            :can-remove="false"
            class="text-xs"
          />
        </div>
      </BBTableCell>
      <BBTableCell class="w-[14%]">
        {{ table.engine }}
      </BBTableCell>
      <BBTableCell class="w-[14%]">
        {{ table.rowCount }}
      </BBTableCell>
      <BBTableCell class="w-[14%]">
        {{ bytesToString(table.dataSize) }}
      </BBTableCell>
      <BBTableCell class="w-[14%]">
        {{ bytesToString(table.indexSize) }}
      </BBTableCell>
      <BBTableCell class="w-[14%]">
        {{ humanizeTs(table.createdTs) }}
      </BBTableCell>
    </template>

    <template v-if="hasReservedTables && !state.showReservedTableList" #footer>
      <tfoot>
        <tr>
          <td colspan="100000" class="p-0">
            <div
              class="flex items-center justify-center cursor-pointer hover:bg-gray-200 py-2 text-gray-400 text-sm"
              @click="state.showReservedTableList = true"
            >
              {{ $t("database.show-reserved-tables") }}
            </div>
          </td>
        </tr>
      </tfoot>
    </template>
  </BBTable>
</template>

<script lang="ts">
import { computed, defineComponent, PropType, reactive } from "vue";
import { BBTableColumn } from "../bbkit/types";
import { Table } from "../types";
import { bytesToString, databaseSlug } from "../utils";
import { useRouter } from "vue-router";
import { useI18n } from "vue-i18n";

const GHOST_LOGO = new URL("../assets/gh-ost-logo.png", import.meta.url).href;

type LocalState = {
  showReservedTableList: boolean;
};

export default defineComponent({
  name: "TableTable",
  props: {
    tableList: {
      required: true,
      type: Object as PropType<Table[]>,
    },
  },
  setup(props) {
    const router = useRouter();
    const { t } = useI18n();

    const state = reactive<LocalState>({
      showReservedTableList: false,
    });

    const COLUMN_LIST: BBTableColumn[] = [
      {
        title: t("common.name"),
      },
      {
        title: t("database.engine"),
      },
      {
        title: t("database.row-count-est"),
      },
      {
        title: t("database.data-size"),
      },
      {
        title: t("database.index-size"),
      },
      {
        title: t("common.created-at"),
      },
    ];

<<<<<<< HEAD
    const regularTableList = computed(() =>
      props.tableList.filter((table) => !isGhostTable(table))
    );
    const reservedTableList = computed(() =>
      props.tableList.filter((table) => isGhostTable(table))
    );
    const hasReservedTables = computed(
      () => reservedTableList.value.length > 0
    );

    const mixedTableList = computed(() => {
      const tableList = [...regularTableList.value];
      if (state.showReservedTableList) {
        tableList.push(...reservedTableList.value);
      }

      return tableList;
    });

    const clickTable = (section: number, row: number) => {
=======
    const clickTable = (section: number, row: number, e: MouseEvent) => {
>>>>>>> 4b49af7b
      const table = props.tableList[row];
      const url = `/db/${databaseSlug(table.database)}/table/${table.name}`;
      if (e.ctrlKey || e.metaKey) {
        window.open(url, "_blank");
      } else {
        router.push(url);
      }
    };

    return {
      GHOST_LOGO,
      COLUMN_LIST,
      state,
      bytesToString,
      clickTable,
      hasReservedTables,
      mixedTableList,
      isGhostTable,
    };
  },
});

function isGhostTable(table: Table): boolean {
  const { name } = table;
  // for future name support with timestamp, e.g. ~table_1234567890_del or _table_1234567890_del
  if (name.match(/^(_|~)(.+?)_(\d+)_(ghc|gho|del)$/)) {
    return true;
  }
  // for legacy name support without timestamp, e.g. _table_del or ~table_del
  if (name.match(/^(_|~)(.+?)_(ghc|gho|del)$/)) {
    return true;
  }

  return false;
}
</script><|MERGE_RESOLUTION|>--- conflicted
+++ resolved
@@ -106,7 +106,6 @@
       },
     ];
 
-<<<<<<< HEAD
     const regularTableList = computed(() =>
       props.tableList.filter((table) => !isGhostTable(table))
     );
@@ -126,10 +125,7 @@
       return tableList;
     });
 
-    const clickTable = (section: number, row: number) => {
-=======
     const clickTable = (section: number, row: number, e: MouseEvent) => {
->>>>>>> 4b49af7b
       const table = props.tableList[row];
       const url = `/db/${databaseSlug(table.database)}/table/${table.name}`;
       if (e.ctrlKey || e.metaKey) {
