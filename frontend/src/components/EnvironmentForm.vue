--- conflicted
+++ resolved
@@ -213,11 +213,7 @@
   Policy,
 } from "../types";
 import { isDBAOrOwner } from "../utils";
-<<<<<<< HEAD
-import { useCurrentUser } from "@/store";
-=======
-import { useEnvironmentList } from "@/store";
->>>>>>> 9aac9e75
+import { useCurrentUser, useEnvironmentList } from "@/store";
 
 interface LocalState {
   environment: Environment | EnvironmentCreate;
