<template>
  <slot v-if="!isInitializing" />
  <MaskSpinner v-else class="!bg-white" />

  <div
    v-if="!isInitializing && isSwitchingProject"
    class="fixed inset-0 z-[1000000] bg-white/50 flex flex-col items-center justify-center"
  >
    <NSpin />
  </div>
</template>

<script lang="ts" setup>
import { NSpin } from "naive-ui";
import { ref, onMounted } from "vue";
import { onUnmounted } from "vue";
import { useRoute, useRouter } from "vue-router";
import {
  AUTH_MFA_MODULE,
  AUTH_PASSWORD_FORGOT_MODULE,
  AUTH_SIGNIN_MODULE,
  AUTH_SIGNUP_MODULE,
} from "@/router/auth";
import { PROJECT_V1_ROUTE_DASHBOARD } from "@/router/dashboard/workspaceRoutes";
import {
  useEnvironmentV1Store,
  usePolicyV1Store,
  useProjectV1Store,
  useRoleStore,
  useSettingV1Store,
  useUserStore,
  useUIStateStore,
  useDatabaseV1Store,
  useGroupStore,
  useProjectV1List,
} from "@/store";
import { projectNamePrefix } from "@/store/modules/v1/common";
import { PolicyResourceType } from "@/types/proto/v1/org_policy_service";
import MaskSpinner from "./misc/MaskSpinner.vue";

const route = useRoute();
const router = useRouter();
const isInitializing = ref<boolean>(true);
const isSwitchingProject = ref(false);

const policyStore = usePolicyV1Store();
const databaseStore = useDatabaseV1Store();

const prepareProjects = async () => {
  const routeName = route.name?.toString() || "";
  if (!routeName.startsWith(PROJECT_V1_ROUTE_DASHBOARD)) {
    await useProjectV1Store().listProjects();
  } else {
    // We will handle GetProject in `ProjectV1Layout.vue`.
  }
};

const fetchDatabases = async (optionalProject: string) => {
  const filters = [`instance = "instances/-"`];
  // If `projectId` is provided in the route, filter the database list by the project.
  if (optionalProject) {
    filters.push(`project = "${projectNamePrefix}${optionalProject}"`);
  }
  await databaseStore.searchDatabases({
    filter: filters.join(" && "),
  });
};

const databaseInitialized = new Set<string /* project */>();
const prepareDatabases = async (optionalProject: string) => {
  if (databaseInitialized.has(optionalProject || "")) return;
  try {
    await Promise.all([fetchDatabases(optionalProject)]);
    databaseInitialized.add(optionalProject || "");
  } catch {
    // nothing
  }
};

let unregisterBeforeEachHook: (() => void) | undefined;
onMounted(async () => {
  await router.isReady();

  // Prepare roles, workspace policies and settings first.
  await Promise.all([
    useRoleStore().fetchRoleList(),
    policyStore.fetchPolicies({
      resourceType: PolicyResourceType.WORKSPACE,
    }),
    useSettingV1Store().fetchSettingList(),
  ]);

  // Then prepare the other resources.
  await Promise.all([
    useUserStore().fetchUserList(),
    useGroupStore().fetchGroupList(),
    useEnvironmentV1Store().fetchEnvironments(),
    prepareProjects(),
  ]);
<<<<<<< HEAD
  await Promise.all([useUIStateStore().restoreState()]);
  await prepareDatabases(route.params.projectId as string);
=======
  useUIStateStore().restoreState();
  await fetchInstancesAndDatabases(route.params.projectId as string);
>>>>>>> e26df95e

  isInitializing.value = false;

  unregisterBeforeEachHook = router.beforeEach(async (to, from, next) => {
    if (
      to.name === AUTH_SIGNIN_MODULE ||
      to.name === AUTH_SIGNUP_MODULE ||
      to.name === AUTH_MFA_MODULE ||
      to.name === AUTH_PASSWORD_FORGOT_MODULE
    ) {
      databaseInitialized.clear();
      next();
      return;
    }

    const fromProject = from.params.projectId as string;
    const toProject = to.params.projectId as string;
    if (fromProject !== toProject) {
      console.debug(
        `[ProvideDashboardContext] project switched ${fromProject} -> ${toProject}`
      );
      isSwitchingProject.value = true;
      if (toProject === undefined) {
        // Prepare projects if the project is not specified.
        // This is useful when the user navigates to the workspace dashboard from project detail.
        await useProjectV1List().requestPromise.value;
      }
      await prepareDatabases(toProject);
      isSwitchingProject.value = false;
      next();
    }

    next();
  });
});

onUnmounted(() => {
  unregisterBeforeEachHook && unregisterBeforeEachHook();
});
</script><|MERGE_RESOLUTION|>--- conflicted
+++ resolved
@@ -97,13 +97,9 @@
     useEnvironmentV1Store().fetchEnvironments(),
     prepareProjects(),
   ]);
-<<<<<<< HEAD
-  await Promise.all([useUIStateStore().restoreState()]);
+
   await prepareDatabases(route.params.projectId as string);
-=======
   useUIStateStore().restoreState();
-  await fetchInstancesAndDatabases(route.params.projectId as string);
->>>>>>> e26df95e
 
   isInitializing.value = false;
 
