<template>
  <Drawer
    :show="true"
    width="auto"
    @update:show="(show: boolean) => !show && emit('dismiss')"
  >
    <DrawerContent :title="$t('schema-designer.merge-branch')" :closable="true">
      <div
        class="space-y-3 w-[calc(100vw-24rem)] min-w-[64rem] max-w-[calc(100vw-8rem)] h-full overflow-x-auto"
      >
        <div class="w-full flex flex-row justify-end items-center gap-2">
          <NButton @click="() => handleSaveDraft()">{{
            $t("schema-designer.save-draft")
          }}</NButton>
          <NButton type="primary" @click="handleMergeBranch">
            {{ $t("common.merge") }}
          </NButton>
        </div>
        <div class="w-full flex flex-row justify-end items-center gap-2">
          <NCheckbox v-model:checked="state.deleteBranchAfterMerged">
            {{ $t("schema-designer.delete-branch-after-merged") }}
          </NCheckbox>
        </div>
        <div class="w-full pr-12 pt-4 pb-6 grid grid-cols-3">
          <div class="flex flex-row justify-end">
            <BranchSelector
              class="!w-4/5 text-center"
              :clearable="false"
              :branch="state.targetBranchName"
              :filter="targetBranchFilter"
              @update:branch="
                (branch) => (state.targetBranchName = branch ?? '')
              "
            />
          </div>
          <div class="flex flex-row justify-center">
            <MoveLeft :size="40" stroke-width="1" />
          </div>
          <div class="flex flex-row justify-start">
            <NInput
              class="!w-4/5 text-center"
              readonly
              :value="sourceBranch.title"
              size="large"
            />
          </div>
        </div>
        <div class="w-full grid grid-cols-2">
          <div class="col-span-1">
            <span>{{ $t("schema-designer.diff-editor.latest-schema") }}</span>
          </div>
          <div class="col-span-1">
            <span>{{ $t("schema-designer.diff-editor.editing-schema") }}</span>
          </div>
        </div>
        <div class="w-full h-[calc(100%-14rem)] border relative">
          <DiffEditor
            v-if="ready"
            :key="state.targetBranchName"
            class="h-full"
            :original="targetBranch.schema"
            :modified="state.editingSchema"
            @update:modified="state.editingSchema = $event"
          />
          <div
            v-else
            class="inset-0 absolute flex flex-col justify-center items-center"
          >
            <BBSpin />
          </div>
        </div>
      </div>
    </DrawerContent>
  </Drawer>
</template>

<script lang="ts" setup>
import { asyncComputed } from "@vueuse/core";
import { MoveLeft } from "lucide-vue-next";
import { NButton, NInput, NCheckbox, useDialog } from "naive-ui";
import { Status } from "nice-grpc-common";
import { computed, reactive, ref, watch } from "vue";
import { useI18n } from "vue-i18n";
<<<<<<< HEAD
=======
import DiffEditor from "@/components/MonacoEditor/DiffEditor.vue";
import { Drawer, DrawerContent } from "@/components/v2";
>>>>>>> df5be08b
import { pushNotification, useSheetV1Store } from "@/store";
import { useSchemaDesignStore } from "@/store/modules/schemaDesign";
import {
  getProjectAndSchemaDesignSheetId,
  projectNamePrefix,
} from "@/store/modules/v1/common";
import { SchemaDesign } from "@/types/proto/v1/schema_design_service";
import {
  Sheet_Source,
  Sheet_Type,
  Sheet_Visibility,
} from "@/types/proto/v1/sheet_service";
import { DiffEditor } from "../MonacoEditor";

interface LocalState {
  targetBranchName: string;
  editingSchema: string;
  deleteBranchAfterMerged: boolean;
}

const props = defineProps<{
  sourceBranchName: string;
  targetBranchName: string;
}>();

const emit = defineEmits<{
  (event: "dismiss"): void;
  (event: "merged", branchName: string): void;
}>();

const state = reactive<LocalState>({
  targetBranchName: "",
  editingSchema: "",
  deleteBranchAfterMerged: true,
});
const { t } = useI18n();
const dialog = useDialog();
const sheetStore = useSheetV1Store();
const schemaDesignStore = useSchemaDesignStore();
const isLoadingSourceBranch = ref(false);
const isLoadingTargetBranch = ref(false);
const emptyBranch = () => SchemaDesign.fromPartial({});

const sourceBranch = asyncComputed(
  async () => {
    const name = props.sourceBranchName;
    if (!name) {
      return emptyBranch();
    }
    return await schemaDesignStore.fetchSchemaDesignByName(
      name,
      true /* useCache */
    );
  },
  emptyBranch(),
  {
    evaluating: isLoadingSourceBranch,
  }
);

const targetBranch = asyncComputed(
  async () => {
    const name = state.targetBranchName;
    if (!name) {
      return emptyBranch();
    }
    return await schemaDesignStore.fetchSchemaDesignByName(
      name,
      true /* useCache */
    );
  },
  emptyBranch(),
  {
    evaluating: isLoadingTargetBranch,
  }
);

// ready when both source and target branch are loaded
const ready = computed(() => {
  return !isLoadingSourceBranch.value && !isLoadingTargetBranch.value;
});

const targetBranchFilter = (branch: SchemaDesign) => {
  return (
    branch.name !== props.sourceBranchName &&
    branch.engine === sourceBranch.value.engine
  );
};

const handleSaveDraft = async (ignoreNotify?: boolean) => {
  const updateMask = ["schema", "baseline_sheet_name"];
  const [projectName] = getProjectAndSchemaDesignSheetId(
    sourceBranch.value.name
  );
  // Create a baseline sheet for the schema design.
  const baselineSheet = await sheetStore.createSheet(
    `${projectNamePrefix}${projectName}`,
    {
      title: `baseline schema of ${targetBranch.value.title}`,
      database: targetBranch.value.baselineDatabase,
      content: new TextEncoder().encode(targetBranch.value.schema),
      visibility: Sheet_Visibility.VISIBILITY_PROJECT,
      source: Sheet_Source.SOURCE_BYTEBASE_ARTIFACT,
      type: Sheet_Type.TYPE_SQL,
    }
  );

  // Update the schema design draft first.
  await schemaDesignStore.updateSchemaDesign(
    SchemaDesign.fromPartial({
      name: sourceBranch.value.name,
      engine: sourceBranch.value.engine,
      baselineDatabase: sourceBranch.value.baselineDatabase,
      schema: state.editingSchema,
      baselineSheetName: baselineSheet.name,
    }),
    updateMask
  );

  if (!ignoreNotify) {
    pushNotification({
      module: "bytebase",
      style: "SUCCESS",
      title: t("schema-designer.message.updated-succeed"),
    });
    emit("dismiss");
  }
};

const handleMergeBranch = async () => {
  await handleSaveDraft(true);

  try {
    await schemaDesignStore.mergeSchemaDesign({
      name: sourceBranch.value.name,
      targetName: targetBranch.value.name,
    });
  } catch (error: any) {
    // If there is conflict, we need to show the conflict and let user resolve it.
    if (error.code === Status.FAILED_PRECONDITION) {
      dialog.create({
        negativeText: t("schema-designer.save-draft"),
        positiveText: t("schema-designer.diff-editor.resolve"),
        title: t("schema-designer.diff-editor.auto-merge-failed"),
        content: t("schema-designer.diff-editor.need-to-resolve-conflicts"),
        autoFocus: true,
        closable: true,
        maskClosable: true,
        closeOnEsc: true,
        onNegativeClick: () => {
          // Do nothing.
        },
        onPositiveClick: async () => {
          // Fetching the latest target branch.
          await schemaDesignStore.fetchSchemaDesignByName(
            state.targetBranchName,
            false /* !useCache */
          );
        },
      });
    } else {
      pushNotification({
        module: "bytebase",
        style: "CRITICAL",
        title: `Request error occurred`,
        description: error.details,
      });
    }
    return;
  }

  pushNotification({
    module: "bytebase",
    style: "SUCCESS",
    title: t("schema-designer.message.merge-to-main-successfully"),
  });

  emit("merged", state.targetBranchName);
  if (state.deleteBranchAfterMerged) {
    await schemaDesignStore.deleteSchemaDesign(props.sourceBranchName);
  }
};

watch(
  [sourceBranch, targetBranch],
  () => {
    state.editingSchema = sourceBranch.value.schema;
  },
  { immediate: true }
);

watch(
  () => props.targetBranchName,
  () => {
    state.targetBranchName = props.targetBranchName;
  },
  { immediate: true }
);
</script><|MERGE_RESOLUTION|>--- conflicted
+++ resolved
@@ -81,11 +81,7 @@
 import { Status } from "nice-grpc-common";
 import { computed, reactive, ref, watch } from "vue";
 import { useI18n } from "vue-i18n";
-<<<<<<< HEAD
-=======
-import DiffEditor from "@/components/MonacoEditor/DiffEditor.vue";
 import { Drawer, DrawerContent } from "@/components/v2";
->>>>>>> df5be08b
 import { pushNotification, useSheetV1Store } from "@/store";
 import { useSchemaDesignStore } from "@/store/modules/schemaDesign";
 import {
