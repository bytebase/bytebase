--- conflicted
+++ resolved
@@ -94,15 +94,11 @@
   DatabaseGroupSchema,
   type DatabaseGroup,
 } from "@/types/proto-es/v1/database_group_service_pb";
-<<<<<<< HEAD
 import type { Project } from "@/types/proto-es/v1/project_service_pb";
-import { batchConvertParsedExprToCELString } from "@/utils";
-=======
 import {
   batchConvertCELStringToParsedExpr,
   batchConvertParsedExprToCELString,
 } from "@/utils";
->>>>>>> d6e91059
 import { ResourceIdField } from "../v2";
 import MatchedDatabaseView from "./MatchedDatabaseView.vue";
 import {
