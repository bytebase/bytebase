<template>
  <div class="max-w-3xl mx-auto">
    <template v-if="project.dbNameTemplate">
      <div class="text-lg font-medium leading-7 text-main">
        {{ $t("project.db-name-template") }}
      </div>
      <div class="textinfolabel">
        <i18n-t keypath="label.db-name-template-tips">
          <template #placeholder>
            <!-- prettier-ignore -->
            <code v-pre class="text-xs font-mono bg-control-bg">{{DB_NAME}}</code>
          </template>
          <template #link>
            <a
              class="normal-link inline-flex items-center"
              href="https://bytebase.com/docs/features/tenant-database-management#database-name-template"
              target="__BLANK"
            >
              {{ $t("common.learn-more") }}
              <heroicons-outline:external-link class="w-4 h-4 ml-1" />
            </a>
          </template>
        </i18n-t>
      </div>
      <div class="mt-3">
        <input
          disabled
          type="text"
          class="textfield w-full"
          :value="project.dbNameTemplate"
        />
      </div>

      <div class="text-lg font-medium leading-7 text-main mt-6 border-t pt-4">
        {{ $t("common.deployment-config") }}
      </div>
    </template>

    <BBAttention
      v-if="state.deployment?.id === EMPTY_ID"
      :style="'WARN'"
      :title="$t('common.deployment-config')"
      :description="$t('deployment-config.this-is-example-deployment-config')"
    >
    </BBAttention>

    <div v-if="state.deployment" class="divide-y">
      <DeploymentConfigTool
        :schedule="state.deployment.schedule"
        :allow-edit="allowEdit"
        :label-list="availableLabelList"
        :database-list="databaseList"
      />
      <div class="pt-4 flex justify-between items-center">
        <div class="flex items-center space-x-2">
          <button v-if="allowEdit" class="btn-normal" @click="addStage">
            {{ $t("deployment-config.add-stage") }}
          </button>

          <button
            class="btn-normal"
            :disabled="!!state.error"
            @click="state.showPreview = true"
          >
            {{ $t("common.preview") }}
          </button>
        </div>
        <div class="flex items-center space-x-2">
          <button
            v-if="allowEdit"
            class="btn-normal"
            :disabled="!dirty"
            @click="revert"
          >
            {{ $t("common.revert") }}
          </button>
          <NPopover v-if="allowEdit" :disabled="!state.error" trigger="hover">
            <template #trigger>
              <div
                class="btn-primary"
                :class="
                  !allowUpdate ? 'bg-accent opacity-50 cursor-not-allowed' : ''
                "
                @click="update"
              >
                {{ $t("common.update") }}
              </div>
            </template>

            <span v-if="state.error" class="text-error">
              {{ $t(state.error) }}
            </span>
          </NPopover>
        </div>
      </div>
    </div>

    <div v-else class="flex justify-center items-center py-10">
      <BBSpin />
    </div>

    <BBModal
      v-if="state.deployment && state.showPreview"
      :title="$t('deployment-config.preview-deployment-config')"
      @close="state.showPreview = false"
    >
      <DeploymentMatrix
        :project="project"
        :deployment="state.deployment"
        :database-list="databaseList"
        :environment-list="environmentList"
        :label-list="labelList"
      />
    </BBModal>
  </div>
</template>

<script lang="ts">
import {
  computed,
  defineComponent,
  nextTick,
  PropType,
  reactive,
  watch,
  watchEffect,
} from "vue";
import { useStore } from "vuex";
import {
  Project,
  Environment,
  Database,
  AvailableLabel,
  DeploymentConfig,
  UNKNOWN_ID,
  EMPTY_ID,
  empty,
  DeploymentConfigPatch,
  LabelSelectorRequirement,
} from "../types";
import DeploymentConfigTool, { DeploymentMatrix } from "./DeploymentConfigTool";
import { cloneDeep, isEqual } from "lodash-es";
import { useI18n } from "vue-i18n";
import { NPopover, useDialog } from "naive-ui";
import { generateDefaultSchedule, validateDeploymentConfig } from "../utils";
<<<<<<< HEAD
import { pushNotification, useLabelStore } from "@/store";
=======
import { useDeploymentStore, useLabelStore } from "@/store";
>>>>>>> 6e462ea0
import { storeToRefs } from "pinia";

type LocalState = {
  deployment: DeploymentConfig | undefined;
  originalDeployment: DeploymentConfig | undefined;
  error: string | undefined;
  showPreview: boolean;
};

export default defineComponent({
  name: "ProjectDeploymentConfigurationPanel",
  components: { DeploymentConfigTool, DeploymentMatrix, NPopover },
  props: {
    project: {
      required: true,
      type: Object as PropType<Project>,
    },
    allowEdit: {
      default: true,
      type: Boolean,
    },
  },
  setup(props) {
    const store = useStore();
    const deploymentStore = useDeploymentStore();
    const labelStore = useLabelStore();
    const { t } = useI18n();
    const dialog = useDialog();

    const state = reactive<LocalState>({
      deployment: undefined,
      originalDeployment: undefined,
      error: undefined,
      showPreview: false,
    });

    const dirty = computed((): boolean => {
      return !isEqual(state.deployment, state.originalDeployment);
    });

    const allowUpdate = computed((): boolean => {
      if (state.error) return false;
      if (!dirty.value) return false;
      return true;
    });

    const prepareList = () => {
      store.dispatch("environment/fetchEnvironmentList");
      labelStore.fetchLabelList();
      store.dispatch("database/fetchDatabaseListByProjectId", props.project.id);
    };

    const environmentList = computed(
      () => store.getters["environment/environmentList"]() as Environment[]
    );

    const { labelList } = storeToRefs(labelStore);

    const databaseList = computed(
      () =>
        store.getters["database/databaseListByProjectId"](
          props.project.id
        ) as Database[]
    );

    watchEffect(prepareList);

    const availableLabelList = computed((): AvailableLabel[] => {
      return labelList.value.map((label) => {
        return { key: label.key, valueList: [...label.valueList] };
      });
    });

    const resetStates = async () => {
      await nextTick(); // Waiting for all watchers done
      state.error = undefined;
    };

    watchEffect(async () => {
      const dep = await deploymentStore.fetchDeploymentConfigByProjectId(
        props.project.id
      );

      if (dep.id === UNKNOWN_ID) {
        // if the project has no related deployment-config
        // just generate a "staged-by-env" example to users
        // this is not saved immediately, it's a draft
        // users need to edit and save it before creating a deployment issue
        if (environmentList.value.length > 0) {
          state.deployment = empty("DEPLOYMENT_CONFIG") as DeploymentConfig;
          state.deployment.schedule = generateDefaultSchedule(
            environmentList.value
          );
        }
      } else {
        // otherwise we clone the saved deployment-config
        // <DeploymentConfigTool /> will mutate `state.deployment` directly
        // when update button clicked, we save the draft to backend
        state.deployment = cloneDeep(dep);
      }
      // clone the object to the backup
      state.originalDeployment = cloneDeep(state.deployment);
      // clean up error and dirty status
      resetStates();
    });

    const addStage = () => {
      if (!state.deployment) return;
      const rule: LabelSelectorRequirement = {
        key: "bb.environment",
        operator: "In",
        values: [],
      };
      if (environmentList.value.length > 0) {
        rule.values.push(environmentList.value[0].name);
      }

      state.deployment.schedule.deployments.push({
        name: "New Stage",
        spec: {
          selector: {
            matchExpressions: [rule],
          },
        },
      });
    };

    const validate = () => {
      if (!state.deployment) return;
      state.error = validateDeploymentConfig(state.deployment);
    };

    const revert = () => {
      dialog.create({
        positiveText: t("common.confirm"),
        negativeText: t("common.cancel"),
        title: t("deployment-config.confirm-to-revert"),
        closable: false,
        maskClosable: false,
        closeOnEsc: false,
        onNegativeClick: () => {
          // nothing to do
        },
        onPositiveClick: () => {
          state.deployment = cloneDeep(state.originalDeployment);
          resetStates();
        },
      });
    };

    const update = async () => {
      if (!state.deployment) return;
      if (!allowUpdate.value) return;

      const deploymentConfigPatch: DeploymentConfigPatch = {
        payload: JSON.stringify(state.deployment.schedule),
      };
      await deploymentStore.patchDeploymentConfigByProjectId({
        projectId: props.project.id,
        deploymentConfigPatch,
      });
      pushNotification({
        module: "bytebase",
        style: "SUCCESS",
        title: t("deployment-config.update-success"),
      });

      // clone the updated version to the backup
      state.originalDeployment = cloneDeep(state.deployment);
      // clean up error status
      resetStates();
    };

    watch(
      () => state.deployment,
      () => {
        validate();
      },
      { deep: true }
    );

    const dbNameTemplateTips = computed(() =>
      t("label.db-name-template-tips", {
        placeholder: "{{DB_NAME}}",
      })
    );

    return {
      EMPTY_ID,
      state,
      dirty,
      allowUpdate,
      environmentList,
      labelList,
      databaseList,
      availableLabelList,
      addStage,
      revert,
      update,
      dbNameTemplateTips,
    };
  },
});
</script><|MERGE_RESOLUTION|>--- conflicted
+++ resolved
@@ -143,11 +143,7 @@
 import { useI18n } from "vue-i18n";
 import { NPopover, useDialog } from "naive-ui";
 import { generateDefaultSchedule, validateDeploymentConfig } from "../utils";
-<<<<<<< HEAD
-import { pushNotification, useLabelStore } from "@/store";
-=======
-import { useDeploymentStore, useLabelStore } from "@/store";
->>>>>>> 6e462ea0
+import { pushNotification, useDeploymentStore, useLabelStore } from "@/store";
 import { storeToRefs } from "pinia";
 
 type LocalState = {
