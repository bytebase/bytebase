--- conflicted
+++ resolved
@@ -211,11 +211,7 @@
   on: boolean
 ) => {
   databaseList
-<<<<<<< HEAD
-    .filter((db) => db.instance.environment.id === environment.uid)
-=======
     .filter((db) => String(db.instance.environment.id) === environment.uid)
->>>>>>> be87ad9a
     .forEach((db) => toggleDatabaseSelected(db.id, on));
 };
 
@@ -225,11 +221,7 @@
 ): { checked: boolean; indeterminate: boolean } => {
   const set = new Set(
     state.selectedDatabaseList
-<<<<<<< HEAD
-      .filter((db) => db.instance.environment.id === environment.uid)
-=======
       .filter((db) => String(db.instance.environment.id) === environment.uid)
->>>>>>> be87ad9a
       .map((db) => db.id)
   );
   const checked = databaseList.every((db) => set.has(db.id));
@@ -247,11 +239,7 @@
 ) => {
   const set = new Set(
     state.selectedDatabaseList
-<<<<<<< HEAD
-      .filter((db) => db.instance.environment.id === environment.uid)
-=======
       .filter((db) => String(db.instance.environment.id) === environment.uid)
->>>>>>> be87ad9a
       .map((db) => db.id)
   );
   const selected = databaseList.filter((db) => set.has(db.id)).length;
