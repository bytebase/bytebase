--- conflicted
+++ resolved
@@ -320,37 +320,7 @@
   }
 };
 
-<<<<<<< HEAD
-const getStatusBadgeType = (status: PlanCheckRun_Result_Status) => {
-  switch (status) {
-    case PlanCheckRun_Result_Status.ERROR:
-      return "error";
-    case PlanCheckRun_Result_Status.WARNING:
-      return "warning";
-    case PlanCheckRun_Result_Status.SUCCESS:
-      return "success";
-    default:
-      return "default";
-  }
-};
-
-const getStatusLabel = (status: PlanCheckRun_Result_Status) => {
-  switch (status) {
-    case PlanCheckRun_Result_Status.ERROR:
-      return "Error";
-    case PlanCheckRun_Result_Status.WARNING:
-      return "Warning";
-    case PlanCheckRun_Result_Status.SUCCESS:
-      return "Success";
-    default:
-      return "Unknown";
-  }
-};
-
 const formatTime = (timestamp: Timestamp | undefined): string => {
-=======
-const formatTime = (timestamp: any): string => {
->>>>>>> f1e1cf03
   if (!timestamp) return "";
   return humanizeTs(
     new Date(Number(timestamp.seconds) * 1000).getTime() / 1000
