<template>
  <div class="space-y-2 w-full pl-4 pr-2">
    <div class="flex flex-row justify-between">
      <div class="outline-title group toplevel flex">
        {{ $t("common.quickstart") }}
      </div>
      <button class="btn-icon" @click.prevent="hideQuickstart">
        <heroicons-solid:x class="w-4 h-4" />
      </button>
    </div>
    <nav class="flex justify-center" aria-label="Progress">
      <ol class="space-y-4 w-full">
        <li v-for="(intro, index) in effectiveList" :key="index">
          <!-- Complete Task -->
          <!-- use <router-link> if intro.link is not empty -->
          <!-- use <span> otherwise -->
          <component
            :is="intro.link ? 'router-link' : 'span'"
            :to="intro.link"
            class="group cursor-pointer"
            @click="intro.click"
          >
            <span class="flex items-start">
              <span
                class="flex-shrink-0 relative h-5 w-5 flex items-center justify-center"
              >
                <template v-if="intro.done">
                  <!-- Heroicon name: solid/check-circle -->
                  <heroicons-solid:check-circle
                    class="h-full w-full text-success group-hover:text-success-hover"
                  />
                </template>
                <template v-else-if="isTaskActive(index)">
                  <span
                    class="absolute h-4 w-4 rounded-full bg-blue-200"
                  ></span>
                  <span
                    class="relative block w-2 h-2 bg-info rounded-full"
                  ></span>
                </template>
                <template v-else>
                  <div
                    class="h-2 w-2 bg-gray-300 rounded-full group-hover:bg-gray-400"
                  ></div>
                </template>
              </span>
              <span
                class="ml-2 text-sm font-medium text-control-light group-hover:text-control-light-hover"
                :class="intro.done ? 'line-through' : ''"
                >{{ intro.name }}</span
              >
            </span>
          </component>
        </li>
      </ol>
    </nav>
  </div>
</template>

<script lang="ts">
import { computed, reactive, defineComponent, Ref } from "vue";
import { useStore } from "vuex";
import { useI18n } from "vue-i18n";
import { isDBA, isOwner } from "../utils";
import { useKBarHandler, useKBarEventOnce } from "@bytebase/vue-kbar";
<<<<<<< HEAD
import { useNotificationStore } from "@/store";
=======
import { useUIStateStore } from "@/store";
>>>>>>> 197720a3

type IntroItem = {
  name: string | Ref<string>;
  link: string;
  allowDBA: boolean;
  allowDeveloper: boolean;
  done: Ref<boolean>;
  click?: () => void;
};

export default defineComponent({
  name: "QuickStart",
  setup() {
    const store = useStore();
<<<<<<< HEAD
    const notificationStore = useNotificationStore();
=======
    const uiStateStore = useUIStateStore();
>>>>>>> 197720a3
    const { t } = useI18n();
    const kbarHandler = useKBarHandler();

    const currentUser = computed(() => store.getters["auth/currentUser"]());

    const introList = reactive<IntroItem[]>([
      {
        name: computed(() => t("quick-start.bookmark-an-issue")),
        link: "/issue/hello-world-101",
        allowDBA: true,
        allowDeveloper: true,
        done: computed(() =>
          uiStateStore.getIntroStateByKey("bookmark.create")
        ),
      },
      {
        name: computed(() => t("quick-start.add-a-comment")),
        link: "/issue/hello-world-101#activity101",
        allowDBA: true,
        allowDeveloper: true,
        done: computed(() => uiStateStore.getIntroStateByKey("comment.create")),
      },
      {
        name: computed(() => t("quick-start.visit-project")),
        link: "/project",
        allowDBA: true,
        allowDeveloper: true,
        done: computed(() => uiStateStore.getIntroStateByKey("project.visit")),
      },
      {
        name: computed(() => t("quick-start.visit-environment")),
        link: "/environment",
        allowDBA: true,
        allowDeveloper: false,
        done: computed(() =>
          uiStateStore.getIntroStateByKey("environment.visit")
        ),
      },
      {
        name: computed(() => t("quick-start.visit-instance")),
        link: "/instance",
        allowDBA: true,
        allowDeveloper: !store.getters["subscription/feature"](
          "bb.feature.dba-workflow"
        ),
        done: computed(() => uiStateStore.getIntroStateByKey("instance.visit")),
      },
      {
        name: computed(() => t("quick-start.visit-database")),
        link: "/db",
        allowDBA: true,
        allowDeveloper: true,
        done: computed(() => uiStateStore.getIntroStateByKey("database.visit")),
      },
      {
        name: computed(() => t("quick-start.add-a-member")),
        link: "/setting/member",
        allowDBA: false,
        allowDeveloper: false,
        done: computed(() =>
          uiStateStore.getIntroStateByKey("member.addOrInvite")
        ),
      },
      {
        name: computed(() =>
          t("quick-start.use-kbar", {
            shortcut: `${navigator.platform.match(/mac/i) ? "cmd" : "ctrl"}-k`,
          })
        ),
        link: "",
        allowDBA: true,
        allowDeveloper: true,
        click: () => {
          kbarHandler.value.show();
        },
        done: computed(() => uiStateStore.getIntroStateByKey("kbar.open")),
      },
    ]);

    const effectiveList = computed(() => {
      if (isOwner(currentUser.value.role)) {
        return introList;
      }
      if (isDBA(currentUser.value.role)) {
        return introList.filter((item) => item.allowDBA);
      }
      return introList.filter((item) => item.allowDeveloper);
    });

    const isTaskActive = (index: number): boolean => {
      for (let i = index - 1; i >= 0; i--) {
        if (!effectiveList.value[i].done) {
          return false;
        }
      }
      return !effectiveList.value[index].done;
    };

    const hideQuickstart = () => {
      uiStateStore
        .saveIntroStateByKey({
          key: "hidden",
          newState: true,
        })
        .then(() => {
          notificationStore.pushNotification({
            module: "bytebase",
            style: "INFO",
            title: computed(() => t("quick-start.notice.title")),
            description: computed(() => t("quick-start.notice.desc")),
            manualHide: true,
          });
        });
    };

    useKBarEventOnce("open", () => {
      // once kbar is open, mark the quickstart as done
      uiStateStore.saveIntroStateByKey({
        key: "kbar.open",
        newState: true,
      });
    });

    return {
      effectiveList,
      isTaskActive,
      hideQuickstart,
    };
  },
});
</script><|MERGE_RESOLUTION|>--- conflicted
+++ resolved
@@ -63,11 +63,7 @@
 import { useI18n } from "vue-i18n";
 import { isDBA, isOwner } from "../utils";
 import { useKBarHandler, useKBarEventOnce } from "@bytebase/vue-kbar";
-<<<<<<< HEAD
-import { useNotificationStore } from "@/store";
-=======
-import { useUIStateStore } from "@/store";
->>>>>>> 197720a3
+import { useUIStateStore, useNotificationStore } from "@/store";
 
 type IntroItem = {
   name: string | Ref<string>;
@@ -82,11 +78,8 @@
   name: "QuickStart",
   setup() {
     const store = useStore();
-<<<<<<< HEAD
     const notificationStore = useNotificationStore();
-=======
     const uiStateStore = useUIStateStore();
->>>>>>> 197720a3
     const { t } = useI18n();
     const kbarHandler = useKBarHandler();
 
