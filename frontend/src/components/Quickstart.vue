<template>
  <div class="space-y-2 w-full pl-4 pr-2">
    <div class="flex flex-row justify-between">
      <div class="outline-title group toplevel flex">
        {{ $t("common.quickstart") }}
      </div>
      <button class="btn-icon" @click.prevent="hideQuickstart">
        <heroicons-solid:x class="w-4 h-4" />
      </button>
    </div>
    <nav class="flex justify-center" aria-label="Progress">
      <ol class="space-y-4 w-full">
        <li v-for="(intro, index) in effectiveList" :key="index">
          <!-- Complete Task -->
          <!-- use <router-link> if intro.link is not empty -->
          <!-- use <span> otherwise -->
          <component
            :is="intro.link ? 'router-link' : 'span'"
            :to="intro.link"
            class="group cursor-pointer"
            @click="intro.click"
          >
            <span class="flex items-start">
              <span
                class="flex-shrink-0 relative h-5 w-5 flex items-center justify-center"
              >
                <template v-if="intro.done">
                  <!-- Heroicon name: solid/check-circle -->
                  <heroicons-solid:check-circle
                    class="h-full w-full text-success group-hover:text-success-hover"
                  />
                </template>
                <template v-else-if="isTaskActive(index)">
                  <span
                    class="absolute h-4 w-4 rounded-full bg-blue-200"
                  ></span>
                  <span
                    class="relative block w-2 h-2 bg-info rounded-full"
                  ></span>
                </template>
                <template v-else>
                  <div
                    class="h-2 w-2 bg-gray-300 rounded-full group-hover:bg-gray-400"
                  ></div>
                </template>
              </span>
              <span
                class="ml-2 text-sm font-medium text-control-light group-hover:text-control-light-hover"
                :class="intro.done ? 'line-through' : ''"
                >{{ intro.name }}</span
              >
            </span>
          </component>
        </li>
      </ol>
    </nav>
  </div>
</template>

<script lang="ts">
import { computed, reactive, defineComponent, Ref } from "vue";
import { useStore } from "vuex";
import { useI18n } from "vue-i18n";
import { isDBA, isOwner } from "../utils";
import { useKBarHandler, useKBarEventOnce } from "@bytebase/vue-kbar";
<<<<<<< HEAD
import { useUIStateStore, hasFeature, useCurrentUser } from "@/store";
=======
import { hasFeature, pushNotification, useUIStateStore } from "@/store";
>>>>>>> fe3d8a16

type IntroItem = {
  name: string | Ref<string>;
  link: string;
  allowDBA: boolean;
  allowDeveloper: boolean;
  done: Ref<boolean>;
  click?: () => void;
};

export default defineComponent({
  name: "QuickStart",
  setup() {
    const store = useStore();
    const uiStateStore = useUIStateStore();
    const { t } = useI18n();
    const kbarHandler = useKBarHandler();

    const currentUser = useCurrentUser();

    const introList = reactive<IntroItem[]>([
      {
        name: computed(() => t("quick-start.bookmark-an-issue")),
        link: "/issue/hello-world-101",
        allowDBA: true,
        allowDeveloper: true,
        done: computed(() =>
          uiStateStore.getIntroStateByKey("bookmark.create")
        ),
      },
      {
        name: computed(() => t("quick-start.add-a-comment")),
        link: "/issue/hello-world-101#activity101",
        allowDBA: true,
        allowDeveloper: true,
        done: computed(() => uiStateStore.getIntroStateByKey("comment.create")),
      },
      {
        name: computed(() => t("quick-start.visit-project")),
        link: "/project",
        allowDBA: true,
        allowDeveloper: true,
        done: computed(() => uiStateStore.getIntroStateByKey("project.visit")),
      },
      {
        name: computed(() => t("quick-start.visit-environment")),
        link: "/environment",
        allowDBA: true,
        allowDeveloper: false,
        done: computed(() =>
          uiStateStore.getIntroStateByKey("environment.visit")
        ),
      },
      {
        name: computed(() => t("quick-start.visit-instance")),
        link: "/instance",
        allowDBA: true,
        allowDeveloper: !hasFeature("bb.feature.dba-workflow"),
        done: computed(() => uiStateStore.getIntroStateByKey("instance.visit")),
      },
      {
        name: computed(() => t("quick-start.visit-database")),
        link: "/db",
        allowDBA: true,
        allowDeveloper: true,
        done: computed(() => uiStateStore.getIntroStateByKey("database.visit")),
      },
      {
        name: computed(() => t("quick-start.add-a-member")),
        link: "/setting/member",
        allowDBA: false,
        allowDeveloper: false,
        done: computed(() =>
          uiStateStore.getIntroStateByKey("member.addOrInvite")
        ),
      },
      {
        name: computed(() =>
          t("quick-start.use-kbar", {
            shortcut: `${navigator.platform.match(/mac/i) ? "cmd" : "ctrl"}-k`,
          })
        ),
        link: "",
        allowDBA: true,
        allowDeveloper: true,
        click: () => {
          kbarHandler.value.show();
        },
        done: computed(() => uiStateStore.getIntroStateByKey("kbar.open")),
      },
    ]);

    const effectiveList = computed(() => {
      if (isOwner(currentUser.value.role)) {
        return introList;
      }
      if (isDBA(currentUser.value.role)) {
        return introList.filter((item) => item.allowDBA);
      }
      return introList.filter((item) => item.allowDeveloper);
    });

    const isTaskActive = (index: number): boolean => {
      for (let i = index - 1; i >= 0; i--) {
        if (!effectiveList.value[i].done) {
          return false;
        }
      }
      return !effectiveList.value[index].done;
    };

    const hideQuickstart = () => {
      uiStateStore
        .saveIntroStateByKey({
          key: "hidden",
          newState: true,
        })
        .then(() => {
          pushNotification({
            module: "bytebase",
            style: "INFO",
            title: t("quick-start.notice.title"),
            description: t("quick-start.notice.desc"),
            manualHide: true,
          });
        });
    };

    useKBarEventOnce("open", () => {
      // once kbar is open, mark the quickstart as done
      uiStateStore.saveIntroStateByKey({
        key: "kbar.open",
        newState: true,
      });
    });

    return {
      effectiveList,
      isTaskActive,
      hideQuickstart,
    };
  },
});
</script><|MERGE_RESOLUTION|>--- conflicted
+++ resolved
@@ -59,15 +59,15 @@
 
 <script lang="ts">
 import { computed, reactive, defineComponent, Ref } from "vue";
-import { useStore } from "vuex";
 import { useI18n } from "vue-i18n";
 import { isDBA, isOwner } from "../utils";
 import { useKBarHandler, useKBarEventOnce } from "@bytebase/vue-kbar";
-<<<<<<< HEAD
-import { useUIStateStore, hasFeature, useCurrentUser } from "@/store";
-=======
-import { hasFeature, pushNotification, useUIStateStore } from "@/store";
->>>>>>> fe3d8a16
+import {
+  hasFeature,
+  pushNotification,
+  useCurrentUser,
+  useUIStateStore,
+} from "@/store";
 
 type IntroItem = {
   name: string | Ref<string>;
@@ -81,7 +81,6 @@
 export default defineComponent({
   name: "QuickStart",
   setup() {
-    const store = useStore();
     const uiStateStore = useUIStateStore();
     const { t } = useI18n();
     const kbarHandler = useKBarHandler();
