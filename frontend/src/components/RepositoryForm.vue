<!-- eslint-disable vue/no-mutating-props -->
<template>
  <div class="space-y-4">
    <div>
      <div v-if="getWebhookLink !== ''" class="mb-2">
        <label class="textlabel mt-2">
          <i18n-t keypath="repository.our-webhook-link">
            <template #webhookLink>
              <a class="normal-link" :href="getWebhookLink" target="_blank">{{
                getWebhookLink
              }}</a>
            </template>
          </i18n-t>
        </label>
      </div>
      <div class="flex flex-row space-x-2 items-center">
        <label for="gitprovider" class="textlabel">
          {{ $t("repository.git-provider") }}
        </label>
        <VCSIcon :type="vcsType" />
      </div>
      <BBTextField
        id="gitprovider"
        name="gitprovider"
        class="mt-2 w-full"
        :disabled="true"
        :value="vcsName"
      />
    </div>
    <div>
      <div class="flex flex-row space-x-2 items-center">
        <label for="repository" class="textlabel">
          {{ $t("common.repository") }}
        </label>
        <div
          v-if="!create && allowEdit"
          class="ml-1 normal-link text-sm"
          @click.prevent="$emit('change-repository')"
        >
          {{ $t("common.change") }}
        </div>
      </div>
      <BBTextField
        id="repository"
        name="repository"
        class="mt-2 w-full"
        :disabled="true"
        :value="repositoryInfo.fullPath"
      />
    </div>
    <div>
      <div class="textlabel">
        {{ $t("common.branch") }} <span class="text-red-600">*</span>
      </div>
      <div class="mt-1 textinfolabel">
        {{ $t("repository.branch-observe-file-change") }}
      </div>
      <BBTextField
        id="branch"
        v-model:value="repositoryConfig.branchFilter"
        name="branch"
        class="mt-2 w-full"
        placeholder="e.g. main"
        :disabled="!allowEdit"
      />
    </div>
    <div>
      <div class="textlabel">{{ $t("repository.base-directory") }}</div>
      <div class="mt-1 textinfolabel">
        {{ $t("repository.base-directory-description") }}
      </div>
      <BBTextField
        id="basedirectory"
        v-model:value="repositoryConfig.baseDirectory"
        name="basedirectory"
        class="mt-2 w-full"
        :disabled="!allowEdit"
      />
    </div>
    <!-- Project schemaChangeType selector -->
    <div>
      <div class="textlabel">
        {{ $t("project.settings.schema-change-type") }}
        <span class="text-red-600">*</span>
        <LearnMoreLink
          url="https://www.bytebase.com/docs/change-database/state-based-migration?source=console"
          class="ml-1"
        />
      </div>
      <NSelect
        :options="schemaChangeTypeOptions"
        :value="schemaChangeType"
        :render-label="renderLabel"
        class="mt-1"
        @update:value="$emit('change-schema-change-type', $event)"
      />
    </div>
    <div>
      <div class="textlabel">
        {{ $t("repository.file-path-template") }}
        <span class="text-red-600">*</span>
      </div>
      <div class="mt-1 textinfolabel">
        {{ $t("repository.file-path-template-description") }}
        <LearnMoreLink
          url="https://www.bytebase.com/docs/vcs-integration/name-and-organize-schema-files?source=console#file-path-template"
          class="ml-1"
        />
      </div>
      <BBTextField
        id="filepathtemplate"
        v-model:value="repositoryConfig.filePathTemplate"
        name="filepathtemplate"
        class="mt-2 w-full"
        :disabled="!allowEdit"
      />
      <div class="mt-2 textinfolabel capitalize">
        <span class="text-red-600">*</span>
        {{ $t("common.required-placeholder") }}:
        {{ FILE_REQUIRED_PLACEHOLDER }};
        <template v-if="fileOptionalPlaceholder.length > 0">
          {{ $t("common.optional-placeholder") }}:
          {{ fileOptionalPlaceholder.join(", ") }};
        </template>
        {{ $t("common.optional-directory-wildcard") }}:
        {{ FILE_OPTIONAL_DIRECTORY_WILDCARD }}
      </div>
      <div v-if="isProjectSchemaChangeTypeDDL" class="mt-2 textinfolabel">
        • {{ $t("repository.file-path-example-schema-migration") }}:
        {{
          sampleFilePath(
            repositoryConfig.baseDirectory,
            repositoryConfig.filePathTemplate,
            "ddl"
          )
        }}
      </div>
      <div class="mt-2 textinfolabel">
        • {{ $t("repository.file-path-example-data-migration") }}:
        {{
          sampleFilePath(
            repositoryConfig.baseDirectory,
            repositoryConfig.filePathTemplate,
            "dml"
          )
        }}
      </div>
    </div>
<<<<<<< HEAD
    <div>
      <div class="textlabel flex gap-x-1">
        {{ $t("repository.schema-path-template") }}
        <span v-if="isProjectSchemaChangeTypeSDL" class="text-red-600">*</span>
        <FeatureBadge feature="bb.feature.vcs-schema-write-back" />
      </div>
      <div class="mt-1 textinfolabel space-x-1">
        <span v-if="isProjectSchemaChangeTypeSDL">
          {{ $t("project.settings.schema-path-template-sdl-description") }}
        </span>
        <template v-else>
          <span>{{ $t("repository.schema-writeback-description") }}</span>
          <span class="font-medium text-main">
            {{ $t("repository.schema-writeback-protected-branch") }}
          </span>
        </template>
        <span v-if="!hasFeature('bb.feature.vcs-schema-write-back')">
          {{
            $t(
              subscriptionStore.getFeatureRequiredPlanString(
                "bb.feature.vcs-schema-write-back"
              )
            )
          }}
        </span>
        <LearnMoreLink
          url="https://www.bytebase.com/docs/vcs-integration/name-and-organize-schema-files?source=console#schema-path-template"
          class="ml-1"
        />
      </div>
      <BBAttention
        v-if="
          instanceWithoutLicense.length > 0 &&
          hasFeature('bb.feature.vcs-schema-write-back')
        "
        class="my-4"
        type="warning"
        :title="
          $t('subscription.features.bb-feature-vcs-schema-write-back.title')
        "
        :description="
          $t('subscription.instance-assignment.missing-license-for-instances', {
            count: instanceWithoutLicense.length,
            name: instanceWithoutLicense.map((ins) => ins.title).join(','),
          })
        "
        :action-text="$t('subscription.instance-assignment.assign-license')"
        @click="state.showInstanceAssignmentDrawer = true"
      />
      <BBTextField
        v-if="hasFeature('bb.feature.vcs-schema-write-back')"
        id="schemapathtemplate"
        v-model:value="repositoryConfig.schemaPathTemplate"
        name="schemapathtemplate"
        class="mt-2 w-full"
        :disabled="!allowEdit"
      />
      <BBTextField
        v-else-if="isProjectSchemaChangeTypeSDL"
        id="schemapathtemplate"
        v-model:value="repositoryConfig.schemaPathTemplate"
        name="schemapathtemplate"
        class="mt-2 w-full"
        :disabled="!allowEdit"
      />
      <BBTextField
        v-else-if="isProjectSchemaChangeTypeDDL"
        class="mt-2 w-full"
        :value="
          subscriptionStore.getRquiredPlanString(
            'bb.feature.vcs-schema-write-back'
          )
        "
        :disabled="true"
      />
      <div v-if="schemaTagPlaceholder" class="mt-2 textinfolabel">
        <span class="text-red-600">*</span>
        <span v-if="isProjectSchemaChangeTypeDDL" class="ml-1">
          {{ $t("repository.if-specified") }},
        </span>
        <span class="ml-1">{{ schemaTagPlaceholder }}</span>
      </div>
      <div
        v-if="repositoryConfig.schemaPathTemplate"
        class="mt-2 textinfolabel"
      >
        • {{ $t("repository.schema-path-example") }}:
        {{
          sampleSchemaPath(
            repositoryConfig.baseDirectory,
            repositoryConfig.schemaPathTemplate
          )
        }}
      </div>
    </div>
    <div v-if="canEnableSQLReview">
      <div class="textlabel flex gap-x-1">
        {{ $t("repository.sql-review-ci") }}
        <FeatureBadge feature="bb.feature.vcs-sql-review" />
      </div>
      <div class="mt-1 textinfolabel">
        {{
          $t("repository.sql-review-ci-description", {
            pr:
              vcsType === ExternalVersionControl_Type.GITLAB
                ? $t("repository.merge-request")
                : $t("repository.pull-request"),
            pathTemplate:
              schemaChangeType == SchemaChange.DDL
                ? $t("repository.file-path-template")
                : $t("repository.schema-path-template"),
          })
        }}
      </div>
      <BBAttention
        v-if="
          instanceWithoutLicense.length > 0 &&
          subscriptionStore.currentPlan !== PlanType.FREE &&
          hasFeature('bb.feature.vcs-sql-review')
        "
        class="my-4"
        type="warning"
        :title="$t('subscription.features.bb-feature-vcs-sql-review.title')"
        :description="
          $t('subscription.instance-assignment.missing-license-for-instances', {
            count: instanceWithoutLicense.length,
            name: instanceWithoutLicense.map((ins) => ins.title).join(','),
          })
        "
        :action-text="
          canManageInstanceLicense
            ? $t('subscription.instance-assignment.assign-license')
            : ''
        "
        @click="state.showInstanceAssignmentDrawer = true"
      />
      <div class="flex space-x-4 mt-2">
        <NCheckbox
          :disabled="!allowEdit"
          :label="enableSQLReviewTitle"
          :checked="repositoryConfig.enableSQLReviewCI"
          @update:checked="
            (on: boolean) => {
              repositoryConfig.enableSQLReviewCI = on;
              onSQLReviewCIToggle(on);
            }
          "
        />
      </div>
    </div>
    <FeatureModal
      feature="bb.feature.vcs-sql-review"
      :open="state.showFeatureModal"
      @cancel="state.showFeatureModal = false"
    />
=======
>>>>>>> 8ab417b0
  </div>
  <InstanceAssignment
    :show="state.showInstanceAssignmentDrawer"
    @dismiss="state.showInstanceAssignmentDrawer = false"
  />
</template>

<script lang="ts" setup>
import { NSelect, SelectOption } from "naive-ui";
import { reactive, computed, h } from "vue";
import { useI18n } from "vue-i18n";
import { BBBetaBadge } from "@/bbkit";
import { ExternalRepositoryInfo, RepositoryConfig } from "@/types";
import {
  Project,
  TenantMode,
  SchemaChange,
  schemaChangeToJSON,
} from "@/types/proto/v1/project_service";
import { VCSProvider_Type } from "@/types/proto/v1/vcs_provider_service";

const FILE_REQUIRED_PLACEHOLDER = "{{DB_NAME}}, {{VERSION}}, {{TYPE}}";
const FILE_OPTIONAL_DIRECTORY_WILDCARD = "*, **";
const SINGLE_ASTERISK_REGEX = /\/\*\//g;
const DOUBLE_ASTERISKS_REGEX = /\/\*\*\//g;

interface LocalState {
  showFeatureModal: boolean;
  showInstanceAssignmentDrawer: boolean;
}

defineEmits<{
  (event: "change-repository"): void;
  (event: "change-schema-change-type", changeType: SchemaChange): void;
}>();

const props = withDefaults(
  defineProps<{
    allowEdit?: boolean;
    create?: boolean;
    vcsType: VCSProvider_Type;
    vcsName: string;
    repositoryInfo: ExternalRepositoryInfo;
    repositoryConfig: RepositoryConfig;
    project: Project;
    schemaChangeType: SchemaChange;
  }>(),
  {
    allowEdit: true,
    create: false,
  }
);

const { t } = useI18n();

const state = reactive<LocalState>({
  showFeatureModal: false,
  showInstanceAssignmentDrawer: false,
});

const isTenantProject = computed(() => {
  return props.project.tenantMode === TenantMode.TENANT_MODE_ENABLED;
});
const isProjectSchemaChangeTypeDDL = computed(() => {
  return (props.schemaChangeType || SchemaChange.DDL) === SchemaChange.DDL;
});

const sampleFilePath = (
  baseDirectory: string,
  filePathTemplate: string,
  type: string
): string => {
  type Item = {
    placeholder: string;
    sampleText: string;
  };
  const placeholderList: Item[] = [
    {
      placeholder: "{{VERSION}}",
      sampleText: "202101131000",
    },
    {
      placeholder: "{{DB_NAME}}",
      sampleText: "db1",
    },
    {
      placeholder: "{{TYPE}}",
      sampleText: type,
    },
    {
      placeholder: "{{ENV_ID}}",
      sampleText: "env1",
    },
    {
      placeholder: "{{ENV_NAME}}", // for legacy support
      sampleText: "env1",
    },
    {
      placeholder: "{{DESCRIPTION}}",
      sampleText: "create_tablefoo_for_bar",
    },
  ];
  let result = `${baseDirectory}/${filePathTemplate}`;
  // To replace the wildcard.
  result = result.replace(SINGLE_ASTERISK_REGEX, "/foo/");
  result = result.replace(DOUBLE_ASTERISKS_REGEX, "/foo/bar/");
  for (const item of placeholderList) {
    const re = new RegExp(item.placeholder, "g");
    result = result.replace(re, item.sampleText);
  }
  return result;
};

const getWebhookLink = computed(() => {
  if (props.vcsType === VCSProvider_Type.AZURE_DEVOPS) {
    const parts = props.repositoryInfo.externalId.split("/");
    if (parts.length !== 3) {
      return "";
    }
    const [organization, project, _] = parts;
    return `https://dev.azure.com/${organization}/${project}/_settings/serviceHooks`;
  }
  return "";
});

const fileOptionalPlaceholder = computed(() => {
  const tags = [] as string[];
  // Only allows {{ENV_ID}} to be an optional placeholder for non-tenant mode projects
  if (!isTenantProject.value) tags.push("{{ENV_ID}}");
  tags.push("{{DESCRIPTION}}");
  return tags;
});

const renderLabel = (option: SelectOption) => {
  const value = option.value as SchemaChange;
  const child = [
    h(
      "span",
      {},
      t(
        `project.settings.select-schema-change-type-${schemaChangeToJSON(
          value
        ).toLowerCase()}`
      )
    ),
  ];
  if (value === SchemaChange.SDL) {
    child.push(h(BBBetaBadge, { class: "!leading-3" }));
  }

  return h("div", { class: "flex items-center gap-x-2" }, child);
};

const schemaChangeTypeOptions = computed(() => {
  return [SchemaChange.DDL, SchemaChange.SDL].map((val) => ({
    value: val,
    label: schemaChangeToJSON(val),
  }));
});
</script><|MERGE_RESOLUTION|>--- conflicted
+++ resolved
@@ -146,164 +146,6 @@
         }}
       </div>
     </div>
-<<<<<<< HEAD
-    <div>
-      <div class="textlabel flex gap-x-1">
-        {{ $t("repository.schema-path-template") }}
-        <span v-if="isProjectSchemaChangeTypeSDL" class="text-red-600">*</span>
-        <FeatureBadge feature="bb.feature.vcs-schema-write-back" />
-      </div>
-      <div class="mt-1 textinfolabel space-x-1">
-        <span v-if="isProjectSchemaChangeTypeSDL">
-          {{ $t("project.settings.schema-path-template-sdl-description") }}
-        </span>
-        <template v-else>
-          <span>{{ $t("repository.schema-writeback-description") }}</span>
-          <span class="font-medium text-main">
-            {{ $t("repository.schema-writeback-protected-branch") }}
-          </span>
-        </template>
-        <span v-if="!hasFeature('bb.feature.vcs-schema-write-back')">
-          {{
-            $t(
-              subscriptionStore.getFeatureRequiredPlanString(
-                "bb.feature.vcs-schema-write-back"
-              )
-            )
-          }}
-        </span>
-        <LearnMoreLink
-          url="https://www.bytebase.com/docs/vcs-integration/name-and-organize-schema-files?source=console#schema-path-template"
-          class="ml-1"
-        />
-      </div>
-      <BBAttention
-        v-if="
-          instanceWithoutLicense.length > 0 &&
-          hasFeature('bb.feature.vcs-schema-write-back')
-        "
-        class="my-4"
-        type="warning"
-        :title="
-          $t('subscription.features.bb-feature-vcs-schema-write-back.title')
-        "
-        :description="
-          $t('subscription.instance-assignment.missing-license-for-instances', {
-            count: instanceWithoutLicense.length,
-            name: instanceWithoutLicense.map((ins) => ins.title).join(','),
-          })
-        "
-        :action-text="$t('subscription.instance-assignment.assign-license')"
-        @click="state.showInstanceAssignmentDrawer = true"
-      />
-      <BBTextField
-        v-if="hasFeature('bb.feature.vcs-schema-write-back')"
-        id="schemapathtemplate"
-        v-model:value="repositoryConfig.schemaPathTemplate"
-        name="schemapathtemplate"
-        class="mt-2 w-full"
-        :disabled="!allowEdit"
-      />
-      <BBTextField
-        v-else-if="isProjectSchemaChangeTypeSDL"
-        id="schemapathtemplate"
-        v-model:value="repositoryConfig.schemaPathTemplate"
-        name="schemapathtemplate"
-        class="mt-2 w-full"
-        :disabled="!allowEdit"
-      />
-      <BBTextField
-        v-else-if="isProjectSchemaChangeTypeDDL"
-        class="mt-2 w-full"
-        :value="
-          subscriptionStore.getRquiredPlanString(
-            'bb.feature.vcs-schema-write-back'
-          )
-        "
-        :disabled="true"
-      />
-      <div v-if="schemaTagPlaceholder" class="mt-2 textinfolabel">
-        <span class="text-red-600">*</span>
-        <span v-if="isProjectSchemaChangeTypeDDL" class="ml-1">
-          {{ $t("repository.if-specified") }},
-        </span>
-        <span class="ml-1">{{ schemaTagPlaceholder }}</span>
-      </div>
-      <div
-        v-if="repositoryConfig.schemaPathTemplate"
-        class="mt-2 textinfolabel"
-      >
-        • {{ $t("repository.schema-path-example") }}:
-        {{
-          sampleSchemaPath(
-            repositoryConfig.baseDirectory,
-            repositoryConfig.schemaPathTemplate
-          )
-        }}
-      </div>
-    </div>
-    <div v-if="canEnableSQLReview">
-      <div class="textlabel flex gap-x-1">
-        {{ $t("repository.sql-review-ci") }}
-        <FeatureBadge feature="bb.feature.vcs-sql-review" />
-      </div>
-      <div class="mt-1 textinfolabel">
-        {{
-          $t("repository.sql-review-ci-description", {
-            pr:
-              vcsType === ExternalVersionControl_Type.GITLAB
-                ? $t("repository.merge-request")
-                : $t("repository.pull-request"),
-            pathTemplate:
-              schemaChangeType == SchemaChange.DDL
-                ? $t("repository.file-path-template")
-                : $t("repository.schema-path-template"),
-          })
-        }}
-      </div>
-      <BBAttention
-        v-if="
-          instanceWithoutLicense.length > 0 &&
-          subscriptionStore.currentPlan !== PlanType.FREE &&
-          hasFeature('bb.feature.vcs-sql-review')
-        "
-        class="my-4"
-        type="warning"
-        :title="$t('subscription.features.bb-feature-vcs-sql-review.title')"
-        :description="
-          $t('subscription.instance-assignment.missing-license-for-instances', {
-            count: instanceWithoutLicense.length,
-            name: instanceWithoutLicense.map((ins) => ins.title).join(','),
-          })
-        "
-        :action-text="
-          canManageInstanceLicense
-            ? $t('subscription.instance-assignment.assign-license')
-            : ''
-        "
-        @click="state.showInstanceAssignmentDrawer = true"
-      />
-      <div class="flex space-x-4 mt-2">
-        <NCheckbox
-          :disabled="!allowEdit"
-          :label="enableSQLReviewTitle"
-          :checked="repositoryConfig.enableSQLReviewCI"
-          @update:checked="
-            (on: boolean) => {
-              repositoryConfig.enableSQLReviewCI = on;
-              onSQLReviewCIToggle(on);
-            }
-          "
-        />
-      </div>
-    </div>
-    <FeatureModal
-      feature="bb.feature.vcs-sql-review"
-      :open="state.showFeatureModal"
-      @cancel="state.showFeatureModal = false"
-    />
-=======
->>>>>>> 8ab417b0
   </div>
   <InstanceAssignment
     :show="state.showInstanceAssignmentDrawer"
