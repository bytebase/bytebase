--- conflicted
+++ resolved
@@ -81,16 +81,9 @@
 </template>
 
 <script lang="ts" setup>
-<<<<<<< HEAD
 import { computed } from "vue";
-import { ExternalRepositoryInfo, RepositoryConfig } from "@/types";
-import { Project } from "@/types/proto/v1/project_service";
-=======
-import { reactive, computed } from "vue";
 import type { ExternalRepositoryInfo, RepositoryConfig } from "@/types";
 import type { Project } from "@/types/proto/v1/project_service";
-import { TenantMode } from "@/types/proto/v1/project_service";
->>>>>>> 659ba0da
 import { VCSProvider_Type } from "@/types/proto/v1/vcs_provider_service";
 
 defineEmits<{
