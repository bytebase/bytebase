<template>
  <Drawer :show="show" @close="$emit('close')">
    <DrawerContent
      :title="$t('sql-review.attach-resource.self')"
      class="w-[40rem] max-w-[100vw] relative"
    >
      <template #default>
        <div class="space-y-6">
          <p class="textinfolabel">
            {{ $t("sql-review.attach-resource.label") }}
          </p>
          <div>
            <div class="textlabel mb-1">
              {{ $t("common.environment") }}
            </div>
            <p class="textinfolabel">
              {{ $t("sql-review.attach-resource.label-environment") }}
            </p>
            <EnvironmentSelect
              class="mt-3"
              required
              :environment-names="environmentNames"
              :multiple="true"
              :render-suffix="getResourceAttachedConfigName"
<<<<<<< HEAD
              @update:environments="onResourcesChange($event, projects)"
=======
              @update:environment-names="onResourcesChange($event, projectNames)"
>>>>>>> da52692e
            />
          </div>
          <div class="flex items-center space-x-2">
            <div class="textlabel w-10 capitalize">{{ $t("common.or") }}</div>
            <NDivider />
          </div>
          <div>
            <div class="textlabel mb-1">
              {{ $t("common.project") }}
            </div>
            <p class="textinfolabel">
              {{ $t("sql-review.attach-resource.label-project") }}
            </p>
            <ProjectSelect
              class="mt-3"
              style="width: 100%"
              required
              :project-names="projectNames"
              :multiple="true"
              :render-suffix="getResourceAttachedConfigName"
<<<<<<< HEAD
              @update:projects="onResourcesChange($event, environments)"
=======
              @update:project-names="onResourcesChange($event, environmentNames)"
>>>>>>> da52692e
            />
          </div>
        </div>
      </template>
      <template #footer>
        <div class="flex items-center justify-end gap-x-3">
          <NButton @click="$emit('close')">
            {{ $t("common.cancel") }}
          </NButton>
          <NButton
            :disabled="!hasPermission"
            type="primary"
            @click="upsertReviewResource"
          >
            {{ $t("common.confirm") }}
          </NButton>
        </div>
      </template>
    </DrawerContent>
  </Drawer>
</template>

<script setup lang="ts">
import { NDivider } from "naive-ui";
import { watch, ref, computed } from "vue";
import { useI18n } from "vue-i18n";
import { Drawer, DrawerContent, EnvironmentSelect, ProjectSelect } from "@/components/v2";
import { useSQLReviewStore, pushNotification, useCurrentUserV1 } from "@/store";
import {
  environmentNamePrefix,
  projectNamePrefix,
} from "@/store/modules/v1/common";
import type { SQLReviewPolicy } from "@/types";
import { hasWorkspacePermissionV2 } from "@/utils";

const props = defineProps<{
  show: boolean;
  review: SQLReviewPolicy;
}>();

const emit = defineEmits<{
  (event: "close"): void;
}>();

const me = useCurrentUserV1();
const resources = ref<string[]>([]);
const sqlReviewStore = useSQLReviewStore();
const { t } = useI18n();

watch(
  () => props.review.resources,
  () => {
    resources.value = [...props.review.resources];
  },
  { immediate: true, deep: true }
);

const hasPermission = computed(() => {
  return hasWorkspacePermissionV2(me.value, "bb.policies.update");
});

const environmentNames = computed(() =>
  resources.value.filter((resource) =>
    resource.startsWith(environmentNamePrefix)
  )
);

<<<<<<< HEAD
const projects = computed(() =>
=======
const projectNames = computed(() =>
>>>>>>> da52692e
  resources.value.filter((resource) => resource.startsWith(projectNamePrefix))
);

const onResourcesChange = (
  newResources: string[],
  otherResources: string[]
) => {
  resources.value = [...newResources, ...otherResources];
};

const upsertReviewResource = async () => {
  await sqlReviewStore.upsertReviewConfigTag({
    oldResources: props.review.resources,
    newResources: resources.value,
    review: props.review.id,
  });
  pushNotification({
    module: "bytebase",
    style: "SUCCESS",
    title: t("sql-review.policy-updated"),
  });
  emit("close");
};

const getResourceAttachedConfigName = (resource: string) => {
  const config = sqlReviewStore.getReviewPolicyByResouce(resource)?.name;
  return config ? `(${config})` : "";
};
</script><|MERGE_RESOLUTION|>--- conflicted
+++ resolved
@@ -22,11 +22,9 @@
               :environment-names="environmentNames"
               :multiple="true"
               :render-suffix="getResourceAttachedConfigName"
-<<<<<<< HEAD
-              @update:environments="onResourcesChange($event, projects)"
-=======
-              @update:environment-names="onResourcesChange($event, projectNames)"
->>>>>>> da52692e
+              @update:environment-names="
+                onResourcesChange($event, environmentNames)
+              "
             />
           </div>
           <div class="flex items-center space-x-2">
@@ -47,11 +45,7 @@
               :project-names="projectNames"
               :multiple="true"
               :render-suffix="getResourceAttachedConfigName"
-<<<<<<< HEAD
-              @update:projects="onResourcesChange($event, environments)"
-=======
-              @update:project-names="onResourcesChange($event, environmentNames)"
->>>>>>> da52692e
+              @update:project-names="onResourcesChange($event, projectNames)"
             />
           </div>
         </div>
@@ -78,7 +72,12 @@
 import { NDivider } from "naive-ui";
 import { watch, ref, computed } from "vue";
 import { useI18n } from "vue-i18n";
-import { Drawer, DrawerContent, EnvironmentSelect, ProjectSelect } from "@/components/v2";
+import {
+  Drawer,
+  DrawerContent,
+  EnvironmentSelect,
+  ProjectSelect,
+} from "@/components/v2";
 import { useSQLReviewStore, pushNotification, useCurrentUserV1 } from "@/store";
 import {
   environmentNamePrefix,
@@ -119,11 +118,7 @@
   )
 );
 
-<<<<<<< HEAD
-const projects = computed(() =>
-=======
 const projectNames = computed(() =>
->>>>>>> da52692e
   resources.value.filter((resource) => resource.startsWith(projectNamePrefix))
 );
 
