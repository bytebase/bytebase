<template>
  <div class="space-y-6">
    <div class="space-y-2">
      <p class="text-lg font-medium leading-7 text-main">
        {{ $t("project.overview.recent-activity") }}
      </p>
      <ActivityTable :activity-list="state.activityList" />
      <router-link
        :to="`#activity`"
        class="mt-2 flex justify-end normal-link"
        exact-active-class=""
      >
        {{ $t("project.overview.view-all") }}
      </router-link>
    </div>

    <div class="space-y-2">
      <div
        class="text-lg font-medium leading-7 text-main flex items-center justify-between"
      >
        {{ $t("common.database") }}
        <div v-if="isTenantProject">
          <label for="search" class="sr-only">Search</label>
          <div class="relative rounded-md shadow-sm">
            <div
              class="absolute inset-y-0 left-0 pl-3 flex items-center pointer-events-none"
              aria-hidden="true"
            >
              <heroicons-solid:search class="mr-3 h-4 w-4 text-control" />
            </div>
            <input
              v-model="state.databaseNameFilter"
              type="text"
              autocomplete="off"
              name="search"
              class="focus:ring-main focus:border-main block w-full pl-9 sm:text-sm border-control-border rounded-md"
              :placeholder="$t('database.search-database-name')"
            />
          </div>
        </div>
      </div>
      <BBAttention
        v-if="project.id == DEFAULT_PROJECT_ID"
        :style="`INFO`"
        :title="$t('project.overview.info-slot-content')"
      />

      <YAxisRadioGroup
        v-if="isTenantProject && state.yAxisLabel"
        v-model:label="state.yAxisLabel"
        :label-list="selectableLabelList"
        class="text-sm font-normal py-1"
      />

      <template v-if="databaseList.length > 0">
<<<<<<< HEAD
        <TenantDatabaseTable
          v-if="isTenantProject"
          :database-list="databaseList"
          :project="project"
          :filter="state.databaseNameFilter"
        />
=======
        <template v-if="isTenantProject">
          <TenantDatabaseTable
            v-if="state.yAxisLabel"
            :database-list="filteredDatabaseList"
            :x-axis-label="state.xAxisLabel"
            :y-axis-label="state.yAxisLabel"
            :label-list="labelList"
          />
          <div v-else class="w-full h-40 flex justify-center items-center">
            <NSpin />
          </div>
        </template>
>>>>>>> 1a4c7106
        <DatabaseTable v-else :mode="'PROJECT'" :database-list="databaseList" />
      </template>
      <div v-else class="text-center textinfolabel">
        <i18n-t keypath="project.overview.no-db-prompt" tag="p">
          <template #newDb>
            <span class="text-main">{{
              $t("quick-action.new-db")
            }}</span></template
          >
          <template #transferInDb>
            <span class="text-main">{{
              $t("quick-action.transfer-in-db")
            }}</span></template
          >
        </i18n-t>
      </div>
    </div>

    <div class="space-y-2">
      <p class="text-lg font-medium leading-7 text-main">
        {{ $t("common.issue") }}
      </p>
      <IssueTable
        :mode="'PROJECT'"
        :issue-section-list="[
          {
            title: $t('project.overview.in-progress'),
            list: state.progressIssueList,
          },
          {
            title: $t('project.overview.recently-closed'),
            list: state.closedIssueList,
          },
        ]"
      />
      <router-link
        :to="`/issue?status=closed&project=${project.id}`"
        class="mt-2 flex justify-end normal-link"
      >
        {{ $t("project.overview.view-all-closed") }}
      </router-link>
    </div>
  </div>
</template>

<script lang="ts">
import {
  reactive,
  watchEffect,
  PropType,
  computed,
  defineComponent,
} from "vue";
import { useStore } from "vuex";
import ActivityTable from "../components/ActivityTable.vue";
import DatabaseTable from "../components/DatabaseTable.vue";
import TenantDatabaseTable, { YAxisRadioGroup } from "./TenantDatabaseTable";
import { IssueTable } from "../components/Issue";
import {
  Activity,
  Database,
  Issue,
  Project,
  DEFAULT_PROJECT_ID,
  Label,
  LabelKeyType,
} from "../types";
import { findDefaultGroupByLabel } from "../utils";
import { NSpin } from "naive-ui";

// Show at most 5 activity
const ACTIVITY_LIMIT = 5;

interface LocalState {
  activityList: Activity[];
  progressIssueList: Issue[];
  closedIssueList: Issue[];
  databaseNameFilter: string;
  xAxisLabel: LabelKeyType;
  yAxisLabel: LabelKeyType | undefined;
}

export default defineComponent({
  name: "ProjectOverviewPanel",
  components: {
    ActivityTable,
    DatabaseTable,
    TenantDatabaseTable,
    IssueTable,
    YAxisRadioGroup,
    NSpin,
  },
  props: {
    project: {
      required: true,
      type: Object as PropType<Project>,
    },
    databaseList: {
      required: true,
      type: Object as PropType<Database[]>,
    },
  },
  setup(props) {
    const store = useStore();

    const state = reactive<LocalState>({
      activityList: [],
      progressIssueList: [],
      closedIssueList: [],
      databaseNameFilter: "",
      xAxisLabel: "bb.environment",
      yAxisLabel: undefined,
    });

    const prepareActivityList = () => {
      store
        .dispatch("activity/fetchActivityListForProject", {
          projectId: props.project.id,
          limit: ACTIVITY_LIMIT,
        })
        .then((list) => {
          state.activityList = list;
        });
    };

    const prepareIssueList = () => {
      store
        .dispatch("issue/fetchIssueList", {
          projectId: props.project.id,
        })
        .then((issueList: Issue[]) => {
          state.progressIssueList = [];
          state.closedIssueList = [];
          for (const issue of issueList) {
            // "OPEN"
            if (issue.status === "OPEN") {
              state.progressIssueList.push(issue);
            }
            // "DONE" or "CANCELED"
            else if (issue.status === "DONE" || issue.status === "CANCELED") {
              state.closedIssueList.push(issue);
            }
          }
        });
    };

    const isTenantProject = computed((): boolean => {
      return props.project.tenantMode === "TENANT";
    });

    const prepareLabelList = () => {
      if (!isTenantProject.value) return;
      store.dispatch("label/fetchLabelList");
    };

    const prepare = () => {
      prepareActivityList();
      prepareIssueList();
      prepareLabelList();
    };

    watchEffect(prepare);

    const labelList = computed(
      () => store.getters["label/labelList"]() as Label[]
    );

    const filteredDatabaseList = computed(() => {
      const filter = state.databaseNameFilter.toLocaleLowerCase();
      if (!filter) return props.databaseList;

      return props.databaseList.filter((database) =>
        database.name.toLowerCase().includes(filter)
      );
    });

    // make "bb.environment" non-selectable because it was already specified to the x-axis
    const selectableLabelList = computed(() => {
      const excludes = new Set([state.xAxisLabel]);
      return labelList.value.filter((label) => !excludes.has(label.key));
    });

    watchEffect(() => {
      state.yAxisLabel = findDefaultGroupByLabel(
        selectableLabelList.value,
        filteredDatabaseList.value
      );
    });

    return {
      DEFAULT_PROJECT_ID,
      state,
      isTenantProject,
      filteredDatabaseList,
      labelList,
      selectableLabelList,
    };
  },
});
</script><|MERGE_RESOLUTION|>--- conflicted
+++ resolved
@@ -53,18 +53,11 @@
       />
 
       <template v-if="databaseList.length > 0">
-<<<<<<< HEAD
-        <TenantDatabaseTable
-          v-if="isTenantProject"
-          :database-list="databaseList"
-          :project="project"
-          :filter="state.databaseNameFilter"
-        />
-=======
         <template v-if="isTenantProject">
           <TenantDatabaseTable
             v-if="state.yAxisLabel"
             :database-list="filteredDatabaseList"
+            :project="project"
             :x-axis-label="state.xAxisLabel"
             :y-axis-label="state.yAxisLabel"
             :label-list="labelList"
@@ -73,7 +66,6 @@
             <NSpin />
           </div>
         </template>
->>>>>>> 1a4c7106
         <DatabaseTable v-else :mode="'PROJECT'" :database-list="databaseList" />
       </template>
       <div v-else class="text-center textinfolabel">
