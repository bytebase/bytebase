--- conflicted
+++ resolved
@@ -190,9 +190,6 @@
     loading.value = true;
 
     if (databaseList.length > 0) {
-<<<<<<< HEAD
-      await useDatabaseV1Store().transferDatabases(databaseList, target.name);
-=======
       await useDatabaseV1Store().batchUpdateDatabases({
         parent: "-",
         requests: selectedDatabaseList.value.map((database) => {
@@ -206,7 +203,6 @@
         }),
       });
 
->>>>>>> d992d373
       const displayDatabaseName =
         databaseList.length > 1
           ? `${databaseList.length} databases`
