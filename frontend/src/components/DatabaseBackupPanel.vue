<template>
  <div class="space-y-6 divide-y divide-block-border">
    <div class="space-y-4">
      <div v-if="state.autoBackupEnabled" class="flex justify-between flex-col">
        <div class="flex justify-between">
          <div
            class="flex items-center text-lg leading-6 font-medium text-main"
          >
            {{ $t("database.automatic-weekly-backup") }}
            <span class="ml-1 text-success">
              {{ $t("database.backup.enabled") }}
            </span>
          </div>
          <button
            v-if="allowDisableAutoBackup"
            type="button"
            class="ml-4 btn-normal"
            @click.prevent="toggleAutoBackup(false)"
          >
            {{ $t("database.disable-automatic-backup") }}
          </button>
          <router-link
            v-else
            class="normal-link text-sm"
            :to="`/environment/${database.instance.environment.id}`"
          >
            {{
              $t("database.backuppolicy-backup-enforced-and-cant-be-disabled", [
                $t(`database.backup-policy.${backupPolicy}`),
              ])
            }}
          </router-link>
        </div>
        <div class="mt-2 text-control">
          <i18n-t keypath="database.backup-info.template">
            <template #dayOrWeek>
              <span class="text-accent">{{ autoBackupWeekdayText }}</span>
            </template>
            <template #time>
              <span class="text-accent"> {{ autoBackupHourText }}</span>
            </template>
          </i18n-t>
        </div>
        <div class="mt-2">
          <label for="hookUrl" class="textlabel"> Webhook URL </label>
          <div class="mt-1 textinfolabel">
            {{
              $t(
                "database.an-http-post-request-will-be-sent-to-it-after-a-successful-backup"
              )
            }}
            <a
              href="https://bytebase.com/docs/use-bytebase/webhook-integration/database-webhook"
              class="normal-link inline-flex flex-row items-center"
            >
              {{ $t("common.learn-more") }}
              <heroicons-outline:external-link class="w-4 h-4" />
            </a>
          </div>
          <input
            id="hookUrl"
            v-model="state.autoBackupUpdatedHookUrl"
            name="hookUrl"
            type="text"
            class="textfield mt-1 w-full"
            placeholder="https://betteruptime.com/api/v1/heartbeat/..."
            :disabled="!allowEdit"
          />
          <button
            class="btn-primary mt-2"
            :disabled="!allowEdit || !UrlChanged"
            @click.prevent="updateBackupHookUrl()"
          >
            {{ $t("common.update") }}
          </button>
        </div>
      </div>
      <div
        v-else
        class="flex items-center text-lg leading-6 font-medium text-main"
      >
        {{ $t("database.automatic-weekly-backup") }}
        <span class="ml-1 text-control-light">{{
          $t("database.backup.disabled")
        }}</span>
        <button
          v-if="allowAdmin && !state.autoBackupEnabled"
          type="button"
          class="ml-4 btn-primary"
          @click.prevent="toggleAutoBackup(true)"
        >
          {{ $t("database.enable-backup") }}
        </button>
      </div>
    </div>
    <div class="pt-6 space-y-4">
      <div class="flex justify-between items-center">
        <div class="text-lg leading-6 font-medium text-main">
          {{ $t("common.backups") }}
        </div>
        <button
          v-if="allowEdit"
          type="button"
          class="btn-normal whitespace-nowrap items-center"
          @click.prevent="state.showCreateBackupModal = true"
        >
          {{ $t("database.backup-now") }}
        </button>
      </div>
      <BackupTable
        :database="database"
        :backup-list="backupList"
        :allow-edit="allowEdit"
      />
    </div>
    <BBModal
      v-if="state.showCreateBackupModal"
      :title="$t('database.create-a-manual-backup')"
      @close="state.showCreateBackupModal = false"
    >
      <DatabaseBackupCreateForm
        :database="database"
        @create="
          (backupName) => {
            createBackup(backupName);
            state.showCreateBackupModal = false;
          }
        "
        @cancel="state.showCreateBackupModal = false"
      />
    </BBModal>
  </div>
</template>

<script lang="ts">
import {
  computed,
  watchEffect,
  reactive,
  onUnmounted,
  PropType,
  defineComponent,
} from "vue";
import { useStore } from "vuex";
import {
  Backup,
  BackupCreate,
  BackupSetting,
  BackupSettingUpsert,
  Database,
  NORMAL_POLL_INTERVAL,
  PolicyBackupPlanPolicyPayload,
  POLL_JITTER,
  POST_CHANGE_POLL_INTERVAL,
  UNKNOWN_ID,
} from "../types";
import BackupTable from "../components/BackupTable.vue";
import DatabaseBackupCreateForm from "../components/DatabaseBackupCreateForm.vue";
import { cloneDeep, isEqual } from "lodash-es";
import { useI18n } from "vue-i18n";
<<<<<<< HEAD
import { useBackupStore } from "@/store";
=======
import { pushNotification } from "@/store";
>>>>>>> bf653b6e

interface LocalState {
  showCreateBackupModal: boolean;
  autoBackupEnabled: boolean;
  autoBackupHour: number;
  autoBackupDayOfWeek: number;
  autoBackupHookUrl: string;
  autoBackupUpdatedHookUrl: string;
  pollBackupsTimer?: ReturnType<typeof setTimeout>;
}

export default defineComponent({
  name: "DatabaseBackupPanel",
  components: {
    BackupTable,
    DatabaseBackupCreateForm,
  },
  props: {
    database: {
      required: true,
      type: Object as PropType<Database>,
    },
    allowAdmin: {
      required: true,
      type: Boolean,
    },
    allowEdit: {
      required: true,
      type: Boolean,
    },
  },
  setup(props) {
    const store = useStore();
    const { t } = useI18n();
    const backupStore = useBackupStore();

    const state = reactive<LocalState>({
      showCreateBackupModal: false,
      autoBackupEnabled: false,
      autoBackupHour: 0,
      autoBackupDayOfWeek: 0,
      autoBackupHookUrl: "",
      autoBackupUpdatedHookUrl: "",
    });

    onUnmounted(() => {
      if (state.pollBackupsTimer) {
        clearInterval(state.pollBackupsTimer);
      }
    });

    const prepareBackupList = () => {
      backupStore.fetchBackupListByDatabaseId(props.database.id);
    };

    watchEffect(prepareBackupList);

    const prepareBackupPolicy = () => {
      store.dispatch("policy/fetchPolicyByEnvironmentAndType", {
        environmentId: props.database.instance.environment.id,
        type: "bb.policy.backup-plan",
      });
    };

    watchEffect(prepareBackupPolicy);

    const assignBackupSetting = (backupSetting: BackupSetting) => {
      state.autoBackupEnabled = backupSetting.enabled;
      state.autoBackupHour = backupSetting.hour;
      state.autoBackupDayOfWeek = backupSetting.dayOfWeek;
      state.autoBackupHookUrl = backupSetting.hookUrl;
      state.autoBackupUpdatedHookUrl = backupSetting.hookUrl;
    };

    // List PENDING_CREATE backups first, followed by backups in createdTs descending order.
    const backupList = computed(() => {
      const list = cloneDeep(
        backupStore.backupListByDatabaseId(props.database.id)
      );
      return list.sort((a: Backup, b: Backup) => {
        if (a.status == "PENDING_CREATE" && b.status != "PENDING_CREATE") {
          return -1;
        } else if (
          a.status != "PENDING_CREATE" &&
          b.status == "PENDING_CREATE"
        ) {
          return 1;
        }

        return b.createdTs - a.createdTs;
      });
    });

    const autoBackupWeekdayText = computed(() => {
      var { dayOfWeek } = localFromUTC(
        state.autoBackupHour,
        state.autoBackupDayOfWeek
      );
      if (dayOfWeek == -1) {
        return t("database.week.day");
      }
      if (dayOfWeek == 0) {
        return t("database.week.Sunday");
      }
      if (dayOfWeek == 1) {
        return t("database.week.Monday");
      }
      if (dayOfWeek == 2) {
        return t("database.week.Tuesday");
      }
      if (dayOfWeek == 3) {
        return t("database.week.Wednesday");
      }
      if (dayOfWeek == 4) {
        return t("database.week.Thursday");
      }
      if (dayOfWeek == 5) {
        return t("database.week.Friday");
      }
      if (dayOfWeek == 6) {
        return t("database.week.Saturday");
      }
      return `Invalid day of week: ${dayOfWeek}`;
    });

    const autoBackupHourText = computed(() => {
      var { hour } = localFromUTC(
        state.autoBackupHour,
        state.autoBackupDayOfWeek
      );

      return `${String(hour).padStart(2, "0")}:00 (${
        Intl.DateTimeFormat().resolvedOptions().timeZone
      })`;
    });

    const backupPolicy = computed(() => {
      const policy = store.getters["policy/policyByEnvironmentIdAndType"](
        props.database.instance.environment.id,
        "bb.policy.backup-plan"
      );
      return (policy.payload as PolicyBackupPlanPolicyPayload).schedule;
    });

    const allowDisableAutoBackup = computed(() => {
      return props.allowAdmin && backupPolicy.value == "UNSET";
    });

    const UrlChanged = computed(() => {
      return !isEqual(state.autoBackupHookUrl, state.autoBackupUpdatedHookUrl);
    });

    const createBackup = (backupName: string) => {
      // Create backup
      const newBackup: BackupCreate = {
        databaseId: props.database.id!,
        name: backupName,
        type: "MANUAL",
        storageBackend: "LOCAL",
      };
      backupStore.createBackup({
        databaseId: props.database.id,
        newBackup: newBackup,
      });
      pollBackups(POST_CHANGE_POLL_INTERVAL);
    };

    // pollBackups invalidates the current timer and schedule a new timer in <<interval>> microseconds
    const pollBackups = (interval: number) => {
      if (state.pollBackupsTimer) {
        clearInterval(state.pollBackupsTimer);
      }
      state.pollBackupsTimer = setTimeout(() => {
        backupStore
          .fetchBackupListByDatabaseId(props.database.id)
          .then((backups: Backup[]) => {
            var pending = false;
            for (let idx in backups) {
              if (backups[idx].status.includes("PENDING")) {
                pending = true;
                continue;
              }
            }
            if (pending) {
              pollBackups(Math.min(interval * 2, NORMAL_POLL_INTERVAL));
            }
          });
      }, Math.max(1000, Math.min(interval, NORMAL_POLL_INTERVAL) + (Math.random() * 2 - 1) * POLL_JITTER));
    };

    const prepareBackupSetting = () => {
      backupStore
        .fetchBackupSettingByDatabaseId(props.database.id)
        .then((backupSetting: BackupSetting) => {
          // UNKNOWN_ID means database does not have backup setting and we should NOT overwrite the default setting.
          if (backupSetting.id != UNKNOWN_ID) {
            assignBackupSetting(backupSetting);
          }
        });
    };

    watchEffect(prepareBackupSetting);

    const toggleAutoBackup = (on: boolean) => {
      // For now, we hard code the backup time to a time between 0:00 AM ~ 6:00 AM on Sunday local time.
      // Choose a new random time everytime we re-enabling the auto backup. This is a workaround for
      // user to choose a desired backup window.
      const DEFAULT_BACKUP_HOUR = () => Math.floor(Math.random() * 7);
      const DEFAULT_BACKUP_DAYOFWEEK = 0;
      const { hour, dayOfWeek } = localToUTC(
        DEFAULT_BACKUP_HOUR(),
        DEFAULT_BACKUP_DAYOFWEEK
      );
      const newBackupSetting: BackupSettingUpsert = {
        databaseId: props.database.id,
        enabled: on,
        hour: on ? hour : state.autoBackupHour,
        dayOfWeek: on
          ? backupPolicy.value == "DAILY"
            ? -1
            : dayOfWeek
          : state.autoBackupDayOfWeek,
        hookUrl: "",
      };
      backupStore
        .upsertBackupSetting({
          newBackupSetting: newBackupSetting,
        })
        .then((backupSetting: BackupSetting) => {
          assignBackupSetting(backupSetting);
          const action = on ? t("database.enabled") : t("database.disabled");
          pushNotification({
            module: "bytebase",
            style: "SUCCESS",
            title: t(
              "database.action-automatic-backup-for-database-props-database-name",
              [action, props.database.name]
            ),
          });
        });
    };

    const updateBackupHookUrl = () => {
      const newBackupSetting: BackupSettingUpsert = {
        databaseId: props.database.id,
        enabled: state.autoBackupEnabled,
        hour: state.autoBackupHour,
        dayOfWeek: state.autoBackupDayOfWeek,
        hookUrl: state.autoBackupUpdatedHookUrl,
      };
      backupStore
        .upsertBackupSetting({
          newBackupSetting: newBackupSetting,
        })
        .then((backupSetting: BackupSetting) => {
          assignBackupSetting(backupSetting);
          pushNotification({
            module: "bytebase",
            style: "SUCCESS",
            title: t(
              "database.updated-backup-webhook-url-for-database-props-database-name",
              [props.database.name]
            ),
          });
        });
    };

    function localToUTC(hour: number, dayOfWeek: number) {
      return alignUTC(hour, dayOfWeek, new Date().getTimezoneOffset() * 60);
    }

    function localFromUTC(hour: number, dayOfWeek: number) {
      return alignUTC(hour, dayOfWeek, -new Date().getTimezoneOffset() * 60);
    }

    function alignUTC(hour: number, dayOfWeek: number, offsetInSecond: number) {
      if (hour != -1) {
        hour = hour + offsetInSecond / 60 / 60;
        var dayOffset = 0;
        if (hour > 23) {
          hour = hour - 24;
          dayOffset = 1;
        }
        if (hour < 0) {
          hour = hour + 24;
          dayOffset = -1;
        }
        if (dayOfWeek != -1) {
          dayOfWeek = (7 + dayOfWeek + dayOffset) % 7;
        }
      }
      return { hour, dayOfWeek };
    }

    return {
      state,
      backupList,
      autoBackupWeekdayText,
      autoBackupHourText,
      allowDisableAutoBackup,
      backupPolicy,
      createBackup,
      toggleAutoBackup,
      UrlChanged,
      updateBackupHookUrl,
    };
  },
});
</script><|MERGE_RESOLUTION|>--- conflicted
+++ resolved
@@ -158,11 +158,7 @@
 import DatabaseBackupCreateForm from "../components/DatabaseBackupCreateForm.vue";
 import { cloneDeep, isEqual } from "lodash-es";
 import { useI18n } from "vue-i18n";
-<<<<<<< HEAD
-import { useBackupStore } from "@/store";
-=======
-import { pushNotification } from "@/store";
->>>>>>> bf653b6e
+import { pushNotification, useBackupStore } from "@/store";
 
 interface LocalState {
   showCreateBackupModal: boolean;
