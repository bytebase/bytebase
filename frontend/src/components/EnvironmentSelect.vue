<template>
  <BBSelect
    :selected-item="state.selectedEnvironment"
    :item-list="environmentList"
    :disabled="disabled"
    :placeholder="$t('environment.select')"
    :show-prefix-item="true"
    @select-item="(env: Environment) => $emit('select-environment-id', env.uid)"
  >
    <template #menuItem="{ item: environment }">
      <EnvironmentV1Name :environment="environment" :link="false" />
    </template>
  </BBSelect>
</template>

<script lang="ts">
import { computed, defineComponent, onMounted, reactive, watch } from "vue";
import { useEnvironmentV1List } from "@/store";
import { State } from "@/types/proto/v1/common";
import { Environment } from "@/types/proto/v1/environment_service";
import { EnvironmentV1Name } from "@/components/v2";

interface LocalState {
  selectedEnvironment?: Environment;
}

export default defineComponent({
  name: "EnvironmentSelect",
  components: { EnvironmentV1Name },
  props: {
    selectedId: {
      type: String,
      default: undefined,
    },
    selectDefault: {
      default: true,
      type: Boolean,
    },
    disabled: {
      default: false,
      type: Boolean,
    },
  },
  emits: ["select-environment-id"],
  setup(props, { emit }) {
    const state = reactive<LocalState>({
      selectedEnvironment: undefined,
    });

    const rawEnvironmentList = useEnvironmentV1List(true /* showDeleted */);
    const environmentList = computed(() => {
      const list = [...rawEnvironmentList.value].reverse();

      return list.filter((env) => {
        if (env.state === State.ACTIVE) {
          return true;
        }

        // env.rowStatus === "ARCHIVED"
        if (env.uid === state.selectedEnvironment?.uid) {
          return true;
        }
        return false;
      });
    });

    const autoSelectDefaultIfNeeded = () => {
      if (!props.selectDefault) {
        return;
      }

      const list = environmentList.value;
      if (list.length > 0) {
        if (
          !props.selectedId ||
          !list.find((item: Environment) => item.uid === props.selectedId)
        ) {
          // auto select the first NORMAL environment
          const defaultEnvironment = list.find(
            (env) => env.state === State.ACTIVE
          );
          state.selectedEnvironment = defaultEnvironment;
          emit("select-environment-id", defaultEnvironment?.uid);
        }
      }
    };

    onMounted(() => {
      autoSelectDefaultIfNeeded();
    });

    const invalidateSelectionIfNeeded = () => {
      if (
        state.selectedEnvironment &&
        !environmentList.value.find(
          (item: Environment) => item.uid == state.selectedEnvironment?.uid
        )
      ) {
        state.selectedEnvironment = undefined;
        emit("select-environment-id", undefined);
      }
    };

    watch(
      () => props.selectedId,
      (selectedId) => {
        invalidateSelectionIfNeeded();
        state.selectedEnvironment = environmentList.value.find(
<<<<<<< HEAD
          (env) => env.uid === selectedId
=======
          (env) => env.uid === String(selectedId)
>>>>>>> be87ad9a
        );
      },
      { immediate: true }
    );

    return {
      state,
      environmentList,
    };
  },
});
</script><|MERGE_RESOLUTION|>--- conflicted
+++ resolved
@@ -106,11 +106,7 @@
       (selectedId) => {
         invalidateSelectionIfNeeded();
         state.selectedEnvironment = environmentList.value.find(
-<<<<<<< HEAD
-          (env) => env.uid === selectedId
-=======
           (env) => env.uid === String(selectedId)
->>>>>>> be87ad9a
         );
       },
       { immediate: true }
