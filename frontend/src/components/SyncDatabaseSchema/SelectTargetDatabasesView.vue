<template>
  <div
    class="select-target-database-view h-full overflow-y-hidden flex flex-col gap-y-4"
  >
    <div class="w-full flex flex-row gap-8">
      <span>{{ $t("database.sync-schema.source-schema") }}</span>
      <template
        v-if="
          sourceSchemaType === 'SCHEMA_HISTORY_VERSION' && databaseSourceSchema
        "
      >
        <div class="space-y-2">
          <div>
            <span>{{ $t("common.project") }} - </span>
            <a
              class="normal-link inline-flex items-center"
              :href="`/project/${projectV1Slug(project)}`"
              >{{ project.title }}</a
            >
          </div>
          <div>
            <span>{{ $t("common.environment") }} - </span>
            <a
              class="normal-link inline-flex items-center"
              :href="`/environment#${getDatabaseSourceSchemaEnvironment()!.uid}`"
              >{{ getDatabaseSourceSchemaEnvironment()!.title }}</a
            >
          </div>
        </div>
        <div class="space-y-2">
          <div>
            <span>{{ $t("common.database") }} - </span>
            <a
              class="normal-link inline-flex items-center"
              :href="`/db/${databaseV1Slug(getSourceDatabase()!)}`"
            >
              <EngineIcon class="mr-1" :engine="engine" />
              {{ getSourceDatabase()!.databaseName }}
            </a>
          </div>
          <div
            v-if="databaseSourceSchema.changeHistory.uid !== String(UNKNOWN_ID)"
          >
            <span>{{ $t("database.sync-schema.schema-version.self") }} - </span>
            <a
              class="normal-link inline-flex items-center"
              :href="changeHistoryLink(databaseSourceSchema.changeHistory)"
            >
              {{ databaseSourceSchema.changeHistory.version }}
            </a>
          </div>
        </div>
      </template>
      <template v-else>
        <div>
          <span>{{ $t("common.project") }} - </span>
          <a
            class="normal-link inline-flex items-center"
            :href="`/project/${projectV1Slug(project)}`"
            >{{ project.title }}</a
          >
        </div>
        <div>
          <span>{{ "Schema" }} - </span>
          <span
            class="normal-link inline-flex items-center"
            @click="state.showViewRawSQLPanel = true"
          >
            <EngineIcon class="mr-1" :engine="engine" />
            <span>{{ $t("schema-editor.raw-sql") }}</span>
          </span>
        </div>
      </template>
    </div>

    <div
      class="relative border rounded-lg w-full flex flex-row flex-1 overflow-hidden"
    >
      <div class="w-1/4 min-w-[256px] max-w-xs h-full border-r">
        <div
          class="w-full h-full relative flex flex-col justify-start items-start overflow-y-auto pb-2"
        >
          <div
            class="w-full h-auto flex flex-col justify-start items-start sticky top-0 z-[1]"
          >
            <div
              class="w-full bg-white border-b p-2 px-3 flex flex-row justify-between items-center sticky top-0 z-[1]"
            >
              <span class="text-sm">{{
                $t("database.sync-schema.target-databases")
              }}</span>
              <button
                class="p-0.5 rounded bg-gray-100 hover:shadow hover:opacity-80"
                @click="state.showSelectDatabasePanel = true"
              >
                <heroicons-outline:plus class="w-4 h-auto" />
              </button>
            </div>
            <div v-if="targetDatabaseList.length > 0" class="w-full p-2">
              <div
                class="w-full grid grid-cols-2 bg-gray-100 p-0.5 gap-0.5 rounded text-sm leading-6"
              >
                <div
                  class="w-full text-center rounded cursor-pointer select-none hover:bg-white"
                  :class="state.showDatabaseWithDiff && 'bg-white shadow'"
                  @click="state.showDatabaseWithDiff = true"
                >
                  {{ $t("database.sync-schema.with-diff") }}
                  <span class="text-gray-400"
                    >({{ databaseListWithDiff.length }})</span
                  >
                </div>
                <div
                  class="w-full text-center rounded cursor-pointer select-none hover:bg-white"
                  :class="!state.showDatabaseWithDiff && 'bg-white shadow'"
                  @click="state.showDatabaseWithDiff = false"
                >
                  {{ $t("database.sync-schema.no-diff") }}
                  <span class="text-gray-400"
                    >({{ databaseListWithoutDiff.length }})</span
                  >
                </div>
              </div>
            </div>
          </div>
          <div
            class="w-full grow flex flex-col justify-start items-start p-2 -mt-2 gap-1"
          >
            <div
              v-for="database of shownDatabaseList"
              :key="database.uid"
              class="w-full group flex flex-row justify-start items-center px-2 py-1 leading-8 cursor-pointer text-sm text-ellipsis whitespace-nowrap rounded hover:bg-gray-50"
              :class="
                database.uid === state.selectedDatabaseId ? '!bg-gray-100' : ''
              "
              @click="() => (state.selectedDatabaseId = database.uid)"
            >
              <InstanceV1EngineIcon
                class="shrink-0"
                :instance="database.instanceEntity"
              />
              <NEllipsis :tooltip="false">
                <span class="mx-0.5 text-gray-400"
                  >({{ database.effectiveEnvironmentEntity.title }})</span
                >
                <span>{{ database.databaseName }}</span>
                <span class="ml-0.5 text-gray-400"
                  >({{ database.instanceEntity.title }})</span
                >
              </NEllipsis>
              <div class="grow"></div>
              <button
                class="hidden shrink-0 group-hover:block ml-1 p-0.5 rounded bg-white hover:shadow"
                @click.stop="handleUnselectDatabase(database)"
              >
                <heroicons-outline:minus class="w-4 h-auto text-gray-500" />
              </button>
            </div>
            <div
              v-if="targetDatabaseList.length === 0"
              class="w-full h-full -mt-4 flex flex-col justify-center items-center"
            >
              <span class="text-gray-400">{{
                $t("database.sync-schema.message.no-target-databases")
              }}</span>
              <button
                class="btn btn-primary mt-2 flex flex-row justify-center items-center"
                @click="state.showSelectDatabasePanel = true"
              >
                <heroicons-outline:plus class="w-4 h-auto mr-1" />{{
                  $t("common.select")
                }}
              </button>
            </div>
          </div>
        </div>
      </div>
      <div class="flex-1 h-full overflow-hidden p-2">
        <DiffViewPanel
          v-show="selectedDatabase"
          :statement="
            state.selectedDatabaseId
              ? databaseDiffCache[state.selectedDatabaseId].edited
              : ''
          "
          :engine="engine"
          :target-database-schema="targetDatabaseSchema"
          :source-database-schema="sourceDatabaseSchema"
          :should-show-diff="shouldShowDiff"
          :preview-schema-change-message="previewSchemaChangeMessage"
          @statement-change="onStatementChange"
          @copy-statement="onCopyStatement"
        />
        <div
          v-show="!selectedDatabase"
          class="w-full h-full flex flex-col justify-center items-center"
        >
          {{
            $t("database.sync-schema.message.select-a-target-database-first")
          }}
        </div>
        <div
          v-show="state.isLoading"
          class="absolute inset-0 z-10 bg-white bg-opacity-40 backdrop-blur-sm w-full h-full flex flex-col justify-center items-center"
        >
          <BBSpin />
          <span class="mt-1">{{ $t("common.loading") }}</span>
        </div>
      </div>
    </div>
  </div>

  <TargetDatabasesSelectPanel
    v-if="state.showSelectDatabasePanel"
    :project-id="projectId"
    :engine="engine"
    :selected-database-id-list="state.selectedDatabaseIdList"
    @close="state.showSelectDatabasePanel = false"
    @update="handleSelectedDatabaseIdListChanged"
  />

  <RawSQLEditorPanel
    v-if="state.showViewRawSQLPanel && rawSqlState"
    :raw-sql-state="rawSqlState"
    :view-mode="true"
    @dismiss="state.showViewRawSQLPanel = false"
  />
</template>

<script lang="ts" setup>
import { toClipboard } from "@soerenmartius/vue3-clipboard";
import { head } from "lodash-es";
import { NEllipsis } from "naive-ui";
import { computed, nextTick, onMounted, reactive, ref, watch } from "vue";
import { useI18n } from "vue-i18n";
import { InstanceV1EngineIcon } from "@/components/v2";
import {
  pushNotification,
  useDatabaseV1Store,
  useEnvironmentV1Store,
  useProjectV1Store,
  useSheetV1Store,
} from "@/store";
import { ComposedDatabase, UNKNOWN_ID } from "@/types";
import { Engine } from "@/types/proto/v1/common";
import { ChangeHistory } from "@/types/proto/v1/database_service";
import { changeHistoryLink, databaseV1Slug, projectV1Slug } from "@/utils";
import DiffViewPanel from "./DiffViewPanel.vue";
import RawSQLEditorPanel from "./RawSQLEditorPanel.vue";
import TargetDatabasesSelectPanel from "./TargetDatabasesSelectPanel.vue";
import { RawSQLState, SourceSchemaType } from "./types";

interface DatabaseSourceSchema {
  environmentId: string;
  databaseId: string;
  changeHistory: ChangeHistory;
}

interface LocalState {
  isLoading: boolean;
  showDatabaseWithDiff: boolean;
  selectedDatabaseId: string | undefined;
  selectedDatabaseIdList: string[];
  showSelectDatabasePanel: boolean;
  showViewRawSQLPanel: boolean;
}

const props = defineProps<{
  projectId: string;
  sourceSchemaType: SourceSchemaType;
  databaseSourceSchema?: DatabaseSourceSchema;
  rawSqlState?: RawSQLState;
}>();

const { t } = useI18n();
const environmentV1Store = useEnvironmentV1Store();
const databaseStore = useDatabaseV1Store();
const sheetStore = useSheetV1Store();
const diffViewerRef = ref<HTMLDivElement>();
const state = reactive<LocalState>({
  isLoading: true,
  showDatabaseWithDiff: true,
  showSelectDatabasePanel: false,
  selectedDatabaseId: undefined,
  selectedDatabaseIdList: [],
  showViewRawSQLPanel: false,
});
const databaseSchemaCache = reactive<Record<string, string>>({});
const databaseDiffCache = reactive<
  Record<
    string,
    {
      raw: string;
      edited: string;
    }
  >
>({});
const project = computed(() => {
  return useProjectV1Store().getProjectByUID(props.projectId);
});

const sourceDatabaseSchema = computed(() => {
  if (props.sourceSchemaType === "SCHEMA_HISTORY_VERSION") {
    return props.databaseSourceSchema?.changeHistory.schema || "";
  } else if (props.sourceSchemaType === "RAW_SQL") {
    let statement = props.rawSqlState?.statement || "";
    if (props.rawSqlState?.sheetId) {
      const sheet = sheetStore.getSheetByUID(String(props.rawSqlState.sheetId));
      if (sheet) {
        statement = new TextDecoder().decode(sheet.content);
      }
    }
    return statement;
  } else {
    return "";
  }
});
const engine = computed(() => {
  if (props.sourceSchemaType === "SCHEMA_HISTORY_VERSION") {
    return databaseStore.getDatabaseByUID(
      props.databaseSourceSchema!.databaseId
    ).instanceEntity.engine;
  } else if (props.sourceSchemaType === "RAW_SQL") {
    return props.rawSqlState!.engine;
  } else {
    return Engine.ENGINE_UNSPECIFIED;
  }
});
const targetDatabaseList = computed(() => {
  return state.selectedDatabaseIdList.map((id) => {
    return databaseStore.getDatabaseByUID(id);
  });
});
const targetDatabaseSchema = computed(() => {
  return state.selectedDatabaseId
    ? databaseSchemaCache[state.selectedDatabaseId]
    : "";
});
const selectedDatabase = computed(() => {
  return state.selectedDatabaseId
    ? databaseStore.getDatabaseByUID(state.selectedDatabaseId)
    : undefined;
});
const shouldShowDiff = computed(() => {
  return !!(
    state.selectedDatabaseId &&
    databaseDiffCache[state.selectedDatabaseId]?.raw !== ""
  );
});
const previewSchemaChangeMessage = computed(() => {
  if (!state.selectedDatabaseId) {
    return "";
  }

  const database = targetDatabaseList.value.find(
    (database) => database.uid === state.selectedDatabaseId
  );
  if (!database) {
    return "";
  }
  const environment = environmentV1Store.getEnvironmentByName(
    database.effectiveEnvironment
  );
  return t("database.sync-schema.schema-change-preview", {
    database: `${database.databaseName} (${environment?.title} - ${database.instanceEntity.title})`,
  });
});
const databaseListWithDiff = computed(() => {
  return targetDatabaseList.value.filter(
    (db) => databaseDiffCache[db.uid]?.raw !== ""
  );
});
const databaseListWithoutDiff = computed(() => {
  return targetDatabaseList.value.filter(
    (db) => databaseDiffCache[db.uid]?.raw === ""
  );
});
const shownDatabaseList = computed(() => {
  return (
    (state.showDatabaseWithDiff
      ? databaseListWithDiff.value
      : databaseListWithoutDiff.value) || []
  );
});

onMounted(async () => {
  state.isLoading = false;

  // Prepare raw sql statement from sheet.
  if (props.rawSqlState?.sheetId) {
    await sheetStore.fetchSheetByUID(String(props.rawSqlState.sheetId));
  }
});

<<<<<<< HEAD
const handleViewBranch = () => {
  if (!selectedSchemaDesign.value) {
    return;
  }

  const [_, sheetId] = getProjectAndSchemaDesignSheetId(
    selectedSchemaDesign.value.name
  );
  const route = router.resolve({
    name: "workspace.branch.detail",
    params: {
      projectSlug: projectV1Slug(project.value),
      branchName: sheetId,
    },
  });
  window.open(route.href, "_blank");
};

=======
>>>>>>> 51aa4f06
const getSourceDatabase = () => {
  if (!props.databaseSourceSchema) {
    return;
  }
  return databaseStore.getDatabaseByUID(props.databaseSourceSchema.databaseId);
};

const getDatabaseSourceSchemaEnvironment = () => {
  if (!props.databaseSourceSchema) {
    return;
  }
  return environmentV1Store.getEnvironmentByUID(
    props.databaseSourceSchema.environmentId
  );
};

const handleSelectedDatabaseIdListChanged = (databaseIdList: string[]) => {
  state.selectedDatabaseIdList = databaseIdList;
  state.showSelectDatabasePanel = false;
};

const handleUnselectDatabase = (database: ComposedDatabase) => {
  state.selectedDatabaseIdList = state.selectedDatabaseIdList.filter(
    (id) => id !== database.uid
  );
  if (state.selectedDatabaseId === database.uid) {
    state.selectedDatabaseId = undefined;
  }
};

const onCopyStatement = () => {
  const editStatement = state.selectedDatabaseId
    ? databaseDiffCache[state.selectedDatabaseId].edited
    : "";

  toClipboard(editStatement).then(() => {
    pushNotification({
      module: "bytebase",
      style: "INFO",
      title: `Statement copied to clipboard.`,
    });
  });
};

const onStatementChange = (value: string) => {
  if (state.selectedDatabaseId) {
    databaseDiffCache[state.selectedDatabaseId].edited = value;
  }
};

watch(
  () => state.selectedDatabaseId,
  () => {
    diffViewerRef.value?.scrollTo(0, 0);
  }
);

watch(
  () => [state.selectedDatabaseIdList, sourceDatabaseSchema.value],
  async (_, oldValue) => {
    if (!sourceDatabaseSchema.value) {
      return;
    }

    // If source schema changed, we need to recompute the diff for all target databases.
    const skipCache = oldValue[1] !== sourceDatabaseSchema.value;
    const schedule = setTimeout(() => {
      state.isLoading = true;
    }, 300);

    for (const id of state.selectedDatabaseIdList) {
      if (databaseSchemaCache[id] && !skipCache) {
        continue;
      }
      const db = databaseStore.getDatabaseByUID(id);
      const schema = await databaseStore.fetchDatabaseSchema(
        `${db.name}/schema`
      );
      databaseSchemaCache[id] = schema.schema;
      if (databaseDiffCache[id] && !skipCache) {
        continue;
      } else {
        const diffResp = await databaseStore.diffSchema({
          name: db.name,
          schema: sourceDatabaseSchema.value,
          sdlFormat: false,
        });
        const schemaDiff = diffResp.diff ?? "";
        databaseDiffCache[id] = {
          raw: schemaDiff,
          edited: schemaDiff,
        };
      }
    }

    clearTimeout(schedule);
    state.isLoading = false;

    // Auto select the first target database to view diff.
    nextTick(() => {
      if (
        state.selectedDatabaseId &&
        !state.selectedDatabaseIdList.includes(state.selectedDatabaseId)
      ) {
        state.selectedDatabaseId = undefined;
      }

      if (state.selectedDatabaseId === undefined) {
        state.selectedDatabaseId = head(databaseListWithDiff.value)?.uid;
      }
    });
  }
);

defineExpose({
  targetDatabaseList,
  databaseDiffCache,
});
</script><|MERGE_RESOLUTION|>--- conflicted
+++ resolved
@@ -392,27 +392,6 @@
   }
 });
 
-<<<<<<< HEAD
-const handleViewBranch = () => {
-  if (!selectedSchemaDesign.value) {
-    return;
-  }
-
-  const [_, sheetId] = getProjectAndSchemaDesignSheetId(
-    selectedSchemaDesign.value.name
-  );
-  const route = router.resolve({
-    name: "workspace.branch.detail",
-    params: {
-      projectSlug: projectV1Slug(project.value),
-      branchName: sheetId,
-    },
-  });
-  window.open(route.href, "_blank");
-};
-
-=======
->>>>>>> 51aa4f06
 const getSourceDatabase = () => {
   if (!props.databaseSourceSchema) {
     return;
