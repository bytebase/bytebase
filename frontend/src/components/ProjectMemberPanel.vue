<template>
  <div class="">
    <span class="text-lg font-medium leading-7 text-main">
      {{ $t("project.settings.manage-member") }}
    </span>

    <div v-if="allowSyncVCS" class="inline-block float-right">
      <span class="normal-link text-sm mr-5" @click="openWindowForVCSMember">
        {{ $t("project.settings.view-vcs-member") }}
      </span>

      <span class="text-sm text-control">
        {{ $t("project.settings.sync-from-vcs") }}
      </span>
      <heroicons-outline:refresh
        v-if="project.roleProvider !== 'BYTEBASE'"
        class="ml-1 inline text-sm normal-link"
        @click.prevent="onRefreshSync"
      />
      <div class="w-auto ml-3 inline-block align-middle">
        <BBSwitch
          :value="project.roleProvider !== 'BYTEBASE'"
          @toggle="
            (on) => {
              onToggleRoleProvider(on);
            }
          "
        />
      </div>
    </div>

    <NModal
      v-model:show="state.showModal"
      :style="project.roleProvider === 'BYTEBASE' ? '' : 'width:800px'"
      :mask-closable="false"
      preset="dialog"
      :title="$t('settings.members.toggle-role-provider.title')"
      :on-after-leave="
        () => {
          state.previewMember = false;
        }
      "
      :positive-text="$t('common.confirm')"
      :negative-text="$t('common.cancel')"
      @positive-click="onConfirmToggleRoleProvider"
      @negative-click="
        () => {
          state.showModal = false;
        }
      "
    >
      <template v-if="state.previewMember">
        <div class="mx-1">
          {{ $t("settings.members.change-role-provider-to-bytebase.content") }}
        </div>
        <div class="overflow-y-auto max-h-72">
          <ProjectMemberTable
            :project="project"
            :active-role-provider="'BYTEBASE'"
          />
        </div>
      </template>

      <template v-else>
        <div class="mx-1">
          <span class="font-bold">
            {{ $t("settings.members.change-role-provider-to-vcs.emphasize") }}
          </span>
          <br />
          {{ $t("settings.members.change-role-provider-to-vcs.content") }}
        </div>
      </template>
    </NModal>

    <div
      v-if="allowAddMember && project.roleProvider === 'BYTEBASE'"
      class="mt-4 w-full flex justify-start"
    >
      <!-- To prevent jiggling when showing the error text -->
      <div :class="state.error ? 'space-y-1' : 'space-y-6'">
        <div class="space-y-2">
          <div
            class="flex flex-row justify-between py-0.5 select-none space-x-4"
          >
            <div class="w-64">
              <MemberSelect
                id="user"
                name="user"
                class="w-full"
                :required="false"
                :placeholder="$t('project.settings.member-placeholder')"
                :selected-id="state.principalId"
                @select-principal-id="
                  (principalId) => {
                    state.principalId = principalId;
                    clearValidationError();
                    validateMember();
                  }
                "
              />
            </div>
            <div v-if="hasRBACFeature" class="radio-set-row">
              <div class="radio">
                <label class="label">
                  <input
                    v-model="state.role"
                    :name="`member_role`"
                    tabindex="-1"
                    type="radio"
                    class="btn"
                    value="OWNER"
                  />
                  {{ $t("common.role.owner") }}
                </label>
              </div>
              <div class="radio">
                <label class="label">
                  <input
                    v-model="state.role"
                    :name="`member_role`"
                    tabindex="-1"
                    type="radio"
                    class="btn"
                    value="DEVELOPER"
                  />
                  {{ $t("common.role.developer") }}
                </label>
              </div>
            </div>
            <button
              type="button"
              class="btn-primary items-center"
              :disabled="!hasValidMember"
              @click.prevent="addMember"
            >
              <heroicons-outline:user-add class="mr-2 w-5 h-5" />
              {{ $t("project.settings.add-member") }}
            </button>
          </div>
        </div>

        <div id="state-error" class="flex justify-start">
          <span v-if="state.error" class="text-sm text-error">
            {{ state.error }}
          </span>
        </div>
      </div>
    </div>
    <ProjectMemberTable :project="project" />
  </div>
  <FeatureModal
    v-if="state.showFeatureModal"
    :feature="'bb.feature.3rd-party-auth'"
    @cancel="state.showFeatureModal = false"
  />
</template>

<script lang="ts">
import { computed, defineComponent, PropType, reactive } from "vue";
import { useStore } from "vuex";
import MemberSelect from "../components/MemberSelect.vue";
import ProjectMemberTable from "../components/ProjectMemberTable.vue";
import {
  DEFAULT_PROJECT_ID,
  PrincipalId,
  Project,
  ProjectMember,
  ProjectMemberCreate,
  ProjectPatch,
  ProjectRoleProvider,
  ProjectRoleType,
  UNKNOWN_ID,
} from "../types";
import { isOwner, isProjectOwner } from "../utils";
import { useI18n } from "vue-i18n";
<<<<<<< HEAD
import { featureToRef, useCurrentUser, useMemberStore } from "@/store";
=======
import { featureToRef, pushNotification } from "@/store";
>>>>>>> fe3d8a16

interface LocalState {
  principalId: PrincipalId;
  role: ProjectRoleType;
  error: string;
  showModal: boolean;
  roleProvider: boolean;
  previewMember: boolean;
  showFeatureModal: boolean;
}

export default defineComponent({
  name: "ProjectMemberPanel",
  components: { MemberSelect, ProjectMemberTable },
  props: {
    project: {
      required: true,
      type: Object as PropType<Project>,
    },
  },
  setup(props) {
    const store = useStore();
    const { t } = useI18n();

    const currentUser = useCurrentUser();

    const state = reactive<LocalState>({
      principalId: UNKNOWN_ID,
      role: "DEVELOPER",
      error: "",
      showModal: false,
      roleProvider: false,
      previewMember: false,
      showFeatureModal: false,
    });

    const has3rdPartyAuthFeature = featureToRef("bb.feature.3rd-party-auth");

    const hasRBACFeature = featureToRef("bb.feature.rbac");

    const allowAddMember = computed(() => {
      if (props.project.id == DEFAULT_PROJECT_ID) {
        return false;
      }

      if (props.project.rowStatus == "ARCHIVED") {
        return false;
      }

      // Allow workspace owner here in case project owners are not available.
      if (isOwner(currentUser.value.role)) {
        return true;
      }

      for (const member of props.project.memberList) {
        if (
          member.principal.id == currentUser.value.id &&
          // only member with the same role provider as that of the project will be consider a valid member
          member.roleProvider === props.project.roleProvider
        ) {
          if (isProjectOwner(member.role)) {
            return true;
          }
        }
      }
      return false;
    });

    const allowSyncVCS = computed(() => {
      return props.project.workflowType === "VCS" && allowAddMember.value;
    });

    const hasValidMember = computed(() => {
      return (
        state.principalId != UNKNOWN_ID && validateInviteInternal().length == 0
      );
    });

    const validateInviteInternal = (): string => {
      if (state.principalId != UNKNOWN_ID) {
        if (
          props.project.memberList.find((item: ProjectMember) => {
            return item.principal.id == state.principalId;
          })
        ) {
          return "Already a project member";
        }
      }
      return "";
    };

    const validateMember = () => {
      state.error = validateInviteInternal();
    };

    const clearValidationError = () => {
      state.error = "";
    };

    const addMember = () => {
      // If admin feature is NOT enabled, then we set every member to OWNER role.
      const projectMember: ProjectMemberCreate = {
        principalId: state.principalId,
        role: hasRBACFeature.value ? state.role : "OWNER",
        roleProvider: "BYTEBASE",
      };
      const member = useMemberStore().memberByPrincipalId(state.principalId);
      store
        .dispatch("project/createdMember", {
          projectId: props.project.id,
          projectMember,
        })
        .then(() => {
          pushNotification({
            module: "bytebase",
            style: "SUCCESS",
            title: t("project.settings.success-member-added-prompt", {
              name: member.principal.name,
            }),
          });
        });

      state.principalId = UNKNOWN_ID;
      state.role = "DEVELOPER";
      state.error = "";
    };

    // update project's role provider
    const patchProjectRoleProvider = (
      roleProvider: ProjectRoleProvider
    ): Promise<boolean> =>
      new Promise((resolve, reject) => {
        const projectPatch: ProjectPatch = { roleProvider: roleProvider };
        store
          .dispatch("project/patchProject", {
            projectId: props.project.id,
            projectPatch,
          })
          .then((res) => {
            resolve(true);
          });
      });

    const syncMemberFromVCS = () => {
      store
        .dispatch("project/syncMemberRoleFromVCS", {
          projectId: props.project.id,
        })
        .then(() => {
          pushNotification({
            module: "bytebase",
            style: "SUCCESS",
            title: t("project.settings.success-member-sync-prompt"),
          });
        });
    };

    const openWindowForVCSMember = () => {
      // currently we only support Gitlab, so the following redirect URL is fixed
      store
        .dispatch("repository/fetchRepositoryByProjectId", props.project.id)
        .then((repository) => {
          // this uri format is for GitLab
          window.open(`${repository.webUrl}/-/project_members`);
        });
    };

    const onRefreshSync = () => {
      if (!has3rdPartyAuthFeature.value) {
        state.showFeatureModal = true;
        return;
      }
      syncMemberFromVCS();
    };

    const onToggleRoleProvider = (on: boolean) => {
      if (!has3rdPartyAuthFeature.value && on) {
        state.showFeatureModal = true;
        return;
      }
      // we prompt a modal to let user double confirm this change
      state.showModal = true;
      if (!on) {
        // we preview member if user try to switch role provider to Bytebase
        state.previewMember = true;
      }
    };

    const onConfirmToggleRoleProvider = () => {
      () => {
        state.showModal = false;
        // the current role provider is BYTEBASE, meaning switching role provider to VCS
        if (props.project.roleProvider === "BYTEBASE") {
          patchProjectRoleProvider("GITLAB_SELF_HOST")
            .then(() => {
              syncMemberFromVCS();
            })
            .catch(() => {
              // nothing todo
            }); // mute error at browser
        } else if (props.project.roleProvider === "GITLAB_SELF_HOST") {
          // the current role provider is GITLAB_SELF_HOST, meaning switching role provider to BYTEBASE
          patchProjectRoleProvider("BYTEBASE")
            .then(() => {
              pushNotification({
                module: "bytebase",
                style: "SUCCESS",
                title: t(
                  "project.settings.switch-role-provider-to-bytebase-success-prompt"
                ),
              });
            })
            .catch(() => {
              // nothing todo
            }); // mute error at browser;
        }
      };
    };

    return {
      state,
      hasRBACFeature,
      allowSyncVCS,
      allowAddMember,
      validateMember,
      clearValidationError,
      hasValidMember,
      addMember,
      syncMemberFromVCS,
      openWindowForVCSMember,
      patchProjectRoleProvider,
      has3rdPartyAuthFeature,
      onRefreshSync,
      onToggleRoleProvider,
      onConfirmToggleRoleProvider,
    };
  },
});
</script><|MERGE_RESOLUTION|>--- conflicted
+++ resolved
@@ -173,11 +173,12 @@
 } from "../types";
 import { isOwner, isProjectOwner } from "../utils";
 import { useI18n } from "vue-i18n";
-<<<<<<< HEAD
-import { featureToRef, useCurrentUser, useMemberStore } from "@/store";
-=======
-import { featureToRef, pushNotification } from "@/store";
->>>>>>> fe3d8a16
+import {
+  featureToRef,
+  pushNotification,
+  useCurrentUser,
+  useMemberStore,
+} from "@/store";
 
 interface LocalState {
   principalId: PrincipalId;
