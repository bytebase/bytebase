<template>
  <div class="mx-4 space-y-4 max-w-min overflow-x-hidden">
    <VCSTipsInfo :project="state.project" />

    <div class="overflow-x-auto">
      <div class="mx-1" :class="wrapperClass">
        <template v-if="projectId">
          <template v-if="isTenantProject">
            <!-- tenant mode project -->
            <ProjectTenantView
              :state="state"
              :database-list="databaseList"
              :environment-list="environmentList"
              :project="state.project"
              @dismiss="cancel"
            />
          </template>
          <template v-else>
            <!-- standard mode project, single/multiple databases ui -->
            <ProjectStandardView
              :state="state"
              :project="state.project"
              :database-list="databaseList"
              :environment-list="environmentList"
              @select-database="selectDatabase"
            />
          </template>
        </template>
        <template v-else>
          <NTabs v-model:value="state.tab" type="line">
            <NTabPane :tab="$t('project.mode.standard')" name="standard">
              <!-- a simple table -->
              <DatabaseTable
                mode="ALL_SHORT"
                :bordered="true"
                :custom-click="true"
                :database-list="standardProjectDatabaseList"
                @select-database="selectDatabase"
              />
            </NTabPane>
            <NTabPane :tab="$t('project.mode.tenant')" name="tenant">
              <CommonTenantView
                :state="state"
                :database-list="databaseList"
                :environment-list="environmentList"
                @dismiss="cancel"
              />
            </NTabPane>
          </NTabs>
        </template>
      </div>
    </div>

    <!-- Create button group -->
    <div class="pt-4 border-t border-block-border flex justify-end">
      <button
        type="button"
        class="btn-normal py-2 px-4"
        @click.prevent="cancel"
      >
        {{ $t("common.cancel") }}
      </button>
      <button
        v-if="state.alterType == 'MULTI_DB'"
        class="btn-primary ml-3 inline-flex justify-center py-2 px-4"
        :disabled="!allowGenerateMultiDb"
        @click.prevent="generateMultDb"
      >
        {{ $t("common.next") }}
      </button>

      <button
        v-if="isTenantProject || (!projectId && state.tab === 'tenant')"
        class="btn-primary ml-3 inline-flex justify-center py-2 px-4"
        :disabled="!allowGenerateTenant"
        @click.prevent="generateTenant"
      >
        {{ $t("common.next") }}
      </button>
    </div>
  </div>

  <FeatureModal
    v-if="state.showFeatureModal"
    feature="bb.feature.multi-tenancy"
    @cancel="state.showFeatureModal = false"
  />
</template>

<script lang="ts">
import { computed, reactive, PropType, defineComponent } from "vue";
import { useStore } from "vuex";
import { useRouter } from "vue-router";
import DatabaseTable from "../DatabaseTable.vue";
import {
  baseDirectoryWebUrl,
  Database,
  DatabaseId,
  Project,
  ProjectId,
  Repository,
  UNKNOWN_ID,
} from "../../types";
import { sortDatabaseList } from "../../utils";
import { cloneDeep } from "lodash-es";
import VCSTipsInfo from "./VCSTipsInfo.vue";
import ProjectStandardView, {
  State as ProjectStandardState,
} from "./ProjectStandardView.vue";
import ProjectTenantView, {
  State as ProjectTenantState,
} from "./ProjectTenantView.vue";
import CommonTenantView, {
  State as CommonTenantState,
} from "./CommonTenantView.vue";
import { NTabs, NTabPane } from "naive-ui";
import { useEventListener } from "@vueuse/core";
import {
  hasFeature,
  useCurrentUser,
<<<<<<< HEAD
  useDatabaseStore,
  useEnvironmentList,
=======
  useEnvironmentList,
  useProjectStore,
>>>>>>> 3926d838
} from "@/store";

type LocalState = ProjectStandardState &
  ProjectTenantState &
  CommonTenantState & {
    project?: Project;
    tab: "standard" | "tenant";
    showFeatureModal: boolean;
  };

export default defineComponent({
  name: "AlterSchemaPrepForm",
  components: {
    VCSTipsInfo,
    DatabaseTable,
    ProjectStandardView,
    ProjectTenantView,
    CommonTenantView,
    NTabs,
    NTabPane,
  },
  props: {
    projectId: {
      type: Number as PropType<ProjectId>,
      default: undefined,
    },
    type: {
      type: String as PropType<
        "bb.issue.database.schema.update" | "bb.issue.database.data.update"
      >,
      required: true,
    },
  },
  emits: ["dismiss"],
  setup(props, { emit }) {
    const store = useStore();
    const router = useRouter();

    const currentUser = useCurrentUser();
    const projectStore = useProjectStore();

    useEventListener(window, "keydown", (e) => {
      if (e.code === "Escape") {
        cancel();
      }
    });

    const state = reactive<LocalState>({
      project: props.projectId
        ? projectStore.getProjectById(props.projectId)
        : undefined,
      tab: "standard",
      alterType: "SINGLE_DB",
      selectedDatabaseIdForEnvironment: new Map(),
      tenantProjectId: undefined,
      selectedDatabaseName: undefined,
      deployingTenantDatabaseList: [],
      showFeatureModal: false,
    });

    // Returns true if alter schema, false if change data.
    const isAlterSchema = computed((): boolean => {
      return props.type === "bb.issue.database.schema.update";
    });

    const isTenantProject = computed((): boolean => {
      return state.project?.tenantMode === "TENANT";
    });

    const environmentList = useEnvironmentList(["NORMAL"]);

    const databaseList = computed(() => {
      const databaseStore = useDatabaseStore();
      var list;
      if (props.projectId) {
        list = databaseStore.getDatabaseListByProjectId(props.projectId);
      } else {
        list = databaseStore.getDatabaseListByPrincipalId(currentUser.value.id);
      }

      return sortDatabaseList(cloneDeep(list), environmentList.value);
    });

    const standardProjectDatabaseList = computed(() => {
      return databaseList.value.filter(
        (db) => db.project.tenantMode !== "TENANT"
      );
    });

    const tenantProjectDatabaseList = computed(() => {
      return databaseList.value.filter(
        (db) => db.project.tenantMode === "TENANT"
      );
    });

    const allowGenerateMultiDb = computed(() => {
      return state.selectedDatabaseIdForEnvironment.size > 0;
    });

    const generateMultDb = () => {
      const databaseIdList: DatabaseId[] = [];
      for (var i = 0; i < environmentList.value.length; i++) {
        if (
          state.selectedDatabaseIdForEnvironment.get(
            environmentList.value[i].id
          )
        ) {
          databaseIdList.push(
            state.selectedDatabaseIdForEnvironment.get(
              environmentList.value[i].id
            )!
          );
        }
      }
      router.push({
        name: "workspace.issue.detail",
        params: {
          issueSlug: "new",
        },
        query: {
          template: props.type,
          name: isAlterSchema.value ? `Alter schema` : `Change data`,
          project: props.projectId,
          databaseList: databaseIdList.join(","),
        },
      });
    };

    const allowGenerateTenant = computed(() => {
      if (!state.selectedDatabaseName) return false;

      // not allowed when database list filtered by deployment config is empty
      // which means no database will be deployed
      if (state.deployingTenantDatabaseList.length === 0) return false;

      return true;
    });

    const generateTenant = async () => {
      if (!hasFeature("bb.feature.multi-tenancy")) {
        state.showFeatureModal = true;
        return;
      }

      emit("dismiss");

      const projectId = props.projectId || state.tenantProjectId;
      if (!projectId) return;

      const project = projectStore.getProjectById(projectId) as Project;

      if (project.id === UNKNOWN_ID) return;

      if (project.workflowType === "UI") {
        router.push({
          name: "workspace.issue.detail",
          params: {
            issueSlug: "new",
          },
          query: {
            template: props.type,
            name: `[${state.selectedDatabaseName}] ${
              isAlterSchema.value ? `Alter schema` : `Change data`
            }`,
            project: project.id,
            databaseName: state.selectedDatabaseName,
            mode: "tenant",
          },
        });
      } else if (project.workflowType === "VCS") {
        store
          .dispatch("repository/fetchRepositoryByProjectId", project.id)
          .then((repository: Repository) => {
            window.open(baseDirectoryWebUrl(repository), "_blank");
          });
      }
    };

    const selectDatabase = (database: Database) => {
      emit("dismiss");

      if (database.project.workflowType == "UI") {
        router.push({
          name: "workspace.issue.detail",
          params: {
            issueSlug: "new",
          },
          query: {
            template: props.type,
            name: `[${database.name}] ${
              isAlterSchema.value ? `Alter schema` : `Change data`
            }`,
            project: database.project.id,
            databaseList: database.id,
          },
        });
      } else if (database.project.workflowType == "VCS") {
        store
          .dispatch(
            "repository/fetchRepositoryByProjectId",
            database.project.id
          )
          .then((repository: Repository) => {
            window.open(baseDirectoryWebUrl(repository), "_blank");
          });
      }
    };

    const cancel = () => {
      emit("dismiss");
    };

    const wrapperClass = computed(() => {
      // provide a wider modal to tenant view
      if (props.projectId) {
        if (isTenantProject.value) return "w-192";
        else return "w-160";
      } else {
        if (state.tab === "standard") return "w-160";
        return "w-192";
      }
    });

    return {
      wrapperClass,
      state,
      isAlterSchema,
      isTenantProject,
      environmentList,
      databaseList,
      standardProjectDatabaseList,
      tenantProjectDatabaseList,
      allowGenerateMultiDb,
      generateMultDb,
      allowGenerateTenant,
      generateTenant,
      selectDatabase,
      cancel,
    };
  },
});
</script><|MERGE_RESOLUTION|>--- conflicted
+++ resolved
@@ -118,13 +118,9 @@
 import {
   hasFeature,
   useCurrentUser,
-<<<<<<< HEAD
   useDatabaseStore,
   useEnvironmentList,
-=======
-  useEnvironmentList,
   useProjectStore,
->>>>>>> 3926d838
 } from "@/store";
 
 type LocalState = ProjectStandardState &
