import { nextTick } from "vue";
import {
  createRouter,
  createWebHistory,
  RouteLocationNormalized,
  RouteRecordRaw,
} from "vue-router";
import BodyLayout from "../layouts/BodyLayout.vue";
import DashboardLayout from "../layouts/DashboardLayout.vue";
import DatabaseLayout from "../layouts/DatabaseLayout.vue";
import InstanceLayout from "../layouts/InstanceLayout.vue";
import SplashLayout from "../layouts/SplashLayout.vue";
import SqlEditorLayout from "../layouts/SqlEditorLayout.vue";
import { t } from "../plugins/i18n";
<<<<<<< HEAD
import {
  store,
  useAuthStore,
  usePrincipalStore,
  useRouterStore,
} from "../store";
import { Database, QuickActionType, Sheet } from "../types";
=======
import { store, useEnvironmentStore, useRouterStore } from "../store";
import { Database, QuickActionType, Sheet, UNKNOWN_ID } from "../types";
>>>>>>> 9aac9e75
import { idFromSlug, isDBAOrOwner, isOwner } from "../utils";
// import PasswordReset from "../views/auth/PasswordReset.vue";
import Signin from "../views/auth/Signin.vue";
import Signup from "../views/auth/Signup.vue";
import DashboardSidebar from "../views/DashboardSidebar.vue";
import Home from "../views/Home.vue";
import { useTabStore, hasFeature } from "@/store";

const HOME_MODULE = "workspace.home";
const AUTH_MODULE = "auth";
const SIGNIN_MODULE = "auth.signin";
const SIGNUP_MODULE = "auth.signup";
const ACTIVATE_MODULE = "auth.activate";
const PASSWORD_RESET_MODULE = "auth.password.reset";
const PASSWORD_FORGOT_MODULE = "auth.password.forgot";

const routes: Array<RouteRecordRaw> = [
  {
    path: "/auth",
    name: AUTH_MODULE,
    component: SplashLayout,
    children: [
      {
        path: "",
        name: SIGNIN_MODULE,
        meta: { title: () => t("common.sign-in") },
        component: Signin,
        alias: "signin",
        props: true,
      },
      {
        path: "signup",
        name: SIGNUP_MODULE,
        meta: { title: () => t("common.sign-up") },
        component: Signup,
        props: true,
      },
      // TODO(tianzhou): Disable activate page for now, requires implementing invite
      // {
      //   path: "activate",
      //   name: ACTIVATE_MODULE,
      //   meta: { title: () => "Activate" },
      //   component: Activate,
      //   props: true,
      // },
      // {
      //   path: "password-reset",
      //   name: PASSWORD_RESET_MODULE,
      //   meta: { title: () => "Reset Password" },
      //   component: PasswordReset,
      //   props: true,
      // },
      {
        path: "password-forgot",
        name: PASSWORD_FORGOT_MODULE,
        meta: { title: () => `${t("auth.password-forgot")}` },
        component: () => import("../views/auth/PasswordForgot.vue"),
        props: true,
      },
    ],
  },
  {
    path: "/oauth/callback",
    name: "oauth-callback",
    component: () => import("../views/OAuthCallback.vue"),
  },
  {
    path: "/",
    component: DashboardLayout,
    children: [
      {
        path: "",
        components: { body: BodyLayout },
        children: [
          {
            path: "",
            name: HOME_MODULE,
            meta: {
              quickActionListByRole: () => {
                const hasDBAWorkflowFeature = hasFeature(
                  "bb.feature.dba-workflow"
                );
                const ownerList: QuickActionType[] = hasDBAWorkflowFeature
                  ? [
                      "quickaction.bb.database.schema.update",
                      "quickaction.bb.database.data.update",
                      "quickaction.bb.database.create",
                      "quickaction.bb.database.troubleshoot",
                      "quickaction.bb.instance.create",
                      "quickaction.bb.project.create",
                      "quickaction.bb.user.manage",
                    ]
                  : [
                      "quickaction.bb.database.schema.update",
                      "quickaction.bb.database.data.update",
                      "quickaction.bb.database.create",
                      "quickaction.bb.instance.create",
                      "quickaction.bb.project.create",
                      "quickaction.bb.user.manage",
                    ];
                const dbaList: QuickActionType[] = hasDBAWorkflowFeature
                  ? [
                      "quickaction.bb.database.schema.update",
                      "quickaction.bb.database.data.update",
                      "quickaction.bb.database.create",
                      "quickaction.bb.database.troubleshoot",
                      "quickaction.bb.instance.create",
                      "quickaction.bb.project.create",
                    ]
                  : [
                      "quickaction.bb.database.schema.update",
                      "quickaction.bb.database.data.update",
                      "quickaction.bb.database.create",
                      "quickaction.bb.instance.create",
                      "quickaction.bb.project.create",
                    ];
                const developerList: QuickActionType[] = hasDBAWorkflowFeature
                  ? [
                      "quickaction.bb.database.schema.update",
                      "quickaction.bb.database.data.update",
                      "quickaction.bb.database.request",
                      "quickaction.bb.database.troubleshoot",
                      "quickaction.bb.project.create",
                    ]
                  : [
                      "quickaction.bb.database.schema.update",
                      "quickaction.bb.database.data.update",
                      "quickaction.bb.database.create",
                      "quickaction.bb.project.create",
                    ];
                return new Map([
                  ["OWNER", ownerList],
                  ["DBA", dbaList],
                  ["DEVELOPER", developerList],
                ]);
              },
            },
            components: {
              content: Home,
              leftSidebar: DashboardSidebar,
            },
            props: {
              content: true,
              leftSidebar: true,
            },
          },
          {
            path: "403",
            name: "error.403",
            components: {
              content: () => import("../views/Page403.vue"),
              leftSidebar: DashboardSidebar,
            },
            props: {
              content: true,
              leftSidebar: true,
            },
          },
          {
            path: "404",
            name: "error.404",
            components: {
              content: () => import("../views/Page404.vue"),
              leftSidebar: DashboardSidebar,
            },
            props: {
              content: true,
              leftSidebar: true,
            },
          },
          {
            path: "inbox",
            name: "workspace.inbox",
            meta: { title: () => t("common.inbox") },
            components: {
              content: () => import("../views/Inbox.vue"),
              leftSidebar: DashboardSidebar,
            },
            props: {
              content: true,
              leftSidebar: true,
            },
          },
          {
            path: "anomaly-center",
            name: "workspace.anomaly-center",
            meta: { title: () => t("anomaly-center") },
            components: {
              content: () => import("../views/AnomalyCenterDashboard.vue"),
              leftSidebar: DashboardSidebar,
            },
            props: {
              content: true,
              leftSidebar: true,
            },
          },
          {
            path: "archive",
            name: "workspace.archive",
            meta: { title: () => t("common.archive") },
            components: {
              content: () => import("../views/Archive.vue"),
              leftSidebar: DashboardSidebar,
            },
            props: {
              content: true,
              leftSidebar: true,
            },
          },
          {
            // "u" stands for user. Strictly speaking, it's not accurate because we
            // may refer to other principal type in the future. But from the endusers'
            // perspective, they are more familiar with the "user" concept.
            // We make an exception to use a shorthand here because it's a commonly
            // accessed endpoint, and maybe in the future, we will further provide a
            // shortlink like u/<<uid>>
            path: "u/:principalId",
            name: "workspace.profile",
            meta: {
              title: (route: RouteLocationNormalized) => {
                const principalId = parseInt(
                  route.params.principalId as string,
                  10
                );
                return usePrincipalStore().principalById(principalId).name;
              },
            },
            components: {
              content: () => import("../views/ProfileDashboard.vue"),
              leftSidebar: DashboardSidebar,
            },
            props: { content: true },
          },
          {
            path: "setting",
            name: "setting",
            meta: { title: () => t("common.setting") },
            components: {
              content: () => import("../layouts/SettingLayout.vue"),
              leftSidebar: () => import("../views/SettingSidebar.vue"),
            },
            props: {
              content: true,
              leftSidebar: true,
            },
            children: [
              {
                path: "",
                name: "setting.profile",
                meta: { title: () => t("settings.sidebar.profile") },
                component: () => import("../views/ProfileDashboard.vue"),
                alias: "profile",
                props: true,
              },
              {
                path: "general",
                name: "setting.workspace.general",
                meta: { title: () => t("settings.sidebar.general") },
                component: () => import("../views/SettingWorkspaceGeneral.vue"),
                props: true,
              },
              {
                path: "label",
                name: "setting.workspace.label",
                meta: { title: () => t("settings.sidebar.labels") },
                component: () => import("../views/SettingWorkspaceLabel.vue"),
                props: true,
              },
              {
                path: "agent",
                name: "setting.workspace.agent",
                meta: { title: () => t("common.agents") },
                component: () => import("../views/SettingWorkspaceAgent.vue"),
                props: true,
              },
              {
                path: "member",
                name: "setting.workspace.member",
                meta: { title: () => t("settings.sidebar.members") },
                component: () => import("../views/SettingWorkspaceMember.vue"),
                props: true,
              },
              {
                path: "version-control",
                name: "setting.workspace.version-control",
                meta: { title: () => t("settings.sidebar.version-control") },
                component: () => import("../views/SettingWorkspaceVCS.vue"),
                props: true,
              },
              {
                path: "version-control/new",
                name: "setting.workspace.version-control.create",
                meta: { title: () => t("repository.add-git-provider") },
                component: () =>
                  import("../views/SettingWorkspaceVCSCreate.vue"),
                props: true,
              },
              {
                path: "version-control/:vcsSlug",
                name: "setting.workspace.version-control.detail",
                meta: {
                  title: (route: RouteLocationNormalized) => {
                    const slug = route.params.vcsSlug as string;
                    return store.getters["vcs/vcsById"](idFromSlug(slug)).name;
                  },
                },
                component: () =>
                  import("../views/SettingWorkspaceVCSDetail.vue"),
                props: true,
              },
              {
                path: "subscription",
                name: "setting.workspace.subscription",
                meta: { title: () => t("settings.sidebar.subscription") },
                component: () =>
                  import("../views/SettingWorkspaceSubscription.vue"),
                props: true,
              },
              {
                path: "billing",
                name: "setting.workspace.billing",
                meta: { title: () => t("common.billings") },
                component: () => import("../views/SettingWorkspaceBilling.vue"),
                props: true,
              },
              {
                path: "integration/slack",
                name: "setting.workspace.integration.slack",
                meta: { title: () => t("common.slack") },
                component: () =>
                  import("../views/SettingWorkspaceIntegrationSlack.vue"),
                props: true,
              },
            ],
          },
          {
            path: "issue",
            name: "workspace.issue",
            meta: {
              title: () => t("common.issue"),
            },
            components: {
              content: () => import("../views/IssueDashboard.vue"),
              leftSidebar: DashboardSidebar,
            },
            props: { content: true, leftSidebar: true },
          },
          {
            path: "environment",
            name: "workspace.environment",
            meta: {
              title: () => t("common.environment"),
              quickActionListByRole: () => {
                return new Map([
                  [
                    "OWNER",
                    [
                      "quickaction.bb.environment.create",
                      "quickaction.bb.environment.reorder",
                    ],
                  ],
                  [
                    "DBA",
                    [
                      "quickaction.bb.environment.create",
                      "quickaction.bb.environment.reorder",
                    ],
                  ],
                ]);
              },
            },
            components: {
              content: () => import("../views/EnvironmentDashboard.vue"),
              leftSidebar: DashboardSidebar,
            },
            props: { content: true, leftSidebar: true },
          },
          {
            path: "environment/:environmentSlug",
            name: "workspace.environment.detail",
            meta: {
              title: (route: RouteLocationNormalized) => {
                const slug = route.params.environmentSlug as string;
                return useEnvironmentStore().getEnvironmentById(
                  idFromSlug(slug)
                ).name;
              },
              allowBookmark: true,
            },
            components: {
              content: () => import("../views/EnvironmentDetail.vue"),
              leftSidebar: DashboardSidebar,
            },
            props: { content: true },
          },
          {
            path: "project",
            name: "workspace.project",
            meta: {
              title: () => t("common.project"),
              quickActionListByRole: () => {
                return new Map([
                  [
                    "OWNER",
                    [
                      "quickaction.bb.project.create",
                      "quickaction.bb.project.default",
                    ],
                  ],
                  [
                    "DBA",
                    [
                      "quickaction.bb.project.create",
                      "quickaction.bb.project.default",
                    ],
                  ],
                  [
                    "DEVELOPER",
                    [
                      "quickaction.bb.project.create",
                      "quickaction.bb.project.default",
                    ],
                  ],
                ]);
              },
            },
            components: {
              content: () => import("../views/ProjectDashboard.vue"),
              leftSidebar: DashboardSidebar,
            },
            props: { content: true, leftSidebar: true },
          },
          {
            path: "project/:projectSlug",
            components: {
              content: () => import("../layouts/ProjectLayout.vue"),
              leftSidebar: DashboardSidebar,
            },
            meta: {
              quickActionListByRole: (route: RouteLocationNormalized) => {
                const slug = route.params.projectSlug as string;
                const project = store.getters["project/projectById"](
                  idFromSlug(slug)
                );

                if (project.rowStatus == "NORMAL") {
                  const currentUser = useAuthStore().currentUser;
                  let allowEditProject = false;
                  if (isDBAOrOwner(currentUser.role)) {
                    allowEditProject = true;
                  } else {
                    for (const member of project.memberList) {
                      if (member.principal.id == currentUser.id) {
                        allowEditProject = true;
                        break;
                      }
                    }
                  }

                  const actionList: string[] = allowEditProject
                    ? [
                        "quickaction.bb.database.schema.update",
                        "quickaction.bb.database.data.update",
                        "quickaction.bb.database.create",
                        "quickaction.bb.project.database.transfer",
                      ]
                    : [];
                  return new Map([
                    ["OWNER", actionList],
                    ["DBA", actionList],
                    ["DEVELOPER", actionList],
                  ]);
                }
                return new Map();
              },
            },
            props: { content: true },
            children: [
              {
                path: "",
                name: "workspace.project.detail",
                meta: {
                  title: (route: RouteLocationNormalized) => {
                    const slug = route.params.projectSlug as string;
                    return store.getters["project/projectById"](
                      idFromSlug(slug)
                    ).name;
                  },
                  allowBookmark: true,
                },
                component: () => import("../views/ProjectDetail.vue"),
                props: true,
              },
              {
                path: "webhook/new",
                name: "workspace.project.hook.create",
                meta: {
                  title: () => t("project.webhook.create-webhook"),
                },
                component: () => import("../views/ProjectWebhookCreate.vue"),
                props: true,
              },
              {
                path: "webhook/:projectWebhookSlug",
                name: "workspace.project.hook.detail",
                meta: {
                  title: (route: RouteLocationNormalized) => {
                    const projectSlug = route.params.projectSlug as string;
                    const projectWebhookSlug = route.params
                      .projectWebhookSlug as string;
                    return `${t("common.webhook")} - ${
                      store.getters["projectWebhook/projectWebhookById"](
                        idFromSlug(projectSlug),
                        idFromSlug(projectWebhookSlug)
                      ).name
                    }`;
                  },
                  allowBookmark: true,
                },
                component: () => import("../views/ProjectWebhookDetail.vue"),
                props: true,
              },
            ],
          },
          {
            path: "instance",
            name: "workspace.instance",
            meta: {
              title: () => t("common.instance"),
              quickActionListByRole: () => {
                return new Map([
                  ["OWNER", ["quickaction.bb.instance.create"]],
                  ["DBA", ["quickaction.bb.instance.create"]],
                ]);
              },
            },
            components: {
              content: () => import("../views/InstanceDashboard.vue"),
              leftSidebar: DashboardSidebar,
            },
            props: { content: true, leftSidebar: true },
          },
          {
            path: "db",
            name: "workspace.database",
            meta: {
              title: () => t("common.database"),
              quickActionListByRole: () => {
                const hasDBAWorkflowFeature = hasFeature(
                  "bb.feature.dba-workflow"
                );
                const ownerList: QuickActionType[] = hasDBAWorkflowFeature
                  ? [
                      "quickaction.bb.database.schema.update",
                      "quickaction.bb.database.data.update",
                      "quickaction.bb.database.create",
                      "quickaction.bb.database.troubleshoot",
                    ]
                  : [
                      "quickaction.bb.database.schema.update",
                      "quickaction.bb.database.data.update",
                      "quickaction.bb.database.create",
                    ];
                const dbaList: QuickActionType[] = hasDBAWorkflowFeature
                  ? [
                      "quickaction.bb.database.schema.update",
                      "quickaction.bb.database.data.update",
                      "quickaction.bb.database.create",
                      "quickaction.bb.database.troubleshoot",
                    ]
                  : [
                      "quickaction.bb.database.schema.update",
                      "quickaction.bb.database.data.update",
                      "quickaction.bb.database.create",
                    ];
                const developerList: QuickActionType[] = hasDBAWorkflowFeature
                  ? [
                      "quickaction.bb.database.schema.update",
                      "quickaction.bb.database.data.update",
                      "quickaction.bb.database.request",
                      "quickaction.bb.database.troubleshoot",
                    ]
                  : [
                      "quickaction.bb.database.schema.update",
                      "quickaction.bb.database.data.update",
                      "quickaction.bb.database.create",
                    ];
                return new Map([
                  ["OWNER", ownerList],
                  ["DBA", dbaList],
                  ["DEVELOPER", developerList],
                ]);
              },
            },
            components: {
              content: () => import("../views/DatabaseDashboard.vue"),
              leftSidebar: DashboardSidebar,
            },
            props: { content: true, leftSidebar: true },
          },
          {
            path: "db/grant",
            name: "workspace.database.grant",
            meta: {
              title: () => t("datasource.grant-database"),
            },
            components: {
              content: () => import("../views/DatabaseGrant.vue"),
              leftSidebar: DashboardSidebar,
            },
            props: { content: true, leftSidebar: true },
          },
          {
            path: "db/:databaseSlug",
            components: {
              content: DatabaseLayout,
              leftSidebar: DashboardSidebar,
            },
            props: { content: true },
            children: [
              {
                path: "",
                name: "workspace.database.detail",
                meta: {
                  title: (route: RouteLocationNormalized) => {
                    const slug = route.params.databaseSlug as string;
                    if (slug.toLowerCase() == "new") {
                      return t("common.new");
                    }
                    return store.getters["database/databaseById"](
                      idFromSlug(slug)
                    ).name;
                  },
                  allowBookmark: true,
                },
                component: () => import("../views/DatabaseDetail.vue"),
                props: true,
              },
              {
                path: "table/:tableName",
                name: "workspace.database.table.detail",
                meta: {
                  title: (route: RouteLocationNormalized) => {
                    return `${t("db.tables")} - ${route.params.tableName}`;
                  },
                  allowBookmark: true,
                },
                component: () => import("../views/TableDetail.vue"),
                props: true,
              },
              {
                path: "datasource/:dataSourceSlug",
                name: "workspace.database.datasource.detail",
                meta: {
                  title: (route: RouteLocationNormalized) => {
                    const slug = route.params.dataSourceSlug as string;
                    if (slug.toLowerCase() == "new") {
                      return t("common.new");
                    }
                    return `${t("common.data-source")} - ${
                      store.getters["dataSource/dataSourceById"](
                        idFromSlug(slug)
                      ).name
                    }`;
                  },
                  allowBookmark: true,
                },
                component: () => import("../views/DataSourceDetail.vue"),
                props: true,
              },
              {
                path: "history/:migrationHistorySlug",
                name: "workspace.database.history.detail",
                meta: {
                  title: (route: RouteLocationNormalized) => {
                    const slug = route.params.migrationHistorySlug as string;
                    return store.getters["instance/migrationHistoryById"](
                      idFromSlug(slug)
                    ).version;
                  },
                  allowBookmark: true,
                },
                component: () => import("../views/MigrationHistoryDetail.vue"),
                props: true,
              },
            ],
          },
          {
            path: "instance/:instanceSlug",
            components: {
              content: InstanceLayout,
              leftSidebar: DashboardSidebar,
            },
            props: { content: true },
            children: [
              {
                path: "",
                name: "workspace.instance.detail",
                meta: {
                  title: (route: RouteLocationNormalized) => {
                    const slug = route.params.instanceSlug as string;
                    if (slug.toLowerCase() == "new") {
                      return t("common.new");
                    }
                    return store.getters["instance/instanceById"](
                      idFromSlug(slug)
                    ).name;
                  },
                },
                component: () => import("../views/InstanceDetail.vue"),
                props: true,
              },
            ],
          },
          {
            path: "issue/:issueSlug",
            name: "workspace.issue.detail",
            meta: {
              title: (route: RouteLocationNormalized) => {
                const slug = route.params.issueSlug as string;
                if (slug.toLowerCase() == "new") {
                  return t("common.new");
                }
                return store.getters["issue/issueById"](idFromSlug(slug)).name;
              },
              allowBookmark: true,
            },
            components: {
              content: () => import("../views/IssueDetail.vue"),
              leftSidebar: DashboardSidebar,
            },
            props: { content: true },
          },
        ],
      },
    ],
  },
  {
    path: "/sql-editor",
    name: "sql-editor",
    component: SqlEditorLayout,
    children: [
      {
        path: "",
        name: "sql-editor.home",
        meta: { title: () => "SQL Editor" },
        component: () => import("../views/SqlEditor/SqlEditor.vue"),
        props: true,
      },
      {
        path: "/sql-editor/:connectionSlug",
        name: "sql-editor.detail",
        meta: { title: () => "SQL Editor" },
        component: () => import("../views/SqlEditor/SqlEditor.vue"),
        props: true,
      },
      {
        path: "/sql-editor/:connectionSlug/:sheetSlug",
        name: "sql-editor.share",
        meta: { title: () => "SQL Editor" },
        component: () => import("../views/SqlEditor/SqlEditor.vue"),
        props: true,
      },
    ],
  },
];

export const router = createRouter({
  history: createWebHistory(import.meta.env.BASE_URL),
  routes,
  linkExactActiveClass: "bg-link-hover",
  scrollBehavior(to /*, from, savedPosition */) {
    if (to.hash) {
      return {
        el: to.hash,
        behavior: "smooth",
      };
    }
  },
});

router.beforeEach((to, from, next) => {
  console.debug("Router %s -> %s", from.name, to.name);
<<<<<<< HEAD
  const authStore = useAuthStore();
=======
  const environmentStore = useEnvironmentStore();
>>>>>>> 9aac9e75
  const tabStore = useTabStore();
  const routerStore = useRouterStore();

  const isLoggedIn = authStore.isLoggedIn();

  const fromModule = from.name
    ? from.name.toString().split(".")[0]
    : HOME_MODULE;
  const toModule = to.name ? to.name.toString().split(".")[0] : HOME_MODULE;

  if (toModule != fromModule) {
    routerStore.setBackPath(from.fullPath);
  }

  // OAuth callback route is a relay to receive the OAuth callback and dispatch the corresponding OAuth event. It's called in the following scenarios:
  // - Login via OAuth
  // - Setup VCS provider
  // - Setup GitOps workflow in a project
  if (to.name === "oauth-callback") {
    next();
  }

  if (
    to.name === SIGNIN_MODULE ||
    to.name === SIGNUP_MODULE ||
    to.name === ACTIVATE_MODULE ||
    to.name === PASSWORD_RESET_MODULE ||
    to.name === PASSWORD_FORGOT_MODULE
  ) {
    if (isLoggedIn) {
      next({ name: HOME_MODULE, replace: true });
    } else {
      if (to.name === ACTIVATE_MODULE) {
        const token = to.query.token;
        if (token) {
          // TODO(tianzhou): Needs to validate the activate token
          next();
        } else {
          // Go to signup if token is missing
          next({ name: SIGNUP_MODULE, replace: true });
        }
      } else {
        next();
      }
    }
    return;
  } else {
    if (!isLoggedIn) {
      next({ name: SIGNIN_MODULE, replace: true });
      return;
    }
  }

  const currentUser = authStore.currentUser;

  if (to.name?.toString().startsWith("setting.workspace.version-control")) {
    // Returns 403 immediately if not Owner. Otherwise, we may need to fetch the VCS detail
    if (!isOwner(currentUser.role)) {
      next({
        name: "error.403",
        replace: false,
      });
      return;
    }
  }

  if (to.name === "workspace.instance") {
    if (
      !hasFeature("bb.feature.dba-workflow") ||
      isDBAOrOwner(currentUser.role)
    ) {
      next();
    } else {
      next({
        name: "error.403",
        replace: false,
      });
    }
    return;
  }

  if (to.name?.toString().startsWith("workspace.database.datasource")) {
    if (
      !hasFeature("bb.feature.data-source") ||
      !isDBAOrOwner(currentUser.role)
    ) {
      next({
        name: "error.403",
        replace: false,
      });
      return;
    }
  }

  if (
    to.name === "error.403" ||
    to.name === "error.404" ||
    to.name === "error.500" ||
    to.name === "workspace.home" ||
    to.name === "workspace.inbox" ||
    to.name === "workspace.anomaly-center" ||
    to.name === "workspace.project" ||
    to.name === "workspace.database" ||
    to.name === "workspace.archive" ||
    to.name === "workspace.issue" ||
    to.name === "workspace.environment" ||
    to.name === "sql-editor.home" ||
    (to.name?.toString().startsWith("setting") &&
      to.name?.toString() != "setting.workspace.version-control.detail")
  ) {
    next();
    return;
  }

  // We may just change the anchor (e.g. in Issue Detail view), thus we don't need
  // to fetch the data to verify its existence since we have already verified before.
  if (to.path == from.path) {
    next();
    return;
  }

  const routerSlug = routerStore.routeSlug(to);
  const principalId = routerSlug.principalId;
  const environmentSlug = routerSlug.environmentSlug;
  const projectSlug = routerSlug.projectSlug;
  const projectWebhookSlug = routerSlug.projectWebhookSlug;
  const issueSlug = routerSlug.issueSlug;
  const instanceSlug = routerSlug.instanceSlug;
  const databaseSlug = routerSlug.databaseSlug;
  const tableName = routerSlug.tableName;
  const dataSourceSlug = routerSlug.dataSourceSlug;
  const migrationHistorySlug = routerSlug.migrationHistorySlug;
  const vcsSlug = routerSlug.vcsSlug;
  const connectionSlug = routerSlug.connectionSlug;
  const sheetSlug = routerSlug.sheetSlug;

  if (principalId) {
    usePrincipalStore()
      .fetchPrincipalById(principalId)
      .then(() => {
        next();
      })
      .catch((error) => {
        next({
          name: "error.404",
          replace: false,
        });
        throw error;
      });
    return;
  }

  if (environmentSlug) {
    const env = environmentStore.getEnvironmentById(
      idFromSlug(environmentSlug)
    );
    // getEnvironmentById returns unknown("ENVIRONMENT") when it doesn't exist
    // so we need to check the id here
    if (env && env.id !== UNKNOWN_ID) {
      next();
      return;
    }
    next({
      name: "error.404",
      replace: false,
    });
  }

  if (projectSlug) {
    store
      .dispatch("project/fetchProjectById", idFromSlug(projectSlug))
      .then(() => {
        if (!projectWebhookSlug) {
          next();
        } else {
          store
            .dispatch("projectWebhook/fetchProjectWebhookById", {
              projectId: idFromSlug(projectSlug),
              projectWebhookId: idFromSlug(projectWebhookSlug),
            })
            .then(() => {
              next();
            })
            .catch((error) => {
              next({
                name: "error.404",
                replace: false,
              });
              throw error;
            });
        }
      })
      .catch((error) => {
        next({
          name: "error.404",
          replace: false,
        });
        throw error;
      });
    return;
  }

  if (issueSlug) {
    if (issueSlug.toLowerCase() == "new") {
      // For preparing the database if user visits creating issue url directly.
      if (to.query.databaseList) {
        for (const databaseId of (to.query.databaseList as string).split(",")) {
          store.dispatch("database/fetchDatabaseById", { databaseId });
        }
      }
      next();
      return;
    }
    store
      .dispatch("issue/fetchIssueById", idFromSlug(issueSlug))
      .then(() => {
        next();
      })
      .catch((error) => {
        next({
          name: "error.404",
          replace: false,
        });
        throw error;
      });
    return;
  }

  if (databaseSlug) {
    if (databaseSlug.toLowerCase() == "grant") {
      next();
      return;
    }
    store
      .dispatch("database/fetchDatabaseById", {
        databaseId: idFromSlug(databaseSlug),
      })
      .then((database: Database) => {
        if (!tableName && !dataSourceSlug && !migrationHistorySlug) {
          next();
        } else if (tableName) {
          store
            .dispatch("table/fetchTableByDatabaseIdAndTableName", {
              databaseId: database.id,
              tableName,
            })
            .then(() => {
              next();
            })
            .catch((error) => {
              next({
                name: "error.404",
                replace: false,
              });
              throw error;
            });
        } else if (dataSourceSlug) {
          store
            .dispatch("dataSource/fetchDataSourceById", {
              dataSourceId: idFromSlug(dataSourceSlug),
              databaseId: database.id,
            })
            .then(() => {
              next();
            })
            .catch((error) => {
              next({
                name: "error.404",
                replace: false,
              });
              throw error;
            });
        } else if (migrationHistorySlug) {
          store
            .dispatch("instance/fetchMigrationHistoryById", {
              instanceId: database.instance.id,
              migrationHistoryId: idFromSlug(migrationHistorySlug),
            })
            .then(() => {
              next();
            })
            .catch((error) => {
              next({
                name: "error.404",
                replace: false,
              });
              throw error;
            });
        }
      })
      .catch((error) => {
        next({
          name: "error.404",
          replace: false,
        });
        throw error;
      });
    return;
  }

  if (instanceSlug) {
    store
      .dispatch("instance/fetchInstanceById", idFromSlug(instanceSlug))
      .then(() => {
        next();
      })
      .catch((error) => {
        next({
          name: "error.404",
          replace: false,
        });
        throw error;
      });
    return;
  }

  if (vcsSlug) {
    store
      .dispatch("vcs/fetchVCSById", idFromSlug(vcsSlug))
      .then(() => {
        next();
      })
      .catch((error) => {
        next({
          name: "error.404",
          replace: false,
        });
        throw error;
      });
    return;
  }

  if (connectionSlug) {
    const [, instanceId, , databaseId] = connectionSlug.split("_");
    store
      .dispatch("sqlEditor/fetchConnectionByInstanceIdAndDatabaseId", {
        instanceId: Number(instanceId),
        databaseId: Number(databaseId),
      })
      .then(() => {
        // for sharing the sheet to others
        if (sheetSlug) {
          const [_, sheetId] = sheetSlug.split("_");
          store
            .dispatch("sheet/fetchSheetById", sheetId)
            .then((sheet: Sheet) => {
              tabStore.addTab({
                name: sheet.name,
                statement: sheet.statement,
                isSaved: true,
              });
              tabStore.updateCurrentTab({
                sheetId: sheet.id,
              });
              store.dispatch("sqlEditor/setSqlEditorState", {
                sharedSheet: sheet,
              });

              next();
            })
            .catch((error) => {
              next({
                name: "error.404",
                replace: false,
              });
              throw error;
            });
        }
        next();
      })
      .catch((error) => {
        next({
          name: "error.404",
          replace: false,
        });
        throw error;
      });
    return;
  }

  next({
    name: "error.404",
    replace: false,
  });
});

router.afterEach((to /*, from */) => {
  // Needs to use nextTick otherwise title will still be the one from the previous route.
  nextTick(() => {
    if (to.meta.title) {
      document.title = to.meta.title(to);
    } else {
      document.title = "Bytebase";
    }
  });
});<|MERGE_RESOLUTION|>--- conflicted
+++ resolved
@@ -12,18 +12,14 @@
 import SplashLayout from "../layouts/SplashLayout.vue";
 import SqlEditorLayout from "../layouts/SqlEditorLayout.vue";
 import { t } from "../plugins/i18n";
-<<<<<<< HEAD
 import {
   store,
   useAuthStore,
+  useEnvironmentStore,
   usePrincipalStore,
   useRouterStore,
 } from "../store";
-import { Database, QuickActionType, Sheet } from "../types";
-=======
-import { store, useEnvironmentStore, useRouterStore } from "../store";
 import { Database, QuickActionType, Sheet, UNKNOWN_ID } from "../types";
->>>>>>> 9aac9e75
 import { idFromSlug, isDBAOrOwner, isOwner } from "../utils";
 // import PasswordReset from "../views/auth/PasswordReset.vue";
 import Signin from "../views/auth/Signin.vue";
@@ -807,11 +803,8 @@
 
 router.beforeEach((to, from, next) => {
   console.debug("Router %s -> %s", from.name, to.name);
-<<<<<<< HEAD
   const authStore = useAuthStore();
-=======
   const environmentStore = useEnvironmentStore();
->>>>>>> 9aac9e75
   const tabStore = useTabStore();
   const routerStore = useRouterStore();
 
