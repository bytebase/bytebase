--- conflicted
+++ resolved
@@ -12,9 +12,6 @@
 import SplashLayout from "../layouts/SplashLayout.vue";
 import SqlEditorLayout from "../layouts/SqlEditorLayout.vue";
 import { t } from "../plugins/i18n";
-<<<<<<< HEAD
-import { store } from "../store";
-=======
 import {
   store,
   useAuthStore,
@@ -22,7 +19,6 @@
   usePrincipalStore,
   useRouterStore,
 } from "../store";
->>>>>>> f3658a21
 import { Database, QuickActionType, Sheet, UNKNOWN_ID } from "../types";
 import { idFromSlug, isDBAOrOwner, isOwner } from "../utils";
 // import PasswordReset from "../views/auth/PasswordReset.vue";
@@ -30,17 +26,12 @@
 import Signup from "../views/auth/Signup.vue";
 import DashboardSidebar from "../views/DashboardSidebar.vue";
 import Home from "../views/Home.vue";
-<<<<<<< HEAD
 import {
   useTabStore,
   hasFeature,
-  useRouterStore,
+  useVCSStore,
   useProjectWebhookStore,
-  useEnvironmentStore,
 } from "@/store";
-=======
-import { useTabStore, hasFeature, useVCSStore } from "@/store";
->>>>>>> f3658a21
 
 const HOME_MODULE = "workspace.home";
 const AUTH_MODULE = "auth";
