import { nextTick } from "vue";
import {
  createRouter,
  createWebHistory,
  RouteLocationNormalized,
  RouteRecordRaw,
} from "vue-router";
import BodyLayout from "../layouts/BodyLayout.vue";
import DashboardLayout from "../layouts/DashboardLayout.vue";
import DatabaseLayout from "../layouts/DatabaseLayout.vue";
import InstanceLayout from "../layouts/InstanceLayout.vue";
import SplashLayout from "../layouts/SplashLayout.vue";
import SqlEditorLayout from "../layouts/SqlEditorLayout.vue";
import { t } from "../plugins/i18n";
<<<<<<< HEAD
import { store } from "../store";
import { Database, QuickActionType, Sheet } from "../types";
=======
import { store, useEnvironmentStore, useRouterStore } from "../store";
import { Database, QuickActionType, Sheet, UNKNOWN_ID } from "../types";
>>>>>>> 9aac9e75
import { idFromSlug, isDBAOrOwner, isOwner } from "../utils";
// import PasswordReset from "../views/auth/PasswordReset.vue";
import Signin from "../views/auth/Signin.vue";
import Signup from "../views/auth/Signup.vue";
import DashboardSidebar from "../views/DashboardSidebar.vue";
import Home from "../views/Home.vue";
import {
  useTabStore,
  hasFeature,
  useRouterStore,
  useProjectWebhookStore,
} from "@/store";

const HOME_MODULE = "workspace.home";
const AUTH_MODULE = "auth";
const SIGNIN_MODULE = "auth.signin";
const SIGNUP_MODULE = "auth.signup";
const ACTIVATE_MODULE = "auth.activate";
const PASSWORD_RESET_MODULE = "auth.password.reset";
const PASSWORD_FORGOT_MODULE = "auth.password.forgot";

// console.log(useProjectWebhookStore());

const routes: Array<RouteRecordRaw> = [
  {
    path: "/auth",
    name: AUTH_MODULE,
    component: SplashLayout,
    children: [
      {
        path: "",
        name: SIGNIN_MODULE,
        meta: { title: () => t("common.sign-in") },
        component: Signin,
        alias: "signin",
        props: true,
      },
      {
        path: "signup",
        name: SIGNUP_MODULE,
        meta: { title: () => t("common.sign-up") },
        component: Signup,
        props: true,
      },
      // TODO(tianzhou): Disable activate page for now, requires implementing invite
      // {
      //   path: "activate",
      //   name: ACTIVATE_MODULE,
      //   meta: { title: () => "Activate" },
      //   component: Activate,
      //   props: true,
      // },
      // {
      //   path: "password-reset",
      //   name: PASSWORD_RESET_MODULE,
      //   meta: { title: () => "Reset Password" },
      //   component: PasswordReset,
      //   props: true,
      // },
      {
        path: "password-forgot",
        name: PASSWORD_FORGOT_MODULE,
        meta: { title: () => `${t("auth.password-forgot")}` },
        component: () => import("../views/auth/PasswordForgot.vue"),
        props: true,
      },
    ],
  },
  {
    path: "/oauth/callback",
    name: "oauth-callback",
    component: () => import("../views/OAuthCallback.vue"),
  },
  {
    path: "/",
    component: DashboardLayout,
    children: [
      {
        path: "",
        components: { body: BodyLayout },
        children: [
          {
            path: "",
            name: HOME_MODULE,
            meta: {
              quickActionListByRole: () => {
                const hasDBAWorkflowFeature = hasFeature(
                  "bb.feature.dba-workflow"
                );
                const ownerList: QuickActionType[] = hasDBAWorkflowFeature
                  ? [
                      "quickaction.bb.database.schema.update",
                      "quickaction.bb.database.data.update",
                      "quickaction.bb.database.create",
                      "quickaction.bb.database.troubleshoot",
                      "quickaction.bb.instance.create",
                      "quickaction.bb.project.create",
                      "quickaction.bb.user.manage",
                    ]
                  : [
                      "quickaction.bb.database.schema.update",
                      "quickaction.bb.database.data.update",
                      "quickaction.bb.database.create",
                      "quickaction.bb.instance.create",
                      "quickaction.bb.project.create",
                      "quickaction.bb.user.manage",
                    ];
                const dbaList: QuickActionType[] = hasDBAWorkflowFeature
                  ? [
                      "quickaction.bb.database.schema.update",
                      "quickaction.bb.database.data.update",
                      "quickaction.bb.database.create",
                      "quickaction.bb.database.troubleshoot",
                      "quickaction.bb.instance.create",
                      "quickaction.bb.project.create",
                    ]
                  : [
                      "quickaction.bb.database.schema.update",
                      "quickaction.bb.database.data.update",
                      "quickaction.bb.database.create",
                      "quickaction.bb.instance.create",
                      "quickaction.bb.project.create",
                    ];
                const developerList: QuickActionType[] = hasDBAWorkflowFeature
                  ? [
                      "quickaction.bb.database.schema.update",
                      "quickaction.bb.database.data.update",
                      "quickaction.bb.database.request",
                      "quickaction.bb.database.troubleshoot",
                      "quickaction.bb.project.create",
                    ]
                  : [
                      "quickaction.bb.database.schema.update",
                      "quickaction.bb.database.data.update",
                      "quickaction.bb.database.create",
                      "quickaction.bb.project.create",
                    ];
                return new Map([
                  ["OWNER", ownerList],
                  ["DBA", dbaList],
                  ["DEVELOPER", developerList],
                ]);
              },
            },
            components: {
              content: Home,
              leftSidebar: DashboardSidebar,
            },
            props: {
              content: true,
              leftSidebar: true,
            },
          },
          {
            path: "403",
            name: "error.403",
            components: {
              content: () => import("../views/Page403.vue"),
              leftSidebar: DashboardSidebar,
            },
            props: {
              content: true,
              leftSidebar: true,
            },
          },
          {
            path: "404",
            name: "error.404",
            components: {
              content: () => import("../views/Page404.vue"),
              leftSidebar: DashboardSidebar,
            },
            props: {
              content: true,
              leftSidebar: true,
            },
          },
          {
            path: "inbox",
            name: "workspace.inbox",
            meta: { title: () => t("common.inbox") },
            components: {
              content: () => import("../views/Inbox.vue"),
              leftSidebar: DashboardSidebar,
            },
            props: {
              content: true,
              leftSidebar: true,
            },
          },
          {
            path: "anomaly-center",
            name: "workspace.anomaly-center",
            meta: { title: () => t("anomaly-center") },
            components: {
              content: () => import("../views/AnomalyCenterDashboard.vue"),
              leftSidebar: DashboardSidebar,
            },
            props: {
              content: true,
              leftSidebar: true,
            },
          },
          {
            path: "archive",
            name: "workspace.archive",
            meta: { title: () => t("common.archive") },
            components: {
              content: () => import("../views/Archive.vue"),
              leftSidebar: DashboardSidebar,
            },
            props: {
              content: true,
              leftSidebar: true,
            },
          },
          {
            // "u" stands for user. Strictly speaking, it's not accurate because we
            // may refer to other principal type in the future. But from the endusers'
            // perspective, they are more familiar with the "user" concept.
            // We make an exception to use a shorthand here because it's a commonly
            // accessed endpoint, and maybe in the future, we will further provide a
            // shortlink like u/<<uid>>
            path: "u/:principalId",
            name: "workspace.profile",
            meta: {
              title: (route: RouteLocationNormalized) => {
                const principalId = route.params.principalId as string;
                return store.getters["principal/principalById"](principalId)
                  .name;
              },
            },
            components: {
              content: () => import("../views/ProfileDashboard.vue"),
              leftSidebar: DashboardSidebar,
            },
            props: { content: true },
          },
          {
            path: "setting",
            name: "setting",
            meta: { title: () => t("common.setting") },
            components: {
              content: () => import("../layouts/SettingLayout.vue"),
              leftSidebar: () => import("../views/SettingSidebar.vue"),
            },
            props: {
              content: true,
              leftSidebar: true,
            },
            children: [
              {
                path: "",
                name: "setting.profile",
                meta: { title: () => t("settings.sidebar.profile") },
                component: () => import("../views/ProfileDashboard.vue"),
                alias: "profile",
                props: true,
              },
              {
                path: "general",
                name: "setting.workspace.general",
                meta: { title: () => t("settings.sidebar.general") },
                component: () => import("../views/SettingWorkspaceGeneral.vue"),
                props: true,
              },
              {
                path: "label",
                name: "setting.workspace.label",
                meta: { title: () => t("settings.sidebar.labels") },
                component: () => import("../views/SettingWorkspaceLabel.vue"),
                props: true,
              },
              {
                path: "agent",
                name: "setting.workspace.agent",
                meta: { title: () => t("common.agents") },
                component: () => import("../views/SettingWorkspaceAgent.vue"),
                props: true,
              },
              {
                path: "member",
                name: "setting.workspace.member",
                meta: { title: () => t("settings.sidebar.members") },
                component: () => import("../views/SettingWorkspaceMember.vue"),
                props: true,
              },
              {
                path: "version-control",
                name: "setting.workspace.version-control",
                meta: { title: () => t("settings.sidebar.version-control") },
                component: () => import("../views/SettingWorkspaceVCS.vue"),
                props: true,
              },
              {
                path: "version-control/new",
                name: "setting.workspace.version-control.create",
                meta: { title: () => t("repository.add-git-provider") },
                component: () =>
                  import("../views/SettingWorkspaceVCSCreate.vue"),
                props: true,
              },
              {
                path: "version-control/:vcsSlug",
                name: "setting.workspace.version-control.detail",
                meta: {
                  title: (route: RouteLocationNormalized) => {
                    const slug = route.params.vcsSlug as string;
                    return store.getters["vcs/vcsById"](idFromSlug(slug)).name;
                  },
                },
                component: () =>
                  import("../views/SettingWorkspaceVCSDetail.vue"),
                props: true,
              },
              {
                path: "subscription",
                name: "setting.workspace.subscription",
                meta: { title: () => t("settings.sidebar.subscription") },
                component: () =>
                  import("../views/SettingWorkspaceSubscription.vue"),
                props: true,
              },
              {
                path: "billing",
                name: "setting.workspace.billing",
                meta: { title: () => t("common.billings") },
                component: () => import("../views/SettingWorkspaceBilling.vue"),
                props: true,
              },
              {
                path: "integration/slack",
                name: "setting.workspace.integration.slack",
                meta: { title: () => t("common.slack") },
                component: () =>
                  import("../views/SettingWorkspaceIntegrationSlack.vue"),
                props: true,
              },
            ],
          },
          {
            path: "issue",
            name: "workspace.issue",
            meta: {
              title: () => t("common.issue"),
            },
            components: {
              content: () => import("../views/IssueDashboard.vue"),
              leftSidebar: DashboardSidebar,
            },
            props: { content: true, leftSidebar: true },
          },
          {
            path: "environment",
            name: "workspace.environment",
            meta: {
              title: () => t("common.environment"),
              quickActionListByRole: () => {
                return new Map([
                  [
                    "OWNER",
                    [
                      "quickaction.bb.environment.create",
                      "quickaction.bb.environment.reorder",
                    ],
                  ],
                  [
                    "DBA",
                    [
                      "quickaction.bb.environment.create",
                      "quickaction.bb.environment.reorder",
                    ],
                  ],
                ]);
              },
            },
            components: {
              content: () => import("../views/EnvironmentDashboard.vue"),
              leftSidebar: DashboardSidebar,
            },
            props: { content: true, leftSidebar: true },
          },
          {
            path: "environment/:environmentSlug",
            name: "workspace.environment.detail",
            meta: {
              title: (route: RouteLocationNormalized) => {
                const slug = route.params.environmentSlug as string;
                return useEnvironmentStore().getEnvironmentById(
                  idFromSlug(slug)
                ).name;
              },
              allowBookmark: true,
            },
            components: {
              content: () => import("../views/EnvironmentDetail.vue"),
              leftSidebar: DashboardSidebar,
            },
            props: { content: true },
          },
          {
            path: "project",
            name: "workspace.project",
            meta: {
              title: () => t("common.project"),
              quickActionListByRole: () => {
                return new Map([
                  [
                    "OWNER",
                    [
                      "quickaction.bb.project.create",
                      "quickaction.bb.project.default",
                    ],
                  ],
                  [
                    "DBA",
                    [
                      "quickaction.bb.project.create",
                      "quickaction.bb.project.default",
                    ],
                  ],
                  [
                    "DEVELOPER",
                    [
                      "quickaction.bb.project.create",
                      "quickaction.bb.project.default",
                    ],
                  ],
                ]);
              },
            },
            components: {
              content: () => import("../views/ProjectDashboard.vue"),
              leftSidebar: DashboardSidebar,
            },
            props: { content: true, leftSidebar: true },
          },
          {
            path: "project/:projectSlug",
            components: {
              content: () => import("../layouts/ProjectLayout.vue"),
              leftSidebar: DashboardSidebar,
            },
            meta: {
              quickActionListByRole: (route: RouteLocationNormalized) => {
                const slug = route.params.projectSlug as string;
                const project = store.getters["project/projectById"](
                  idFromSlug(slug)
                );

                if (project.rowStatus == "NORMAL") {
                  const currentUser = store.getters["auth/currentUser"]();
                  let allowEditProject = false;
                  if (isDBAOrOwner(currentUser.role)) {
                    allowEditProject = true;
                  } else {
                    for (const member of project.memberList) {
                      if (member.principal.id == currentUser.id) {
                        allowEditProject = true;
                        break;
                      }
                    }
                  }

                  const actionList: string[] = allowEditProject
                    ? [
                        "quickaction.bb.database.schema.update",
                        "quickaction.bb.database.data.update",
                        "quickaction.bb.database.create",
                        "quickaction.bb.project.database.transfer",
                      ]
                    : [];
                  return new Map([
                    ["OWNER", actionList],
                    ["DBA", actionList],
                    ["DEVELOPER", actionList],
                  ]);
                }
                return new Map();
              },
            },
            props: { content: true },
            children: [
              {
                path: "",
                name: "workspace.project.detail",
                meta: {
                  title: (route: RouteLocationNormalized) => {
                    const slug = route.params.projectSlug as string;
                    return store.getters["project/projectById"](
                      idFromSlug(slug)
                    ).name;
                  },
                  allowBookmark: true,
                },
                component: () => import("../views/ProjectDetail.vue"),
                props: true,
              },
              {
                path: "webhook/new",
                name: "workspace.project.hook.create",
                meta: {
                  title: () => t("project.webhook.create-webhook"),
                },
                component: () => import("../views/ProjectWebhookCreate.vue"),
                props: true,
              },
              {
                path: "webhook/:projectWebhookSlug",
                name: "workspace.project.hook.detail",
                meta: {
                  title: (route: RouteLocationNormalized) => {
                    const projectSlug = route.params.projectSlug as string;
                    const projectWebhookSlug = route.params
                      .projectWebhookSlug as string;
                    return `${t("common.webhook")} - ${
                      useProjectWebhookStore().projectWebhookById(
                        idFromSlug(projectSlug),
                        idFromSlug(projectWebhookSlug)
                      ).name
                    }`;
                  },
                  allowBookmark: true,
                },
                component: () => import("../views/ProjectWebhookDetail.vue"),
                props: true,
              },
            ],
          },
          {
            path: "instance",
            name: "workspace.instance",
            meta: {
              title: () => t("common.instance"),
              quickActionListByRole: () => {
                return new Map([
                  ["OWNER", ["quickaction.bb.instance.create"]],
                  ["DBA", ["quickaction.bb.instance.create"]],
                ]);
              },
            },
            components: {
              content: () => import("../views/InstanceDashboard.vue"),
              leftSidebar: DashboardSidebar,
            },
            props: { content: true, leftSidebar: true },
          },
          {
            path: "db",
            name: "workspace.database",
            meta: {
              title: () => t("common.database"),
              quickActionListByRole: () => {
                const hasDBAWorkflowFeature = hasFeature(
                  "bb.feature.dba-workflow"
                );
                const ownerList: QuickActionType[] = hasDBAWorkflowFeature
                  ? [
                      "quickaction.bb.database.schema.update",
                      "quickaction.bb.database.data.update",
                      "quickaction.bb.database.create",
                      "quickaction.bb.database.troubleshoot",
                    ]
                  : [
                      "quickaction.bb.database.schema.update",
                      "quickaction.bb.database.data.update",
                      "quickaction.bb.database.create",
                    ];
                const dbaList: QuickActionType[] = hasDBAWorkflowFeature
                  ? [
                      "quickaction.bb.database.schema.update",
                      "quickaction.bb.database.data.update",
                      "quickaction.bb.database.create",
                      "quickaction.bb.database.troubleshoot",
                    ]
                  : [
                      "quickaction.bb.database.schema.update",
                      "quickaction.bb.database.data.update",
                      "quickaction.bb.database.create",
                    ];
                const developerList: QuickActionType[] = hasDBAWorkflowFeature
                  ? [
                      "quickaction.bb.database.schema.update",
                      "quickaction.bb.database.data.update",
                      "quickaction.bb.database.request",
                      "quickaction.bb.database.troubleshoot",
                    ]
                  : [
                      "quickaction.bb.database.schema.update",
                      "quickaction.bb.database.data.update",
                      "quickaction.bb.database.create",
                    ];
                return new Map([
                  ["OWNER", ownerList],
                  ["DBA", dbaList],
                  ["DEVELOPER", developerList],
                ]);
              },
            },
            components: {
              content: () => import("../views/DatabaseDashboard.vue"),
              leftSidebar: DashboardSidebar,
            },
            props: { content: true, leftSidebar: true },
          },
          {
            path: "db/grant",
            name: "workspace.database.grant",
            meta: {
              title: () => t("datasource.grant-database"),
            },
            components: {
              content: () => import("../views/DatabaseGrant.vue"),
              leftSidebar: DashboardSidebar,
            },
            props: { content: true, leftSidebar: true },
          },
          {
            path: "db/:databaseSlug",
            components: {
              content: DatabaseLayout,
              leftSidebar: DashboardSidebar,
            },
            props: { content: true },
            children: [
              {
                path: "",
                name: "workspace.database.detail",
                meta: {
                  title: (route: RouteLocationNormalized) => {
                    const slug = route.params.databaseSlug as string;
                    if (slug.toLowerCase() == "new") {
                      return t("common.new");
                    }
                    return store.getters["database/databaseById"](
                      idFromSlug(slug)
                    ).name;
                  },
                  allowBookmark: true,
                },
                component: () => import("../views/DatabaseDetail.vue"),
                props: true,
              },
              {
                path: "table/:tableName",
                name: "workspace.database.table.detail",
                meta: {
                  title: (route: RouteLocationNormalized) => {
                    return `${t("db.tables")} - ${route.params.tableName}`;
                  },
                  allowBookmark: true,
                },
                component: () => import("../views/TableDetail.vue"),
                props: true,
              },
              {
                path: "datasource/:dataSourceSlug",
                name: "workspace.database.datasource.detail",
                meta: {
                  title: (route: RouteLocationNormalized) => {
                    const slug = route.params.dataSourceSlug as string;
                    if (slug.toLowerCase() == "new") {
                      return t("common.new");
                    }
                    return `${t("common.data-source")} - ${
                      store.getters["dataSource/dataSourceById"](
                        idFromSlug(slug)
                      ).name
                    }`;
                  },
                  allowBookmark: true,
                },
                component: () => import("../views/DataSourceDetail.vue"),
                props: true,
              },
              {
                path: "history/:migrationHistorySlug",
                name: "workspace.database.history.detail",
                meta: {
                  title: (route: RouteLocationNormalized) => {
                    const slug = route.params.migrationHistorySlug as string;
                    return store.getters["instance/migrationHistoryById"](
                      idFromSlug(slug)
                    ).version;
                  },
                  allowBookmark: true,
                },
                component: () => import("../views/MigrationHistoryDetail.vue"),
                props: true,
              },
            ],
          },
          {
            path: "instance/:instanceSlug",
            components: {
              content: InstanceLayout,
              leftSidebar: DashboardSidebar,
            },
            props: { content: true },
            children: [
              {
                path: "",
                name: "workspace.instance.detail",
                meta: {
                  title: (route: RouteLocationNormalized) => {
                    const slug = route.params.instanceSlug as string;
                    if (slug.toLowerCase() == "new") {
                      return t("common.new");
                    }
                    return store.getters["instance/instanceById"](
                      idFromSlug(slug)
                    ).name;
                  },
                },
                component: () => import("../views/InstanceDetail.vue"),
                props: true,
              },
            ],
          },
          {
            path: "issue/:issueSlug",
            name: "workspace.issue.detail",
            meta: {
              title: (route: RouteLocationNormalized) => {
                const slug = route.params.issueSlug as string;
                if (slug.toLowerCase() == "new") {
                  return t("common.new");
                }
                return store.getters["issue/issueById"](idFromSlug(slug)).name;
              },
              allowBookmark: true,
            },
            components: {
              content: () => import("../views/IssueDetail.vue"),
              leftSidebar: DashboardSidebar,
            },
            props: { content: true },
          },
        ],
      },
    ],
  },
  {
    path: "/sql-editor",
    name: "sql-editor",
    component: SqlEditorLayout,
    children: [
      {
        path: "",
        name: "sql-editor.home",
        meta: { title: () => "SQL Editor" },
        component: () => import("../views/SqlEditor/SqlEditor.vue"),
        props: true,
      },
      {
        path: "/sql-editor/:connectionSlug",
        name: "sql-editor.detail",
        meta: { title: () => "SQL Editor" },
        component: () => import("../views/SqlEditor/SqlEditor.vue"),
        props: true,
      },
      {
        path: "/sql-editor/:connectionSlug/:sheetSlug",
        name: "sql-editor.share",
        meta: { title: () => "SQL Editor" },
        component: () => import("../views/SqlEditor/SqlEditor.vue"),
        props: true,
      },
    ],
  },
];

export const router = createRouter({
  history: createWebHistory(import.meta.env.BASE_URL),
  routes,
  linkExactActiveClass: "bg-link-hover",
  scrollBehavior(to /*, from, savedPosition */) {
    if (to.hash) {
      return {
        el: to.hash,
        behavior: "smooth",
      };
    }
  },
});

router.beforeEach((to, from, next) => {
  console.debug("Router %s -> %s", from.name, to.name);
  const environmentStore = useEnvironmentStore();
  const tabStore = useTabStore();
  const routerStore = useRouterStore();
  const projectWebhookStore = useProjectWebhookStore();

  const isLoggedIn = store.getters["auth/isLoggedIn"]();

  const fromModule = from.name
    ? from.name.toString().split(".")[0]
    : HOME_MODULE;
  const toModule = to.name ? to.name.toString().split(".")[0] : HOME_MODULE;

  if (toModule != fromModule) {
    routerStore.setBackPath(from.fullPath);
  }

  // OAuth callback route is a relay to receive the OAuth callback and dispatch the corresponding OAuth event. It's called in the following scenarios:
  // - Login via OAuth
  // - Setup VCS provider
  // - Setup GitOps workflow in a project
  if (to.name === "oauth-callback") {
    next();
  }

  if (
    to.name === SIGNIN_MODULE ||
    to.name === SIGNUP_MODULE ||
    to.name === ACTIVATE_MODULE ||
    to.name === PASSWORD_RESET_MODULE ||
    to.name === PASSWORD_FORGOT_MODULE
  ) {
    if (isLoggedIn) {
      next({ name: HOME_MODULE, replace: true });
    } else {
      if (to.name === ACTIVATE_MODULE) {
        const token = to.query.token;
        if (token) {
          // TODO(tianzhou): Needs to validate the activate token
          next();
        } else {
          // Go to signup if token is missing
          next({ name: SIGNUP_MODULE, replace: true });
        }
      } else {
        next();
      }
    }
    return;
  } else {
    if (!isLoggedIn) {
      next({ name: SIGNIN_MODULE, replace: true });
      return;
    }
  }

  const currentUser = store.getters["auth/currentUser"]();

  if (to.name?.toString().startsWith("setting.workspace.version-control")) {
    // Returns 403 immediately if not Owner. Otherwise, we may need to fetch the VCS detail
    if (!isOwner(currentUser.role)) {
      next({
        name: "error.403",
        replace: false,
      });
      return;
    }
  }

  if (to.name === "workspace.instance") {
    if (
      !hasFeature("bb.feature.dba-workflow") ||
      isDBAOrOwner(currentUser.role)
    ) {
      next();
    } else {
      next({
        name: "error.403",
        replace: false,
      });
    }
    return;
  }

  if (to.name?.toString().startsWith("workspace.database.datasource")) {
    if (
      !hasFeature("bb.feature.data-source") ||
      !isDBAOrOwner(currentUser.role)
    ) {
      next({
        name: "error.403",
        replace: false,
      });
      return;
    }
  }

  if (
    to.name === "error.403" ||
    to.name === "error.404" ||
    to.name === "error.500" ||
    to.name === "workspace.home" ||
    to.name === "workspace.inbox" ||
    to.name === "workspace.anomaly-center" ||
    to.name === "workspace.project" ||
    to.name === "workspace.database" ||
    to.name === "workspace.archive" ||
    to.name === "workspace.issue" ||
    to.name === "workspace.environment" ||
    to.name === "sql-editor.home" ||
    (to.name?.toString().startsWith("setting") &&
      to.name?.toString() != "setting.workspace.version-control.detail")
  ) {
    next();
    return;
  }

  // We may just change the anchor (e.g. in Issue Detail view), thus we don't need
  // to fetch the data to verify its existence since we have already verified before.
  if (to.path == from.path) {
    next();
    return;
  }

  const routerSlug = routerStore.routeSlug(to);
  const principalId = routerSlug.principalId;
  const environmentSlug = routerSlug.environmentSlug;
  const projectSlug = routerSlug.projectSlug;
  const projectWebhookSlug = routerSlug.projectWebhookSlug;
  const issueSlug = routerSlug.issueSlug;
  const instanceSlug = routerSlug.instanceSlug;
  const databaseSlug = routerSlug.databaseSlug;
  const tableName = routerSlug.tableName;
  const dataSourceSlug = routerSlug.dataSourceSlug;
  const migrationHistorySlug = routerSlug.migrationHistorySlug;
  const vcsSlug = routerSlug.vcsSlug;
  const connectionSlug = routerSlug.connectionSlug;
  const sheetSlug = routerSlug.sheetSlug;

  if (principalId) {
    store
      .dispatch("principal/fetchPrincipalById", principalId)
      .then(() => {
        next();
      })
      .catch((error) => {
        next({
          name: "error.404",
          replace: false,
        });
        throw error;
      });
    return;
  }

  if (environmentSlug) {
    const env = environmentStore.getEnvironmentById(
      idFromSlug(environmentSlug)
    );
    // getEnvironmentById returns unknown("ENVIRONMENT") when it doesn't exist
    // so we need to check the id here
    if (env && env.id !== UNKNOWN_ID) {
      next();
      return;
    }
    next({
      name: "error.404",
      replace: false,
    });
  }

  if (projectSlug) {
    store
      .dispatch("project/fetchProjectById", idFromSlug(projectSlug))
      .then(() => {
        if (!projectWebhookSlug) {
          next();
        } else {
          projectWebhookStore
            .fetchProjectWebhookById({
              projectId: idFromSlug(projectSlug),
              projectWebhookId: idFromSlug(projectWebhookSlug),
            })
            .then(() => {
              next();
            })
            .catch((error) => {
              next({
                name: "error.404",
                replace: false,
              });
              throw error;
            });
        }
      })
      .catch((error) => {
        next({
          name: "error.404",
          replace: false,
        });
        throw error;
      });
    return;
  }

  if (issueSlug) {
    if (issueSlug.toLowerCase() == "new") {
      // For preparing the database if user visits creating issue url directly.
      if (to.query.databaseList) {
        for (const databaseId of (to.query.databaseList as string).split(",")) {
          store.dispatch("database/fetchDatabaseById", { databaseId });
        }
      }
      next();
      return;
    }
    store
      .dispatch("issue/fetchIssueById", idFromSlug(issueSlug))
      .then(() => {
        next();
      })
      .catch((error) => {
        next({
          name: "error.404",
          replace: false,
        });
        throw error;
      });
    return;
  }

  if (databaseSlug) {
    if (databaseSlug.toLowerCase() == "grant") {
      next();
      return;
    }
    store
      .dispatch("database/fetchDatabaseById", {
        databaseId: idFromSlug(databaseSlug),
      })
      .then((database: Database) => {
        if (!tableName && !dataSourceSlug && !migrationHistorySlug) {
          next();
        } else if (tableName) {
          store
            .dispatch("table/fetchTableByDatabaseIdAndTableName", {
              databaseId: database.id,
              tableName,
            })
            .then(() => {
              next();
            })
            .catch((error) => {
              next({
                name: "error.404",
                replace: false,
              });
              throw error;
            });
        } else if (dataSourceSlug) {
          store
            .dispatch("dataSource/fetchDataSourceById", {
              dataSourceId: idFromSlug(dataSourceSlug),
              databaseId: database.id,
            })
            .then(() => {
              next();
            })
            .catch((error) => {
              next({
                name: "error.404",
                replace: false,
              });
              throw error;
            });
        } else if (migrationHistorySlug) {
          store
            .dispatch("instance/fetchMigrationHistoryById", {
              instanceId: database.instance.id,
              migrationHistoryId: idFromSlug(migrationHistorySlug),
            })
            .then(() => {
              next();
            })
            .catch((error) => {
              next({
                name: "error.404",
                replace: false,
              });
              throw error;
            });
        }
      })
      .catch((error) => {
        next({
          name: "error.404",
          replace: false,
        });
        throw error;
      });
    return;
  }

  if (instanceSlug) {
    store
      .dispatch("instance/fetchInstanceById", idFromSlug(instanceSlug))
      .then(() => {
        next();
      })
      .catch((error) => {
        next({
          name: "error.404",
          replace: false,
        });
        throw error;
      });
    return;
  }

  if (vcsSlug) {
    store
      .dispatch("vcs/fetchVCSById", idFromSlug(vcsSlug))
      .then(() => {
        next();
      })
      .catch((error) => {
        next({
          name: "error.404",
          replace: false,
        });
        throw error;
      });
    return;
  }

  if (connectionSlug) {
    const [, instanceId, , databaseId] = connectionSlug.split("_");
    store
      .dispatch("sqlEditor/fetchConnectionByInstanceIdAndDatabaseId", {
        instanceId: Number(instanceId),
        databaseId: Number(databaseId),
      })
      .then(() => {
        // for sharing the sheet to others
        if (sheetSlug) {
          const [_, sheetId] = sheetSlug.split("_");
          store
            .dispatch("sheet/fetchSheetById", sheetId)
            .then((sheet: Sheet) => {
              tabStore.addTab({
                name: sheet.name,
                statement: sheet.statement,
                isSaved: true,
              });
              tabStore.updateCurrentTab({
                sheetId: sheet.id,
              });
              store.dispatch("sqlEditor/setSqlEditorState", {
                sharedSheet: sheet,
              });

              next();
            })
            .catch((error) => {
              next({
                name: "error.404",
                replace: false,
              });
              throw error;
            });
        }
        next();
      })
      .catch((error) => {
        next({
          name: "error.404",
          replace: false,
        });
        throw error;
      });
    return;
  }

  next({
    name: "error.404",
    replace: false,
  });
});

router.afterEach((to /*, from */) => {
  // Needs to use nextTick otherwise title will still be the one from the previous route.
  nextTick(() => {
    if (to.meta.title) {
      document.title = to.meta.title(to);
    } else {
      document.title = "Bytebase";
    }
  });
});<|MERGE_RESOLUTION|>--- conflicted
+++ resolved
@@ -12,13 +12,8 @@
 import SplashLayout from "../layouts/SplashLayout.vue";
 import SqlEditorLayout from "../layouts/SqlEditorLayout.vue";
 import { t } from "../plugins/i18n";
-<<<<<<< HEAD
 import { store } from "../store";
-import { Database, QuickActionType, Sheet } from "../types";
-=======
-import { store, useEnvironmentStore, useRouterStore } from "../store";
 import { Database, QuickActionType, Sheet, UNKNOWN_ID } from "../types";
->>>>>>> 9aac9e75
 import { idFromSlug, isDBAOrOwner, isOwner } from "../utils";
 // import PasswordReset from "../views/auth/PasswordReset.vue";
 import Signin from "../views/auth/Signin.vue";
@@ -30,6 +25,7 @@
   hasFeature,
   useRouterStore,
   useProjectWebhookStore,
+  useEnvironmentStore,
 } from "@/store";
 
 const HOME_MODULE = "workspace.home";
