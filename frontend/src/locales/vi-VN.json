{
  "common": {
    "view": "Xem",
    "you": "bạn",
    "general": "Chung",
    "slack": "Slack",
    "discord": "Discord",
    "teams": "Teams",
    "dingtalk": "DingTalk",
    "feishu": "Feishu",
    "lark": "Lark",
    "wecom": "WeCom",
    "system": "Hệ thống",
    "custom": "Tùy chỉnh",
    "overview": "Tổng quan",
    "changelog": "Nhật ký thay đổi",
    "webhooks": "Webhooks",
    "activity": "Hoạt động",
    "sign-in": "Đăng nhập",
    "sign-in-as-admin": "Đăng nhập với tư cách quản trị viên",
    "sign-up": "Đăng ký",
    "email": "Email",
    "username": "Tên người dùng",
    "credentials": "Thông tin xác thực",
    "password": "Mật khẩu",
    "save": "Lưu",
    "cancel": "Hủy",
    "comment": "Bình luận",
    "home": "Trang chủ",
    "setting": "Cài đặt",
    "settings": "Cài đặt",
    "project": "Dự án",
    "projects": "Dự án",
    "help": "Trợ giúp",
    "database": "Cơ sở dữ liệu",
    "databases": "Cơ sở dữ liệu",
    "description": "Mô tả",
    "instance": "Phiên bản",
    "instances": "Phiên bản",
    "environment": "Môi trường",
    "environments": "Môi trường",
    "environment-name": "Tên môi trường",
    "archive": "Lưu trữ",
    "archived": "Đã lưu trữ",
    "no-license": "Không có giấy phép",
    "logout": "Đăng xuất",
    "close": "Đóng",
    "latest": "Mới nhất",
    "error": "Lỗi",
    "canceled": "Đã hủy",
    "approve": "Phê duyệt",
    "done": "Hoàn tất",
    "create": "Tạo",
    "run": "Chạy",
    "retry": "Thử lại",
    "skip": "Bỏ qua",
    "dismiss": "Loại bỏ",
    "back": "Quay lại",
    "next": "Tiếp theo",
    "edit": "Chỉnh sửa",
    "update": "Cập nhật",
    "updated": "Đã cập nhật",
    "visit": "Truy cập",
    "role": {
      "self": "Vai trò"
    },
    "revert": "Hoàn tác",
    "confirm-to-revert": "Xác nhận hoàn tác chỉnh sửa của bạn?",
    "apply": "Áp dụng",
    "reorder": "Sắp xếp lại",
    "id": "ID",
    "name": "Tên",
    "creator": "Người tạo",
    "version": "Phiên bản",
    "issue": "Vấn đề",
    "issues": "Vấn đề",
    "duration": "Thời gian",
    "created-at": "Thời gian tạo",
    "updated-at": "Thời gian cập nhật",
    "statement": "Câu lệnh",
    "statement-size": "Kích thước câu lệnh",
    "snapshot": "Ảnh chụp nhanh",
    "status": "Trạng thái",
    "stage": "Giai đoạn",
    "task": "Tác vụ",
    "tasks": "Tác vụ",
    "blocking-task": "Tác vụ chặn",
    "sql": "SQL",
    "unassigned": "Chưa gán",
    "new": "Mới",
    "add": "Thêm",
    "confirm-and-add": "Xác nhận và Thêm",
    "confirm-and-update": "Xác nhận và Cập nhật",
    "query": "Truy vấn",
    "transfer": "Chuyển",
    "schema": "Lược đồ",
    "detail": "Chi tiết",
    "type": "Loại",
    "language": "Ngôn ngữ",
    "sensitive-placeholder": "Nhạy cảm - Chỉ ghi",
    "enabled": "Đã kích hoạt",
    "default": "Mặc định",
    "restore": "Khôi phục",
    "detailed-guide": "Hướng dẫn chi tiết",
    "confirm": "Xác nhận",
    "learn-more": "Tìm hiểu thêm",
    "troubleshoot": "Khắc phục sự cố",
    "schema-version": "Phiên bản lược đồ",
    "time": "Thời gian",
    "Default": "Mặc định",
    "definition": "Định nghĩa",
    "empty": "Trống",
    "creating": "Đang tạo...",
    "address": "Địa chỉ",
    "subscribed": "Đã đăng ký",
    "created": "Đã tạo",
    "labels": "Nhãn",
    "mode": "Chế độ",
    "user": "Người dùng",
    "users": "Người dùng",
    "admin": "Quản trị viên",
    "read-only": "Chỉ đọc",
    "all": "Tất cả",
    "recent": "Gần đây",
    "ok": "OK",
    "share": "Chia sẻ",
    "or": "hoặc",
    "export": "Xuất",
    "tips": "Mẹo",
    "delete": "Xóa",
    "history": "Lịch sử",
    "loading": "Đang tải",
    "copy": "Sao chép",
    "copied": "Đã sao chép",
    "manage": "Quản lý",
    "table": "Bảng",
    "search": "Tìm kiếm",
    "warning": "Cảnh báo",
    "edited": "đã chỉnh sửa",
    "preview": "Xem trước",
    "file-selector": {
      "type-limit": "Chỉ hỗ trợ tệp {extension}",
      "size-limit": "Kích thước tệp phải nhỏ hơn {size} MiB"
    },
    "no-data": "Không có dữ liệu",
    "visibility": "Hiển thị",
    "duplicate": "Nhân bản",
    "enable": "Bật",
    "disable": "Tắt",
    "view-doc": "Xem tài liệu",
    "write-only": "chỉ ghi",
    "sync": "Đồng bộ hóa",
    "success": "Thành công",
    "failed": "Thất bại",
    "load-more": "Tải thêm",
    "rows-per-page": "Số dòng mỗi trang",
    "access-denied": "Truy cập bị từ chối",
    "restart": "Khởi động lại",
    "want-help": "Cần trợ giúp",
    "operation": "Thao tác",
    "discard-changes": "Hủy thay đổi",
    "demo-mode": "Chế độ Demo",
    "operations": "Các thao tác",
    "on": "Bật",
    "off": "Tắt",
    "verify": "Xác minh",
    "regenerate": "Tạo lại",
    "download": "Tải xuống",
    "will-lose-unsaved-data": "Sẽ mất dữ liệu chưa lưu.",
    "deleted": "Đã xóa",
    "will-override-current-data": "Sẽ ghi đè dữ liệu hiện tại.",
    "rollout": "Triển khai",
    "upload": "Tải lên",
    "added": "Đã thêm",
    "revoke": "Thu hồi",
    "cannot-undo-this-action": "Bạn không thể hoàn tác hành động này.",
    "select": "Chọn",
    "optional": "Tùy chọn",
    "reason": "Lý do",
    "date": {
      "days": "{days} ngày"
    },
    "expiration": "Hết hạn",
    "configure": "Cấu hình",
    "groups": "Nhóm",
    "database-group": "Nhóm cơ sở dữ liệu | Nhóm cơ sở dữ liệu",
    "members": "Thành viên",
    "warehouse": "Kho",
    "schedule": "Lịch trình",
    "state": "Trạng thái",
    "condition": "Điều kiện",
    "search-user": "Tìm người dùng",
    "info": "Thông tin",
    "minutes": "Phút",
    "filter-by-name": "Lọc theo tên",
    "search-by-name": "Tìm kiếm theo tên",
    "license": "Giấy phép",
    "view-details": "Xem chi tiết",
    "force-verb": "Buộc {verb}",
    "untitled": "Không tiêu đề",
    "missing-required-permission": "Thiếu quyền cần thiết",
    "resource-not-found": "Không tìm thấy tài nguyên",
    "continue-anyway": "Tiếp tục",
    "permissions": "Quyền",
    "baseline": "Đường cơ sở",
    "leave-without-saving": "Thoát mà không lưu?",
    "configure-now": "Cấu hình ngay",
    "connection": "Kết nối",
    "resource": "Tài nguyên",
    "resources": "Tài nguyên",
    "closed": "Đã đóng",
    "refresh": "Làm mới",
    "rollback": "Hoàn tác",
    "rows": {
      "self": "dòng",
      "n-rows": "{n} dòng"
    },
    "back-to-workspace": "Quay lại không gian làm việc",
    "override": "Ghi đè",
    "encoding": "Mã hóa",
    "finish": "Hoàn tất",
    "title": "Tiêu đề",
    "text-wrap": "Ngắt dòng văn bản",
    "catalog": "Danh mục",
    "summary": "Tóm tắt",
    "errors": "Lỗi",
    "removed": "LOẠI BỎ",
    "options": "Tùy chọn",
    "submit": "Nộp"
  },
  "error-page": {
    "go-back-home": "Về trang chủ"
  },
  "task": {
    "current-task": "Nhiệm vụ hiện tại",
    "checking": "Đang kiểm tra...",
    "check-result": {
      "title-general": "Kết quả kiểm tra"
    },
    "check-type": {
      "fake": "Giả",
      "connection": "Kết nối",
      "sql-review": "Đánh giá SQL",
      "ghost-sync": "Đồng bộ gh-ost",
      "affected-rows": {
        "self": "Số dòng bị ảnh hưởng",
        "description": "Ước tính theo thông tin thống kê."
      },
      "summary-report": "Báo cáo tổng hợp"
    },
    "earliest-allowed-time": "Thời gian triển khai sớm nhất",
    "earliest-allowed-time-hint": "@:{'task.earliest-allowed-time'} là thời gian sớm nhất để triển khai sự cố, bạn không thể triển khai trước thời gian này; nếu không được chỉ định, sự cố sẽ chạy khi đáp ứng tất cả các tiêu chí.",
    "earliest-allowed-time-unset": "Không đặt",
    "comment": "Bình luận",
    "started": "Bắt đầu",
    "view-change": "Xem thay đổi",
    "status": {
      "running": "Đang chạy",
      "failed": "Thất bại",
      "canceled": "Đã hủy",
      "skipped": "Đã bỏ qua",
      "done": "Hoàn tất",
      "pending": "Đang chờ",
      "not-started": "Chưa bắt đầu"
    },
    "skip": "Bỏ qua",
    "task-checks": "Kiểm tra tác vụ",
    "prior-backup": "Sao lưu trước",
    "skip-failed-in-current-stage": "Bỏ qua các tác vụ thất bại trong giai đoạn hiện tại",
    "execution-time": "Thời gian thực thi",
    "run-checks": "Chạy kiểm tra",
    "action-all-tasks-in-current-stage": "{action} tất cả các tác vụ trong giai đoạn hiện tại",
    "cancel-task": "Hủy tác vụ | Hủy các tác vụ",
    "created": "Đã tạo",
    "online-migration": {
      "self": "Di chuyển trực tuyến",
      "configure-ghost-parameters": "Cấu hình tham số gh-ost",
      "ghost-parameters": "Tham số gh-ost",
      "configure": "Cấu hình",
      "error": {
        "nothing-changed": "Không có gì thay đổi",
        "not-applicable": {
          "task-doesnt-meet-ghost-requirement": "Nhiệm vụ không đáp ứng được yêu cầu của gh-ost",
          "needs-database-for-saving-temp-data": "Cần có cơ sở dữ liệu ({database}) để lưu dữ liệu tạm thời."
        }
      },
      "advice-split-statement-to-single-online-migration-issue": "Đề nghị chia câu lệnh này thành một vấn đề di chuyển trực tuyến."
    },
    "prior-backup-tips": "Sao lưu dữ liệu bị ảnh hưởng trước"
  },
  "task-run": {
    "status": {
      "enqueued": "Đang chờ thực thi.",
      "enqueued-with-rollout-time": "Đang chờ thực thi sau {time}.",
      "waiting-connection": "Đang chờ kết nối thể hiện có sẵn. Số lượng kết nối thể hiện đã đạt đến giới hạn được đặt trên Bytebase. Báo cáo gần nhất lúc {time}.",
      "waiting-task": "Đang chờ một tác vụ khác kết thúc. Báo cáo gần nhất lúc {time}.",
      "waiting-max-tasks-per-rollout": "Đang chờ các tác vụ khác hoàn thành. Đã đạt đến giới hạn số lượng tác vụ đang chạy tối đa cho mỗi lần triển khai. Báo cáo gần nhất lúc {time}."
    }
  },
  "banner": {
    "license-expired": "Giấy phép {plan} của bạn đã hết hạn vào {expireAt}.",
    "license-expires": "Giấy phép {plan} của bạn sẽ hết hạn sau {days} ngày vào {expireAt}.",
    "trial-expires": "Bản dùng thử miễn phí {plan} của bạn sẽ hết hạn trong {days} ngày nữa vào {expireAt}.",
    "trial-expired": "Bản dùng thử miễn phí {plan} của bạn đã hết hạn.",
    "deploy": "Tự lưu trữ",
    "cloud": "Đám mây",
    "request-demo": "Đặt lịch giới thiệu sản phẩm 30 phút.",
    "external-url": "Bytebase chưa được cấu hình --external-url"
  },
  "bbkit": {
    "confirm-button": {
      "sure-to-delete": "Bạn có chắc chắn muốn xóa?",
      "sure-to-archive": "Bạn có chắc chắn muốn lưu trữ?",
      "cannot-undo": "Bạn không thể hoàn tác hành động này.",
      "can-undo": "Bạn có thể hoàn tác hành động này sau."
    }
  },
  "settings": {
    "sidebar": {
      "account": "Tài khoản",
      "profile": "Hồ sơ",
      "workspace": "Không gian làm việc",
      "security-and-policy": "Bảo mật & Chính sách",
      "integration": "Tích hợp",
      "general": "Chung",
      "members": "Thành viên",
      "users-and-groups": "Người dùng & Nhóm",
      "iam-and-admin": "IAM & Quản trị",
      "im-integration": "Tích hợp",
      "sso": "SSO",
      "subscription": "Gói đăng ký",
      "global-masking": "Che giấu toàn cục",
      "data-classification": "Phân loại dữ liệu",
      "data-access": "Truy cập dữ liệu",
      "audit-log": "Nhật ký kiểm tra",
      "custom-roles": "Vai trò tùy chỉnh",
      "mail-delivery": "Gửi thư"
    },
    "profile": {
      "email": "Email",
      "role": "Vai trò",
      "phone": "Điện thoại",
      "phone-tips": "Nhớ bao gồm mã quốc gia +1xxxxxx",
      "password": "Mật khẩu",
      "password-hint": "Mật khẩu phải theo quy định hạn chế",
      "password-confirm": "Xác nhận mật khẩu",
      "password-confirm-placeholder": "Xác nhận mật khẩu mới",
      "password-mismatch": "Mật khẩu mới không khớp",
      "subscription": "(Nâng cấp để kích hoạt quản lý vai trò)"
    },
    "members": {
      "inactive": "Không hoạt động",
      "inactive-users": "Người dùng không hoạt động",
      "table": {
        "account": "Tài khoản",
        "role": "Vai trò",
        "groups": "Nhóm",
        "roles": "Vai trò"
      },
      "groups": {
        "self": "Nhóm",
        "add-group": "Thêm nhóm",
        "update-group": "Cập nhật nhóm",
        "form": {
          "email": "Email",
          "email-tips": "Email phải là duy nhất, và không thể thay đổi sau khi tạo.",
          "title": "Tiêu đề",
          "description": "Mô tả",
          "members": "Thành viên",
          "role": {
            "owner": "Chủ sở hữu nhóm",
            "member": "Thành viên nhóm"
          }
        },
        "n-members": "{n} thành viên",
        "workspace-domain-required": "Vui lòng thiết lập tên miền không gian làm việc trước."
      },
      "action": {
        "deactivate-confirm-title": "Bạn có chắc muốn vô hiệu hóa?",
        "reactivate-confirm-title": "Bạn có chắc muốn kích hoạt lại?"
      },
      "system-bot": "Bot hệ thống",
      "service-account": "Tài khoản dịch vụ",
      "copy-service-key": "Sao chép Khóa Dịch vụ",
      "reset-service-key": "Đặt lại Khóa Dịch vụ",
      "reset-service-key-alert": "Hành động này không thể hoàn tác. Khóa cũ sẽ ngừng hoạt động ngay lập tức. Bạn có chắc chắn muốn đặt lại khóa dịch vụ này?",
      "service-key-copied": "Khóa Dịch vụ đã được sao chép vào khay nhớ tạm, vui lòng giữ bí mật.",
      "show-inactive": "Hiển thị người dùng không hoạt động",
      "view-by-roles": "Xem theo vai trò",
      "add-member": "Thêm thành viên",
      "add-user": "Thêm người dùng",
      "entra-sync": {
        "self": "Đồng bộ từ Entra ID (Azure AD)",
        "description": "Đồng bộ người dùng và nhóm từ Entra ID (trước đây là Azure AD) sang phiên bản Bytebase của bạn.",
        "endpoint": "Điểm cuối",
        "endpoint-tip": "Dán vào trường \"Tenant URL\" trong Entra. Entra sẽ đồng bộ người dùng và nhóm đến Bytebase qua điểm cuối này.",
        "secret-token": "Mã thông báo bí mật",
        "secret-token-tip": "Dán vào trường \"Secret Token\" trong Entra.",
        "reset-token": "Đặt lại mã thông báo",
        "reset-token-warning": "Bạn cần cập nhật cấu hình cung cấp ứng dụng Entra."
      },
      "all-users": "Tất cả người dùng",
      "search-member": "Tìm kiếm thành viên",
      "revoked": "Đã thu hồi",
      "view-by-members": "Xem theo thành viên",
      "revoke-access": "Thu hồi Quyền truy cập",
      "revoke-access-alert": "Bạn có chắc muốn thu hồi quyền truy cập?",
      "revoke-allusers-alert": "Thu hồi \"@:{'settings.members.all-users'}\" sẽ thu hồi các vai trò liên quan từ tất cả người dùng khác trong không gian làm việc của bạn. Bạn có chắc chắn muốn tiếp tục không?",
      "grant-access": "Cấp Quyền truy cập",
      "select-user": "Chọn người dùng | Chọn người dùng",
      "select-group": "Chọn nhóm | Chọn nhóm",
      "select-in-project": "Chọn người dùng hoặc nhóm trong {project}",
      "select-role": "Chọn vai trò | Chọn vai trò",
      "assign-role": "Gán vai trò | Gán vai trò"
    },
    "im-integration": {
      "description": "Đẩy tin nhắn trực tiếp đến người dùng cho các sự kiện vấn đề cụ thể. Hoạt động với webhook của dự án."
    },
    "sso": {
      "create": "Tạo SSO",
      "description": "Đăng nhập một lần (SSO) là một phương thức xác thực cho phép người dùng xác thực với nhiều ứng dụng và trang web bằng một thông tin đăng nhập duy nhất.",
      "delete": "xóa SSO này đi",
      "form": {
        "type": "Loại",
        "learn-more-with-user-doc": "Tìm hiểu thêm về cấu hình",
        "redirect-url": "URL chuyển hướng ủy quyền",
        "redirect-url-description": "Nó sẽ được sử dụng để điền vào trường thích hợp trong biểu mẫu ứng dụng của nhà cung cấp danh tính.",
        "use-template": "Sử dụng mẫu",
        "basic-information": "Thông tin cơ bản",
        "name": "Tên",
        "name-description": "Tên hiển thị sẽ được hiển thị cho người dùng",
        "resource-id": "ID tài nguyên",
        "domain": "Tên miền",
        "domain-description": "Tên miền của nhà cung cấp danh tính",
        "identity-provider-information": "Thông tin nhà cung cấp danh tính",
        "identity-provider-information-description": "Thông tin được cung cấp bởi nhà cung cấp danh tính của bạn.",
        "identity-provider-needed-information": "Tạo ứng dụng SSO của bạn với các thông tin sau.",
        "auth-url-description": "Liên kết đến trang đăng nhập OAuth",
        "scopes-description": "Danh sách các phạm vi được phân tách bằng dấu cách sẽ được thực hiện khi truy cập URL Xác thực",
        "token-url-description": "Địa chỉ API để lấy accessToken",
        "user-info-url-description": "Địa chỉ API để lấy thông tin người dùng bằng accessToken",
        "security-protocol": "Giao thức bảo mật",
        "connection-security": "Bảo mật kết nối",
        "connection-security-skip-tls-verify": "Bỏ qua xác minh TLS",
        "user-information-mapping": "Ánh xạ thông tin người dùng",
        "user-information-mapping-description": "Ánh xạ tên trường từ API thông tin người dùng sang người dùng Bytebase.",
        "identifier": "Email của người dùng Bytebase",
        "identifier-tips": "Nó phải là một chuỗi duy nhất. Và nếu nó không ở định dạng email, nó sẽ được nối với tên miền.",
        "display-name": "Tên hiển thị của người dùng Bytebase",
        "phone": "Số điện thoại của người dùng Bytebase",
        "groups": "Nhóm người dùng Bytebase",
        "auth-style": {
          "self": "Kiểu xác thực",
          "in-params": {
            "self": "Trong tham số"
          },
          "in-header": {
            "self": "Trong tiêu đề"
          }
        }
      },
      "copy-redirect-url": "URL chuyển hướng đã được sao chép vào bộ nhớ tạm."
    },
    "general": {
      "workspace": {
        "id": "ID không gian làm việc",
        "id-description": "ID không gian làm việc duy nhất, chỉ đọc.",
        "branding": "Thương hiệu",
        "only-admin-can-edit": "Chỉ quản trị viên không gian làm việc mới có thể cập nhật cài đặt.",
        "logo": "Logo",
        "logo-aspect": "Kích thước logo được đề xuất nên theo tỷ lệ 5:2, ví dụ 100 x 40.",
        "select-logo": "Tải lên một tệp",
        "drag-logo": "hoặc kéo vào đây",
        "logo-upload-tip": "{extension} tối đa {size} MiB",
        "security": "Bảo mật",
        "account": "Tài khoản",
        "watermark": {
          "description": "Hiển thị hình mờ trên các trang, bao gồm tên người dùng, ID và email.",
          "enable": "Bật hình mờ"
        },
        "data-export": {
          "enable": "Bật xuất dữ liệu",
          "description": "Cho phép người dùng xuất dữ liệu trong Trình soạn thảo SQL"
        },
        "disallow-signup": {
          "enable": "Không cho phép đăng ký tự phục vụ",
          "description": "Người dùng không thể tự đăng ký và chỉ có thể được mời bởi quản trị viên không gian làm việc."
        },
        "require-2fa": {
          "enable": "Yêu cầu xác thực hai yếu tố cho tất cả người dùng",
          "description": "Những người dùng chưa bật xác thực hai yếu tố cho tài khoản cá nhân của họ sẽ bị buộc phải định cấu hình."
        },
        "disallow-password-signin": {
          "enable": "Không cho phép đăng nhập bằng email & mật khẩu",
          "description": "Người dùng không thể đăng nhập bằng email & mật khẩu, chỉ cho phép SSO.",
          "require-sso-setup": "Phải tạo SSO hoạt động trước, nếu không người dùng sẽ không thể đăng nhập."
        },
        "network": "Mạng",
        "external-url": {
          "self": "URL bên ngoài",
          "description": "URL bên ngoài mà người dùng truy cập Bytebase, phải bắt đầu bằng http:// hoặc https://."
        },
        "sign-in-frequency": {
          "self": "Tần suất đăng nhập",
          "description": "Tần suất đăng nhập xác định tần suất người dùng phải xác thực lại. Cập nhật cấu hình yêu cầu người dùng đăng nhập lại để thay đổi có hiệu lực.",
          "hours": "Giờ",
          "days": "Ngày"
        },
        "maximum-role-expiration": {
          "self": "Thời gian hết hạn vai trò tối đa",
          "description": "Thời gian hết hạn vai trò tối đa là khoảng thời gian tối đa một vai trò có thể được cấp cho người dùng. (Chỉ dành cho vai trò người truy vấn và người xuất)",
          "days": "Ngày",
          "never-expires": "Không bao giờ hết hạn"
        },
        "maximum-sql-result": {
          "self": "Kích thước kết quả SQL tối đa",
          "description": "Giới hạn kích thước kết quả truy vấn SQL đầu ra."
        },
        "query-data-policy": {
          "timeout": {
            "self": "Thời gian truy vấn tối đa",
            "description": "Thời gian tối đa được phép chạy truy vấn trong SQL Editor.",
            "no-time-limit": "Không giới hạn thời gian cho truy vấn khi đặt thành 0."
          }
        },
        "domain-restriction": {
          "self": "Tên miền không gian làm việc",
          "description": "Chỉ định tên miền có thể được sử dụng làm miền email cho các thành viên không gian làm việc.",
          "domain-input-placeholder": "Vui lòng nhập tên miền, ví dụ: example.com",
          "members-restriction": {
            "self": "Hạn chế thành viên",
            "description": "Hạn chế đăng nhập đối với người dùng có địa chỉ email từ các miền được chỉ định."
          }
        },
        "password-restriction": {
          "self": "Hạn chế mật khẩu",
          "min-length": "Độ dài tối thiểu cho mật khẩu không được ít hơn {min} ký tự",
          "require-number": "Mật khẩu phải chứa ít nhất một số",
          "require-letter": "Mật khẩu phải chứa ít nhất một chữ cái, bất kể chữ hoa hay chữ thường",
          "require-uppercase-letter": "Mật khẩu phải chứa ít nhất một chữ cái viết hoa",
          "require-special-character": "Mật khẩu phải chứa ít nhất một ký tự đặc biệt",
          "require-reset-password-for-first-login": "Yêu cầu người dùng đặt lại mật khẩu của họ sau lần đăng nhập đầu tiên",
          "password-rotation": "Yêu cầu người dùng đặt lại mật khẩu của họ sau mỗi {day} ngày"
        },
        "config-updated": "Cấu hình được cập nhật.",
        "config-partly-updated": "Cấu hình đã được cập nhật một phần.",
        "failed-to-update-setting": "Không cập nhật được cài đặt \"{title}\"",
        "ai-assistant": {
          "self": "Trợ lý AI",
          "enable-ai-assistant": "Bật Trợ lý AI",
          "description": "Sử dụng AI để hỗ trợ các tác vụ phát triển cơ sở dữ liệu.",
          "provider": {
            "self": "Nhà cung cấp AI",
            "open_ai": "Open AI",
            "azure_open_ai": "Azure Open AI"
          },
          "api-key": {
            "self": "Khóa API",
            "description": "Cung cấp Khóa API, chỉ đọc. {viewDoc}",
            "find-my-key": "Tìm khóa của tôi",
            "placeholder": "Khóa API thường bắt đầu bằng sk-*****"
          },
          "endpoint": {
            "self": "Điểm cuối API",
            "description": "Cung cấp triển khai riêng của Điểm cuối API."
          },
          "model": {
            "self": "Tên mô hình",
            "description": "Cung cấp triển khai riêng của tên mô hình."
          }
        },
        "announcement": {
          "self": "Thông báo",
          "admin-or-dba-can-edit": "Chỉ quản trị viên không gian làm việc hoặc DBA mới có thể cập nhật cài đặt thông báo."
        },
        "announcement-alert-level": {
          "description": "Cấp độ"
        },
        "announcement-text": {
          "self": "Tiêu đề",
          "description": "Để ẩn thông báo, hãy để trống.",
          "placeholder": "Nhập tiêu đề thông báo"
        },
        "extra-link": {
          "self": "Liên kết",
          "placeholder": "Nhập liên kết thông báo"
        },
        "restrict-issue-creation-for-sql-review": {
          "title": "Không cho phép tạo vấn đề khi đánh giá SQL có lỗi",
          "description": "Khi được bật, người dùng chỉ được phép tạo vấn đề nếu đánh giá SQL không chứa bất kỳ lỗi nào."
        },
        "database-change-mode": {
          "self": "Chế độ Thay đổi Cơ sở dữ liệu",
          "description": "Kiểm soát cách người dùng thực hiện thay đổi cơ sở dữ liệu",
          "issue-mode": {
            "self": "Chế độ Vấn đề (Được quản lý)",
            "description": "Sử dụng vấn đề để yêu cầu, xem xét, triển khai và tạo phiên bản thay đổi cơ sở dữ liệu, phù hợp với các nhóm có kiểm soát truy cập và quy trình CI & CD."
          },
          "sql-editor-mode": {
            "self": "Chế độ Trình soạn thảo SQL (Trực tiếp)",
            "description": "Sử dụng Trình soạn thảo SQL để thực hiện thay đổi cơ sở dữ liệu trực tiếp, phù hợp cho người dùng cá nhân hoặc môi trường không yêu cầu giám sát."
          },
          "can-be-changed-later": "Cài đặt này có thể được thay đổi bất cứ lúc nào sau này.",
          "default-view-changed-to-sql-editor": "Chế độ xem mặc định của không gian làm việc đã được thay đổi thành Trình soạn thảo SQL.",
          "go-to-sql-editor": "Đi tới Trình soạn thảo SQL"
        }
      }
    },
    "sensitive-data": {
      "remove-sensitive-column-tips": "Hiển thị cột này?",
      "remove-semantic-type-tips": "Xóa loại ngữ nghĩa cho cột này?",
      "remove-classification-tips": "Xóa phân loại cho cột này?",
      "grant-access": "Cấp quyền truy cập",
      "never-expires": "Không bao giờ hết hạn",
      "global-rules": {
        "description": "Sử dụng quy tắc toàn cục để áp dụng che giấu hàng loạt, ví dụ: tất cả các cột có tên là \"email\" sẽ được che bằng loại ngữ nghĩa cụ thể và áp dụng thuật toán che.",
        "condition-order": "Thứ tự điều kiện",
        "re-order": "Sắp xếp lại",
        "delete-rule-tip": "Xóa quy tắc này?"
      },
      "semantic-types": {
        "self": "Loại ngữ nghĩa",
        "label": "Các cột có cùng loại ngữ nghĩa sẽ sử dụng cùng một thuật toán che.",
        "use-predefined-type": "Sử dụng Loại định nghĩa trước",
        "add-from-template": "Thêm từ mẫu",
        "table": {
          "semantic-type": "Loại ngữ nghĩa",
          "description": "Mô tả",
          "masking-algorithm": "Thuật toán che",
          "delete": "Xóa loại ngữ nghĩa này?"
        },
        "template": {
          "description": "Bạn có thể áp dụng các loại ngữ nghĩa tích hợp từ mẫu. Mẫu tích hợp không thể thay đổi.",
          "duplicate-warning": "Loại ngữ nghĩa \"{title}\" đã tồn tại"
        },
        "select": "Chọn loại ngữ nghĩa"
      },
      "algorithms": {
        "add": "Thêm thuật toán",
        "edit": "Chỉnh sửa thuật toán",
        "table": {
          "masking-type": "Loại che"
        },
        "error": {
          "substitution-required": "Yêu cầu thay thế",
          "substitution-length": "Thay thế phải nhỏ hơn 16 byte",
          "salt-required": "Yêu cầu muối",
          "slice-required": "Yêu cầu lát cắt",
          "slice-invalid-number": "Lát cắt bắt đầu hoặc kết thúc không phải là một số hợp lệ",
          "slice-overlap": "Phạm vi lát cắt không được chồng chéo"
        },
        "full-mask": {
          "self": "Che toàn bộ",
          "substitution": "Thay thế",
          "substitution-label": "Thay thế là chuỗi được sử dụng để thay thế giá trị ban đầu, độ dài tối đa của chuỗi là 16 byte."
        },
        "range-mask": {
          "self": "Che phạm vi",
          "label": "Che phạm vi sẽ thay thế giá trị ban đầu từ chỉ số bắt đầu đến chỉ số kết thúc (không bao gồm kết thúc) bằng chuỗi thay thế. Chỉ số bắt đầu từ 0.",
          "slice-start": "Bắt đầu lát cắt",
          "slice-end": "Kết thúc lát cắt",
          "substitution": "Thay thế"
        },
        "md5-mask": {
          "self": "Che MD5",
          "salt": "Muối",
          "salt-label": "Muối được sử dụng để tạo một hàm băm từ giá trị ban đầu."
        },
        "inner-outer-mask": {
          "self": "Che trong / ngoài",
          "type": "Loại che",
          "inner-label": "Che trong che phần bên trong của một chuỗi. Tiền tố và hậu tố đại diện cho các phần không bị che của dữ liệu.",
          "inner-mask": "Che trong",
          "outer-label": "Che ngoài che các đầu bên trái và bên phải của một chuỗi. Tiền tố và hậu tố đại diện cho các phần bị che của dữ liệu.",
          "outer-mask": "Che ngoài",
          "prefix-length": "Độ dài tiền tố",
          "suffix-length": "Độ dài hậu tố"
        }
      },
      "action": {
        "self": "Hành động",
        "select-action": "Chọn hành động",
        "query": "Truy vấn",
        "export": "Xuất"
      },
      "classification": {
        "upload": "Tải lên phân loại",
        "upload-label": "Bạn có thể tải lên tệp phân loại với định dạng JSON.",
        "copy-succeed": "Sao chép ví dụ thành công",
        "override-title": "Ghi đè dữ liệu phân loại",
        "override-desc": "Dữ liệu phân loại hiện có sẽ bị ghi đè và ảnh hưởng đến tất cả các dự án.",
        "override-confirm": "Vẫn tải lên"
      },
      "json-format-example": "Ví dụ định dạng JSON",
      "view-example": "Xem ví dụ"
    },
    "release": {
      "new-version-available": "Phiên bản mới có sẵn",
      "new-version-available-with-tag": "Phiên bản mới {tag} có sẵn",
      "new-version-content": "Phiên bản mới {tag} hiện đã có! Vui lòng xem tài liệu của chúng tôi để cài đặt."
    },
    "mail-delivery": {
      "description": "Định cấu hình thông tin SMTP sẽ cho phép người dùng nhận báo cáo cơ sở dữ liệu qua email, chẳng hạn như báo cáo truy vấn chậm hàng tuần.",
      "field": {
        "smtp-server-host": "Máy chủ SMTP",
        "smtp-server-port": "Cổng máy chủ SMTP",
        "from": "Từ",
        "smtp-username": "Tên người dùng SMTP",
        "smtp-password": "Mật khẩu SMTP",
        "send-test-email-to": "Gửi email thử nghiệm đến",
        "send": "Gửi",
        "authentication-method": "Phương thức xác thực",
        "encryption": "Mã hóa"
      },
      "updated-tip": "Đã cập nhật cài đặt gửi thư thành công",
      "tested-tip": "Gửi thành công, vui lòng kiểm tra hộp thư đến của {address}."
    }
  },
  "activity": {
    "sentence": {
      "created-issue": "đã tạo vấn đề",
      "changed-description": "đã thay đổi mô tả",
      "changed-labels": "đã thay đổi nhãn",
      "changed-from-to": "đã thay đổi {name} từ \"{oldValue}\" thành \"{newValue}\"",
      "reopened-issue": "đã mở lại vấn đề",
      "resolved-issue": "đã giải quyết vấn đề",
      "canceled-issue": "đã hủy vấn đề",
      "changed": "đã thay đổi",
      "canceled": "đã hủy",
      "started": "đã bắt đầu",
      "completed": "đã hoàn thành",
      "failed": "đã thất bại",
      "skipped": "đã bỏ qua",
      "rolled-out": "đã triển khai",
      "xxx-automatically": "{verb} tự động",
      "failed-to-backup": "Không thể sao lưu dữ liệu: {error}",
      "prior-back-table": "Sao lưu dữ liệu vào cơ sở dữ liệu {database} và các bảng {tables}",
      "prior-back-table-for-line": "Sao lưu dữ liệu vào cơ sở dữ liệu {database} và bảng {tables} cho DML ở dòng {line}"
    },
    "n-similar-activities": "({count} hoạt động tương tự) | ({count} hoạt động tương tự)"
  },
  "issue": {
    "my-issues": "Vấn đề của tôi",
    "waiting-approval": "Đang chờ phê duyệt",
    "waiting-rollout": "Đang chờ triển khai",
    "status-transition": {
      "modal": {
        "resolve": "Giải quyết vấn đề?",
        "reopen": "Mở lại vấn đề?",
        "close": "Đóng vấn đề?"
      },
      "warning": {
        "some-previous-stages-are-not-done": "Một số giai đoạn trước chưa được thực hiện."
      },
      "error": {
        "some-tasks-are-still-running": "Một số tác vụ vẫn đang chạy"
      }
    },
    "subscribe": "Theo dõi",
    "unsubscribe": "Bỏ theo dõi",
    "add-some-description": "Thêm mô tả...",
    "add-a-comment": "Thêm bình luận",
    "leave-a-comment": "Để lại bình luận...",
    "comment-editor": {
      "write": "Viết",
      "preview": "Xem trước",
      "nothing-to-preview": "Không có gì để xem trước",
      "toolbar": {
        "header": "Chèn văn bản tiêu đề",
        "bold": "Chèn văn bản in đậm",
        "code": "Chèn đoạn mã SQL",
        "link": "Chèn liên kết",
        "hashtag": "Chèn liên kết của vấn đề bằng id. Nhập id vấn đề sau dấu thăng \"#\""
      }
    },
    "advanced-search": {
      "self": "Tìm kiếm nâng cao",
      "filter": "Bộ lọc",
      "search": "Nhập tiêu đề hoặc id để tìm kiếm",
      "scope": {
        "project": {
          "title": "Dự án",
          "description": "Lọc theo dự án"
        },
        "instance": {
          "title": "Phiên bản",
          "description": "Lọc theo phiên bản"
        },
        "environment": {
          "title": "Môi trường",
          "description": "Lọc theo môi trường"
        },
        "database": {
          "title": "Cơ sở dữ liệu",
          "description": "Lọc theo cơ sở dữ liệu"
        },
        "type": {
          "title": "Loại thay đổi",
          "description": "Loại thay đổi cơ sở dữ liệu cho các vấn đề"
        },
        "creator": {
          "title": "Người tạo",
          "description": "Tìm kiếm theo người tạo vấn đề"
        },
        "subscriber": {
          "title": "Người theo dõi",
          "description": "Tìm kiếm theo người theo dõi vấn đề"
        },
        "approver": {
          "title": "Người phê duyệt",
          "description": "Tìm kiếm theo người phê duyệt vấn đề"
        },
        "approval": {
          "value": {
            "pending": "Đang chờ phê duyệt",
            "approved": "Đã phê duyệt"
          },
          "description": "Tìm kiếm theo trạng thái phê duyệt của vấn đề",
          "title": "Trạng thái phê duyệt"
        },
        "label": {
          "title": "Nhãn",
          "description": "Lọc theo nhãn vấn đề"
        },
        "database-label": {
          "title": "Nhãn",
          "description": "Nhập \"key:value\" rồi nhấn Enter"
        },
        "engine": {
          "title": "Động cơ",
          "description": "Lọc theo động cơ"
        }
      },
      "hide": "Ẩn tìm kiếm nâng cao"
    },
    "table": {
      "open": "Mở",
      "closed": "Đã đóng",
      "name": "Tên",
      "updated": "Đã cập nhật",
      "creator": "Người tạo",
      "current-approver": "Người phê duyệt hiện tại"
    },
    "stage-select": {
      "current": "{name} (hiện tại)"
    },
    "not-allowed-to-operate-unassigned-database": "Không được phép {operation} trên cơ sở dữ liệu chưa được gán.\nTrước tiên, nó cần được chuyển đến một dự án.",
    "migration-mode": {
      "online": {
        "description": "Dựa trên gh-ost. Đối với các bảng lớn, nó có thể giảm thời gian khóa bảng từ hàng giờ xuống còn vài giây {link}."
      }
    },
    "new-issue": "@:common.new @:common.issue",
    "format-on-save": "Định dạng khi lưu",
    "action-to-current-stage": "{action} giai đoạn hiện tại",
    "upload-sql": "Tải lên SQL",
    "statement-from-sheet-warning": "Do kích thước SQL vượt quá, nó đã bị cắt bớt để hiển thị và chỉnh sửa bị vô hiệu hóa. Bạn có thể tải lên một tệp SQL mới để ghi đè nó.",
    "overwrite-current-statement": "Ghi đè câu lệnh SQL hiện tại",
    "upload-sql-file-max-size-exceeded": "Vượt quá kích thước tệp tối đa ({size}).",
    "waiting-earliest-allowed-time": "Sẽ chạy sau {time}",
    "batch-transition": {
      "not-allowed-tips": "Một số vấn đề đã chọn không thể {operation}",
      "resolve": "Giải quyết",
      "resolved": "đã giải quyết",
      "reopen": "Mở lại",
      "reopened": "đã mở lại",
      "action-n-issues": "{action} {n} vấn đề | {action} {n} vấn đề",
      "closed": "đã đóng",
      "close": "Đóng"
    },
    "sdl": {
      "schema-change": "Thay đổi lược đồ",
      "generated-ddl-statements": "Câu lệnh DDL được tạo",
      "full-schema": "Lược đồ đầy đủ",
      "left-schema-may-change": "Lược đồ ở bên trái có thể thay đổi trước khi vấn đề được áp dụng."
    },
    "approval-flow": {
      "self": "Quy trình phê duyệt",
      "tooltip": "Người phê duyệt sẽ xem xét và phê duyệt vấn đề theo thứ tự được chỉ định trong quy trình. Vấn đề chỉ có thể được áp dụng sau khi tất cả các bước trong quy trình đã được phê duyệt. Bạn có thể định cấu hình quy trình phê duyệt tùy chỉnh cho từng rủi ro.",
      "pre-issue-created-tips": "Sau khi một vấn đề được tạo, Bytebase sẽ tự động khớp với phê duyệt tùy chỉnh tương ứng dựa trên loại và mức độ rủi ro của vấn đề."
    },
    "risk-level": {
      "self": "Mức độ rủi ro",
      "low": "Thấp",
      "moderate": "Trung bình",
      "high": "Cao"
    },
    "awaiting-rollout": "Đang chờ triển khai",
    "waiting-for-review": "Đang chờ xem xét",
    "issue-name": "Tên vấn đề",
    "grant-request": {
      "export-rows": "Số dòng xuất tối đa",
      "expired-at": "Hết hạn vào",
      "all-databases": "Tất cả",
      "all-databases-tip": "Tất cả cơ sở dữ liệu hiện tại và tương lai trong dự án này.",
      "manually-select": "Chọn thủ công",
      "custom": "Tùy chỉnh"
    },
    "review-sent-back": "Đánh giá đã gửi lại",
    "update-statement": {
      "self": "Cập nhật {type}",
      "apply-current-change-to": "Áp dụng thay đổi hiện tại cho",
      "target": {
        "selected-task": "Tác vụ đã chọn",
        "selected-stage": "Giai đoạn đã chọn",
        "all-tasks": "Tất cả tác vụ"
      },
      "current-change-will-apply-to-all-tasks-in-batch-mode": "Trong chế độ hàng loạt, thay đổi hiện tại sẽ được áp dụng cho tất cả các tác vụ.",
      "current-change-will-apply-to-all-tasks": "Thay đổi hiện tại sẽ được áp dụng cho tất cả các tác vụ."
    },
    "not-editable-legacy-issue": "Vấn đề này không thể chỉnh sửa vì nó được tạo trong phiên bản cũ của Bytebase",
    "action-anyway": "{action} bằng mọi cách",
    "disallow-edit-reasons": {
      "issue-is-done": "Vấn đề đã hoàn tất",
      "issue-is-canceled": "Vấn đề đã bị hủy",
      "task-is-x-status": "Tác vụ là {status}",
      "task-is-running-cancel-first": "Tác vụ đang chạy, hãy hủy tác vụ trước khi thay đổi giá trị này"
    },
    "you-are-not-allowed-to-change-this-value": "Bạn không được phép thay đổi giá trị này",
    "sql-check": {
      "sql-checks": "Kiểm tra SQL",
      "not-executed-yet": "Chưa được thực hiện",
      "statement-is-required": "Câu lệnh SQL là bắt buộc",
      "statement-is-too-large": "Vì kích thước câu lệnh hiện tại vượt quá 2MB, việc kiểm tra SQL sẽ bị bỏ qua.",
      "back-to-edit": "Quay lại chỉnh sửa",
      "sql-review-violations": "Vi phạm đánh giá SQL"
    },
    "error": {
      "issue-is-not-open": "Vấn đề không mở",
      "you-don-have-privilege-to-edit-this-issue": "Bạn không có quyền chỉnh sửa vấn đề này",
      "you-are-not-allowed-to-perform-this-action": "Bạn không được phép thực hiện hành động này",
      "cannot-close-issue-with-running-tasks": "Không thể đóng vấn đề với các tác vụ đang chạy"
    },
    "unfinished-resolved-issue-tips": "Vấn đề này được đánh dấu là \"Hoàn tất\" nhưng một số tác vụ của nó không được thực hiện thành công.",
    "some-tasks-are-not-executed-successfully": "(Một số tác vụ không được thực hiện thành công)",
    "missing-sql-statement": "Thiếu câu lệnh SQL",
    "task-summary-tooltip": "{failed} tác vụ thất bại | {failed} tác vụ thất bại",
    "data-export": {
      "options": "Tùy chọn",
      "format": "Định dạng",
      "encrypt": "Mã hóa",
      "file-downloaded": "Tệp đã tải xuống"
    },
    "update-rollout-time": {
      "self": "Cập nhật thời gian triển khai"
    },
    "task-run": {
      "logs": "Nhật ký",
      "session": "Phiên",
      "task-run-log": {
        "entry-type": {
          "command-execute": "Thực thi lệnh",
          "schema-dump": "Kết xuất lược đồ",
          "task-run-status-update": "Cập nhật trạng thái",
          "transaction-control": "Kiểm soát giao dịch",
          "database-sync": "Đồng bộ cơ sở dữ liệu",
          "prior-backup": "Sao lưu trước",
          "retry-info": "Thông tin thử lại"
        },
        "estimated-affected-rows-n": "Số dòng bị ảnh hưởng ước tính: {n}",
        "prior-backup-tables": "Bảng sao lưu trước",
        "status-update": {
          "waiting": "Sẵn sàng để thực thi",
          "running": "Đang được thực thi"
        },
        "retry-info": "Thử lại (cố gắng {n}/{m}) do thời gian chờ khóa."
      },
      "task-run-session": {
        "blocking-sessions": {
          "self": "Phiên chặn",
          "description": "Các phiên đang chặn phiên hiện tại"
        },
        "blocked-sessions": {
          "self": "Phiên bị chặn",
          "description": "Các phiên bị chặn bởi phiên hiện tại"
        },
        "no-session-found": "Không tìm thấy phiên."
      }
    },
    "sql-review-only": "Chỉ đánh giá SQL",
    "create-issue": "Tạo vấn đề",
    "this-plan-will-be-converted-to-a-new-issue": "Kế hoạch này sẽ được chuyển đổi thành một vấn đề mới",
    "title": {
      "edit-schema": "Chỉnh sửa lược đồ",
      "change-data": "Thay đổi dữ liệu",
      "export-data": "Xuất dữ liệu",
      "create-database": "Tạo cơ sở dữ liệu",
      "request-role": "Yêu cầu vai trò",
      "request-specific-role": "Yêu cầu vai trò \"{role}\""
    },
    "schema-drift-detected": {
      "self": "Đã phát hiện sự trôi dạt của sơ đồ",
      "description": "Cơ sở dữ liệu được chọn có sự trôi dạt lược đồ. Vui lòng đảm bảo rằng sự trôi dạt này được mong đợi và an toàn để áp dụng."
    }
  },
  "quick-action": {
    "create-db": "Tạo cơ sở dữ liệu",
    "new-db": "Cơ sở dữ liệu mới",
    "add-instance": "@:common.add @:common.instance",
    "new-project": "@:common.new @:common.project",
    "create-project": "@:common.create @:common.project",
    "transfer-in-db": "Chuyển vào Cơ sở dữ liệu",
    "from-unassigned-databases": "Cơ sở dữ liệu chưa được gán",
    "from-projects": "Từ các dự án khác",
    "transfer-in-db-title": "Chuyển vào cơ sở dữ liệu",
    "unassigned-db-hint": "Các cơ sở dữ liệu mới được đồng bộ hóa bắt đầu chưa được gán và phải được chuyển đến một dự án để sử dụng.",
    "request-export-data": "Yêu cầu Xuất"
  },
  "create-db": {
    "new-database-name": "Tên cơ sở dữ liệu mới",
    "database-owner-name": "Tên chủ sở hữu cơ sở dữ liệu",
    "cluster": "Cụm",
    "reserved-db-error": "{databaseName} là một tên dành riêng",
    "new-collection-name": "Tên bộ sưu tập mới"
  },
  "db": {
    "encoding": "Mã hóa",
    "character-set": "Bộ ký tự",
    "collation": "Đối chiếu",
    "tables": "Bảng",
    "collections": "Bộ sưu tập",
    "views": "Khung nhìn",
    "extensions": "Phần mở rộng",
    "external-tables": "Bảng bên ngoài",
    "functions": "Hàm",
    "streams": "Luồng",
    "tasks": "Tác vụ",
    "labels-for-resource": "Nhãn cho {resource}",
    "failed-to-sync-schema-for-database-database-value-name": "Không đồng bộ hóa được lược đồ cho cơ sở dữ liệu '{0}'.",
    "successfully-synced-schema-for-database-database-value-name": "Đã đồng bộ hóa thành công lược đồ cho cơ sở dữ liệu '{0}'.",
    "start-to-sync-schema": "Bắt đầu đồng bộ hóa lược đồ",
    "failed-to-sync-schema": "Không đồng bộ hóa được lược đồ",
    "successfully-synced-schema": "Đã đồng bộ hóa lược đồ thành công",
    "create": "Tạo cơ sở dữ liệu",
    "procedures": "Thủ tục",
    "partitions": "Phân vùng",
    "packages": "Gói",
    "sequences": "Chuỗi",
    "sequence": {
      "data-type": "Loại dữ liệu",
      "start": "Giá trị bắt đầu",
      "min-value": "Giá trị nhỏ nhất",
      "max-value": "Giá trị lớn nhất",
      "increment": "Bước nhảy",
      "cycle": "Vòng lặp",
      "cacheSize": "Kích thước bộ nhớ cache",
      "lastValue": "Giá trị cuối cùng"
    },
    "triggers": "Trình kích hoạt",
    "trigger": {
      "body": "Nội dung",
      "timing": "Thời điểm",
      "event": "Sự kiện"
    },
    "schema": {
      "default": "Mặc định"
    },
    "catalog": {
      "description": "Chỉnh sửa và tải lên danh mục bảng."
    }
  },
  "instance": {
    "select": "Chọn phiên bản",
    "select-database-user": "Chọn người dùng cơ sở dữ liệu",
    "new-database": "Cơ sở dữ liệu mới",
    "syncing": "Đang đồng bộ hóa ...",
    "sync": {
      "self": "Đồng bộ phiên bản",
      "sync-all": "Đồng bộ tất cả cơ sở dữ liệu",
      "sync-new": "Chỉ đồng bộ cơ sở dữ liệu mới",
      "sync-all-tip": "Đồng bộ cơ sở dữ liệu không đồng bộ và có thể mất vài giây đến vài phút"
    },
    "selected-n-instances": "{n} phiên bản đã chọn | {n} phiên bản đã chọn",
    "users": "Người dùng",
    "successfully-archived-instance-updatedinstance-name": "Đã lưu trữ thành công phiên bản '{0}'.",
    "successfully-synced-schema-for-instance-instance-value-name": "Đã đồng bộ hóa thành công lược đồ cho phiên bản '{0}'.",
    "archive-this-instance": "Lưu trữ phiên bản này",
    "archive-instance-instance-name": "Lưu trữ phiên bản '{0}'?",
    "archived-instances-will-not-be-displayed": "Các phiên bản đã lưu trữ sẽ không được hiển thị.",
    "restore-this-instance": "Khôi phục phiên bản này",
    "restore": "Khôi phục",
    "restore-instance-instance-name-to-normal-state": "Khôi phục phiên bản '{0}' về trạng thái bình thường?",
    "account-locator": "Định vị tài khoản",
    "host-or-socket": "Máy chủ hoặc Socket",
    "endpoint": "Điểm cuối",
    "project-id": "ID dự án",
    "instance-id": "ID phiên bản",
    "your-snowflake-account-locator": "Định vị tài khoản Snowflake của bạn",
    "port": "Cổng",
    "authentication-database": "Cơ sở dữ liệu xác thực",
    "instance-name": "Tên phiên bản",
    "snowflake-web-console": "Bảng điều khiển web Snowflake",
    "external-link": "Liên kết ngoài",
    "connection-info": "Thông tin kết nối",
    "show-how-to-create": "Hiển thị cách tạo",
    "no-read-only-data-source-warn-for-admin-dba": "Phiên bản chưa định cấu hình kết nối chỉ đọc, vui lòng xem xét thêm một kết nối.",
    "no-read-only-data-source-warn-for-developer": "Phiên bản chưa được định cấu hình kết nối chỉ đọc, vui lòng yêu cầu DBA của bạn thêm một kết nối.",
    "sentence": {
      "host": {
        "none-snowflake": "ví dụ: host.docker.internal {'|'} địa chỉ IP máy chủ {'|'} local socket"
      },
      "proxy": {
        "snowflake": "Đối với máy chủ proxy, thêm {'@'}PROXY_HOST và chỉ định PROXY_PORT trong cổng"
      },
      "console": {
        "snowflake": "URL bảng điều khiển bên ngoài quản lý phiên bản này (ví dụ: bảng điều khiển AWS RDS, bảng điều khiển phiên bản cơ sở dữ liệu nội bộ của bạn)"
      },
      "outbound-ip-list": "Nếu bạn sử dụng quy tắc tường lửa gửi đến cho phiên bản cơ sở dữ liệu của mình, vui lòng bao gồm các địa chỉ IP sau trong danh sách cho phép để cho phép truy cập bởi Bytebase Cloud.",
      "create-admin-user": "Đây là người dùng kết nối được Bytebase sử dụng để thực hiện các hoạt động DDL và DML (không phải SELECT).",
      "create-readonly-user": "Đây là kết nối được Bytebase sử dụng để thực hiện các hoạt động chỉ đọc như truy vấn SELECT.",
      "create-admin-user-non-sql": "Đây là người dùng kết nối được Bytebase sử dụng để thực hiện các hoạt động ghi và quản trị.",
      "create-readonly-user-non-sql": "Đây là kết nối được Bytebase sử dụng để thực hiện các hoạt động chỉ đọc.",
      "google-cloud-sql": {
        "instance-name": "Tên kết nối phiên bản",
        "instance-name-tips": "Tên kết nối phiên bản phải giống như project-id:region:instance-name.",
        "mysql": {
          "template": "Tạo một tài khoản dịch vụ có tên {user}, sau đó thêm nó vào Google Cloud SQL của bạn với tư cách là người dùng IAM {user}{'@'}'%'. Cấp cho người dùng này các đặc quyền cần thiết."
        },
        "postgresql": {
          "template": "Tạo một tài khoản dịch vụ có tên {user}, sau đó thêm nó vào Google Cloud SQL của bạn với tư cách là người dùng IAM {user}{'@'}project-id.iam. Cấp cho người dùng các đặc quyền cần thiết."
        }
      },
      "aws-rds": {
        "mysql": {
          "template": "Dưới đây là ví dụ để tạo người dùng {user}{'@'}% và cấp cho người dùng các đặc quyền cần thiết."
        },
        "postgresql": {
          "template": "Dưới đây là ví dụ để tạo người dùng '{user}' và cấp cho người dùng các đặc quyền cần thiết."
        }
      },
      "create-user-example": {
        "snowflake": {
          "template": "Dưới đây là ví dụ để tạo người dùng '{user}' với mật khẩu {password} cho {warehouse} và cấp cho người dùng các đặc quyền cần thiết."
        },
        "mysql": {
          "template": "Dưới đây là ví dụ để tạo người dùng {user}{'@'}% với mật khẩu {password} và cấp cho người dùng các đặc quyền cần thiết."
        },
        "clickhouse": {
          "template": "Dưới đây là ví dụ để tạo người dùng '{user}' với mật khẩu {password} và cấp cho người dùng các đặc quyền cần thiết. Đầu tiên, bạn cần bật {link} quy trình công việc dựa trên SQL và sau đó chạy truy vấn sau để tạo người dùng.",
          "sql-driven-workflow": "Quy trình công việc dựa trên SQL"
        },
        "postgresql": {
          "warn": "Nếu phiên bản kết nối được quản lý bởi nhà cung cấp đám mây, thì SUPERUSER không khả dụng và bạn nên tạo người dùng thông qua bảng điều khiển quản trị của nhà cung cấp đó. Người dùng đã tạo sẽ có các đặc quyền bán SUPERUSER cụ thể của nhà cung cấp. Bạn nên cấp các đặc quyền Bytebase với 'GRANT role_name TO bytebase;' cho tất cả các vai trò hiện có, nếu không Bytebase có thể không truy cập được các cơ sở dữ liệu hoặc bảng hiện có.",
          "template": "Dưới đây là ví dụ để tạo người dùng '{user}' với mật khẩu {password} và cấp cho người dùng các đặc quyền cần thiết. Nếu phiên bản kết nối được tự lưu trữ, thì bạn có thể cấp SUPERUSER."
        },
        "redis": {
          "template": "Dưới đây là ví dụ để tạo người dùng {user} với mật khẩu {password} và cấp cho người dùng các đặc quyền cần thiết."
        }
      }
    },
    "no-password": "Không có mật khẩu",
    "type-or-paste-credentials": "Nhập hoặc dán THÔNG TIN XÁC THỰC",
    "type-or-paste-credentials-write-only": "Nhập hoặc dán THÔNG TIN XÁC THỰC - chỉ ghi",
    "password-write-only": "YOUR_DB_PWD - chỉ ghi",
    "password-type": {
      "password": "Mật khẩu",
      "password-tip": "Bạn cũng có thể chỉ định điểm cuối quản lý bí mật bên ngoài",
      "google-iam": "Google Cloud SQL IAM",
      "aws-iam": "AWS RDS IAM",
      "azure-iam": "Azure IAM",
      "external-secret-vault": "Vault (KV v2)",
      "external-secret-aws": "AWS Secrets Manager",
      "external-secret-gcp": "GCP Secret Manager"
    },
    "iam-extension": {
      "credential-source": "Credential Source",
      "tenant-id": "Tenant ID",
      "client-id": "Client ID",
      "client-secret": "Client Secret"
    },
    "database-region": "Khu vực cơ sở dữ liệu",
    "external-secret-gcp": {
      "secret-name": "Tên đầy đủ bí mật",
      "secret-name-tips": "Tên bí mật phải giống như \"projects/project-id/secrets/secret-id\"."
    },
    "external-secret-vault": {
      "vault-url": "URL Vault",
      "vault-auth-type": {
        "self": "Loại xác thực",
        "token": {
          "self": "Mã thông báo",
          "tips": "Mã thông báo gốc không có TTL."
        },
        "approle": {
          "self": "AppRole",
          "role-id": "ID vai trò xác thực",
          "secret-id": "ID bí mật xác thực",
          "secret-id-plain-text": "Văn bản thuần cho id bí mật vai trò",
          "secret-id-environment": "Tên môi trường cho id bí mật vai trò",
          "secret-plain-text": "Văn bản thuần",
          "secret-env-name": "Tên môi trường",
          "secret-tips": "Id bí mật không được bao bọc không có TTL. Bạn có thể sử dụng văn bản thuần túy hoặc đưa nó vào môi trường hoặc tệp cục bộ. {learn_more}"
        }
      },
      "vault-secret-engine-name": "Tên công cụ bí mật",
      "vault-secret-path": "Đường dẫn bí mật",
      "vault-secret-key": "Khóa bí mật",
      "vault-secret-engine-tips": "Chỉ hỗ trợ công cụ KV v2."
    },
    "external-secret": {
      "secret-name": "Tên bí mật",
      "key-name": "Khóa bí mật"
    },
    "test-connection": "Kiểm tra kết nối",
    "new-instance": "Phiên bản mới",
    "unable-to-connect": "Bytebase không thể kết nối với phiên bản. Chúng tôi khuyên bạn nên xem xét lại thông tin kết nối. Nhưng bạn có thể bỏ qua cảnh báo này ngay bây giờ. Bạn vẫn có thể sửa thông tin kết nối từ trang chi tiết phiên bản sau khi tạo.\n\nChi tiết lỗi: {0}",
    "successfully-created-instance-createdinstance-name": "Đã tạo thành công phiên bản '{0}'.",
    "successfully-updated-instance-instance-name": "Đã cập nhật thành công phiên bản '{0}'.",
    "copy-grant-statement": "Các câu lệnh CREATE USER và GRANT đã được sao chép vào khay nhớ tạm. Dán vào ứng dụng khách {engine} của bạn để áp dụng.",
    "successfully-connected-instance": "Đã kết nối thành công với phiên bản.",
    "failed-to-connect-instance": "Không kết nối được với phiên bản.",
    "failed-to-connect-instance-localhost": "Nếu bạn chạy Bytebase bằng Docker, vui lòng thử \"host.docker.internal\" cho địa chỉ máy chủ.",
    "filter-instance-name": "Lọc tên phiên bản",
    "grants": "Quyền",
    "find-gcp-project-id": "Để tìm ID dự án GCP, xem",
    "find-gcp-project-id-and-instance-id": "Để tìm ID dự án GCP và ID phiên bản, xem",
    "create-gcp-credentials": "Để tạo thông tin xác thực, xem",
    "all": "Tất cả phiên bản",
    "force-archive-description": "Buộc lưu trữ. Tất cả cơ sở dữ liệu sẽ bị hủy gán.",
    "scan-interval": {
      "self": "Khoảng thời gian quét",
      "default-never": "Mặc định (không bao giờ)",
      "description": "Bytebase định kỳ đồng bộ lược đồ phiên bản và phát hiện bất thường.",
      "min-value": "Giá trị nhỏ nhất {value} phút"
    },
    "maximum-connections": {
      "self": "Số kết nối tối đa",
      "default-value": "Mặc định (10)",
      "description": "Việc giới hạn kết nối và sử dụng tài nguyên đạt được bằng cách đặt số lượng kết nối tối đa đến phiên bản.",
      "max-value": "Tối đa {value} kết nối"
    },
    "sync-databases": {
      "self": "Đồng bộ cơ sở dữ liệu",
      "description": "Chỉ đồng bộ các cơ sở dữ liệu đã chọn.",
      "sync-all": "Đồng bộ tất cả cơ sở dữ liệu",
      "search-database": "Tìm kiếm cơ sở dữ liệu",
      "add-database": "+ Thêm cơ sở dữ liệu, nhấn enter để gửi"
    },
    "advanced-search": {
      "scope": {
        "host": {
          "title": "Chủ nhà",
          "description": "Lọc theo máy chủ lưu trữ. Vui lòng nhập giá trị rồi nhấn Enter."
        },
        "port": {
          "title": "Cảng",
          "description": "Lọc theo cổng phiên bản. Vui lòng nhập giá trị rồi nhấn Enter."
        }
      }
    },
    "no-params-yet-add-above": "Chưa có thông số nào được cấu hình. \nThêm tham số bằng cách sử dụng biểu mẫu trên.",
    "no-extra-params-configured": "Không có thông số kết nối bổ sung được cấu hình",
    "parameter-name-placeholder": "Tên tham số",
    "parameter-value-placeholder": "Giá trị tham số"
  },
  "environment": {
    "select": "Chọn môi trường",
    "delete": "Xóa môi trường này",
    "create": "Tạo môi trường",
    "successfully-updated-environment": "Đã cập nhật thành công môi trường '{name}'.",
    "production-environment": "Môi trường sản xuất",
    "access-control": {
      "title": "Kiểm soát truy cập",
      "disable-copy-data-from-sql-editor": "Hạn chế sao chép dữ liệu trong Trình soạn thảo SQL (Quản trị viên/DBA được phép)",
      "restrict-admin-connection": {
        "self": "Hạn chế truy vấn nguồn dữ liệu quản trị",
        "disallow": "Không cho phép truy vấn dữ liệu từ nguồn dữ liệu quản trị",
        "fallback": "Cho phép truy vấn nguồn dữ liệu quản trị nếu không có kết nối chỉ đọc nào khả dụng"
      }
    },
    "statement-execution": {
      "title": "Thực thi câu lệnh",
      "disallow-ddl": "Không cho phép chạy câu lệnh DDL trong trình soạn thảo SQL",
      "disallow-dml": "Không cho phép chạy câu lệnh DML sửa đổi dữ liệu trong Trình soạn thảo SQL"
    }
  },
  "quick-start": {
    "self": "Bắt đầu nhanh",
    "guide": "nhấp vào bước để thử",
    "view-an-issue": "Xem một vấn đề",
    "visit-project": "@:common.visit @:common.projects",
    "visit-instance": "@:common.visit @:common.instances",
    "visit-database": "@:common.visit @:common.databases",
    "visit-environment": "@:common.visit @:common.environments",
    "visit-member": "@:common.visit @:common.members",
    "query-data": "Truy vấn dữ liệu",
    "notice": {
      "title": "Đã bỏ qua hướng dẫn bắt đầu nhanh",
      "desc": "Bạn vẫn có thể mang nó trở lại sau từ menu trên cùng bên phải"
    }
  },
  "auth": {
    "sign-up": {
      "title": "Đăng ký tài khoản của bạn",
      "admin-title": "Thiết lập {account}",
      "admin-account": "tài khoản quản trị",
      "create-admin-account": "Tạo tài khoản quản trị",
      "existing-user": "Đã có tài khoản?",
      "accept-terms-and-policy": "Tôi chấp nhận {terms} và {policy} của Bytebase",
      "terms-of-service": "Điều khoản dịch vụ",
      "privacy-policy": "Chính sách bảo mật"
    },
    "sign-in": {
      "forget-password": "Quên mật khẩu?",
      "new-user": "Mới sử dụng Bytebase?",
      "demo-note": "Email:{username} Mật khẩu:{password}",
      "sign-in-with-idp": "Đăng nhập bằng {idp}"
    },
    "password-forget": {
      "title": "Quên mật khẩu?",
      "selfhost": "Vui lòng liên hệ với Quản trị viên Bytebase của bạn để đặt lại mật khẩu của bạn.",
      "cloud": "Vui lòng truy cập {link} và đặt lại mật khẩu của bạn.",
      "return-to-sign-in": "Quay lại Đăng nhập"
    },
    "password-forgot": "Quên mật khẩu",
    "password-reset": {
      "title": "Đặt lại mật khẩu của bạn",
      "content": "Bạn cần đặt lại mật khẩu của mình theo chính sách hạn chế mật khẩu."
    },
    "login-as-another": {
      "title": "Bạn đã đăng nhập với tư cách người dùng khác",
      "content": "Chúng tôi sẽ chuyển hướng bạn đến trang chủ."
    },
    "token-expired-title": "Mã thông báo đã hết hạn",
    "token-expired-description": "Mã thông báo đã hết hạn, vui lòng đăng nhập lại"
  },
  "policy": {
    "rollout": {
      "name": "Chính sách triển khai",
      "tip": "Chính sách được áp dụng cho các vấn đề hồi tố.",
      "info": "Các tác vụ có thể được thực hiện bởi người dùng có quyền 'taskRuns.Create' hoặc các vai trò sau",
      "auto": "Triển khai tự động",
      "auto-info": "Nếu tất cả kiểm tra vượt qua, thay đổi sẽ được triển khai và thực hiện tự động.",
      "last-issue-approver": "Người phê duyệt vấn đề cuối cùng"
    },
    "environment-tier": {
      "name": "Cấp môi trường",
      "description": "Môi trường sẽ xuất hiện khác với các môi trường khác.",
      "mark-env-as-production": "Đánh dấu là môi trường sản xuất"
    }
  },
  "changelog": {
    "self": "Nhật ký thay đổi",
    "select": "Phiên bản lược đồ được ghi lại mỗi khi thay đổi lược đồ được áp dụng qua Bytebase",
    "change-type": "Loại thay đổi",
    "no-schema-change": "di chuyển này không có thay đổi lược đồ",
    "show-diff": "Hiển thị khác biệt",
    "schema-snapshot-after-change": "Ảnh chụp nhanh lược đồ được ghi lại sau khi áp dụng thay đổi này",
    "current-schema-empty": "Lược đồ hiện tại trống",
    "establish-baseline": "Thiết lập đường cơ sở mới",
    "refreshing": "Đang làm mới nhật ký thay đổi ...",
    "establish-baseline-description": "Bytebase sẽ sử dụng lược đồ hiện tại làm đường cơ sở mới. Điều này sẽ điều hòa trạng thái lược đồ thực tế với trạng thái lược đồ được ghi lại trong Bytebase và khắc phục độ lệch lược đồ được báo cáo. Bạn chỉ nên thực hiện việc này nếu lược đồ hiện tại phản ánh trạng thái mong muốn.",
    "establish-database-baseline": "Thiết lập đường cơ sở \"{name}\"",
    "export": "Xuất Nhật ký thay đổi",
    "need-to-select-first": "Cần chọn nhật ký thay đổi trước",
    "all-tables": "Tất cả các bảng",
    "affected-tables": "Bảng bị ảnh hưởng",
    "select-affection-tables": "Chọn bảng bị ảnh hưởng",
    "rollback-tip": "Chọn một nhật ký thay đổi DDL cụ thể để hoàn tác."
  },
  "database": {
    "sync-database": "Đồng bộ cơ sở dữ liệu",
    "select": "Chọn cơ sở dữ liệu",
    "sync-status": "Trạng thái đồng bộ",
    "last-successful-sync": "Lần đồng bộ thành công cuối cùng",
    "filter-database": "Lọc cơ sở dữ liệu",
    "transfer-project": "Chuyển dự án",
    "unassign": "Hủy gán",
    "unassign-alert-title": "Hủy gán cơ sở dữ liệu",
    "unassign-alert-description": "Các cơ sở dữ liệu đã chọn sẽ bị xóa khỏi dự án",
    "edit-schema": "Chỉnh sửa lược đồ",
    "edit-labels": "Chỉnh sửa nhãn",
    "edit-environment": "Chỉnh sửa Môi trường",
    "mixed-values-for-label": "Nhãn đã chọn này có các giá trị hỗn hợp",
    "mixed-label-values-warning": "Một số tài nguyên đã chọn có các giá trị hỗn hợp cho cùng một khóa",
    "change-data": "Thay đổi dữ liệu",
    "table-detail": "Chi tiết bảng",
    "batch-action-not-support-alter-schema": "Một số cơ sở dữ liệu không hỗ trợ thay đổi lược đồ",
    "batch-action-permission-denied": "Không có quyền {action} đối với cơ sở dữ liệu",
    "batch-action-disabled": "Không thể {action} đối với các cơ sở dữ liệu từ các dự án khác nhau",
    "batch-action-disabled-for-unassigned": "Không thể {action} đối với cơ sở dữ liệu chưa được gán",
    "data-export-action-disabled": "Không thể xuất dữ liệu cho nhiều hơn một cơ sở dữ liệu",
    "successfully-transferred-databases": "Đã chuyển thành công cơ sở dữ liệu",
    "nullable": "Có thể null",
    "expression": "Biểu thức",
    "position": "Vị trí",
    "unique": "Duy nhất",
    "visible": "Hiển thị",
    "comment": "Bình luận",
    "engine": "Động cơ",
    "row-count-estimate": "Ước tính số hàng",
    "data-size": "Kích thước dữ liệu",
    "index-size": "Kích thước chỉ mục",
    "column": "Cột",
    "columns": "Cột",
    "indexes": "Chỉ mục",
    "row-count-est": "Ước tính số hàng",
    "incorrect-project-warning": "Trình soạn thảo SQL chỉ có thể truy vấn cơ sở dữ liệu trong các dự án có sẵn cho người dùng. Trước tiên, bạn nên chuyển cơ sở dữ liệu này vào một dự án.",
    "go-to-transfer": "Đi tới chuyển",
    "unassigned-databases": "Cơ sở dữ liệu chưa được gán",
    "selected-n-databases": "Đã chọn {n} cơ sở dữ liệu | Đã chọn {n} cơ sở dữ liệu",
    "n-databases": "{n} cơ sở dữ liệu | {n} cơ sở dữ liệu",
    "select-databases-from-same-project": "Vui lòng chọn cơ sở dữ liệu từ cùng một dự án",
    "sync-schema": {
      "title": "Đồng bộ lược đồ",
      "description": "Bytebase hỗ trợ đồng bộ hóa một lược đồ với một hoặc nhiều cơ sở dữ liệu đích. (Chỉ MySQL, PostgreSQL, Oracle, MSSQL, TiDB)",
      "schema-history-version": "Phiên bản lịch sử lược đồ",
      "copy-schema": "Sao chép lược đồ",
      "select-source-schema": "Chọn lược đồ nguồn",
      "select-target-databases": "Chọn cơ sở dữ liệu đích",
      "source-schema": "Lược đồ nguồn",
      "schema-version": {
        "self": "Phiên bản lược đồ"
      },
      "target-databases": "Cơ sở dữ liệu đích",
      "with-diff": "Với khác biệt",
      "no-diff": "Không có khác biệt",
      "message": {
        "select-a-target-database-first": "Vui lòng chọn một cơ sở dữ liệu đích trước.",
        "no-target-databases": "Không có cơ sở dữ liệu đích",
        "no-diff-found": "Không tìm thấy khác biệt."
      },
      "schema-change-preview": "Xem trước thay đổi lược đồ cho '{database}'",
      "synchronize-statements": "Câu lệnh DDL được tạo tương ứng",
      "synchronize-statements-description": "Bạn có thể chỉnh sửa thêm các câu lệnh DDL được tạo",
      "preview-issue": "Xem trước vấn đề",
      "schema-change": "Thay đổi lược đồ",
      "generated-ddl-statement": "Câu lệnh DDL được tạo"
    },
    "access-denied": "Bạn không có quyền truy cập cơ sở dữ liệu này.",
    "schema": {
      "select": "Chọn lược đồ",
      "unspecified": "Không xác định"
    },
    "table": {
      "select": "Chọn bảng",
      "select-tip": "Vui lòng chọn một bảng để bắt đầu."
    },
    "all": "Tất cả cơ sở dữ liệu",
    "show-schemaless-databases": "Hiển thị cơ sở dữ liệu không có lược đồ. (Chỉnh sửa lược đồ không áp dụng cho cơ sở dữ liệu không có lược đồ.)",
    "secret": {
      "self": "Bí mật",
      "new": "Bí mật mới",
      "edit": "Chỉnh sửa bí mật",
      "name-placeholder": "Nhập tên bí mật",
      "validation": {
        "cannot-be-changed-later": "Không thể thay đổi sau này",
        "duplicated-name": "Tên bí mật trùng lặp",
        "name-is-required": "Tên bí mật là bắt buộc",
        "name-pattern-mismatch": "Tên bí mật chỉ nên chứa chữ cái viết hoa, chữ số hoặc _ (dấu gạch dưới)",
        "name-cannot-prefix-with-bytebase": "Tên bí mật không được bắt đầu bằng 'BYTEBASE_'",
        "name-cannot-start-with-number": "Tên bí mật không được bắt đầu bằng số"
      },
      "description-placeholder": "Nhập mô tả",
      "value": "Giá trị",
      "value-placeholder": "Nhập giá trị (chỉ ghi)",
      "delete-tips": "Xóa bí mật",
      "description": "Bạn có thể sử dụng bí mật trong tập lệnh thay đổi để ẩn thông tin nhạy cảm, vui lòng tham khảo {guide}"
    },
    "transfer": {
      "errors": {
        "select-target-project": "Chọn dự án đích",
        "select-at-least-one-database": "Chọn ít nhất một cơ sở dữ liệu"
      },
      "select-databases": "Chọn cơ sở dữ liệu",
      "select-target-project": "Chọn dự án đích"
    },
    "transfer-database-to": "Chuyển cơ sở dữ liệu sang dự án đích",
    "classification": {
      "self": "Phân loại",
      "description": "Sử dụng phân loại dữ liệu để quản lý chính sách che giấu cho nhiều cột bằng cách chỉ kiểm soát một số lượng nhỏ các phân loại.",
      "sync-from-comment": "Đồng bộ phân loại từ bình luận",
      "sync-from-comment-tip": "Khi được bật, phân loại sẽ đồng bộ từ bình luận bảng/cột. Bình luận phải tuân theo định dạng \"{format}\".",
      "sync-from-comment-enable-warning": "Phân loại sẽ thay đổi theo DDL và đồng bộ từ bình luận gốc.",
      "sync-from-comment-disable-warning": "Phân loại sẽ không thay đổi theo DDL, bạn có thể thay đổi nó bất cứ lúc nào trên trang chi tiết cơ sở dữ liệu."
    },
    "partitioned": "Đã phân vùng",
    "partition-tables": "Bảng phân vùng",
    "external-server-name": "Tên máy chủ bên ngoài",
    "external-database-name": "Tên cơ sở dữ liệu bên ngoài",
    "foreign-table-detail": "Chi tiết bảng ngoại",
    "view-definition": "Định nghĩa khung nhìn",
    "foreign-keys": "Khóa ngoại",
    "foreign-key": {
      "reference": "Tham chiếu"
    },
    "create-target-database-or-schema-for-backup": "Vui lòng tạo cơ sở dữ liệu hoặc lược đồ đích cho bản sao lưu trước",
    "revision": {
      "self": "Bản sửa đổi",
      "applied-at": "Đã áp dụng vào",
      "filename": "Tên tệp",
      "delete-confirm-dialog": {
        "title": "Bạn có chắc chắn muốn xóa?",
        "content": "Thao tác này sẽ xóa các bản sửa đổi đã áp dụng này và lược đồ cơ sở dữ liệu sẽ không bị thay đổi. Hành động này không thể hoàn tác."
      }
    },
    "not-found": "Không tìm thấy cơ sở dữ liệu",
    "drifted": {
      "self": "Sơ đồ trôi dạt",
      "schema-drift-detected": {
        "self": "Đã phát hiện sự trôi dạt của sơ đồ",
        "description": "Sơ đồ khác với sơ đồ được áp dụng lần cuối. Điều này có thể gây ra lỗi ứng dụng và cần được giải quyết."
      },
      "new-baseline": {
        "self": "Đường cơ sở mới",
        "successfully-established": "Đã thiết lập thành công đường cơ sở mới"
      }
    }
  },
  "project": {
    "table": {
      "name": "@:common.name"
    },
    "create-modal": {
      "project-name": "@:common.project @:common.name",
      "success-prompt": "Đã tạo thành công dự án {name}."
    },
    "overview": {
      "info-slot-content": "Bytebase định kỳ đồng bộ hóa lược đồ phiên bản. Các cơ sở dữ liệu mới được đồng bộ hóa trước tiên được đặt ở đây. Người dùng nên chuyển chúng đến dự án ứng dụng thích hợp."
    },
    "webhook": {
      "success-created-prompt": "Đã tạo thành công webhook {name}.",
      "success-updated-prompt": "Đã cập nhật thành công webhook {name}.",
      "success-deleted-prompt": "Đã xóa thành công webhook {name}.",
      "success-tested-prompt": "Kiểm tra sự kiện webhook OK.",
      "fail-tested-title": "Kiểm tra sự kiện webhook không thành công.",
      "add-a-webhook": "Thêm một webhook",
      "create-webhook": "Tạo webhook",
      "destination": "Đích",
      "webhook-url": "URL Webhook",
      "triggering-activity": "Hoạt động kích hoạt",
      "test-webhook": "Kiểm tra Webhook",
      "creation": {
        "title": "Tạo webhook",
        "desc": "Tạo webhook tương ứng cho kênh {destination} nhận tin nhắn.",
        "view-doc": "Xem tài liệu của {destination}"
      },
      "deletion": {
        "btn-text": "Xóa webhook này",
        "confirm-title": "Xóa webhook '{title}' và tất cả lịch sử thực thi của nó?"
      },
      "direct-messages": "Tin nhắn trực tiếp",
      "enable-direct-messages": "Bật tin nhắn trực tiếp",
      "direct-messages-tip": "Khi được bật, Bytebase sẽ gửi tin nhắn trực tiếp đến người dùng liên quan (được khớp bằng email). Chỉ hỗ trợ: {events}",
      "direct-messages-warning": "Bạn cần định cấu hình {im} để làm cho nó hoạt động.",
      "activity-support-direct-message": "Hỗ trợ gửi tin nhắn trực tiếp đến người dùng liên quan",
      "activity-item": {
        "issue-creation": {
          "title": "Tạo vấn đề",
          "label": "Khi vấn đề mới được tạo"
        },
        "issue-status-change": {
          "title": "Thay đổi trạng thái vấn đề",
          "label": "Khi trạng thái vấn đề đã thay đổi"
        },
        "issue-stage-status-change": {
          "title": "Thay đổi trạng thái giai đoạn vấn đề",
          "label": "Khi trạng thái giai đoạn kèm theo của vấn đề đã thay đổi"
        },
        "issue-task-status-change": {
          "title": "Thay đổi trạng thái tác vụ vấn đề",
          "label": "Khi trạng thái tác vụ kèm theo của vấn đề đã thay đổi"
        },
        "issue-info-change": {
          "title": "Thay đổi thông tin vấn đề",
          "label": "Khi thông tin vấn đề (ví dụ: tiêu đề, mô tả) đã thay đổi"
        },
        "issue-comment-creation": {
          "title": "Tạo bình luận vấn đề",
          "label": "Khi bình luận vấn đề mới được tạo"
        },
        "issue-approval-notify": {
          "title": "Cần phê duyệt vấn đề",
          "label": "Khi vấn đề đang chờ phê duyệt"
        },
        "notify-issue-approved": {
          "title": "Vấn đề được chấp thuận",
          "label": "Khi vấn đề được chấp thuận"
        },
        "notify-pipeline-rollout": {
          "title": "Cần triển khai vấn đề",
          "label": "Khi vấn đề đang chờ triển khai"
        }
      }
    },
    "settings": {
      "success-updated": "Đã cập nhật thành công cài đặt dự án.",
      "update-failed": "Không cập nhật được cài đặt dự án.",
      "success-member-added-prompt": "Đã thêm thành công vào dự án.",
      "archive": {
        "title": "Lưu trữ dự án",
        "description": "Các dự án đã lưu trữ sẽ không được hiển thị.",
        "btn-text": "Lưu trữ @.lower:{'common.project'} này"
      },
      "restore": {
        "title": "Khôi phục dự án",
        "btn-text": "Khôi phục @.lower:{'common.project'} này"
      },
      "issue-related": {
        "self": "Liên quan đến vấn đề",
        "labels": {
          "self": "Nhãn",
          "description": "Có thể gắn nhãn vào các vấn đề để quản lý",
          "configure-labels": "Cấu hình nhãn",
          "placeholder": "Nhấn Enter để thêm thẻ",
          "force-issue-labels": {
            "self": "Yêu cầu nhãn cho tất cả các vấn đề",
            "description": "Yêu cầu ít nhất một nhãn khi tạo vấn đề.",
            "warning": "Yêu cầu ít nhất một nhãn được cấu hình"
          }
        },
        "allow-modify-statement": {
          "self": "Cho phép sửa đổi câu lệnh",
          "description": "Cho phép người dùng sửa đổi câu lệnh của vấn đề sau khi tạo."
        },
        "auto-resolve-issue": {
          "self": "Tự động giải quyết vấn đề",
          "description": "Tự động giải quyết vấn đề sau khi tất cả các tác vụ được hoàn thành."
        },
        "enforce-issue-title": {
          "self": "Bắt buộc tiêu đề vấn đề",
          "description": "Bắt buộc tiêu đề vấn đề không được để trống và được tạo bởi người dùng thay vì được tạo tự động."
        },
        "allow-self-approval": {
          "self": "Cho phép tự phê duyệt",
          "description": "Cho phép người tạo vấn đề phê duyệt vấn đề."
        },
        "auto-enable-backup": {
          "self": "Tự động bật sao lưu",
          "description": "Tự động bật sao lưu cho tất cả các vấn đề thay đổi dữ liệu."
        },
        "skip-backup-errors": {
          "self": "Bỏ qua lỗi sao lưu",
          "description": "Bỏ qua lỗi sao lưu và các tác vụ thay đổi dữ liệu sẽ tiếp tục chạy."
        },
        "postgres-database-tenant-mode": {
          "self": "Chế độ đối tượng thuê cơ sở dữ liệu Postgres",
          "description": "Chế độ đối tượng thuê cho cơ sở dữ liệu Postgres. Nếu bật, vấn đề sẽ được chạy bởi CHỦ SỞ HỮU cơ sở dữ liệu. Nếu không, vấn đề sẽ được chạy bởi người dùng kết nối phiên bản."
        },
        "max-retries": {
          "self": "Số lần thử lại tối đa cho thời gian chờ khóa",
          "description": "Tối đa nhớ lại số lượng thời gian chờ khóa khi chạy tác vụ. Giá trị mặc định là 0."
        },
        "ci-sampling-size": {
          "self": "Kích thước lấy mẫu dữ liệu CI",
          "description": "Số lượng cơ sở dữ liệu tối đa để lấy mẫu trong quá trình xác thực dữ liệu CI. \nKhi bị vô hiệu hóa (không), xác thực đầy đủ sẽ được thực hiện."
        },
        "parallel_tasks_per_rollout": {
          "self": "Nhiệm vụ song song cho mỗi lần triển khai",
          "description": "Kiểm soát số lượng các tác vụ song song cho mỗi lần triển khai. \nĐặt điều này thành 0 vô hiệu hóa bất kỳ điều chỉnh."
        }
      }
    },
    "members": {
      "description": "Thành viên dự án xác định quyền để vận hành cơ sở dữ liệu và các vấn đề bên trong dự án. Chủ sở hữu dự án, Quản trị viên không gian làm việc và DBA không gian làm việc đều có toàn quyền dự án.",
      "edit": "Chỉnh sửa thành viên - {member}",
      "view-by-members": "Xem theo thành viên",
      "view-by-roles": "Xem theo vai trò",
      "cannot-remove-last-owner": "Không thể xóa chủ sở hữu cuối cùng của một dự án",
      "revoke-role-from-user": "Thu hồi '{role}' từ '{user}'",
      "assign-reason": "(Tùy chọn) Lý do",
      "never-expires": "Không bao giờ",
      "role-description": "Mô tả vai trò",
      "role-never-expires": "Vai trò này không bao giờ hết hạn.",
      "add-more": "Thêm",
      "condition-name": "Tên điều kiện",
      "workspace-level-roles": "Vai trò cấp độ không gian làm việc",
      "project-level-roles": "Vai trò cấp độ dự án"
    },
    "select": "Chọn Dự án",
    "all": "Tất cả dự án",
    "masking-exemption": {
      "self": "Miễn trừ Che giấu",
      "grant-exemption": "Cấp Miễn trừ",
      "revoke-exemption-title": "Xóa cả miễn trừ che giấu xuất và truy vấn cho {member}?"
    }
  },
  "data-source": {
    "snowflake-keypair-tip": "Xác thực cặp khóa",
    "extra-params": {
      "self": "Thông số bổ sung",
      "description": "Các tham số bổ sung cho chuỗi kết nối cơ sở dữ liệu"
    },
    "ssl": {
      "ca-cert": "Chứng chỉ CA",
      "client-key": "Khóa máy khách",
      "client-cert": "Chứng chỉ máy khách"
    },
    "ssh-type": {
      "tunnel": "@:{'data-source.ssh.tunnel'}",
      "tunnel-and-private-key": "@:{'data-source.ssh.tunnel'} + @:{'data-source.ssh.private-key'}",
      "none": "Không có"
    },
    "ssh": {
      "host": "Máy chủ",
      "port": "Cổng",
      "user": "Người dùng",
      "password": "Mật khẩu",
      "ssh-key": "Khóa SSH",
      "tunnel": "Đường hầm",
      "private-key": "Khóa riêng"
    },
    "ssl-connection": "Kết nối SSL",
    "ssh-connection": "Kết nối SSH",
    "read-replica-host": "Máy chủ bản sao đọc",
    "read-replica-port": "Cổng bản sao đọc",
    "delete-read-only-data-source": "Xóa nguồn dữ liệu chỉ đọc",
    "connection-string-schema": "Lược đồ chuỗi kết nối",
    "connection-type": "Loại kết nối",
    "additional-node-addresses": "Địa chỉ nút bổ sung",
    "replica-set": "Bộ bản sao",
    "admin": "Quản trị",
    "read-only": "Chỉ đọc",
    "direct-connection": "Kết nối trực tiếp",
    "select-query-data-source": "Chọn nguồn dữ liệu truy vấn"
  },
  "setting": {
    "label": {
      "value-placeholder": "Giá trị nhãn...",
      "key-placeholder": "Khóa nhãn..."
    }
  },
  "sql-editor": {
    "self": "Trình soạn thảo SQL",
    "select-connection": "Vui lòng chọn kết nối",
    "search-results": "Kết quả tìm kiếm",
    "loading-databases": "Đang tải Cơ sở dữ liệu...",
    "show-databases-without-query-permission": "Hiển thị cơ sở dữ liệu không có quyền truy vấn",
    "loading-data": "Đang tải Dữ liệu...",
    "table-empty-placeholder": "Nhấp vào Chạy để thực hiện truy vấn.",
    "no-data-available": "Không có dữ liệu",
    "download-as-file": "Tải xuống dưới dạng {file}",
    "only-select-allowed": "Chỉ cho phép câu lệnh {select}.",
    "enable-ddl-for-environment": "Bạn có thể bật câu lệnh DDL/DML cho môi trường {environment}.",
    "and-submit-an-issue": "và gửi một vấn đề",
    "to-enable-admin-mode": "để bật chế độ quản trị",
    "notify-empty-statement": "Vui lòng nhập câu lệnh SQL của bạn vào trình soạn thảo",
    "can-not-execute-query": "Không thể thực hiện truy vấn khi đang tải dữ liệu.",
    "invalid-database": "Cơ sở dữ liệu không hợp lệ {database}",
    "request-cancelled": "Yêu cầu đã bị hủy",
    "request-aborted": "Người dùng đã hủy yêu cầu",
    "no-data-source": "Không có nguồn dữ liệu có thể truy vấn. Vui lòng kiểm tra chính sách truy vấn nguồn dữ liệu trên môi trường hoặc dự án.",
    "rows": "dòng | dòng",
    "vertical-display": "Hiển thị dọc",
    "no-history-found": "Không tìm thấy lịch sử",
    "search-history-by-statement": "Tìm kiếm theo câu lệnh",
    "binary-format": "Định dạng nhị phân",
    "hex-format": "Định dạng thập lục phân",
    "boolean-format": "Định dạng Boolean",
    "text-format": "Định dạng văn bản",
    "hint-tips": {
      "confirm-to-close-unsaved-sheet": {
        "title": "Đóng trang tính chưa lưu?",
        "content": "Đóng trang tính và mất bất kỳ dữ liệu chưa lưu nào?"
      }
    },
    "copy-url": "Sao chép URL",
    "notify": {
      "copy-code-succeed": "Sao chép mã thành công",
      "copy-share-link": "Liên kết chia sẻ đã được sao chép vào khay nhớ tạm."
    },
    "connect-to-a-database": "Kết nối với cơ sở dữ liệu",
    "link-access": "Truy cập liên kết",
    "private": "Riêng tư",
    "private-desc": "Chỉ bạn mới có thể truy cập trang tính này",
    "project-read": "Đọc dự án",
    "project-read-desc": "Cả CHỦ SỞ HỮU trang tính và CHỦ SỞ HỮU dự án đều có thể đọc/ghi, các thành viên dự án khác có thể đọc",
    "project-write": "Ghi dự án",
    "project-write-desc": "Cả CHỦ SỞ HỮU trang tính và thành viên dự án đều có thể đọc/ghi",
    "create-read-only-data-source": "Đi tới tạo",
    "save-sheet": "Lưu trang tính",
    "save-sheet-input-placeholder": "Vui lòng nhập tên trang tính",
    "format": "Định dạng",
    "sql-review-result": "Kết quả đánh giá SQL",
    "visualize-explain": "Trực quan hóa Giải thích",
    "rows-upper-limit": "đã đạt đến giới hạn kết quả truy vấn",
    "close-sheet": "Đóng trang tính",
    "connect": "Kết nối",
    "connected": "Đã kết nối",
    "connect-in-admin-mode": "Kết nối ở chế độ quản trị",
    "admin-mode": {
      "self": "Chế độ quản trị",
      "exit": "Thoát chế độ quản trị"
    },
    "allow-admin-mode-only": "Phiên bản {instance} chỉ có thể truy cập ở chế độ quản trị.",
    "query-time": "Thời gian truy vấn",
    "connection-lost": "Mất kết nối. Sẽ thử kết nối lại khi thực hiện truy vấn tiếp theo.",
    "sheet": {
      "self": "Trang tính",
      "connection": "Kết nối"
    },
    "tab": {
      "unsaved": "Chưa lưu",
      "context-menu": {
        "actions": {
          "close": "Đóng",
          "close-others": "Đóng các trang tính khác",
          "close-to-the-right": "Đóng các trang tính bên phải",
          "close-saved": "Đóng các trang tính đã lưu",
          "close-all": "Đóng tất cả",
          "rename": "Đổi tên"
        }
      }
    },
    "batch-query": {
      "batch": "Hàng loạt",
      "select-database-group": "Bạn có thể {select-database-group} để truy vấn hàng loạt",
      "description": "Truy vấn hàng loạt {database} cơ sở dữ liệu bổ sung và {group} nhóm cơ sở dữ liệu trong {project}.",
      "show-or-hide-empty-query-results": "Hiển thị / ẩn kết quả truy vấn trống"
    },
    "execute-query": "Thực hiện truy vấn",
    "pending-query": "Đang chờ truy vấn",
    "executing-query": "Đang thực hiện truy vấn",
    "request-query": "Yêu cầu truy vấn",
    "copy-success": "Sao chép thành công",
    "connect-in-new-tab": "Kết nối trong tab mới",
    "copy-name": "Sao chép tên",
    "preview-table-data": "Xem trước dữ liệu bảng",
    "view-database-detail": "Xem chi tiết cơ sở dữ liệu",
    "copy-all-column-names": "Sao chép tất cả tên cột",
    "view-schema-text": "Xem văn bản lược đồ",
    "last-synced": "Đã đồng bộ lần cuối: {time}",
    "click-to-sync-now": "Nhấp để đồng bộ ngay",
    "sync-in-progress": "Đang đồng bộ",
    "create-a-worksheet": "Tạo một trang tính mới",
    "select-a-database-to-start": "Chọn một cơ sở dữ liệu để bắt đầu",
    "select-encoding": "Chọn mã hóa",
    "redis-command": {
      "self": "Chạy lệnh redis trên",
      "all-nodes": "Tất cả các nút",
      "single-node": "Nút đơn",
      "only-for-cluster": "Chỉ khả dụng cho kết nối cụm"
    },
    "result-limit": {
      "self": "Giới hạn kết quả",
      "n-rows": "{n} dòng",
      "rows": "dòng"
    },
    "n-per-page": "{n} / trang",
    "customize-tree-structure": "Tùy chỉnh cấu trúc cây",
    "add-a-new-instance": "Thêm một phiên bản mới",
    "web-socket": {
      "errors": {
        "title": "Kết nối WebSocket không thành công",
        "description": "Hoàn thành tự động có thể bị giới hạn hoặc vô hiệu hóa.",
        "disconnected": "WebSocket bị ngắt kết nối"
      }
    },
    "query-context": {
      "admin-data-source-is-disallowed-to-query": "Nguồn dữ liệu quản trị không được phép truy vấn.",
      "admin-data-source-is-disallowed-to-query-when-read-only-data-source-is-available": "Nguồn dữ liệu quản trị không được phép truy vấn khi có nguồn dữ liệu chỉ đọc."
    },
    "manage-connections": "Quản lý kết nối",
    "view-detail": "Xem chi tiết",
    "generate-sql": "Tạo SQL",
    "current-editing-statement-is-not-empty": "Câu lệnh đang chỉnh sửa hiện tại không trống.",
    "run-anyway": "Vẫn chạy",
    "no-project": {
      "not-member-of-any-projects": "Bạn không phải là thành viên của bất kỳ dự án nào.",
      "go-to-create": "Đi tới tạo",
      "contact-the-admin-to-grant-access": "Liên hệ với quản trị viên để cấp quyền truy cập."
    },
    "upload-file": "Tải lên tệp",
    "copy-selected-results": "Sao chép dữ liệu đã chọn bằng {action} hoặc {button}",
    "format-default": "Mặc định",
    "column-display-format": "Định dạng hiển thị cột",
    "next-row": "Dòng tiếp theo",
    "previous-row": "Dòng trước"
  },
  "schema-editor": {
    "self": "Trình soạn thảo lược đồ",
    "preview-issue": "Xem trước vấn đề",
    "sync-sql-from-schema-editor": "Đồng bộ SQL từ Trình soạn thảo lược đồ",
    "raw-sql": "SQL thô",
    "search-database-and-table": "Tìm kiếm cơ sở dữ liệu và bảng",
    "search-table": "Tìm kiếm bảng",
    "search-column": "Tìm kiếm cột",
    "nothing-changed-for-database": "Không có gì thay đổi cho cơ sở dữ liệu {database}",
    "actions": {
      "create-schema": "Tạo lược đồ",
      "drop-schema": "Xóa lược đồ",
      "create-table": "Bảng mới",
      "rename": "Đổi tên",
      "drop-table": "Xóa bảng",
      "restore": "Khôi phục",
      "add-column": "Thêm cột",
      "add-from-template": "Thêm từ mẫu",
      "drop-column": "Xóa cột",
      "create-procedure": "Tạo thủ tục",
      "create-function": "Tạo hàm",
      "drop": "Xóa",
      "create-view": "Tạo khung nhìn"
    },
    "database": {
      "name": "Tên",
      "engine": "Động cơ",
      "collation": "Đối chiếu",
      "comment": "Bình luận"
    },
    "schema": {
      "select": "Chọn lược đồ",
      "name": "Tên lược đồ"
    },
    "tables": "Bảng",
    "table": {
      "select": "Chọn bảng",
      "name": "Tên bảng"
    },
    "columns": "Cột",
    "column": {
      "select": "Chọn cột",
      "name": "Tên",
      "type": "Loại",
      "default": "Mặc định",
      "comment": "Bình luận",
      "not-null": "Không Null",
      "primary": "Chính",
      "foreign-key": "Khóa ngoại",
      "classification": "Phân loại",
      "on-update": "Khi cập nhật"
    },
    "default": {
      "no-default": "Không mặc định",
      "expression": "Biểu thức",
      "null": "NULL",
      "value": "Giá trị"
    },
    "message": {
      "invalid-schema-name": "Tên lược đồ không hợp lệ",
      "invalid-table-name": "Tên bảng không hợp lệ",
      "duplicated-table-name": "Tên bảng trùng lặp",
      "invalid-schema": "Lược đồ không hợp lệ",
      "cannot-drop-the-last-column": "Không thể xóa cột cuối cùng",
      "cannot-change-config": "Cấu hình cơ sở dữ liệu phải được thay đổi cùng với lược đồ",
      "duplicated-procedure-name": "Tên thủ tục trùng lặp",
      "invalid-procedure-name": "Tên thủ tục không hợp lệ",
      "duplicated-function-name": "Tên hàm trùng lặp",
      "invalid-function-name": "Tên hàm không hợp lệ",
      "invalid-view-name": "Tên khung nhìn không hợp lệ",
      "duplicated-view-name": "Tên khung nhìn trùng lặp"
    },
    "confirm-to-close": {
      "title": "Xác nhận đóng",
      "description": "Bạn có chắc chắn muốn đóng bảng điều khiển không? Thay đổi của bạn sẽ bị mất."
    },
    "foreign-key": {
      "edit": "Chỉnh sửa khóa ngoại",
      "name-description": "Tên duy nhất của khóa ngoại"
    },
    "index": {
      "indexes": "Chỉ mục",
      "edit-indexes": "Chỉnh sửa chỉ mục",
      "unique": "Duy nhất",
      "dependency-columns": "Cột phụ thuộc"
    },
    "table-partition": {
      "partitions": "Phân vùng",
      "edit-partitions": "Chỉnh sửa phân vùng",
      "expression": "Biểu thức",
      "value": "Giá trị",
      "add-sub-partition": "Thêm phân vùng con",
      "type": "Loại"
    },
    "views": "Khung nhìn",
    "procedures": "Thủ tục",
    "functions": "Hàm",
    "preview-schema-text": "Xem trước văn bản lược đồ",
    "preview-view-definition": "Xem trước định nghĩa khung nhìn"
  },
  "label": {
    "empty-label-value": "Trống",
    "error": {
      "key-necessary": "Khóa là bắt buộc",
      "value-necessary": "Giá trị là bắt buộc",
      "key-duplicated": "Khóa trùng lặp",
      "max-value-length-exceeded": "Độ dài giá trị không được vượt quá {length} ký tự"
    },
    "add-label": "Thêm nhãn"
  },
  "oauth": {
    "unknown-event": "Loại sự kiện không mong đợi, OAuth không thành công."
  },
  "subscription": {
    "try-for-free": "Dùng thử miễn phí",
    "inquire-enterprise-plan": "Yêu cầu gói Doanh nghiệp",
    "enterprise-free-trial": "Dùng thử Doanh nghiệp miễn phí {days} ngày",
    "button": {
      "upgrade": "Nâng cấp"
    },
    "description": "Bạn có thể tải lên giấy phép Bytebase của mình để mở khóa các tính năng chuyên nghiệp/doanh nghiệp.",
    "upload-license": "Tải lên giấy phép",
    "upgrade-trial-button": "Nâng cấp bản dùng thử",
    "request-n-days-trial": "Yêu cầu dùng thử {days} ngày (không cần thẻ tín dụng)",
    "request-with-qr": "Quét mã QR",
    "require-subscription": "Tính năng này yêu cầu đăng ký {requiredPlan}, vui lòng mua giấy phép Bytebase để mở khóa.",
    "required-plan-with-trial": "Tính năng này yêu cầu {requiredPlan}. {startTrial}",
    "trial-for-plan": "Bạn có thể bắt đầu dùng thử miễn phí cho {plan} với {days} ngày - không cần thẻ tín dụng.",
    "trial-for-days": "Bạn có thể bắt đầu dùng thử miễn phí trong {days} ngày - không cần thẻ tín dụng.",
    "upgrade-trial": "Bạn có thể nâng cấp bản dùng thử miễn phí của mình lên gói này.",
    "contact-to-upgrade": "Liên hệ với quản trị viên Không gian làm việc của bạn để nâng cấp gói.",
    "upgrade-now": "Nâng cấp ngay",
    "instance-assignment": {
      "license": "Giấy phép",
      "assign-license": "Gán giấy phép",
      "require-license": "Yêu cầu giấy phép phiên bản",
      "missing-license-attention": "Bạn cần gán giấy phép cho phiên bản để bật tính năng này.",
      "n-license-remain": "còn lại {n}",
      "manage-license": "Quản lý giấy phép phiên bản",
      "used-and-total-license": "Giấy phép phiên bản đã gán / Tổng số",
      "used-and-total-user": "Giới hạn người dùng đang hoạt động / Tổng số",
      "success-notification": "Đã cập nhật thành công gán giấy phép"
    },
    "update": {
      "success": {
        "title": "Đã cập nhật thành công giấy phép",
        "description": "Các tính năng cao cấp trong gói đăng ký đã được mở khóa."
      },
      "failure": {
        "title": "Không cập nhật được giấy phép",
        "description": "Vui lòng kiểm tra xem giấy phép của bạn có hợp lệ không."
      }
    },
    "plan-features": "Tính năng của {plan}",
    "overuse-warning": "{neededPlan} trên {currentPlan} sẽ bị hạn chế. Nâng cấp ngay để đảm bảo quyền truy cập liên tục.",
    "overuse-modal": {
      "description": "Bạn đang sử dụng các tính năng không có trong {plan}. Nâng cấp ngay để đảm bảo quyền truy cập liên tục:"
    }
  },
  "sheet": {
    "mine": "Của tôi",
    "star": "Đánh dấu sao",
    "unstar": "Bỏ đánh dấu sao",
    "starred": "Đã đánh dấu sao",
    "shared": "Được chia sẻ",
    "notifications": {
      "duplicate-success": "Đã nhân bản thành công vào \"Trang tính của tôi\""
    },
    "hint-tips": {
      "confirm-to-delete-this-sheet": "Xác nhận xóa trang tính này?",
      "confirm-to-duplicate-sheet": "Xác nhận nhân bản trang tính này?"
    },
    "search-sheets": "Tìm kiếm Trang tính",
    "draft": "Bản nháp"
  },
  "sql-review": {
    "title": "Đánh giá SQL",
    "description": "Chính sách đánh giá SQL có thể xác định các bộ quy tắc lint SQL khác nhau cho các môi trường tương ứng. Nó giúp các nhóm áp dụng thực tiễn tốt nhất về SQL và thực thi tính nhất quán của lược đồ trên các cơ sở dữ liệu khác nhau. Bất cứ khi nào bạn cố gắng thay đổi DDL/DML hoặc sử dụng Trình soạn thảo SQL để truy vấn dữ liệu, truy vấn sẽ được kiểm tra theo chính sách đánh giá SQL đã định cấu hình.",
    "disabled": "Đánh giá SQL bị vô hiệu hóa",
    "no-policy-set": "Không có chính sách đánh giá SQL",
    "create-policy": "Tạo chính sách đánh giá SQL",
    "select-review": "Chọn đánh giá SQL",
    "select-review-rules": "Chọn quy tắc đánh giá SQL",
    "select-all": "Chọn tất cả",
    "select-review-label": "Bạn có thể đính kèm chính sách đánh giá SQL hiện có vào tài nguyên hoặc {create}.",
    "configure-policy": "Định cấu hình chính sách",
    "policy-removed": "Đã xóa thành công chính sách đánh giá.",
    "policy-created": "Đã tạo thành công chính sách đánh giá.",
    "policy-create-failed": "Không tạo được chính sách đánh giá.",
    "policy-updated": "Đã cập nhật thành công chính sách đánh giá.",
    "policy-update-failed": "Không cập nhật được chính sách đánh giá.",
    "add-rules": "Thêm quy tắc",
    "add-or-remove-rules": "Thêm hoặc xóa quy tắc",
    "no-permission": "Chỉ DBA hoặc Quản trị viên mới có quyền tạo hoặc cập nhật chính sách đánh giá.",
    "delete": "Xóa chính sách đánh giá SQL",
    "input-then-press-enter": "Nhập giá trị sau đó nhấn enter để thêm",
    "not-available-for-free": "Quy tắc không khả dụng cho {plan}",
    "unlock-full-feature": "Mở khóa hơn 100 quy tắc lint SQL",
    "search-by-name": "Tìm kiếm theo tên",
    "attach-resource": {
      "no-linked-resources": "Không có tài nguyên nào được đính kèm",
      "change-resources": "Thay đổi tài nguyên đính kèm",
      "self": "Đính kèm vào tài nguyên",
      "label": "Bạn có thể áp dụng chính sách đánh giá SQL cho môi trường hoặc dự án. Cơ sở dữ liệu sẽ sử dụng chính sách cấp dự án nếu có, hoặc quay lại chính sách cấp môi trường.",
      "label-environment": "Chính sách đánh giá SQL sẽ ảnh hưởng đến tất cả cơ sở dữ liệu thuộc môi trường đã chọn.",
      "label-project": "Chính sách đánh giá SQL sẽ ảnh hưởng đến tất cả cơ sở dữ liệu thuộc dự án đã chọn. Điều này sẽ thay thế chính sách cấp môi trường của cơ sở dữ liệu.",
      "override-warning": "Các tài nguyên sau đã được liên kết với các chính sách đánh giá SQL khác. Nhấp vào \"{button}\" sẽ ghi đè cấu hình."
    },
    "create": {
      "breadcrumb": "Tạo chính sách đánh giá SQL",
      "basic-info": {
        "name": "Thông tin cơ bản",
        "display-name": "Tên hiển thị",
        "display-name-placeholder": "Tên chính sách đánh giá",
        "display-name-default": "Chính sách đánh giá SQL",
        "display-name-label": "Tên hiển thị để giúp nhận dạng trong số các chính sách đánh giá khác nhau.",
        "choose-template": "Chọn mẫu"
      },
      "configure-rule": {
        "name": "Định cấu hình quy tắc",
        "change-template": "Thay đổi mẫu",
        "confirm-override-title": "Xác nhận thay đổi",
        "confirm-override-description": "Quy tắc của bạn sẽ bị ghi đè"
      }
    },
    "rule": {
      "active": "Đang hoạt động"
    },
    "enabled-rules": "Quy tắc được bật",
    "rule-detail": "Chi tiết quy tắc",
    "view-definition": "Xem định nghĩa",
    "all-checks-passed": "Đã qua tất cả các kiểm tra."
  },
  "audit-log": {
    "export-finished": "Xuất hoàn tất",
    "export-tooltip": "Phải chọn thời gian bắt đầu và thời gian kết thúc trong vòng 30 ngày",
    "table": {
      "created-ts": "Thời gian",
      "actor": "Tác nhân",
      "level": "Cấp độ",
      "method": "Phương thức",
      "request": "Yêu cầu",
      "response": "Phản hồi",
      "status": "Trạng thái",
      "service-data": "Dữ liệu dịch vụ"
    },
    "advanced-search": {
      "scope": {
        "actor": {
          "title": "Tác nhân",
          "description": "Tìm kiếm theo tác nhân nhật ký kiểm tra"
        },
        "method": {
          "title": "Phương thức",
          "description": "Tìm kiếm theo phương thức của nhật ký kiểm tra"
        },
        "level": {
          "title": "Cấp độ",
          "description": "Tìm kiếm theo cấp độ của nhật ký kiểm tra"
        }
      }
    }
  },
  "schema-diagram": {
    "self": "Sơ đồ Lược đồ",
    "fit-content-with-view": "Điều chỉnh nội dung vừa với khung nhìn"
  },
  "identity-provider": {
    "test-connection": "Kiểm tra kết nối"
  },
  "sensitive-data": {
    "self": "Dữ liệu nhạy cảm"
  },
  "resource": {
    "delete-warning": "\"{name}\" sẽ bị xóa. Hành động này không thể hoàn tác.",
    "delete-warning-with-resources": "\"{name}\" được sử dụng bởi các tài nguyên sau:",
    "delete-warning-retry": "Vui lòng xóa nó khỏi các tài nguyên này rồi thử lại."
  },
  "resource-id": {
    "self": "ID {resource}",
    "description": "ID {resource} là một mã định danh duy nhất. Bạn không thể thay đổi nó sau khi tạo.",
    "cannot-be-changed-later": "Nó không thể được thay đổi sau này.",
    "validation": {
      "duplicated": "ID {resource} đã tồn tại. Vui lòng chọn một ID khác.",
      "pattern": "ID {resource} có thể có chữ thường, chữ số hoặc dấu gạch nối. \nNó phải bắt đầu với một chữ cái viết thường và kết thúc bằng một chữ cái hoặc số.",
      "minlength": "ID {resource} quá ngắn. Nó phải có ít nhất 1 ký tự.",
      "overflow": "ID {resource} quá dài. Nó phải có ít hơn 64 ký tự.",
      "empty": "ID {resource} không được để trống"
    }
  },
  "multi-factor": {
    "self": "Xác thực đa yếu tố",
    "auth-code": "Mã xác thực",
    "recovery-code": "Mã khôi phục",
    "other-methods": {
      "self": "Các phương pháp khác",
      "use-auth-app": {
        "self": "Sử dụng ứng dụng xác thực của bạn",
        "description": "Mở ứng dụng xác thực hai yếu tố (TOTP) trên thiết bị di động của bạn để xem mã xác thực của bạn."
      },
      "use-recovery-code": {
        "self": "Sử dụng mã khôi phục",
        "description": "Nếu bạn không thể truy cập thiết bị di động của mình, hãy nhập một trong các mã khôi phục của bạn để xác minh danh tính của bạn."
      }
    }
  },
  "two-factor": {
    "self": "Xác thực hai yếu tố",
    "description": "Xác thực hai yếu tố cung cấp một lớp bảo mật bổ sung cho các tài khoản thành viên. Khi đăng nhập, bạn sẽ được yêu cầu nhập mã bảo mật do Ứng dụng xác thực của bạn tạo.",
    "enabled": "Đã bật 2FA",
    "setup-steps": {
      "setup-auth-app": {
        "self": "Thiết lập ứng dụng xác thực",
        "description": "Sử dụng một ứng dụng điện thoại như Google Authenticator, Microsoft Authenticator hoặc Authy để nhận mã 2FA khi được nhắc trong quá trình đăng nhập.",
        "scan-qr-code": {
          "self": "Quét mã QR",
          "description": "Sử dụng ứng dụng xác thực từ điện thoại của bạn để quét. Nếu bạn không thể quét, {action} thay thế.",
          "enter-the-text": "nhập văn bản"
        },
        "verify-code": "Xác minh mã từ ứng dụng"
      },
      "download-recovery-codes": {
        "self": "Tải xuống mã khôi phục của bạn",
        "tips": "Giữ mã khôi phục của bạn an toàn như mật khẩu của bạn. Chúng tôi khuyên bạn nên lưu chúng bằng trình quản lý mật khẩu như Lastpass, 1Password hoặc Keeper.",
        "keep-safe": {
          "self": "Giữ mã khôi phục của bạn ở một nơi an toàn.",
          "description": "Các mã này là phương sách cuối cùng để truy cập tài khoản của bạn trong trường hợp bạn mất mã xác thực hai yếu tố. Nếu bạn không thể tìm thấy các mã này, bạn sẽ mất quyền truy cập vào tài khoản của mình."
        }
      },
      "recovery-codes-saved": "Tôi đã lưu mã khôi phục của mình"
    },
    "recovery-codes": {
      "self": "Mã khôi phục",
      "description": "Mã khôi phục có thể được sử dụng để truy cập tài khoản của bạn trong trường hợp bạn không thể nhận mã xác thực hai yếu tố."
    },
    "disable": {
      "self": "Tắt xác thực hai yếu tố",
      "description": "Bạn sắp tắt xác thực hai yếu tố cho tài khoản của mình. Bạn sẽ không còn phải nhập mã bảo mật do Ứng dụng xác thực của bạn tạo khi đăng nhập."
    },
    "your-two-factor-secret": {
      "self": "Bí mật hai yếu tố của bạn",
      "description": "Sao chép mã và nhập nó vào ứng dụng TOTP của bạn theo cách thủ công.",
      "copy-succeed": "Bí mật đã được sao chép vào khay nhớ tạm. Dán nó vào ứng dụng của bạn."
    },
    "messages": {
      "2fa-enabled": "Xác thực hai yếu tố được bật.",
      "2fa-disabled": "Xác thực hai yếu tố bị tắt.",
      "recovery-codes-regenerated": "Mã khôi phục được tạo lại.",
      "2fa-required": "Xác thực hai yếu tố là bắt buộc trong không gian làm việc của bạn. Vui lòng bật nó trước khi bạn có thể tiếp tục.",
      "cannot-disable": "Bạn không thể tắt xác thực hai yếu tố vì quản trị viên của bạn yêu cầu nó trong không gian làm việc."
    }
  },
  "plugin": {
    "ai": {
      "text-to-sql-placeholder": "Sử dụng ngôn ngữ tự nhiên và Bytebase sẽ chuyển đổi nó thành SQL",
      "conversation": {
        "untitled": "Cuộc trò chuyện không có tiêu đề",
        "delete": "Xóa cuộc trò chuyện",
        "rename": "Đổi tên cuộc trò chuyện",
        "select-or-create": "Chọn hoặc {create} một cuộc trò chuyện để bắt đầu.",
        "history-conversations": "Cuộc trò chuyện lịch sử",
        "view-history-conversations": "Xem cuộc trò chuyện lịch sử",
        "new-conversation": "Bắt đầu cuộc trò chuyện mới",
        "no-message": "Không có tin nhắn trong cuộc trò chuyện này",
        "tips": {
          "suggest-prompt": "Gợi ý nhắc nhở...",
          "no-more": "không còn nữa"
        }
      },
      "statement-copied": "Câu lệnh đã được sao chép vào khay nhớ tạm",
      "text2sql": "Chuyển văn bản thành SQL",
      "actions": {
        "explain-code": "Giải thích mã",
        "find-problems": "Tìm vấn đề",
        "insert-at-caret": "Chèn vào con trỏ"
      },
      "send": "Gửi",
      "new-line": "Dòng mới",
      "ai-assistant": "Trợ lý AI",
      "not-configured": {
        "self": "Trợ lý AI chưa được định cấu hình.",
        "contact-admin-to-configure": "Vui lòng liên hệ với quản trị viên tổ chức của bạn.",
        "go-to-configure": "Đi tới cấu hình"
      }
    }
  },
  "custom-approval": {
    "self": "Phê duyệt tùy chỉnh",
    "risk-rule": {
      "active": "Đang hoạt động",
      "edit-rule": "Chỉnh sửa quy tắc",
      "delete": "Xóa quy tắc Rủi ro",
      "risk": {
        "self": "Rủi ro",
        "select": "Chọn rủi ro",
        "risk-level": {
          "default": "Mặc định",
          "low": "Thấp",
          "moderate": "Trung bình",
          "high": "Cao"
        },
        "namespace": {
          "dml": "DML",
          "ddl": "DDL",
          "create_database": "Tạo cơ sở dữ liệu",
          "data_export": "Xuất dữ liệu",
<<<<<<< HEAD
          "request_query": "Yêu cầu vai trò Người truy vấn",
          "request_export": "Yêu cầu vai trò Người xuất",
=======
>>>>>>> 5b9d0f8f
          "request-role": "Yêu cầu vai trò"
        }
      },
      "template": {
        "templates": "Mẫu",
        "load": "Tải",
        "load-template": "Tải mẫu",
        "view": "Xem mẫu"
      },
      "rule-name": "Tên quy tắc",
      "view-rule": "Xem quy tắc",
      "source": {
        "select": "Chọn loại",
        "self": "Loại"
      },
      "input-rule-name": "Nhập tên quy tắc",
      "search": "Tìm kiếm quy tắc"
    },
    "approval-flow": {
      "self": "Quy trình phê duyệt",
      "approval-flows": "Quy trình phê duyệt",
      "approval-nodes": "Nút phê duyệt",
      "delete": "Xóa quy trình phê duyệt",
      "select": "Chọn quy trình phê duyệt",
      "create-approval-flow": "Tạo quy trình phê duyệt",
      "edit-approval-flow": "Chỉnh sửa quy trình phê duyệt",
      "node": {
        "nodes": "Nút phê duyệt",
        "description": "Chỉ cần một phê duyệt trên nút này khi có nhiều người phê duyệt.",
        "order": "Thứ tự",
        "approver": "Người phê duyệt",
        "add": "Thêm nút",
        "delete": "Xóa nút phê duyệt"
      },
      "view-approval-flow": "Xem quy trình phê duyệt",
      "skip": "Bỏ qua phê duyệt thủ công",
      "risk-not-configured-tips": "Đảm bảo bạn đã xác định {link}.",
      "the-related-risk-rules": "các quy tắc rủi ro liên quan",
      "issue-review": {
        "sent-back": "Đã gửi lại",
        "review-sent-back-by": "Đánh giá đã gửi lại bởi {user}"
      }
    },
    "risk": {
      "self": "Rủi ro",
      "risks": "Rủi ro",
      "description": "Trung tâm rủi ro xác định mức độ rủi ro cho các hoạt động cơ sở dữ liệu khác nhau trong các điều kiện khác nhau. Và mức độ rủi ro xác định quy trình phê duyệt tùy chỉnh tương ứng."
    },
    "rule": {
      "rules": "Quy tắc"
    },
    "issue-review": {
      "approve-issue": "Phê duyệt vấn đề?",
      "you": "Bạn",
      "generating-approval-flow": "Đang tạo quy trình phê duyệt",
      "approved-issue": "đã phê duyệt vấn đề",
      "disallow-approve-reason": {
        "some-task-checks-didnt-pass": "Một số kiểm tra tác vụ không vượt qua",
        "some-task-checks-are-still-running": "Một số kiểm tra tác vụ vẫn đang chạy",
        "x-field-is-required": "{field} là bắt buộc"
      },
      "send-back": "Gửi lại",
      "send-back-issue": "Gửi lại vấn đề?",
      "re-request-review": "Yêu cầu xem xét lại",
      "re-request-review-issue": "Yêu cầu xem xét lại vấn đề?",
      "sent-back-issue": "Đã gửi lại vấn đề",
      "re-requested-review": "đã yêu cầu xem xét lại vấn đề",
      "no-one-matched": "Không ai khớp",
      "any-n-role-can-approve": "Bất kỳ {role} nào cũng có thể phê duyệt",
      "approved-by-n": "Đã được phê duyệt bởi {approver}",
      "issue-creators-cannot-approve-their-own-issue": "Người tạo vấn đề không thể phê duyệt vấn đề của chính họ"
    }
  },
  "schema-template": {
    "self": "Mẫu lược đồ",
    "field-template": {
      "self": "Mẫu trường",
      "description": "Bạn có thể xác định trước mẫu trường, sau đó áp dụng mẫu trong quá trình thay đổi lược đồ."
    },
    "column-type-restriction": {
      "self": "Hạn chế loại cột",
      "description": "Bạn có thể hạn chế các loại cột được phép cho từng công cụ cơ sở dữ liệu.",
      "allow-all": "Cho phép tất cả",
      "allow-limited-types": "Cho phép các loại hạn chế",
      "back-to-edit": "Quay lại chỉnh sửa",
      "add-and-save": "Thêm và lưu",
      "messages": {
        "unable-to-update": "Không thể cập nhật hạn chế",
        "following-column-types-are-used": "Các loại cột sau vẫn được sử dụng bởi mẫu trường",
        "one-allowed-type-per-line": "Một loại dữ liệu được phép trên mỗi dòng"
      }
    },
    "table-template": {
      "self": "Mẫu bảng",
      "description": "Bạn có thể xác định trước mẫu bảng, sau đó áp dụng mẫu trong quá trình thay đổi lược đồ."
    },
    "search-by-name-or-comment": "Tìm kiếm theo tên hoặc bình luận",
    "form": {
      "category": "Danh mục",
      "category-desc": "Chọn một danh mục hiện có hoặc tạo một danh mục mới",
      "unclassified": "Chưa phân loại",
      "column-name": "Tên cột",
      "column-type": "Loại cột",
      "default-value": "Mặc định",
      "comment": "Bình luận",
      "nullable": "Có thể null",
      "table-name": "Tên bảng",
      "on-update": "Khi cập nhật"
    },
    "classification": {
      "self": "Phân loại dữ liệu",
      "select": "Chọn phân loại",
      "search": "Tìm kiếm phân loại"
    }
  },
  "role": {
    "self": "Vai trò",
    "setting": {
      "description": "Xác định vai trò tùy chỉnh. Bạn có thể áp dụng chúng cho các thành viên dự án và được sử dụng trong phê duyệt tùy chỉnh.",
      "add": "Thêm vai trò",
      "edit": "Chỉnh sửa vai trò",
      "title-placeholder": "Nhập tiêu đề vai trò",
      "description-placeholder": "Nhập mô tả vai trò"
    },
    "title": "Tiêu đề",
    "select-role": "Chọn vai trò",
    "expired-tip": "Vai trò có thể đã hết hạn.",
    "import-from-role": "Nhập từ vai trò",
    "workspace-roles": {
      "self": "Vai trò không gian làm việc"
    },
    "project-roles": {
      "self": "Vai trò dự án",
      "apply-to-all-projects": "Áp dụng cho tất cả các dự án"
    },
    "custom-roles": {
      "self": "Vai trò tùy chỉnh"
    },
    "workspace-admin": {
      "self": "Quản trị viên không gian làm việc",
      "description": "Quản trị viên không gian làm việc có tất cả các quyền trong không gian làm việc."
    },
    "workspace-dba": {
      "self": "DBA không gian làm việc",
      "description": "DBA không gian làm việc có tất cả các quyền trong không gian làm việc ngoại trừ quản lý thành viên không gian làm việc."
    },
    "workspace-member": {
      "self": "Thành viên không gian làm việc",
      "description": "Thành viên không gian làm việc là vai trò cơ bản nhất trong không gian làm việc."
    },
    "project-owner": {
      "self": "Chủ sở hữu dự án",
      "description": "Tất cả các quyền trong dự án"
    },
    "project-developer": {
      "self": "Nhà phát triển dự án",
      "description": "Tất cả các quyền xem, cộng với các quyền yêu cầu thay đổi cơ sở dữ liệu."
    },
    "project-releaser": {
      "self": "Người phát hành dự án",
      "description": "Tất cả các quyền xem, cộng với quyền xem xét các yêu cầu thay đổi cơ sở dữ liệu cho mục đích phát hành."
    },
    "sql-editor-user": {
      "self": "Người dùng Trình soạn thảo SQL",
      "description": "Quyền truy vấn dữ liệu cơ sở dữ liệu."
    },
    "project-exporter": {
      "self": "Người xuất dự án",
      "description": "Quyền xuất dữ liệu cơ sở dữ liệu."
    },
    "project-viewer": {
      "self": "Người xem dự án",
      "description": "Quyền chỉ đọc để xem thông tin cơ bản của dự án, truy cập cơ sở dữ liệu và bắt đầu các yêu cầu đặc quyền."
    },
    "issue-creator": {
      "self": "Người tạo vấn đề"
    }
  },
  "database-group": {
    "create": "Nhóm cơ sở dữ liệu mới",
    "matched-database": "Cơ sở dữ liệu phù hợp",
    "unmatched-database": "Cơ sở dữ liệu không phù hợp",
    "condition": {
      "self": "Điều kiện"
    },
    "select": "Chọn nhóm cơ sở dữ liệu",
    "no-matched-databases": "Không có cơ sở dữ liệu phù hợp"
  },
  "export-center": {
    "self": "Trung tâm xuất",
    "permission-denied": "Quyền bị từ chối"
  },
  "review-center": {
    "self": "Trung tâm đánh giá",
    "review-sql": "Đánh giá SQL"
  },
  "schema-designer": {
    "use-tips": "Nhấp vào một bảng để bắt đầu."
  },
  "cel": {
    "condition": {
      "self": "Điều kiện",
      "description-tips": "Điều kiện là một quy tắc có thể được định cấu hình thông qua một biểu thức. Ví dụ: điều kiện \"Môi trường là sản xuất\" sẽ khớp với các vấn đề được thực hiện trong môi trường \"sản xuất\".",
      "add": "Thêm điều kiện",
      "add-group": "Thêm nhóm điều kiện",
      "add-raw-expression": "Thêm biểu thức thô",
      "group": {
        "or": {
          "description": "Bất kỳ điều nào sau đây là đúng..."
        },
        "and": {
          "description": "Tất cả những điều sau đây là đúng..."
        },
        "tooltip": "Một nhóm điều kiện là một tập hợp các điều kiện được kết nối bởi các toán tử \"Và\" và \"Hoặc\"."
      },
      "input-value": "Nhập giá trị",
      "add-condition-in-group-placeholder": "Thêm {plus} để thêm điều kiện",
      "select-value": "Chọn giá trị",
      "input-value-press-enter": "Nhập giá trị, nhấn Enter để xác nhận",
      "add-root-condition-placeholder": "Nhấp vào \"Thêm điều kiện\" hoặc \"Thêm nhóm điều kiện\" để thêm điều kiện"
    }
  },
  "changelist": {
    "self": "Danh sách thay đổi",
    "changelists": "Danh sách thay đổi",
    "new": "Danh sách thay đổi mới",
    "name": "Tên danh sách thay đổi",
    "name-placeholder": "Danh sách thay đổi của tôi",
    "error": {
      "name-is-required": "Tên danh sách thay đổi là bắt buộc",
      "invalid-resource-id": "ID tài nguyên không hợp lệ",
      "nothing-changed": "Không có gì thay đổi",
      "sql-cannot-be-empty": "SQL là bắt buộc",
      "select-at-least-one-change": "Chọn ít nhất một thay đổi",
      "select-at-least-one-change-to-export": "Chọn ít nhất một thay đổi để xuất",
      "add-at-least-one-change": "Thêm ít nhất một thay đổi",
      "you-are-not-allowed-to-perform-this-action": "Bạn không được phép thực hiện hành động này"
    },
    "apply-to-database": "Áp dụng cho cơ sở dữ liệu",
    "add-change": {
      "self": "Thêm thay đổi",
      "changelog": {
        "select-at-least-one-changelog-below": "Chọn ít nhất một nhật ký thay đổi bên dưới"
      }
    },
    "change-source": {
      "self": "Nguồn thay đổi",
      "raw-sql": "SQL thô",
      "source": "Nguồn"
    },
    "confirm-remove-change": "Xóa thay đổi này?",
    "delete-this-changelist": "Xóa danh sách thay đổi này",
    "confirm-delete-changelist": "Xóa danh sách thay đổi này?",
    "import": {
      "no-file-to-upload": "Không có tệp nào để tải lên",
      "upload-sql-or-zip-file": "Tải lên tệp .sql hoặc .zip",
      "optional-upload-sql-or-zip-file": "(Tùy chọn) Tải lên tệp .sql hoặc .zip"
    },
    "change-type": "Loại thay đổi"
  },
  "release": {
    "releases": "Bản phát hành",
    "files": "Tệp",
    "create": "Tạo bản phát hành",
    "select": "Chọn bản phát hành",
    "tasks-to-apply": "Tác vụ để áp dụng",
    "out-of-order-files": "Tệp không theo thứ tự",
    "applied-but-modifed-files": "Đã áp dụng nhưng tệp đã sửa đổi",
    "allow-out-of-order": "Cho phép không theo thứ tự",
    "archive-this-release": "Lưu trữ bản phát hành này",
    "total-files": "Tổng số {count} tệp",
    "no-tasks-to-apply": {
      "self": "Không có tác vụ nào để áp dụng"
    },
    "actions": {
      "new-file": "Tệp mới",
      "import-from-release": "Nhập từ bản phát hành"
    },
    "messages": {
      "succeed-to-create-release": "Đã tạo thành công bản phát hành",
      "files-will-always-be-sorted-and-executed-in-version-order": "Các tệp sẽ luôn được sắp xếp và thực hiện theo thứ tự phiên bản.",
      "cannot-modify-files-after-created": "Bạn không thể sửa đổi tệp sau khi bản phát hành được tạo.",
      "bytebase-will-skip-those-files-has-been-applied-on-target-database": "Bytebase sẽ tự động bỏ qua những file đã được thực thi trên cơ sở dữ liệu đích."
    },
    "usage-description": "Bản phát hành chỉ được sử dụng trong GitOps tùy chỉnh với tích hợp API."
  },
  "export-data": {
    "export-rows": "Xuất số dòng",
    "error": {
      "export-rows-required": "Yêu cầu số dòng xuất",
      "export-rows-must-gt-zero": "Số dòng xuất phải lớn hơn 0"
    },
    "export-format": "Định dạng xuất",
    "password-optional": "Mã hóa bằng mật khẩu (Tùy chọn)",
    "password-info": "Cung cấp mật khẩu để mã hóa tệp xuất."
  },
  "branch": {
    "select-tables-to-rollout": "Chọn bảng để triển khai",
    "index": {
      "drop-index-confirm": "Xóa chỉ mục?"
    },
    "table-partition": {
      "drop-partition-confirm": "Xóa phân vùng bảng?",
      "drop-partition-with-subpartitions-confirm": "Cũng sẽ xóa tất cả các phân vùng con của nó."
    }
  },
  "worksheet": {
    "self": "Bảng tính"
  },
  "setup": {
    "self": "Thiết lập",
    "basic-info": "Thông tin cơ bản",
    "skip-setup": "Bỏ qua thiết lập",
    "purposes": {
      "self": "Mục đích chính của bạn khi sử dụng Bytebase là gì?",
      "alter-schema": "Thay đổi lược đồ",
      "query-data": "Truy vấn dữ liệu"
    },
    "workflow": {
      "self": "Quy trình làm việc của bạn với cơ sở dữ liệu là gì?",
      "team": "Làm việc với đồng đội, cần có đường ống CI/CD",
      "simple": "Không có quy trình làm việc phức tạp, chỉ cần các công cụ UI"
    },
    "data": {
      "self-setup": "Thiết lập dự án",
      "built-in": "Sử dụng mẫu tích hợp",
      "built-in-desc": "Tạo dự án mẫu và các trường hợp"
    }
  },
  "landing": {
    "quick-link": {
      "self": "Liên kết nhanh",
      "manage": "Quản lý liên kết nhanh",
      "visit-prjects": "Truy cập Dự án",
      "visit-issues": "Truy cập Vấn đề"
    },
    "last-visit": "Lần truy cập cuối",
    "changelog-for-version": "Nhật ký thay đổi cho phiên bản {version}"
  }
}<|MERGE_RESOLUTION|>--- conflicted
+++ resolved
@@ -2273,11 +2273,6 @@
           "ddl": "DDL",
           "create_database": "Tạo cơ sở dữ liệu",
           "data_export": "Xuất dữ liệu",
-<<<<<<< HEAD
-          "request_query": "Yêu cầu vai trò Người truy vấn",
-          "request_export": "Yêu cầu vai trò Người xuất",
-=======
->>>>>>> 5b9d0f8f
           "request-role": "Yêu cầu vai trò"
         }
       },
