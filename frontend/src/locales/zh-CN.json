--- conflicted
+++ resolved
@@ -622,21 +622,13 @@
     "sensitive-data": {
       "description": "以下脱敏列被显示地标记了脱敏等级，优先级高于全局脱敏规则。",
       "remove-sensitive-column-tips": "不再对此列数据脱敏？",
-<<<<<<< HEAD
-      "sensitive-column-list": "敏感数据列表",
+      "sensitive-column-list": "被显式标记的脱敏列",
+      "global-masking-rule": "全局脱敏规则",
       "grant-access": "授权访问",
       "never-expires": "无过期时间",
       "global-rules": {
         "self": "全局脱敏规则",
-=======
-      "sensitive-column-list": "被显式标记的脱敏列",
-      "global-masking-rule": "全局脱敏规则",
-      "semantic-types": "语义类型",
-      "grant-access": "授权访问",
-      "never-expires": "无过期时间",
-      "global-rules": {
         "description": "全局规则用于批量指定脱敏程度，比如所有列名是 email 的字段都被设置为半脱敏。",
->>>>>>> a052acba
         "condition-order": "条件序列",
         "add-rule": "添加规则",
         "re-order": "排序",
