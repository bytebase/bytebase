--- conflicted
+++ resolved
@@ -501,11 +501,7 @@
         "ldaps-description": "从一开始就使用 TLS（端口 636）",
         "none": "没有任何",
         "none-description": "无加密（不建议用于生产）",
-<<<<<<< HEAD
         "domain-optional-hint": "（可选）如果 SSO 所提供的用户唯一标识符不是电子邮件格式，则会用域名进行拼接。",
-=======
-        "domain-optional-hint": "可选：限制此域用户的访问",
->>>>>>> f473b1ae
         "provider-type-readonly-hint": "提供商类型创建后无法更改",
         "identifier-placeholder": "例如登录名、电子邮件",
         "display-name-placeholder": "例如名称、显示名称",
