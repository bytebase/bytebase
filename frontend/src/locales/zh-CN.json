{
  "common": {
    "when": "于何时",
    "view": "查看",
    "you": "您",
    "general": "通用",
    "slack": "Slack",
    "discord": "Discord",
    "teams": "Teams",
    "dingtalk": "钉钉",
    "feishu": "飞书",
    "wecom": "企业微信",
    "custom": "自定义",
    "overview": "概览",
    "migration-history": "变更历史",
    "webhook": "Webhook",
    "webhooks": "Webhook",
    "key": "键值",
    "workflow": "工作流",
    "activity": "活动",
    "activities": "活动",
    "unread": "未读",
    "read": "已读",
    "inbox": "通知",
    "sign-in": "登录",
    "sign-up": "注册",
    "email": "邮箱",
    "username": "用户名",
    "password": "密码",
    "activate": "激活",
    "save": "保存",
    "cancel": "取消",
    "comment": "评论",
    "home": "主页",
    "setting": "设置",
    "settings": "设置",
    "project": "项目",
    "projects": "项目",
    "default-project": "默认项目",
    "visit-default-project": "@:common.visit@:common.default-project",
    "help": "帮助",
    "database": "数据库",
    "databases": "数据库",
    "description": "描述",
    "instance": "实例",
    "instances": "实例",
    "environment": "环境",
    "environments": "环境",
    "environment-name": "环境名",
    "bookmark": "书签",
    "bookmarks": "书签",
    "quick-action": "快捷操作",
    "archive": "归档",
    "quickstart": "快速入门",
    "logout": "登出",
    "close": "关闭",
    "latest": "最新",
    "error": "错误",
    "canceled": "已取消",
    "approval": "批准",
    "approve": "批准",
    "done": "完成",
    "create": "创建",
    "run": "运行",
    "retry": "重试",
    "skip": "跳过",
    "reopen": "重开",
    "dismiss": "关闭",
    "back": "返回",
    "next": "下一步",
    "edit": "编辑",
    "update": "更新",
    "visit": "访问",
    "role": {
      "dba": "DBA",
      "owner": "所有者",
      "developer": "开发者",
      "member": "成员"
    },
    "role-switch": {
      "dba": "切换到 DBA",
      "owner": "切换到所有者",
      "developer": "切换到开发者"
    },
    "assignee": "审核人",
    "revert": "恢复",
    "apply": "应用",
    "reorder": "排序",
    "id": "ID",
    "name": "名称",
    "creator": "创建人",
    "version": "版本",
    "issue": "工单",
    "issues": "工单",
    "duration": "时长",
    "created-at": "创建于",
    "updated-at": "更新于",
    "commit": "提交",
    "statement": "语句",
    "sql-statement": "SQL @:{'common.statement'}",
    "snapshot": "快照",
    "status": "状态",
    "stage": "阶段",
    "task": "任务",
    "sql": "SQL",
    "unassigned": "未指派",
    "new": "创建",
    "add": "添加",
    "confirm-and-add": "确认并添加",
    "confirm-and-update": "确认并更新",
    "query": "查询",
    "transfer": "转移",
    "migration": "变更",
    "schema": "Schema",
    "anomalies": "异常",
    "do-not-show-again": "不再显示",
    "backups": "备份",
    "detail": "详情",
    "type": "类型",
    "language": "语言",
    "repository": "仓库",
    "change": "变更",
    "branch": "分支",
    "config-guide": "配置指南",
    "required-placeholder": "必需的占位符",
    "optional-placeholder": "可选的占位符",
    "sensitive-placeholder": "敏感数据 - 仅写入",
    "enabled": "开启",
    "default": "默认",
    "version-control": "版本控制",
    "restore": "恢复",
    "detailed-guide": "详细指南",
    "workspace": "工作空间",
    "application": "应用",
    "confirm": "确认",
    "coming-later": "敬请期待",
    "learn-more": "了解更多",
    "schema-version": "Schema 版本",
    "time": "时间",
    "manual": "手动",
    "automatic": "自动",
    "Default": "默认",
    "definition": "定义",
    "empty": "空",
    "creating": "创建中...",
    "updating": "更新中...",
    "Address": "地址",
    "User": "用户",
    "assigned": "已指派",
    "subscribed": "已订阅",
    "created": "已创建",
    "label": "标签",
    "labels": "标签",
    "mode": "模式",
    "roletype": "角色类型",
    "readonly": "只读",
    "user": "用户",
    "added-time": "添加时间",
    "data-source": "数据源",
    "grant": "授予",
    "admin": "管理员",
    "read-only": "只读",
    "connection-string": "连接字符串",
    "agents": "Agents",
    "billings": "计费",
    "all": "全部",
    "deployment-config": "部署配置",
    "by": "由",
    "ok": "OK",
    "share": "分享",
    "others": "其他",
    "or": "或者",
    "export": "导出",
    "tips": "提示信息",
    "template": "模板",
    "delete": "删除",
    "history": "历史记录",
    "loading": "加载中",
    "from": "来自于",
    "copied": "已拷贝",
    "copy": "拷贝",
    "manage": "管理",
    "table": "表",
    "search": "搜索",
    "warning": "警告",
    "edited": "编辑于",
    "preview": "预览",
    "file-selector": {
      "type-limit": "仅支持 {extension} 类型的文件",
      "size-limit": "文件大小需小于 {size} MiB"
    },
    "no-data": "无数据",
    "visibility": "可见性",
    "star": "添加收藏",
    "unstar": "取消收藏",
    "starred": "已收藏",
    "duplicate": "拷贝",
    "clear-search": "清空搜索",
    "enable": "开启",
    "disable": "禁用",
    "view-doc": "查看文档",
    "backup-and-restore": "备份与恢复",
    "write-only": "仅写入",
    "pitr": "PITR",
<<<<<<< HEAD
    "fix": "修复"
=======
    "go-now": "立即前往"
>>>>>>> 5f75de05
  },
  "error-page": {
    "go-back-home": "回到主页"
  },
  "anomaly-center": "异常中心",
  "kbar": {
    "recently-visited": "最近访问",
    "navigation": "导航",
    "help": {
      "navigate": "选择",
      "perform": "执行",
      "close": "关闭",
      "back": "返回"
    },
    "options": {
      "placeholder": "输入命令或搜索…"
    },
    "preferences": {
      "common": "偏好设置",
      "change-language": "更改语言…"
    }
  },
  "task": {
    "checking": "检查中…",
    "run-task": "运行检查",
    "check-result": {
      "title": "{name} 的检查结果"
    },
    "check-type": {
      "fake": "Fake",
      "syntax": "语法",
      "compatibility": "兼容性",
      "connection": "连接",
      "migration-schema": "变更 schema",
      "sql-review": "SQL 审查",
      "earliest-allowed-time": "最早执行时间",
      "ghost-sync": "gh-ost 同步"
    },
    "earliest-allowed-time-hint": "'@:{'common.when'}' 指定了该任务最早允许执行的时间。如果该字段没有被指定，则任务会在满足其他条件后立即执行。",
    "comment": "评论",
    "invoker": "执行者",
    "started": "开始于",
    "ended": "结束于",
    "view-migration": "查看变更",
    "view-migration-history": "查看变更历史",
    "earliest-allowed-time-unset": "未设置",
    "status": {
      "running": "运行中",
      "failed": "失败",
      "canceled": "取消",
      "success": "成功",
      "warn": "警告",
      "error": "错误"
    },
    "earliest-allowed-time-no-modify": "您无法修改此字段因为您不是该工单的审核人或者它不在待执行状态。",
    "type": {
      "bb-task-database-schema-update-ghost-sync": "同步数据",
      "bb-task-database-schema-update-ghost-cutover": "切换表",
      "bb-task-database-schema-update-ghost-drop-original-table": "删除原始表"
    }
  },
  "banner": {
    "demo-intro": "这是 Bytebase 的演示版本。",
    "demo-intro-readonly": "这是 Bytebase 的只读演示版本",
    "update-license": "更新证书",
    "license-expires": "您的{plan}证书已在 {expireAt} 过期",
    "trial-expires": "您的{plan}试用将在 {days} 天后过期",
    "extend-trial": "申请延长试用",
    "action": "5 秒部署您自己的服务",
    "debug": "Debug 模式已开启，您可以通过右上角头像下拉框关闭 Debug。"
  },
  "intro": {
    "doc": "文档",
    "issue": "工单",
    "quickstart": "快速入门"
  },
  "bbkit": {
    "common": {
      "ok": "确认",
      "cancel": "取消",
      "back": "退回",
      "next": "下一步",
      "finish": "完成",
      "step": "步骤"
    },
    "attention": {
      "default": "特别注意"
    }
  },
  "settings": {
    "sidebar": {
      "account": "账户",
      "profile": "个人信息",
      "workspace": "工作空间",
      "general": "通用",
      "members": "成员",
      "version-control": "版本控制",
      "subscription": "订阅",
      "labels": "标签"
    },
    "profile": {
      "email": "邮箱",
      "role": "角色",
      "password": "密码",
      "password-confirm": "确认密码",
      "password-confirm-placeholder": "再次输入以确认",
      "password-mismatch": "密码输入不一致",
      "subscription": "（升级到付费方案来解锁角色管理）"
    },
    "members": {
      "active": "已激活",
      "inactive": "未激活",
      "helper": "通过邮箱添加或邀请成员",
      "add-more": "+ 增加成员",
      "add": "添加",
      "invites": "发送邀请",
      "invited": "已邀请",
      "yourself": "您自己",
      "upgrade": "升级到付费方案来解锁角色管理",
      "select-role": "选择角色",
      "not-assigned": "未指派",
      "table": {
        "account": "账户",
        "role": "角色",
        "update-time": "更新时间",
        "granted-time": "批准时间"
      },
      "action": {
        "deactivate": "禁用",
        "deactivate-confirm-title": "确定禁用",
        "deactivate-confirm-description": "之后可以重新启用",
        "reactivate": "启用",
        "reactivate-confirm-title": "确定启用"
      },
      "tooltip": {
        "upgrade": "升级到付费方案来解锁角色管理",
        "not-allow-edit": "只有所有者才能改变角色",
        "not-allow-remove": "不能移除最后一个所有者",
        "project-role-provider-gitlab": "同步自对应 GitLab 项目的 {rawRole} 角色",
        "cannot-change-role-of-systembot": "不能修改机器人助手的角色"
      },
      "toggle-role-provider": {
        "title": "您确认吗？"
      },
      "change-role-provider-to-vcs": {
        "content": "开启 VCS 同步将会用 VCS 中对应仓库的成员列表替换现存的所有成员。\n原来的成员将会无效，您之后也可以关闭该 VCS 同步来撤销这一操作。",
        "emphasize": "请注意，该功能需要 VCS 仓库内所有成员均设置了公开邮箱。"
      },
      "change-role-provider-to-bytebase": {
        "content": "将会恢复成以下成员的权限。所有由 VCS 提供的成员将会被移除。"
      },
      "system-bot": "机器人助手"
    },
    "general": {
      "workspace": {
        "branding": "品牌",
        "only-owner-can-edit": "仅管理员可以更新品牌信息",
        "logo": "Logo",
        "logo-aspect": "Logo 建议为 5:2 的宽:高比例（例如 100 x 40 像素）",
        "select-logo": "选择",
        "drag-logo": "或拖拽文件",
        "logo-upload-tip": "支持 {extension} 类型文件，不能大于 {size} MiB",
        "logo-upload-succeed": "Logo 更新完成"
      }
    }
  },
  "activity": {
    "name": "名称",
    "comment": "评论",
    "created": "创建于",
    "invoker": "执行者",
    "type": {
      "issue-create": "创建工单",
      "comment-create": "创建评论",
      "issue-field-update": "更新工单字段",
      "issue-status-update": "更新工单状态",
      "pipeline-task-status-update": "更新工单任务状态",
      "pipeline-task-file-commit": "提交文件",
      "pipeline-task-statement-update": "更新 SQL",
      "member-create": "创建成员",
      "member-role-update": "更新角色",
      "member-activate": "激活成员",
      "member-deactivate": "禁用成员",
      "project-repository-push": "仓库 push 事件",
      "project-database-transfer": "转移数据库",
      "project-member-create": "添加项目成员",
      "project-member-delete": "删除项目成员",
      "project-member-role-update": "变更项目成员角色",
      "pipeline-task-earliest-allowed-time-update": "更新最早允许执行时间",
      "database-recovery-pitr-done": "将数据库恢复到指定时间点"
    },
    "sentence": {
      "created-issue": "创建工单",
      "commented": "评论",
      "reassigned-issue": "将工单由 {oldName} 重新指派给 {newName}",
      "assigned-issue": "将工单指派给 {newName}",
      "unassigned-issue": "将工单由 {oldName} 解除指派",
      "invalid-assignee-update": "无效的指派操作",
      "changed-description": "修改描述",
      "changed-from-to": "将 {name} 从 \"{oldValue}\" 修改为 \"{newValue}\"",
      "unset-from": "撤销 {name} 的值 (从 \"{oldValue}\")",
      "set-to": "将 {name} 设置为 \"{newValue}\"",
      "changed-update": "修改 {name}",
      "reopened-issue": "重开工单",
      "resolved-issue": "解决工单",
      "canceled-issue": "取消工单",
      "empty": "",
      "changed": "修改",
      "updated": "更新",
      "canceled": "取消",
      "approved": "批准",
      "started": "开始",
      "completed": "完成",
      "failed": "失败",
      "task-name": "任务 {name}",
      "committed-to-at": "提交 {file} 到 {branch}{'@'}{repo}"
    },
    "subject-prefix": {
      "task": "任务"
    }
  },
  "issue": {
    "waiting-approval": "等待批准",
    "opened-by-at": "{id} 由 {creator} 开启于 {time}",
    "commit-by-at": "{id} {title} 由 {author} 提交于 {time}",
    "status-transition": {
      "modal": {
        "resolve": "解决工单?",
        "cancel": "取消整个工单?",
        "reopen": "重开工单?"
      },
      "dropdown": {
        "resolve": "解决",
        "cancel": "取消工单",
        "reopen": "重开"
      },
      "form": {
        "note": "笔记",
        "placeholder": "（可选）添加一段笔记…"
      }
    },
    "subscribe": "订阅",
    "unsubscribe": "取消订阅",
    "subscriber": "没有订阅者 | 1 个订阅者 | {n} 个订阅者",
    "apply-to-other-stages": "@:{'common.apply'}到其他@:{'common.stage'}",
    "add-sql-statement": "添加 SQL @:{'common.statement'}…",
    "optional-add-sql-statement": "（可选）添加 SQL @:{'common.statement'}…",
    "edit-description": "编辑描述",
    "add-some-description": "添加一些描述…",
    "add-a-comment": "添加评论",
    "edit-comment": "编辑评论",
    "leave-a-comment": "发表一条评论…",
    "view-commit": "查看提交",
    "search-issue-name": "搜索工单名称",
    "table": {
      "open": "开启中",
      "closed": "已关闭",
      "status": "状态",
      "project": "项目",
      "name": "名称",
      "environment": "环境",
      "db": "数据库",
      "progress": "进度",
      "updated": "更新于",
      "assignee": "审核人"
    },
    "stage-select": {
      "active": "{name}（活动中）"
    },
    "not-allowed-to-single-database-in-tenant-mode": "在多租户模式下无法对单个数据库{operation}",
    "migration-mode": {
      "title": "变更模式",
      "normal": {
        "title": "普通变更 (适用于正常大小的表)",
        "description": "直接在目标表上执行 schema 变更，表在整个变更期间会被锁住。"
      },
      "online": {
        "title": "在线变更 (适用于大数据量的表)",
        "description": "基于 gh-ost。对于大表，可以把锁表的时间从小时级降低到秒级 {link}。"
      }
    },
    "new-issue": "@:common.new@:common.issue",
    "format-on-save": "保存时格式化",
    "action-to-current-stage": "{action}当前阶段",
    "edit-sql-statement-in-vcs": "该项目开启了基于 VCS 的版本管理。请在对应的 Git 仓库修改 SQL 文件并提交，开启新的工单。",
    "edit-sql-statement": "编辑 SQL 语句"
  },
  "alter-schema": {
    "vcs-enabled": "该项目开启了基于 VCS 的版本管理，选择下面的数据库会将您导航到相应的 Git 仓库以发起变更流程。",
    "vcs-info": "代表项目开启了基于 VCS 的版本管理。选择该类项目下的数据库会将您导航到对应的 Git 仓库以发起变更流程。",
    "alter-single-db": "变更单个数据库",
    "alter-multiple-db": "变更多个数据库",
    "alter-multiple-db-info": "针对每个环境，您可以选择一个数据库进行变更或者直接跳过该环境，这样您就可以在一条流水线上把变更逐步作用到多个环境。"
  },
  "quick-action": {
    "create-db": "创建数据库",
    "choose-db": "选择数据库",
    "new-db": "创建数据库",
    "add-instance": "@:common.add@:common.instance",
    "create-instance": "@:common.create@:common.instance",
    "manage-user": "成员管理",
    "add-environment": "@:common.add@:common.environment",
    "create-environment": "@:common.create@:common.environment",
    "new-project": "@:common.new@:common.project",
    "create-project": "@:common.create@:common.project",
    "edit-data": "编辑数据",
    "troubleshoot": "问题排查",
    "transfer-in-db": "转移数据库",
    "request-db": "申请数据库",
    "from-default-project": "从默认项目",
    "from-other-projects": "从其他项目",
    "transfer-in-db-title": "从其他项目转移数据库",
    "default-db-hint": "Bytebase 会定期同步实例的 Schema。新同步的数据库会放在默认项目中。",
    "transfer-in-db-alert": "您确定要转移 \"{ dbName }\" 到我们的项目中吗？"
  },
  "create-db": {
    "new-database-name": "新数据库名称",
    "database-owner-name": "数据库所有者",
    "cluster": "集群",
    "reserved-db-error": "{databaseName} 是一个预留名称",
    "generated-database-name": "生成的数据库名称",
    "db-name-generated-by-template": "依据模板 \"{template}\" 生成",
    "select-label-value": "选择 {key}"
  },
  "db": {
    "encoding": "字符编码",
    "character-set": "字符集",
    "collation": "字符排序规则",
    "select": "选择数据库",
    "select-instance-first": "先选择实例",
    "select-environment-first": "先选择环境",
    "tables": "表",
    "views": "视图",
    "extensions": "插件",
    "parent": "母",
    "last-successful-sync": "上次成功同步于",
    "sync-status": "同步状态"
  },
  "instance": {
    "select": "选择实例",
    "new-database": "@:common.new@:common.database",
    "syncing": "同步中 ...",
    "sync-now": "现在同步",
    "sync-schema-now": "随即同步 schema",
    "create-migration-schema": "@:common.create@:common.migration @:{'common.schema'}",
    "missing-migration-schema": "缺少@:common.migration @:common.schema",
    "unable-to-connect-instance-to-check-migration-schema": "无法连接到@:{'common.instance'}以检查@:{'common.migration'} @:{'common.schema'}",
    "bytebase-relies-on-migration-schema-to-manage-version-control-based-schema-migration-for-databases-belonged-to-this-instance": "Bytebase 需要依赖「变更 schema」来记录这个实例上的数据库 schema 变更。如果没有设置「变更 schema」，您无法对这个实例上的数据库进行表结构和数据变更。",
    "please-contact-your-dba-to-configure-it": "请联系 DBA 配置。",
    "please-check-the-instance-connection-info-is-correct": "请检查实例连接信息是否正确。",
    "users": "用户",
    "successfully-archived-instance-updatedinstance-name": "成功归档实例'{0}'。",
    "successfully-restored-instance-updatedinstance-name": "成功恢复实例'{0}'。",
    "failed-to-create-migration-schema-for-instance-instance-value-name": "为实例'{0}'创建变更schema失败。",
    "successfully-created-migration-schema-for-instance-value-name": "成功为'{0}'创建变更Schema。",
    "failed-to-sync-schema-for-instance-instance-value-name": "为实例'{0}'同步 schema 失败。",
    "successfully-synced-schema-for-instance-instance-value-name": "成功为实例'{0}'同步 schema 。",
    "archive-instance-instance-name": "归档实例'{0}'?",
    "archive-this-instance": "归档该实例",
    "archived-instances-will-not-be-shown-on-the-normal-interface-you-can-still-restore-later-from-the-archive-page": "已归档实例不会在界面上显示。您之后仍可以在归档页中恢复他。",
    "restore-this-instance": "恢复该实例",
    "restore": "恢复",
    "restore-instance-instance-name-to-normal-state": "恢复实例'{0}'到正常状态?",
    "account-name": "@:instance.account@:instance.name",
    "account": "账户",
    "name": "名称",
    "host-or-socket": "Host 或 Socket",
    "your-snowflake-account-name": "您的 Snowflake @:{'instance.account'}@:{'instance.name'}",
    "port": "端口",
    "instance-name": "@:common.instance@:instance.name",
    "snowflake-web-console": "Snowflake @:{'instance.web-console'}",
    "external-link": "外部链接",
    "web-console": "Web 控制台",
    "connection-info": "连接信息",
    "show-how-to-create": "如何创建",
    "below-is-an-example-to-create-user-bytebase-with-password": "创建用户 'bytebase{'@'}%' 及其密码的例子如下",
    "your_db_pwd": "YOUR_DB_PWD",
    "no-read-only-data-source-warn": "该实例没有配置只读用户，请考虑配置。",
    "sentence": {
      "host": {
        "snowflake": "例如 host.docker.internal {'|'} <<ip>> {'|'} <<local socket>>"
      },
      "proxy": {
        "snowflake": "对于代理服务器，加上 {'@'}PROXY_HOST，并在端口里指定 PROXY_PORT"
      },
      "console": {
        "snowflake": "\b管理该@:{'common.instance'}的外部控制台 URL（如 AWS RDS 控制台，您的@:{'common.database'}控制台）"
      },
      "create-admin-user": "这是 Bytebase 用于连接数据库，执行 DDL 和 DML (非 SELECT) 操作的用户。",
      "create-readonly-user": "这是 Bytebase 用于连接数据库，执行诸如 SELECT 的只读操作。",
      "create-user-example": {
        "snowflake": {
          "user": "bytebase{'@'}%",
          "password": "YOUR_DB_PWD",
          "template": "创建用户 bytebase，密码 {password}，warehouse 为{warehouse}，并授予必要权限的例子如下。"
        },
        "mysql": {
          "user": "bytebase{'@'}%",
          "password": "YOUR_DB_PWD",
          "template": "创建用户 {user}，密码 {password}，并授予必要权限的例子如下。"
        },
        "clickhouse": {
          "sql-driven-workflow": "SQL 工作流",
          "template": "创建用户 bytebase，密码 {password}，并授予必要权限的例子如下。您需要首先启用 {link}，才能执行以下创建用户的命令。"
        },
        "postgres": {
          "warn": "如果您将要连接到的实例是由云服务供应商管理的话，那么 SUPERUSER 是不可用的，您需要通过供应商的管理员控制台来创建用户。您所创建的用户会拥有供应商特定的 semi-SUPERUSER 的权限。",
          "template": "创建用户 bytebase，密码 {password}，并授予必要权限的例子如下。如果您将要连接到的实例是自己托管的，那么您可以 grant SUPERUSER。"
        }
      }
    },
    "no-password": "无密码",
    "password-write-only": "YOUR_DB_PWD - 仅写入",
    "test-connection": "测试连接",
    "ignore-and-create": "忽略并创建",
    "connection-info-seems-to-be-incorrect": "连接信息似乎错误",
    "new-instance": "新实例",
    "unable-to-connect": "Bytebase 无法连接到实例。我们推荐您再检查一遍连接信息。但也可以暂时忽略此警告。您在创建后仍能在实例详细页里修复连接信息。\n\n错误详情:{0}",
    "successfully-created-instance-createdinstance-name": "成功创建实例'{0}'。",
    "successfully-updated-instance-instance-name": "成功更新实例'{0}'。",
    "copy-grant-statement": "CREATE USER and GRANT 语句已复制到剪贴板。 粘贴到您的 mysql 客户端。",
    "successfully-connected-instance": "成功连接到实例。",
    "failed-to-connect-instance": "连接到实例失败。",
    "how-to-setup-instance": "如何设置「实例」?",
    "how-to-setup-instance-description": "每个 Bytebase 实例属于一个环境。一个实例通常映射到您的一个由 host:port 地址所代表的数据库实例。这可能是您在诸如 AWS 上的\nRDS 实例，也可能是您私有化部署的 MySQL 实例。\nBytebase 要求实例的读写权限（而不是 super 权限）以代表用户执行数据库操作。",
    "search-instance-name": "搜索实例名称",
    "no-read-only-data-source-support": "暂时不支持 {database} 创建只读连接",
    "grants": "权限"
  },
  "environment": {
    "select": "选择环境",
    "archive": "归档此环境",
    "archive-info": "已归档环境不会显示。您可以从归档界面恢复。",
    "create": "创建环境",
    "how-to-setup-environment": "如何创建「环境」?",
    "how-to-setup-environment-description": "每个环境与您的诸如测试，预发，生产环境一一对应。\n\n环境是一个全局配置，一套 Bytebase 的部署也只包含一套环境配置的集合。\n\n数据库实例是创建在某个特定环境下面的。",
    "restore": "恢复这个环境"
  },
  "quick-start": {
    "bookmark-an-issue": "收藏工单",
    "add-a-comment": "添加评论",
    "visit-project": "@:common.visit@:common.projects",
    "visit-instance": "@:common.visit@:common.instances",
    "visit-database": "@:common.visit@:common.databases",
    "visit-environment": "@:common.visit@:common.environments",
    "add-a-member": "添加成员",
    "use-kbar": "使用 kbar ({shortcut})",
    "notice": {
      "title": "快速入门导览已关闭",
      "desc": "您稍后仍可以从右上角的菜单中再次打开快速入门导览"
    }
  },
  "auth": {
    "sign-up": {
      "title": "注册您的账号",
      "admin-title": "设置 {account}",
      "admin-account": "管理员账号",
      "create-admin-account": "注册管理员",
      "confirm-password": "确认密码",
      "confirm-password-placeholder": "确认您的密码",
      "password-mismatch": "不匹配",
      "existing-user": "已有账号?",
      "accept-terms-and-policy": "我接受 Bytebase 的{terms}和{policy}",
      "terms-of-service": "服务条款",
      "privacy-policy": "隐私政策"
    },
    "sign-in": {
      "title": "登录您的账号",
      "forget-password": "忘记密码?",
      "new-user": "第一次使用 Bytebase?",
      "demo-note": "请使用 demo 账号登录",
      "gitlab": "通过 GitLab 登录",
      "gitlab-demo": "演示模式不支持 GitLab 登录",
      "gitlab-oauth": "您可联系管理员开启 GitLab 登录"
    },
    "password-forget": {
      "title": "忘记了您的密码？",
      "content": "请联系的您的 Bytebase 管理员重置密码",
      "return-to-sign-in": "返回登录"
    },
    "password-forgot": "忘记密码",
    "password-reset": {
      "title": "重置您的密码",
      "content": "我们会将重置密码链接发送到您的邮箱",
      "send-reset-link": "发送重置链接",
      "return-to-sign-in": "返回登录"
    },
    "activate": {
      "title": "激活您的 {type} 账号"
    }
  },
  "policy": {
    "approval": {
      "name": "审批策略",
      "tip": "新策略仅对新建工单生效",
      "info": "要更改数据库 schema，该选项控制了是否需要手动审批。",
      "manual": "需要人工审批",
      "manual-info": "进行中的 schema 改动任务只有被人工审批后才会执行。",
      "auto": "无需审批",
      "auto-info": "进行中的任务无需审核并且会被自动执行。"
    },
    "backup": {
      "name": "数据库备份策略",
      "tip": "新策略仅对新添加的数据库生效",
      "not-enforced": "无策略",
      "not-enforced-info": "无备份策略。",
      "daily": "每日",
      "daily-info": "每日备份数据库。",
      "weekly": "每周",
      "weekly-info": "每周备份数据库。"
    }
  },
  "migration-history": {
    "self": "变更历史",
    "workflow": "工作流",
    "commit-info": "由 {author} 于 {time}",
    "no-schema-change": "本次变更没有任何 Schema 的改动",
    "schema-drift": "Schema 偏差",
    "schema-drift-detected": "上次变更后的 Schema 与本次变更前不一致。",
    "view-drift": "查看偏差",
    "before-left-schema-choice": "比较",
    "left-schema-choice-prev-history-schema": "上次变更后",
    "left-schema-choice-current-history-schema-prev": "本次变更前",
    "after-left-schema-choice": "和本次变更后的 Schema",
    "show-diff": "显示差异",
    "left-vs-right": "之前{prevLink} vs 当前版本",
    "schema-snapshot-after-migration": "完成这次变更后的 schema 快照",
    "current-schema-empty": "当前 schema 为空",
    "list-limit": "对于有变更历史的数据库，我们会在下面最多列出5条记录。您可以点击数据库名称去进一步查看全部的记录。",
    "no-history-in-project": "这个项目下没有发现任何数据库有变更历史。",
    "recording-info": "每当数据库 schema 变更时，我们便会记录下变更历史。",
    "establish-baseline": "建立新的基线",
    "refreshing-history": "刷新历史中 ...",
    "config-instance": "配置实例",
    "establish-baseline-description": "Bytebase 将用当前的 schema 作为新的基线。您应该检查当前的基线确实反映了期望的状态。 对于 VCS 工作流来说，也只有在建立起基线的前提下，才能进行数据库变更。",
    "establish-database-baseline": "建立「{name}」基线",
    "instance-missing-migration-schema": "实例「{name}」缺失用于记录变更历史的 schema。",
    "instance-bad-connection": "无法连接实例「{name}」以获取变更历史。",
    "contact-dba": "请联系您的 DBA 进行配置。"
  },
  "database": {
    "the-list-might-be-out-of-date-and-is-refreshed-roughly-every-10-minutes": "该表每隔约10分钟刷新一次，所以展示的可能不是最新信息。",
    "last-successful-sync": "最后一次成功的同步",
    "no-anomalies-detected": "没有检测到异常",
    "sync-status": "同步状态",
    "search-database-name": "搜索数据库名称",
    "how-to-setup-database": "如何设置「数据库」？",
    "show-guide-description": "每个 Bytebase 数据库都映射到由「CREATE DATABASE xxx」创建的一个数据库。\n\n在 Bytebase 中，一个数据库始终属于单个项目。Bytebase 将定期同步每个实例的数据库信息。\n\n您还可以从仪表板创建新数据库。",
    "restored-from": "恢复于",
    "database-name-is-restored-from-another-database-backup": "{0}恢复于另一个数据库备份",
    "transfer-project": "转移项目",
    "alter-schema": "变更 Schema",
    "alter-schema-in-vcs": "变更 Schema (VCS)",
    "change-data": "变更数据",
    "change-data-in-vcs": "变更数据 (VCS)",
    "successfully-transferred-updateddatabase-name-to-project-updateddatabase-project-name": "成功将'{0}'转移到项目'{1}'。",
    "database-backup": "数据库备份",
    "backup-name": "备份名称",
    "create-backup": "创建备份",
    "automatic-x-backup": "{freq}自动备份",
    "automatic-backup": "自动备份",
    "disable-automatic-backup": "禁用自动备份",
    "backuppolicy-backup-enforced-and-cant-be-disabled": "强制{0}备份，不能禁用",
    "backup-policy": {
      "DAILY": "每日",
      "WEEKLY": "每周"
    },
    "an-http-post-request-will-be-sent-to-it-after-a-successful-backup": "备份成功后向其发送 HTTP POST 请求。",
    "backup-info": {
      "template": "每{dayOrWeek} {time} 备份，数据将保留 {retentionDays} 天。"
    },
    "week": {
      "Friday": "周五",
      "Monday": "周一",
      "Saturday": "周六",
      "Sunday": "周日",
      "Thursday": "周四",
      "Wednesday": "周三",
      "Tuesday": "周二",
      "day": "日"
    },
    "enable-backup": "启用备份",
    "backup-now": "现在备份",
    "create-a-manual-backup": "创建手动备份",
    "action-automatic-backup-for-database-props-database-name": "数据库'{1}'{0}自动备份",
    "enabled": "启用",
    "disabled": "禁用",
    "updated-backup-webhook-url-for-database-props-database-name": "更新了数据库'{0}'的 webhook URL。",
    "last-sync-status": "最后一次同步状态",
    "last-sync-status-long": "最后一次同步在{1}，状态为{0}",
    "version-control-enabled": "已启用版本控制",
    "restore-backup": "恢复备份'{0}'到一个新的数据库中",
    "nullable": "可为空",
    "restore": "恢复",
    "backup": {
      "enabled": "已启用",
      "disabled": "已禁用"
    },
    "expression": "表达式",
    "position": "位置",
    "unique": "Unique",
    "visible": "Visible",
    "comment": "注释",
    "engine": "引擎",
    "row-count-estimate": "估计行数",
    "data-size": "数据大小",
    "index-size": "索引大小",
    "columns": "列",
    "indexes": "索引",
    "row-count-est": "估计行数",
    "incorrect-project-warning": "SQL 编辑器只能查询用户可用的项目中的数据库。您应该首先将此数据库转移到一个可用的项目中。",
    "go-to-transfer": "前去转移",
    "pitr": {
      "restore": "@:common.restore@:common.database",
      "no-available-backup": "没有可用的备份",
      "point-in-time": "时间点",
      "help-info": "将数据库的状态恢复到一个时间点。{link}。",
      "minimum-supported-engine-and-version": "需要 {engine} >= {min_version}",
      "restore-to-point-in-time": "恢复到指定时间点",
      "no-earlier-than": "恢复的时间点不能早于 [{earliest}] (最早可用的备份)。",
      "no-later-than-now": "恢复的时间点不能晚于当前时间。"
    },
    "show-reserved-tables": "显示 Bytebase 保留的表",
    "show-reserved-databases": "显示 Bytebase 保留的数据库",
    "backup-setting": {
      "schedule": {
        "disabled": "关闭",
        "weekly": "每周",
        "daily": "每天"
      },
      "form": {
        "schedule": "计划",
        "day-of-week": "星期",
        "time-of-day": "时间",
        "retention-period": "保留时长（天）"
      }
    },
    "backup-policy-violation": "违反了备份策略"
  },
  "repository": {
    "branch-observe-file-change": "Bytebase 跟踪文件变更的分支。",
    "branch-specify-tip": "诀窍: 可以使用诸如 \"feature/*\" 这样的通配符",
    "base-directory": "根目录",
    "base-directory-description": "Bytebase 跟踪文件变更的根目录。如果为空，则他会跟踪整个仓库。",
    "file-path-template": "文件路径模版",
    "file-path-template-description": "Bytebase 仅会跟踪那些文件路径匹配模版 (相对于指定根目录）的文件。",
    "file-path-example-normal-migration": "针对普通变更类型的文件路径样例",
    "file-path-example-baseline-migration": "针对基线变更类型的文件路径样例",
    "schema-path-template": "Schema 路径模版",
    "schema-writeback-description": "如果指定，在每一次变更之后，Bytebase 将把最新的 Schema 回写到本来触发变更的提交分支，回写的具体路径则是相对于前面指定的根目录。如果您不希望 Bytebase 这样做，则置为空。",
    "schema-writeback-protected-branch": "请保证被变更的分支不是处于保护 (protected) 状态，或者仓库允许他的 maintainer 可以推送变更到保护分支。",
    "if-specified": "如果指定",
    "schema-path-example": "Schema 路径样例",
    "sheet-path-template": "工作表路径模板",
    "sheet-path-template-description": "Bytebase 仅跟踪文件路径匹配模版 (相对于指定根目录）的文件。匹配的文件将被同步到 SQL Editor 以供使用。",
    "git-provider": "Git 提供方",
    "version-control-status": "@.capitalize:common.version-control 已{status}",
    "version-control-description-file-path": "数据库变更脚本存放在 {fullPath}。为了进行一次变更，开发者需要创建一个匹配 {fullPathTemplate} 文件路径格式的变更脚本。",
    "version-control-description-branch": "当脚本审核通过并且合并到 {branch} 分支后，Bytebase 将自动发起一条流水线来执行新的 schema 变更。",
    "version-control-description-description-schema-path": "当 schema 变更完成后, Bytebase 会把变更后的最新 schema 回写到指定的 {schemaPathTemplate}。",
    "restore-to-ui-workflow": "恢复到 UI 工作流",
    "restore-ui-workflow-description": "当使用 UI 工作流时，开发者会通过 Bytebase\n\n控制台直接提交一个 SQL 审核工单，让指定的 DBA 或者开发同事审核。当审核通过后，Bytebase 再执行相应的 SQL 变更。",
    "restore-ui-workflow-success": "成功恢复到 UI 工作流",
    "update-version-control-config-success": "成功更新@:common.version-control配置",
    "setup-wizard-guide": "如果您在过程中遇到问题, 请参考{guide}",
    "add-git-provider": "添加 Git 提供方",
    "choose-git-provider": "选择 Git 提供方",
    "select-repository": "选择仓库",
    "configure-deploy": "配置部署",
    "choose-git-provider-description": "选择存放着您数据库 schema 脚本的 Git 提供方。当您把变更脚本推送到 Git 仓库后，Bytebase 会自动创建一条流水线把 schema 变更应用到数据库上。",
    "choose-git-provider-visit-workspace": "访问 {workspace} 设置以添加更多 Git 提供方.",
    "choose-git-provider-contact-workspace-owner": "如果您希望其他 Git 提供方出现在列表中，请联系 Bytebase 实例的所有者。当前 Bytebase 支持自己托管的 GitLab EE/CE，我们之后也会支持 GitLab.com, GitHub Enterprise 以及 GitHub.com。",
    "select-repository-attention-gitlab": "Bytebase 仅列出您至少拥有 'Maintainer' 权限的 GitLab 项目。因为只有至少拥有该权限，才能够配置项目的 webhook 用来监听代码推送事件。",
    "select-repository-search": "搜索仓库",
    "linked": "关联的仓库",
    "role-provider": "项目角色权限提供方",
    "role-provider-description": "Bytebase 将会从选定的角色提供方同步成员角色，所有此前存在的成员将会被替换。"
  },
  "workflow": {
    "current-workflow": "当前工作流",
    "ui-workflow": "UI 工作流",
    "ui-workflow-description": "经典的 SQL 审核工作流。开发者直接在 Bytebase 上提交一个 SQL 审核工单，然后等待被指派的 DBA 或者开发同事审核。在审核通过后，Bytebase 会进行相应的 SQL schema 变更。",
    "gitops-workflow": "GitOps 工作流",
    "gitops-workflow-description": "数据库变更脚本保存在 Git 仓库中。为了进行一次 schema 变更，开发者会创建一个变更脚本并且提交至诸如 GitLab 这样的 VCS 进行审核。 当审核通过并且合并到配置的分支后，Bytebase 会自动开启流水线来进行新的 schema 变更。",
    "configure-gitops": "配置 Git",
    "configure-gitops-success": "开启「{project}」GitOps 工作流成功",
    "change-gitops-success": "变更「{project}」仓库成功"
  },
  "anomaly": {
    "attention-title": "异常检测",
    "attention-desc": "Bytebase 会定期扫描托管的资源，并在这里列出检测到的异常。\n该列表大约每 10 分钟刷新一次。",
    "table-search-placeholder": "搜索{type}或者环境",
    "table-placeholder": "很棒，没有检测到{type}异常！",
    "tooltip": "{env} 环境有 {criticalCount} 个严重异常, {highCount} 个高等级异常和 {mediumCount} 个中等级异常",
    "types": {
      "connection-failure": "连接失败",
      "missing-migration-schema": "缺少变更 Schema",
      "schema-drift": "Schema 偏差",
      "backup-enforcement-viloation": "违反备份策略约束",
      "missing-backup": "缺少备份"
    },
    "action": {
      "check-instance": "检查实例",
      "view-backup": "查看备份",
      "configure-backup": "配置备份",
      "view-diff": "查看差异"
    },
    "last-seen": "上次出现",
    "first-seen": "首次出现"
  },
  "project": {
    "dashboard": {
      "modal": {
        "title": "如何创建您的'@:{'common.project'}' ?",
        "content": "在 Bytebase 中，项目的概念与其他常见的的开发工具类似\n\n一个项目会有属于他的协作成员，并且每一个数据库和工单总是归属于某一个项目\n\n同时，一个项目可以关联一个代码仓库，并以此来进行版本控制",
        "cancel": "关闭",
        "confirm": "不再出现"
      },
      "search-bar-placeholder": "搜索项目名称"
    },
    "table": {
      "key": "@:common.key",
      "name": "@:common.name",
      "created-at": "创建于"
    },
    "create-modal": {
      "project-name": "@:{'common.project'}@:{'common.name'}",
      "key": "@:common.key",
      "key-hint": "（请使用大写字母来命名您的项目）",
      "cancel": "@:common.cancel",
      "confirm": "@:common.create",
      "success-prompt": "成功创建 {name}."
    },
    "overview": {
      "view-all": "查看所有",
      "view-all-closed": "查看所有结束的工单",
      "recent-activity": "近期@.lower:{'common.activities'}",
      "in-progress": "进行中",
      "recently-closed": "近期结束",
      "info-slot-content": "Bytebase 会定时同步实例的 schema，新同步的数据库会首先被置于默认项目中，之后您可以再将他们转移到适当的项目中。",
      "no-db-prompt": "没有数据库属于当前项目。您可以通过点击位于上方菜单栏中的 {newDb} 或者 {transferInDb} 来添加数据库。"
    },
    "webhook": {
      "success-created-prompt": "成功创建 {name} webhook.",
      "success-updated-prompt": "成功更新 {name} webhook.",
      "success-deleted-prompt": "成功删除 {name} webhook.",
      "success-tested-prompt": "测试 webhook 事件成功.",
      "fail-tested-title": "测试 webhook 事件失败.",
      "add-a-webhook": "添加 webhook",
      "create-webhook": "创建 webhook",
      "last-updated-by": "最后修改人",
      "destination": "外部应用",
      "webhook-url": "Webhook url",
      "triggering-activity": "触发事件",
      "test-webhook": "测试 Webhook",
      "no-webhook": {
        "title": "当前项目暂未配置 webhook",
        "content": "配置 webhook 来让 Bytebase 在完成任务后向您的外部系统推送通知"
      },
      "creation": {
        "title": "创建 webhook",
        "desc": "为 {destination} 创建一个 webhook",
        "how-to-protect": "您可以通过添加 'Bytebase' 到您的 webhook 关键字白名单中来保护您的 webhook",
        "view-doc": "{destination} 的官方文档"
      },
      "deletion": {
        "btn-text": "删除这个 webhook"
      },
      "activity-item": {
        "issue-creation": {
          "title": "创建@:common.issue",
          "label": "当一个新的工单被创建"
        },
        "issue-status-change": {
          "title": "工单状态变更",
          "label": "当一个工单的状态发生变更"
        },
        "issue-task-status-change": {
          "title": "工单任务状态变更",
          "label": "当一个工单包含的任务状态发生了变更"
        },
        "issue-info-change": {
          "title": "工单信息变更",
          "label": "当一个工单的信息 (比如: 分配人, 标题, 描述) 发生了变更"
        },
        "issue-comment-creation": {
          "title": "工单被评论",
          "label": "当新的工单评论被创建"
        }
      }
    },
    "settings": {
      "success-updated-prompt": "成功更新 {subject}.",
      "success-member-added-prompt": "成功将 {name} 添加到当前项目中.",
      "success-member-deleted-prompt": "成功将 {name} 从当前项目移除.",
      "member-placeholder": "选择用户",
      "manage-member": "管理成员",
      "add-member": "添加成员",
      "owner": "@.upper:common.role.owner",
      "developer": "@.upper:common.role.developer",
      "archive": {
        "title": "归档项目",
        "description": "已归档的项目将不会显示在日常界面，但您仍然可以从归档页面中恢复他。",
        "btn-text": "归档这个@:common.project"
      },
      "restore": {
        "title": "恢复项目",
        "btn-text": "恢复这个@:common.project"
      },
      "sync-from-vcs": "从 VCS 同步",
      "success-member-sync-prompt": "从 VCS 同步成功",
      "view-vcs-member": "在 VCS 中查看成员",
      "switch-role-provider-to-bytebase-success-prompt": "成功关闭了 VCS 项目成员同步"
    },
    "mode": {
      "standard": "标准",
      "tenant": "多租户"
    },
    "db-name-template": "数据库名称模板",
    "select": "选择项目"
  },
  "inbox": {
    "mark-all-as-read": "全部标记为已读",
    "view-older": "查看更早"
  },
  "version-control": {
    "setting": {
      "description": "Bytebase 支持 GitOps 工作流。该工作流下，数据库变更脚本存储在版本控制系统上 (VCS)，新创建的变更脚本会自动触发对应的数据库变更。Bytebase 的所有者先在此配置 VCS，在这之后，项目的所有者就可以从所配置的 VCS 中选取他们的 Git 仓库。",
      "description-highlight": "配置 VCS 后，在付费版订阅下，Bytebase 将自动开启通过 VCS 的第三方认证登录",
      "add-git-provider": {
        "self": "添加 Git 提供方",
        "description": "在项目可以启用 GitOps 工作流前，Bytebase 首先需要以在 VCS 中注册为 OAuth 应用的方式和 VCS 进行集成。以下是配置该集成的步骤，您也可以按照我们的{guide}。",
        "gitlab-self-host": "自托管 GitLab",
        "gitlab-self-host-admin-requirement": "您必须是 GitLab 实例的管理员才能进行该配置。否则您需要让您的 GitLab 实例管理员把 Bytebase 先注册为 GitLab 整个实例级别的 OAuth 应用，之后再让对方提供给您注册完成后的应用 ID 以及 Secret，以让您在「OAuth 应用信息」步骤进行填写。",
        "github-com-admin-requirement": "您必须是 GitHub 组织的管理员才能进行该配置。否则您需要让您的 GitHub 组织管理员把 Bytebase 先注册为组织级别的 OAuth 应用，之后再让对方提供给您注册完成后的应用 ID 以及 Secret，以让您在「OAuth 应用信息」步骤进行填写。",
        "ouath-info-correct": "OAuth 信息验证成功",
        "check-oauth-info-match": "请确认 Secret 和注册在 GitLab 实例上的应用信息匹配。",
        "add-success": "成功添加了 Git 提供方「{vcs}」",
        "choose": "选择 Git 提供方",
        "gitlab-self-host-ce-ee": "自托管 GitLab 企业版 (EE) 或者 社区版 (CE)",
        "basic-info": {
          "self": "基本信息",
          "gitlab-instance-url": "GitLab 实例 URL",
          "gitlab-instance-url-label": "VCS 实例 URL。请确认这个实例和 Bytebase 之间网络是互通的。",
          "github-instance-url": "GitHub 实例 URL",
          "instance-url-error": "实例 URL 必须以 https:// or http:// 开头",
          "display-name": "展示名称",
          "display-name-label": "一个可选的展示名称用以区分不同的 Git 供应方。"
        },
        "oauth-info": {
          "self": "OAuth 应用信息",
          "gitlab-register-oauth-application": "注册 Bytebase 为一个 GitLab 实例级别 (instance-wide) 的 OAuth 应用。",
          "gitlab-login-as-admin": "以管理员身份登录 GitLab 实例。这个账号必须是整个 GitLab 实例的管理员 (会看到小扳手在顶栏)。",
          "gitlab-visit-admin-page": "通过点击小扳手访问管理员界面，然后导航到「应用」分区，再点击「创建应用」。",
          "gitlab-paste-oauth-info": "从刚创建好的应用上粘贴它的应用 ID 和 Secret 到下面的字段。",
          "github-register-oauth-application": "注册 Bytebase 为一个 GitHub 组织级别 (organization-wide) 的 OAuth 应用。",
          "github-login-as-admin": "以组织管理员身份登录 GitHub.com。这个账号必须是 GitHub 组织的管理员 (能够进入组织 Settings 页面)。",
          "github-visit-admin-page": "进入组织 Settings 页面，然后导航到「Developer settings > OAuth Apps」分区，再点击「Register an application」。",
          "github-paste-oauth-info": "从刚创建好的应用上粘贴它的 Client ID 和 Client secret 到下面的字段。",
          "direct-link": "直达链接",
          "create-oauth-app": "使用如下信息来创建您的 Bytebase OAuth 应用。",
          "gitlab-application-id-error": "应用 ID 必须是 64 个字母长度",
          "gitlab-secret-error": "Secret 必须是 64 个字母长度",
          "github-application-id-error": "应用 ID 必须是 20 个字母长度",
          "github-secret-error": "Secret 必须是 40 个字母长度"
        },
        "confirm": {
          "confirm-info": "确认信息",
          "confirm-description": "创建完成后，这个 Git 供应方将出现在项目面板「版本控制」Tab 下，可以被项目所有者选中。"
        }
      },
      "git-provider": {
        "gitlab-application-id-label": "注册为 GitLab 实例级 OAuth 应用的应用 ID。",
        "view-in-gitlab": "查看 GitLab",
        "secret-label-gitlab": "注册为 GitLab 实例级 OAuth 应用的 Secret。",
        "github-application-id-label": "注册为 GitHub 组织级别 OAuth 应用的 Client ID。",
        "secret-label-github": "注册为 GitHub 组织级别 OAuth 应用的 Client secret。",
        "delete": "删除这个提供方前，需要先解除所有仓库的关联。"
      }
    }
  },
  "archive": {
    "archived": "已归档",
    "project-search-bar-placeholder": "搜索@.lower:{'common.project'}的名称",
    "instance-bar-placeholder": "搜索@.lower:{'common.instance'}的名称",
    "environment-bar-placeholder": "搜索@.lower:{'common.environment'}的名称"
  },
  "deployment-config": {
    "stage-n": "阶段 {n}",
    "add-selector": "添加选择条件",
    "update-success": "成功更新部署配置",
    "this-is-example-deployment-config": "这是部署配置的样例，你需要在此基础上编辑并保存。",
    "n-databases": "{n} 个数据库",
    "selectors": "选择条件",
    "add-stage": "添加阶段",
    "confirm-to-revert": "确定撤销编辑？",
    "name-placeholder": "阶段名称…",
    "error": {
      "at-least-one-stage": "至少需要 1 个阶段",
      "stage-name-required": "需要指定阶段名称",
      "at-least-one-selector": "每个阶段至少需要 1 个选择条件",
      "env-in-selector-required": "每个阶段都需要有 \"Environment in\" 选择条件",
      "env-selector-must-has-one-value": "\"Environment in\" 必须有且只有 1 个值",
      "key-required": "需要指定 Key",
      "values-required": "需要指定值"
    },
    "project-has-no-deployment-config": "这个项目还没有部署配置。请先{go}。",
    "go-and-config": "去配置",
    "wont-be-deployed-explanation": "这些数据库不会被部署，因为没有命中任何选择条件。",
    "wont-be-deployed": "不参与部署",
    "pipeline-generated-from-deployment-config": "部署的流水线根据项目的{deployment_config}生成。",
    "preview-deployment-pipeline": "预览部署流水线",
    "select-database-group": "选择数据库分组"
  },
  "datasource": {
    "role-type": "权限类型",
    "successfully-deleted-data-source-name": "成功删除数据源'{0}'。",
    "create-data-source": "创建数据源",
    "data-source-list": "数据源列表",
    "all-data-source": "所有数据源",
    "search-name": "搜索名称",
    "search-name-database": "搜索名称，数据库",
    "successfully-created-data-source-datasource-name": "成功创建数据源 '{0}'。",
    "select-database-first": "先选择数据库",
    "select-data-source": "选择数据源",
    "search-user": "搜索用户",
    "user-list": "用户列表",
    "revoke-access": "您确定要取消 '{0}' 对 '{1}' 的访问权限？",
    "grant-data-source": "授予数据源",
    "grant-database": "授权数据库",
    "requested-issue": "申请工单",
    "successfully-revoked-member-principal-name-access-from-props-datasource-name": "成功取消 '{0}' 对 '{1}' 的访问权限。",
    "your-issue-id-e-g-1234": "您的工单 id (例如 1234)",
    "member-principal-name-already-exists": "{0} 已经存在",
    "successfully-granted-datasource-name-to-addedmember-principal-name": "成功授予 '{1}' '{0}'",
    "we-also-linked-the-granted-database-to-the-requested-issue-linkedissue-name": "我们也把被授予的数据库链接到了申请工单 '{0}'。",
    "new-data-source": "新数据源",
    "connection-name-string-copied-to-clipboard": "{0} 字符串已复制到剪贴板。",
    "jdbc-cant-connect-to-socket-database-value-instance-host": "JDBC 无法连接到 socket {0} ",
    "ssl-type": {
      "ca": "@:{'datasource.ssl.ca-cert'}",
      "ca-and-key-and-cert": "@:{'datasource.ssl.ca-cert'} + @:{'datasource.ssl.client-key'} + @:{'datasource.ssl.client-cert'}",
      "none": "不使用"
    },
    "ssl": {
      "ca-cert": "CA 证书",
      "client-key": "客户端密钥",
      "client-cert": "客户端证书"
    },
    "ssl-connection": "SSL 连接"
  },
  "setting": {
    "project": {
      "description": "这里是项目管理员界面，列出了 Bytebase 上的所有项目。"
    },
    "label": {
      "key": "Key",
      "values": "值",
      "value-placeholder": "标签值…"
    }
  },
  "sql-editor": {
    "self": "SQL 编辑器",
    "select-connection": "请选择数据连接",
    "search-databases": "搜索数据库",
    "search-results": "搜索结果",
    "loading-databases": "加载数据库信息...",
    "close-pane": "关闭面板",
    "loading-data": "加载数据中...",
    "table-empty-placehoder": "点击 ”运行“ 执行查询",
    "no-rows-found": "暂无数据",
    "download-as-csv": "下载为 CSV 格式",
    "download-as-json": "下载为 JSON 格式",
    "only-select-allowed": "只允许执行 {select} 语句",
    "want-to-change-schema": "如果您想要 {changeschema}",
    "change-schema": "变更 Schema",
    "go-to-alter-schema": "您可以点击 “{alterschema}” 按钮，提交一个工单",
    "table-schema-placeholder": "选择一个表进行查看 Schema",
    "notify-empty-statement": "请在编辑器中输入 SQL 语句",
    "notify-multiple-statements": "检测到您输入了多条 SQL 语句。SQL 编辑器只支持执行第一条语句。您可以选择其他语句单独执行。",
    "notify-invalid-sql-statement": "请检查您的 SQL 语句。",
    "goto-alter-schema-hint": "请从编辑器顶部选择一个数据库连接",
    "can-not-execute-query": "加载数据时无法执行查询",
    "rows": "条记录",
    "no-history-found": "暂无历史记录",
    "no-sheet-found": "暂无工作表",
    "search-history": "搜索历史记录",
    "search-sheets": "搜索工作表",
    "hint-tips": {
      "confirm-to-delete-this-history": "确定删除这条记录？",
      "confirm-to-close-unsaved-tab": "确定关闭未保存的标签页？"
    },
    "please-input-the-tab-label": "请输入标签页名称!",
    "copy-code": "复制代码",
    "notify": {
      "copy-code-succeed": "代码复制成功",
      "copy-share-link": "分享链接已拷贝到剪贴板",
      "sheet-is-read-only": "分享的工作表是只读的，无法编辑。"
    },
    "view-all-tabs": "查看所有标签页",
    "sheet": "工作表",
    "sheets": "工作表",
    "connection-holder": "请先从左侧数据库列表中设置一个连接上下文",
    "link-access": "链接访问权限",
    "private": "私有",
    "private-desc": "只有您自己可以访问此工作表",
    "project-desc": "工作表所有者或者项目所有者拥有读、写权限，项目开发者拥有只读权限",
    "public": "公开",
    "public-desc": "工作表所有者拥有读写权限，其他人只拥有只读权限.",
    "create-read-only-data-source": "前去创建",
    "go-back": "返回",
    "save-sheet": "保存工作表",
    "save-sheet-input-placeholder": "请输入工作表名称",
    "untitled-sheet": "未命名工作表",
    "format": "格式化",
    "sql-review-result": "SQL 检查结果"
  },
  "label": {
    "empty-label-value": "<空值>",
    "no-label": "没有标签",
    "error": {
      "key-necessary": "需要指定 Key",
      "value-necessary": "需要指定值",
      "key-duplicated": "Key 重复了",
      "value-duplicated": "值重复了",
      "max-length-exceeded": "长度不能超过 {len} 字符",
      "max-label-count-exceeded": "不能多于 {count} 个标签",
      "cannot-edit-reserved-label": "不能编辑预留标签 \"{key}\""
    },
    "placeholder": {
      "select-key": "选择 Key…",
      "select-value": "选择值…",
      "select-values": "选择值…"
    },
    "setting": {
      "description": "标签是一组可用于标识数据库租户的键值对。{link}。"
    },
    "db-name-template-tips": "让您能够把属于不同租户但是有相同 {placeholder} 的数据库分成一组。{link}。",
    "confirm-change": "您确定要修改 '{label}' 吗？",
    "parsed-from-template": "从 {name} 中依据模板 {template} 解析得出",
    "cannot-transfer-template-not-match": "数据库 '{name}' 无法转移到这个项目，因为它的名称不符合模板 {template}。"
  },
  "oauth": {
    "unknown-event": "未知的事件类型，认证失败"
  },
  "subscription": {
    "description": "您可以在这里上传您购买的 Bytebase 证书来解锁团队版/企业版功能。",
    "current": "当前版本",
    "instance-count": "实例数",
    "expires-at": "过期时间",
    "free-trial": "无需信用卡即可免费试用",
    "description-highlight": "购买证书",
    "sensitive-placeholder": "粘贴您的证书 - 仅写入",
    "upload-license": "上传证书",
    "plan-compare": "比较不同版本的功能，寻找适合您的方案",
    "disabled-feature": "这是一个订阅版高级功能",
    "trial": "您可以免费试用 14 天",
    "upgrade": "升级订阅",
    "per-month": "/ 月",
    "price-unit-for-enterprise": "/ 月起",
    "start-from": "",
    "per-instance": "每个实例",
    "free-price-intro": "最多 5 个实例",
    "team-price-intro": "5 个起步，按年付费",
    "enterprise-price-intro": "自定义实例数，按年付费",
    "deploy": "部署",
    "contact-us": "联系我们",
    "start-trial": "免费试用",
    "subscribe": "开始订阅",
    "current-plan": "当前订阅",
    "buy": "购买{plan}",
    "cancel": "取消订阅",
    "announcement": "您可以随时升级、降级或{cancel}。没有任何隐藏费用。",
    "trialing": "试用期",
    "update": {
      "success": {
        "title": "证书更新成功",
        "description": "订阅版高级功能已解锁"
      },
      "failure": {
        "title": "证书更新失败",
        "description": "请检查证书是否有效"
      }
    },
    "features": {
      "bb-feature-task-schedule-time": {
        "title": "设定任务执行时间",
        "desc": "「设定任务执行时间」可以将任务设定在特定时间执行"
      },
      "bb-feature-instance-count": {
        "title": "实例数量限制",
        "desc": "您已达最大实例数量限制，请付费升级来获取更多实例额度。",
        "remaining": "当前总实例额度为 {total}，目前仅剩 {count} 个份额可用。",
        "runoutof": "已用尽全部 {total} 个实例额度。",
        "upgrade": "@:{'subscription.upgrade'}来获取更多实例额度。"
      },
      "bb-feature-multi-tenancy": {
        "title": "多租户",
        "desc": "「多租户功能」可以同时管理多个属于不同租户的同构数据库，帮您更统一和方便地对多个数据库进行管理和表结构变更。"
      },
      "bb-feature-approval-policy": {
        "title": "审批策略",
        "desc": "「审批策略」可以控制数据库 schema 的变更是否需要手动审批"
      },
      "bb-feature-backup-policy": {
        "title": "备份策略",
        "desc": "「备份策略」可以根据指定的周期自动备份数据库"
      },
      "bb-feature-sql-review": {
        "title": "Schema 审核策略",
        "desc": "给不同的环境定制 schema 审核策略，可以通过@:{'subscription.upgrade'}来开启该功能。"
      },
      "bb-feature-rbac": {
        "title": "角色管理",
        "desc": "「角色管理」可以赋予成员诸如 DBA 这样的特定角色，可以通过@:{'subscription.upgrade'}来开启该功能。"
      },
      "bb-feature-schema-drift": {
        "title": "Schema 偏差",
        "desc": "@:{'subscription.upgrade'}来解锁 schema 偏差异常的自动检测。"
      },
      "bb-feature-3rd-party-auth": {
        "title": "第三方认证 & 授权",
        "desc": "Bytebase 可根据您配置的 VCS 来支持相应的第三方认证 & 授权。请通过@:{'subscription.upgrade'}来开启该功能。",
        "login": "请@:{'subscription.upgrade'}来开启该功能"
      },
      "bb-feature-branding": {
        "title": "自定义品牌信息",
        "desc": "定制 Logo"
      },
      "bb-feature-online-migration": {
        "title": "在线变更",
        "desc": "基于 gh-ost。对于大表，可以把锁表的时间从小时级降低到秒级。"
      },
      "bb-feature-disaster-recovery-pitr": {
        "title": "恢复到指定时间点 (PITR)",
        "desc": "将数据库的状态恢复到一个时间点。"
      }
    },
    "feature-sections": {
      "database-management": {
        "title": "数据库管理",
        "features": {
          "instance-count": "实例数",
          "instance-upto-5": "不多于 5 个",
          "instance-minimum-5": "5 ~ 无限制",
          "instance-customized": "自定义",
          "schema-change": "Schema 和数据变更",
          "schema-change-basic": "基础",
          "schema-change-basic-tooltip": "普通变更",
          "schema-change-advanced": "高级",
          "schema-change-advanced-tooltip": "普通变更 + 在线变更 (gh-ost)",
          "migration-history": "变更历史",
          "sql-editor": "SQL 编辑器",
          "disaster-recovery": "数据灾备",
          "disaster-recovery-basic": "基础",
          "disaster-recovery-basic-tooltip": "数据库备份和恢复",
          "disaster-recovery-advanced": "高级",
          "disaster-recovery-advanced-tooltip": "数据库备份和恢复 + 恢复到指定时间点 (PITR)",
          "archiving": "归档",
          "sql-check": "SQL 检查 / Schema 审核",
          "sql-check-basic": "基础",
          "sql-check-basic-tooltip": "语法检查、数据库连接检查",
          "sql-check-advanced": "高级",
          "sql-check-advanced-tooltip": "基础版功能 + 自定义 SQL 审核规则",
          "anomaly-detection": "异常检测",
          "anomaly-detection-basic": "基础",
          "anomaly-detection-basic-tooltip": "数据库连接异常、备份缺失",
          "anomaly-detection-advanced": "高级",
          "anomaly-detection-advanced-tooltip": "基础版功能 + Schema 偏差检测",
          "schedule-change": "设定任务执行时间",
          "review-and-backup-policy": "审核和备份策略",
          "tenancy": "多地域/多租户部署"
        }
      },
      "collaboration": {
        "title": "团队协作",
        "features": {
          "ui-based-sql-review": "基于 UI 的 SQL 审查",
          "vsc-workflow": "VCS 工作流 #GitOps",
          "shareable-query-link": "分享查询链接",
          "im-integration": "IM 集成",
          "inbox-notification": "站内信通知"
        }
      },
      "admin-and-security": {
        "title": "管理与安全",
        "features": {
          "activity-log": "活动日志",
          "rbac": "RBAC 权限管理",
          "3rd-party-auth": "通过 GitLab 登录",
          "sync-members-from-vcs": "从 GitLab 同步成员信息"
        }
      },
      "branding": {
        "title": "自定义品牌信息",
        "features": {
          "branding-logo": "自定义 Logo"
        }
      }
    },
    "plan": {
      "title": "版本",
      "try": "试用团队版",
      "free": {
        "title": "免费版",
        "label": "",
        "desc": "个人或小团队，无专职 DBA"
      },
      "team": {
        "title": "团队版",
        "label": "Beta",
        "desc": "中型团队，有专职 DBA 或 TL 以提高工程速度"
      },
      "enterprise": {
        "title": "企业版",
        "label": "预览版",
        "desc": "大型组织，有专属 DBA 团队来管理数据库"
      }
    }
  },
  "sheet": {
    "self": "工作表",
    "my-sheets": "我的工作表",
    "shared-with-me": "与我共享",
    "starred": "已加星标",
    "actions": {
      "sync-from-vcs": "从 VCS 同步数据"
    },
    "hint-tips": {
      "confirm-to-sync-sheet": "确定要同步工作表?",
      "confirm-to-delete-this-sheet": "确定删除这条工作表?",
      "confirm-to-duplicate-sheet": "确定要复制这条工作表?"
    }
  },
  "engine": {
    "mysql": "MySQL",
    "common": "通用"
  },
  "sql-review": {
    "title": "SQL 审核策略",
    "disabled": "已禁用",
    "no-policy-set": "没有 SQL 审核策略",
    "create-policy": "创建审核策略",
    "configure-policy": "配置审核策略",
    "search-rule-name": "搜索规则名称",
    "policy-removed": "审核策略已删除",
    "policy-created": "审核策略已创建",
    "policy-updated": "审核策略已更新",
    "rules": "规则",
    "filter": "筛选",
    "no-permission": "仅 DBA 或所有者有权限创建或更新审核策略。",
    "disable": "停用审查策略",
    "enable": "开启审查策略",
    "delete": "删除审核策略",
    "input-then-press-enter": "输入后按下回车来添加",
    "create": {
      "breadcrumb": "创建审核策略",
      "basic-info": {
        "name": "基本信息",
        "display-name": "名称",
        "display-name-placeholder": "审核策略名称",
        "display-name-label": "用以区分不同审核策略的名称。",
        "display-name-default": "SQL 审核策略",
        "environments": "环境",
        "environments-label": "将该审核策略应用于哪些环境。一个环境只能关联一个审核策略。",
        "environments-select": "选择环境",
        "no-linked-environments": "没有选择环境",
        "no-available-environment": "没有可供选择的环境",
        "no-available-environment-desc": "没有可供选择的环境。一个环境只能关联一个审核策略。",
        "choose-template": "选择模板"
      },
      "configure-rule": {
        "name": "配置规则",
        "change-template": "更改模板",
        "confirm-override-title": "规则变更",
        "confirm-override-description": "之前的规则将会被覆盖"
      },
      "preview": {
        "name": "预览"
      }
    }
  }
}<|MERGE_RESOLUTION|>--- conflicted
+++ resolved
@@ -202,11 +202,8 @@
     "backup-and-restore": "备份与恢复",
     "write-only": "仅写入",
     "pitr": "PITR",
-<<<<<<< HEAD
-    "fix": "修复"
-=======
+    "fix": "修复",
     "go-now": "立即前往"
->>>>>>> 5f75de05
   },
   "error-page": {
     "go-back-home": "回到主页"
