--- conflicted
+++ resolved
@@ -355,14 +355,11 @@
     "execution-time": "执行时间",
     "run-checks": "运行检查",
     "run-checks-in-current-stage": "运行当前阶段的所有检查",
-<<<<<<< HEAD
     "database-create": {
       "pending": "（待创建）",
       "created": "（已创建）"
-    }
-=======
+    },
     "action-failed-in-current-stage": "{action}当前阶段失败的任务"
->>>>>>> 3ae0937f
   },
   "banner": {
     "update-license": "更新证书",
