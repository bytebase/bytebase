{
  "common": {
    "when": "于何时",
    "view": "查看",
    "you": "您",
    "general": "通用",
    "slack": "Slack",
    "discord": "Discord",
    "teams": "Teams",
    "dingtalk": "钉钉",
    "feishu": "飞书",
    "wecom": "企业微信",
    "custom": "自定义",
    "overview": "概览",
    "migration-history": "变更历史",
    "webhook": "Webhook",
    "webhooks": "Webhook",
    "key": "键值",
    "workflow": "工作流",
    "activity": "活动",
    "activities": "活动",
    "unread": "未读",
    "read": "已读",
    "inbox": "通知",
    "sign-in": "登录",
    "sign-up": "注册",
    "email": "邮箱",
    "username": "用户名",
    "password": "密码",
    "activate": "激活",
    "save": "保存",
    "cancel": "取消",
    "comment": "评论",
    "home": "主页",
    "setting": "设置",
    "settings": "设置",
    "project": "项目",
    "projects": "项目",
    "default-project": "默认项目",
    "visit-default-project": "@:common.visit@:common.default-project",
    "help": "帮助",
    "database": "数据库",
    "databases": "数据库",
    "description": "描述",
    "instance": "实例",
    "instances": "实例",
    "environment": "环境",
    "environments": "环境",
    "environment-name": "环境名",
    "bookmark": "书签",
    "bookmarks": "书签",
    "quick-action": "快捷操作",
    "archive": "归档",
    "quickstart": "快速入门",
    "logout": "登出",
    "close": "关闭",
    "latest": "最新",
    "error": "错误",
    "canceled": "已取消",
    "approval": "批准",
    "approve": "批准",
    "done": "完成",
    "create": "创建",
    "run": "运行",
    "retry": "重试",
    "skip": "跳过",
    "reopen": "重开",
    "dismiss": "关闭",
    "back": "返回",
    "next": "下一步",
    "edit": "编辑",
    "update": "更新",
    "visit": "访问",
    "role": {
      "dba": "DBA",
      "owner": "所有者",
      "developer": "开发者",
      "member": "成员"
    },
    "role-switch": {
      "dba": "切换到 DBA",
      "owner": "切换到所有者",
      "developer": "切换到开发者"
    },
    "assignee": "审核人",
    "revert": "恢复",
    "apply": "应用",
    "reorder": "排序",
    "id": "ID",
    "name": "名称",
    "creator": "创建人",
    "version": "版本",
    "issue": "工单",
    "issues": "工单",
    "duration": "时长",
    "created-at": "创建于",
    "updated-at": "更新于",
    "commit": "提交",
    "statement": "语句",
    "sql-statement": "SQL @:{'common.statement'}",
    "snapshot": "快照",
    "status": "状态",
    "stage": "阶段",
    "task": "任务",
    "sql": "SQL",
    "unassigned": "未指派",
    "new": "创建",
    "add": "添加",
    "confirm-and-add": "确认并添加",
    "confirm-and-update": "确认并更新",
    "query": "查询",
    "transfer": "转移",
    "migration": "变更",
    "schema": "Schema",
    "anomalies": "异常",
    "do-not-show-again": "不再显示",
    "backups": "备份",
    "detail": "详情",
    "type": "类型",
    "language": "语言",
    "repository": "仓库",
    "change": "变更",
    "branch": "分支",
    "config-guide": "配置指南",
    "required-placeholder": "必需的占位符",
    "optional-placeholder": "可选的占位符",
    "sensitive-placeholder": "敏感数据 - 仅写入",
    "enabled": "开启",
    "default": "默认",
    "version-control": "版本控制",
    "restore": "恢复",
    "detailed-guide": "详细指南",
    "workspace": "工作空间",
    "application": "应用",
    "confirm": "确认",
    "coming-later": "敬请期待",
    "learn-more": "了解更多",
    "schema-version": "Schema 版本",
    "time": "时间",
    "manual": "手动",
    "automatic": "自动",
    "Default": "默认",
    "definition": "定义",
    "empty": "空",
    "creating": "创建中...",
    "updating": "更新中...",
    "Address": "地址",
    "User": "用户",
    "assigned": "已指派",
    "subscribed": "已订阅",
    "created": "已创建",
    "label": "标签",
    "labels": "标签",
    "mode": "模式",
    "roletype": "角色类型",
    "readonly": "只读",
    "user": "用户",
    "added-time": "添加时间",
    "data-source": "数据源",
    "grant": "授予",
    "admin": "管理员",
    "read-only": "只读",
    "connection-string": "连接字符串",
    "agents": "Agents",
    "billings": "计费",
    "all": "全部",
    "deployment-config": "部署配置",
    "by": "由",
    "ok": "OK",
    "share": "分享",
    "others": "其他",
    "or": "或者",
    "export": "导出",
    "tips": "提示信息",
    "template": "模板",
    "delete": "删除",
    "history": "历史记录",
    "loading": "加载中",
    "from": "来自于",
    "copied": "已拷贝",
    "copy": "拷贝",
    "manage": "管理",
    "table": "表",
    "search": "搜索",
    "warning": "警告",
    "edited": "编辑于",
    "preview": "预览",
    "file-selector": {
      "type-limit": "仅支持 {extension} 类型的文件",
      "size-limit": "文件大小需小于 {size} MiB"
    },
    "no-data": "无数据",
    "visibility": "可见性",
    "star": "添加收藏",
    "unstar": "取消收藏",
    "starred": "已收藏",
    "duplicate": "拷贝",
    "clear-search": "清空搜索",
    "enable": "开启",
    "disable": "禁用",
    "view-doc": "查看文档",
    "backup-and-restore": "备份与恢复",
    "write-only": "仅写入",
    "pitr": "PITR",
    "fix": "修复",
    "go-now": "立即前往",
    "sync-now": "现在同步",
    "show-help": "查看帮助"
  },
  "error-page": {
    "go-back-home": "回到主页"
  },
  "anomaly-center": "异常中心",
  "kbar": {
    "recently-visited": "最近访问",
    "navigation": "导航",
    "help": {
      "navigate": "选择",
      "perform": "执行",
      "close": "关闭",
      "back": "返回"
    },
    "options": {
      "placeholder": "输入命令或搜索…"
    },
    "preferences": {
      "common": "偏好设置",
      "change-language": "更改语言…"
    }
  },
  "task": {
    "checking": "检查中…",
    "run-task": "运行检查",
    "check-result": {
      "title": "{name} 的检查结果"
    },
    "check-type": {
      "fake": "Fake",
      "syntax": "语法",
      "compatibility": "兼容性",
      "connection": "连接",
      "migration-schema": "变更 schema",
      "sql-review": "SQL 审查",
      "earliest-allowed-time": "最早执行时间",
      "ghost-sync": "gh-ost 同步"
    },
    "earliest-allowed-time-hint": "'@:{'common.when'}' 指定了该任务最早允许执行的时间。如果该字段没有被指定，则任务会在满足其他条件后立即执行。",
    "comment": "评论",
    "invoker": "执行者",
    "started": "开始于",
    "ended": "结束于",
    "view-migration": "查看变更",
    "view-migration-history": "查看变更历史",
    "earliest-allowed-time-unset": "未设置",
    "status": {
      "running": "运行中",
      "failed": "失败",
      "canceled": "取消",
      "success": "成功",
      "warn": "警告",
      "error": "错误"
    },
    "earliest-allowed-time-no-modify": "您无法修改此字段因为您不是该工单的审核人或者它不在待执行状态。",
    "type": {
      "bb-task-database-schema-update-ghost-sync": "同步数据",
      "bb-task-database-schema-update-ghost-cutover": "切换表",
      "bb-task-database-schema-update-ghost-drop-original-table": "删除原始表"
    },
    "progress": {
      "completed-units": "已完成{units}",
      "total-units": "总共{units}",
      "eta": "预计完成时间",
      "units": {
        "unit": "单元数",
        "row": "行数"
      },
      "counting": "统计中"
    }
  },
  "banner": {
    "demo-intro": "这是 Bytebase 的演示版本。",
    "demo-intro-readonly": "这是 Bytebase 的只读演示版本",
    "update-license": "更新证书",
    "license-expires": "您的{plan}证书已在 {expireAt} 过期",
    "trial-expires": "您的{plan}试用将在 {days} 天后过期",
    "extend-trial": "申请延长试用",
    "action": "5 秒部署您自己的服务",
    "debug": "Debug 模式已开启，您可以通过右上角头像下拉框关闭 Debug。",
    "readonly": "服务器处于只读模式。您仍然可以查看控制台，但任何尝试更改的请求都会失败。"
  },
  "intro": {
    "doc": "文档",
    "issue": "工单",
    "quickstart": "快速入门"
  },
  "bbkit": {
    "common": {
      "ok": "确认",
      "cancel": "取消",
      "back": "退回",
      "next": "下一步",
      "finish": "完成",
      "step": "步骤"
    },
    "attention": {
      "default": "特别注意"
    }
  },
  "settings": {
    "sidebar": {
      "account": "账户",
      "profile": "个人信息",
      "workspace": "工作空间",
      "general": "通用",
      "members": "成员",
      "version-control": "版本控制",
      "subscription": "订阅",
      "labels": "标签"
    },
    "profile": {
      "email": "邮箱",
      "role": "角色",
      "password": "密码",
      "password-confirm": "确认密码",
      "password-confirm-placeholder": "再次输入以确认",
      "password-mismatch": "密码输入不一致",
      "subscription": "（升级到付费方案来解锁角色管理）"
    },
    "members": {
      "active": "已激活",
      "inactive": "未激活",
      "helper": "通过邮箱添加或邀请成员",
      "add-more": "+ 增加成员",
      "add": "添加",
      "invites": "发送邀请",
      "invited": "已邀请",
      "yourself": "您自己",
      "upgrade": "升级到付费方案来解锁角色管理",
      "select-role": "选择角色",
      "not-assigned": "未指派",
      "table": {
        "account": "账户",
        "role": "角色",
        "update-time": "更新时间",
        "granted-time": "批准时间"
      },
      "action": {
        "deactivate": "禁用",
        "deactivate-confirm-title": "确定禁用",
        "deactivate-confirm-description": "之后可以重新启用",
        "reactivate": "启用",
        "reactivate-confirm-title": "确定启用"
      },
      "tooltip": {
        "upgrade": "升级到付费方案来解锁角色管理",
        "not-allow-edit": "只有所有者才能改变角色",
        "not-allow-remove": "不能移除最后一个所有者",
        "project-role-provider-gitlab": "同步自对应 GitLab 项目的 {rawRole} 角色",
        "cannot-change-role-of-systembot": "不能修改机器人助手的角色"
      },
      "toggle-role-provider": {
        "title": "您确认吗？"
      },
      "change-role-provider-to-vcs": {
        "content": "开启 VCS 同步将会用 VCS 中对应仓库的成员列表替换现存的所有成员。\n原来的成员将会无效，您之后也可以关闭该 VCS 同步来撤销这一操作。",
        "emphasize": "请注意，该功能需要 VCS 仓库内所有成员均设置了公开邮箱。"
      },
      "change-role-provider-to-bytebase": {
        "content": "将会恢复成以下成员的权限。所有由 VCS 提供的成员将会被移除。"
      },
      "system-bot": "机器人助手"
    },
    "general": {
      "workspace": {
        "branding": "品牌",
        "only-owner-can-edit": "仅管理员可以更新品牌信息",
        "logo": "Logo",
        "logo-aspect": "Logo 建议为 5:2 的宽:高比例（例如 100 x 40 像素）",
        "select-logo": "选择",
        "drag-logo": "或拖拽文件",
        "logo-upload-tip": "支持 {extension} 类型文件，不能大于 {size} MiB",
        "logo-upload-succeed": "Logo 更新完成"
      }
    }
  },
  "activity": {
    "name": "名称",
    "comment": "评论",
    "created": "创建于",
    "invoker": "执行者",
    "type": {
      "issue-create": "创建工单",
      "comment-create": "创建评论",
      "issue-field-update": "更新工单字段",
      "issue-status-update": "更新工单状态",
      "pipeline-task-status-update": "更新工单任务状态",
      "pipeline-task-file-commit": "提交文件",
      "pipeline-task-statement-update": "更新 SQL",
      "member-create": "创建成员",
      "member-role-update": "更新角色",
      "member-activate": "激活成员",
      "member-deactivate": "禁用成员",
      "project-repository-push": "仓库 push 事件",
      "project-database-transfer": "转移数据库",
      "project-member-create": "添加项目成员",
      "project-member-delete": "删除项目成员",
      "project-member-role-update": "变更项目成员角色",
      "pipeline-task-earliest-allowed-time-update": "更新最早允许执行时间",
      "database-recovery-pitr-done": "将数据库恢复到指定时间点"
    },
    "sentence": {
      "created-issue": "创建工单",
      "commented": "评论",
      "reassigned-issue": "将工单由 {oldName} 重新指派给 {newName}",
      "assigned-issue": "将工单指派给 {newName}",
      "unassigned-issue": "将工单由 {oldName} 解除指派",
      "invalid-assignee-update": "无效的指派操作",
      "changed-description": "修改描述",
      "changed-from-to": "将 {name} 从 \"{oldValue}\" 修改为 \"{newValue}\"",
      "unset-from": "撤销 {name} 的值 (从 \"{oldValue}\")",
      "set-to": "将 {name} 设置为 \"{newValue}\"",
      "changed-update": "修改 {name}",
      "reopened-issue": "重开工单",
      "resolved-issue": "解决工单",
      "canceled-issue": "取消工单",
      "empty": "",
      "changed": "修改",
      "updated": "更新",
      "canceled": "取消",
      "approved": "批准",
      "started": "开始",
      "completed": "完成",
      "failed": "失败",
      "task-name": "任务 {name}",
      "committed-to-at": "提交 {file} 到 {branch}{'@'}{repo}"
    },
    "subject-prefix": {
      "task": "任务"
    }
  },
  "issue": {
    "waiting-approval": "等待批准",
    "opened-by-at": "{id} 由 {creator} 开启于 {time}",
    "commit-by-at": "{id} {title} 由 {author} 提交于 {time}",
    "status-transition": {
      "modal": {
        "resolve": "解决工单?",
        "cancel": "取消整个工单?",
        "reopen": "重开工单?"
      },
      "dropdown": {
        "resolve": "解决",
        "cancel": "取消工单",
        "reopen": "重开"
      },
      "form": {
        "note": "笔记",
        "placeholder": "（可选）添加一段笔记…"
      }
    },
    "subscribe": "订阅",
    "unsubscribe": "取消订阅",
    "subscriber": "没有订阅者 | 1 个订阅者 | {n} 个订阅者",
    "apply-to-other-stages": "@:{'common.apply'}到其他@:{'common.stage'}",
    "add-sql-statement": "添加 SQL @:{'common.statement'}…",
    "optional-add-sql-statement": "（可选）添加 SQL @:{'common.statement'}…",
    "edit-description": "编辑描述",
    "add-some-description": "添加一些描述…",
    "add-a-comment": "添加评论",
    "edit-comment": "编辑评论",
    "leave-a-comment": "发表一条评论…",
    "view-commit": "查看提交",
    "search-issue-name": "搜索工单名称",
    "table": {
      "open": "开启中",
      "closed": "已关闭",
      "status": "状态",
      "project": "项目",
      "name": "名称",
      "environment": "环境",
      "db": "数据库",
      "progress": "进度",
      "updated": "更新于",
      "assignee": "审核人"
    },
    "stage-select": {
      "active": "{name}（活动中）"
    },
    "not-allowed-to-single-database-in-tenant-mode": "在多租户模式下无法对单个数据库{operation}",
    "migration-mode": {
      "title": "变更模式",
      "normal": {
        "title": "普通变更 (适用于正常大小的表)",
        "description": "直接在目标表上执行 schema 变更，表在整个变更期间会被锁住。"
      },
      "online": {
        "title": "在线变更 (适用于大数据量的表)",
        "description": "基于 gh-ost。对于大表，可以把锁表的时间从小时级降低到秒级 {link}。"
      }
    },
    "new-issue": "@:common.new@:common.issue",
    "format-on-save": "保存时格式化",
    "action-to-current-stage": "{action}当前阶段",
    "edit-sql-statement-in-vcs": "该项目开启了基于 VCS 的版本管理。请在对应的 Git 仓库修改 SQL 文件并提交，开启新的工单。",
    "edit-sql-statement": "编辑 SQL 语句",
    "upload-sql": "上传 SQL",
    "override-current-statement": "覆盖当前的 SQL 语句",
    "upload-sql-file-max-size-exceeded": "上传文件大小不能超过 {size}。"
  },
  "alter-schema": {
    "vcs-enabled": "该项目开启了基于 VCS 的版本管理，选择下面的数据库会将您导航到相应的 Git 仓库以发起变更流程。",
    "vcs-info": "代表项目开启了基于 VCS 的版本管理。选择该类项目下的数据库会将您导航到对应的 Git 仓库以发起变更流程。",
    "alter-single-db": "变更单个数据库",
    "alter-multiple-db": "变更多个数据库",
    "alter-multiple-db-info": "针对每个环境，您可以选择多个数据库进行变更或者直接跳过该环境，这样您就可以在一条流水线上把变更逐步作用到多个环境。"
  },
  "quick-action": {
    "create-db": "创建数据库",
    "choose-db": "选择数据库",
    "new-db": "创建数据库",
    "add-instance": "@:common.add@:common.instance",
    "create-instance": "@:common.create@:common.instance",
    "manage-user": "成员管理",
    "add-environment": "@:common.add@:common.environment",
    "create-environment": "@:common.create@:common.environment",
    "new-project": "@:common.new@:common.project",
    "create-project": "@:common.create@:common.project",
    "edit-data": "编辑数据",
    "troubleshoot": "问题排查",
    "transfer-in-db": "转移数据库",
    "request-db": "申请数据库",
    "from-default-project": "从默认项目",
    "from-other-projects": "从其他项目",
    "transfer-in-db-title": "从其他项目转移数据库",
    "default-db-hint": "Bytebase 会定期同步实例的 Schema。新同步的数据库会放在默认项目中。",
    "transfer-in-db-alert": "您确定要转移 \"{ dbName }\" 到我们的项目中吗？"
  },
  "create-db": {
    "new-database-name": "新数据库名称",
    "database-owner-name": "数据库所有者",
    "cluster": "集群",
    "reserved-db-error": "{databaseName} 是一个预留名称",
    "generated-database-name": "生成的数据库名称",
    "db-name-generated-by-template": "依据模板 \"{template}\" 生成",
    "select-label-value": "选择 {key}"
  },
  "db": {
    "encoding": "字符编码",
    "character-set": "字符集",
    "collation": "字符排序规则",
    "select": "选择数据库",
    "select-instance-first": "先选择实例",
    "select-environment-first": "先选择环境",
    "tables": "表",
    "views": "视图",
    "extensions": "插件",
    "parent": "母",
    "last-successful-sync": "上次成功同步于",
    "sync-status": "同步状态",
    "failed-to-sync-schema-for-database-database-value-name": "为数据库'{0}'同步 schema 失败。",
    "successfully-synced-schema-for-database-database-value-name": "成功为数据库'{0}'同步 schema 。"
  },
  "instance": {
    "select": "选择实例",
    "new-database": "@:common.new@:common.database",
    "syncing": "同步中 ...",
    "sync-schema-now": "随即同步 schema",
    "create-migration-schema": "@:common.create@:common.migration @:{'common.schema'}",
    "missing-migration-schema": "缺少@:common.migration @:common.schema",
    "unable-to-connect-instance-to-check-migration-schema": "无法连接到@:{'common.instance'}以检查@:{'common.migration'} @:{'common.schema'}",
    "bytebase-relies-on-migration-schema-to-manage-version-control-based-schema-migration-for-databases-belonged-to-this-instance": "Bytebase 需要依赖「变更 schema」来记录这个实例上的数据库 schema 变更。如果没有设置「变更 schema」，您无法对这个实例上的数据库进行表结构和数据变更。",
    "please-contact-your-dba-to-configure-it": "请联系 DBA 配置。",
    "please-check-the-instance-connection-info-is-correct": "请检查实例连接信息是否正确。",
    "users": "用户",
    "successfully-archived-instance-updatedinstance-name": "成功归档实例'{0}'。",
    "successfully-restored-instance-updatedinstance-name": "成功恢复实例'{0}'。",
    "failed-to-create-migration-schema-for-instance-instance-value-name": "为实例'{0}'创建变更schema失败。",
    "successfully-created-migration-schema-for-instance-value-name": "成功为'{0}'创建变更Schema。",
    "failed-to-sync-schema-for-instance-instance-value-name": "为实例'{0}'同步 schema 失败。",
    "successfully-synced-schema-for-instance-instance-value-name": "成功为实例'{0}'同步 schema 。",
    "archive-instance-instance-name": "归档实例'{0}'?",
    "archive-this-instance": "归档该实例",
    "archived-instances-will-not-be-shown-on-the-normal-interface-you-can-still-restore-later-from-the-archive-page": "已归档实例不会在界面上显示。您之后仍可以在归档页中恢复他。",
    "restore-this-instance": "恢复该实例",
    "restore": "恢复",
    "restore-instance-instance-name-to-normal-state": "恢复实例'{0}'到正常状态?",
    "account-name": "@:instance.account@:instance.name",
    "account": "账户",
    "name": "名称",
    "host-or-socket": "Host 或 Socket",
    "your-snowflake-account-name": "您的 Snowflake @:{'instance.account'}@:{'instance.name'}",
    "port": "端口",
    "instance-name": "@:common.instance@:instance.name",
    "snowflake-web-console": "Snowflake @:{'instance.web-console'}",
    "external-link": "外部链接",
    "web-console": "Web 控制台",
    "connection-info": "连接信息",
    "show-how-to-create": "如何创建",
    "below-is-an-example-to-create-user-bytebase-with-password": "创建用户 'bytebase{'@'}%' 及其密码的例子如下",
    "your_db_pwd": "YOUR_DB_PWD",
    "no-read-only-data-source-warn": "该实例没有配置只读用户，请考虑配置。",
    "sentence": {
      "host": {
        "snowflake": "例如 host.docker.internal {'|'} <<ip>> {'|'} <<local socket>>"
      },
      "proxy": {
        "snowflake": "对于代理服务器，加上 {'@'}PROXY_HOST，并在端口里指定 PROXY_PORT"
      },
      "console": {
        "snowflake": "\b管理该@:{'common.instance'}的外部控制台 URL（如 AWS RDS 控制台，您的@:{'common.database'}控制台）"
      },
      "create-admin-user": "这是 Bytebase 用于连接数据库，执行 DDL 和 DML (非 SELECT) 操作的用户。",
      "create-readonly-user": "这是 Bytebase 用于连接数据库，执行诸如 SELECT 的只读操作。",
      "create-user-example": {
        "snowflake": {
          "user": "bytebase{'@'}%",
          "password": "YOUR_DB_PWD",
          "template": "创建用户 bytebase，密码 {password}，warehouse 为{warehouse}，并授予必要权限的例子如下。"
        },
        "mysql": {
          "user": "bytebase{'@'}%",
          "password": "YOUR_DB_PWD",
          "template": "创建用户 {user}，密码 {password}，并授予必要权限的例子如下。"
        },
        "clickhouse": {
          "sql-driven-workflow": "SQL 工作流",
          "template": "创建用户 bytebase，密码 {password}，并授予必要权限的例子如下。您需要首先启用 {link}，才能执行以下创建用户的命令。"
        },
        "postgres": {
          "warn": "如果您将要连接到的实例是由云服务供应商管理的话，那么 SUPERUSER 是不可用的，您需要通过供应商的管理员控制台来创建用户。您所创建的用户会拥有供应商特定的 semi-SUPERUSER 的权限。",
          "template": "创建用户 bytebase，密码 {password}，并授予必要权限的例子如下。如果您将要连接到的实例是自己托管的，那么您可以 grant SUPERUSER。"
        }
      }
    },
    "no-password": "无密码",
    "password-write-only": "YOUR_DB_PWD - 仅写入",
    "test-connection": "测试连接",
    "ignore-and-create": "忽略并创建",
    "connection-info-seems-to-be-incorrect": "连接信息似乎错误",
    "new-instance": "新实例",
    "unable-to-connect": "Bytebase 无法连接到实例。我们推荐您再检查一遍连接信息。但也可以暂时忽略此警告。您在创建后仍能在实例详细页里修复连接信息。\n\n错误详情:{0}",
    "successfully-created-instance-createdinstance-name": "成功创建实例'{0}'。",
    "successfully-updated-instance-instance-name": "成功更新实例'{0}'。",
    "copy-grant-statement": "CREATE USER and GRANT 语句已复制到剪贴板。 粘贴到您的 mysql 客户端。",
    "successfully-connected-instance": "成功连接到实例。",
    "failed-to-connect-instance": "连接到实例失败。",
    "search-instance-name": "搜索实例名称",
    "no-read-only-data-source-support": "暂时不支持 {database} 创建只读连接",
    "grants": "权限"
  },
  "environment": {
    "select": "选择环境",
    "archive": "归档此环境",
    "archive-info": "已归档环境不会显示。您可以从归档界面恢复。",
    "create": "创建环境",
    "restore": "恢复这个环境"
  },
  "quick-start": {
    "bookmark-an-issue": "收藏工单",
    "add-a-comment": "添加评论",
    "visit-project": "@:common.visit@:common.projects",
    "visit-instance": "@:common.visit@:common.instances",
    "visit-database": "@:common.visit@:common.databases",
    "visit-environment": "@:common.visit@:common.environments",
    "add-a-member": "添加成员",
    "use-kbar": "使用 kbar ({shortcut})",
    "notice": {
      "title": "快速入门导览已关闭",
      "desc": "您稍后仍可以从右上角的菜单中再次打开快速入门导览"
    }
  },
  "auth": {
    "sign-up": {
      "title": "注册您的账号",
      "admin-title": "设置 {account}",
      "admin-account": "管理员账号",
      "create-admin-account": "注册管理员",
      "confirm-password": "确认密码",
      "confirm-password-placeholder": "确认您的密码",
      "password-mismatch": "不匹配",
      "existing-user": "已有账号?",
      "accept-terms-and-policy": "我接受 Bytebase 的{terms}和{policy}",
      "terms-of-service": "服务条款",
      "privacy-policy": "隐私政策"
    },
    "sign-in": {
      "title": "登录您的账号",
      "forget-password": "忘记密码?",
      "new-user": "第一次使用 Bytebase?",
      "demo-note": "请使用 demo 账号登录",
      "gitlab": "通过 GitLab 登录",
      "gitlab-demo": "演示模式不支持 GitLab 登录",
      "gitlab-oauth": "您可联系管理员开启 GitLab 登录"
    },
    "password-forget": {
      "title": "忘记了您的密码？",
      "content": "请联系的您的 Bytebase 管理员重置密码",
      "return-to-sign-in": "返回登录"
    },
    "password-forgot": "忘记密码",
    "password-reset": {
      "title": "重置您的密码",
      "content": "我们会将重置密码链接发送到您的邮箱",
      "send-reset-link": "发送重置链接",
      "return-to-sign-in": "返回登录"
    },
    "activate": {
      "title": "激活您的 {type} 账号"
    }
  },
  "policy": {
    "approval": {
      "name": "审批策略",
      "tip": "新策略仅对新建工单生效",
      "info": "要更改数据库 schema，该选项控制了是否需要手动审批。",
      "manual": "需要人工审批",
      "manual-info": "进行中的 schema 改动任务只有被人工审批后才会执行。",
      "auto": "无需审批",
      "auto-info": "进行中的任务无需审核并且会被自动执行。"
    },
    "backup": {
      "name": "数据库备份策略",
      "tip": "新策略仅对新添加的数据库生效",
      "not-enforced": "无策略",
      "not-enforced-info": "无备份策略。",
      "daily": "每日",
      "daily-info": "每日备份数据库。",
      "weekly": "每周",
      "weekly-info": "每周备份数据库。"
    }
  },
  "migration-history": {
    "self": "变更历史",
    "workflow": "工作流",
    "commit-info": "由 {author} 于 {time}",
    "no-schema-change": "本次变更没有任何 Schema 的改动",
    "schema-drift": "Schema 偏差",
    "schema-drift-detected": "上次变更后的 Schema 与本次变更前不一致。",
    "view-drift": "查看偏差",
    "before-left-schema-choice": "比较",
    "left-schema-choice-prev-history-schema": "上次变更后",
    "left-schema-choice-current-history-schema-prev": "本次变更前",
    "after-left-schema-choice": "和本次变更后的 Schema",
    "show-diff": "显示差异",
    "left-vs-right": "之前{prevLink} vs 当前版本",
    "schema-snapshot-after-migration": "完成这次变更后的 schema 快照",
    "current-schema-empty": "当前 schema 为空",
    "list-limit": "对于有变更历史的数据库，我们会在下面最多列出5条记录。您可以点击数据库名称去进一步查看全部的记录。",
    "no-history-in-project": "这个项目下没有发现任何数据库有变更历史。",
    "recording-info": "每当数据库 schema 变更时，我们便会记录下变更历史。",
    "establish-baseline": "建立新的基线",
    "refreshing-history": "刷新历史中 ...",
    "config-instance": "配置实例",
    "establish-baseline-description": "Bytebase 将用当前的 schema 作为新的基线。您应该检查当前的基线确实反映了期望的状态。 对于 VCS 工作流来说，也只有在建立起基线的前提下，才能进行数据库变更。",
    "establish-database-baseline": "建立「{name}」基线",
    "instance-missing-migration-schema": "实例「{name}」缺失用于记录变更历史的 schema。",
    "instance-bad-connection": "无法连接实例「{name}」以获取变更历史。",
    "contact-dba": "请联系您的 DBA 进行配置。"
  },
  "database": {
    "the-list-might-be-out-of-date-and-is-refreshed-roughly-every-10-minutes": "该表每隔约10分钟刷新一次，所以展示的可能不是最新信息。",
    "last-successful-sync": "最后一次成功的同步",
    "no-anomalies-detected": "没有检测到异常",
    "sync-status": "同步状态",
    "search-database-name": "搜索数据库名称",
    "restored-from": "恢复于",
    "database-name-is-restored-from-another-database-backup": "{0}恢复于另一个数据库备份",
    "transfer-project": "转移项目",
    "alter-schema": "变更 Schema",
    "alter-schema-in-vcs": "变更 Schema (VCS)",
    "change-data": "变更数据",
    "change-data-in-vcs": "变更数据 (VCS)",
    "successfully-transferred-updateddatabase-name-to-project-updateddatabase-project-name": "成功将'{0}'转移到项目'{1}'。",
    "database-backup": "数据库备份",
    "backup-name": "备份名称",
    "create-backup": "创建备份",
    "automatic-x-backup": "{freq}自动备份",
    "automatic-backup": "自动备份",
    "disable-automatic-backup": "禁用自动备份",
    "backuppolicy-backup-enforced-and-cant-be-disabled": "强制{0}备份，不能禁用",
    "backup-policy": {
      "DAILY": "每日",
      "WEEKLY": "每周"
    },
    "an-http-post-request-will-be-sent-to-it-after-a-successful-backup": "备份成功后向其发送 HTTP POST 请求。",
    "backup-info": {
      "template": "每{dayOrWeek} {time} 备份，数据将保留 {retentionDays} 天。"
    },
    "week": {
      "Friday": "周五",
      "Monday": "周一",
      "Saturday": "周六",
      "Sunday": "周日",
      "Thursday": "周四",
      "Wednesday": "周三",
      "Tuesday": "周二",
      "day": "日"
    },
    "enable-backup": "启用备份",
    "backup-now": "现在备份",
    "create-a-manual-backup": "创建手动备份",
    "action-automatic-backup-for-database-props-database-name": "数据库'{1}'{0}自动备份",
    "enabled": "启用",
    "disabled": "禁用",
    "updated-backup-webhook-url-for-database-props-database-name": "更新了数据库'{0}'的 webhook URL。",
    "last-sync-status": "最后一次同步状态",
    "last-sync-status-long": "最后一次同步在{1}，状态为{0}",
    "version-control-enabled": "已启用版本控制",
    "restore-backup": "恢复备份'{0}'到一个新的数据库中",
    "nullable": "可为空",
    "restore": "恢复",
    "backup": {
      "enabled": "已启用",
      "disabled": "已禁用"
    },
    "expression": "表达式",
    "position": "位置",
    "unique": "Unique",
    "visible": "Visible",
    "comment": "注释",
    "engine": "引擎",
    "row-count-estimate": "估计行数",
    "data-size": "数据大小",
    "index-size": "索引大小",
    "columns": "列",
    "indexes": "索引",
    "row-count-est": "估计行数",
    "incorrect-project-warning": "SQL 编辑器只能查询用户可用的项目中的数据库。您应该首先将此数据库转移到一个可用的项目中。",
    "go-to-transfer": "前去转移",
    "pitr": {
      "restore": "@:common.restore@:common.database",
      "no-available-backup": "没有可用的备份",
      "point-in-time": "时间点",
      "help-info": "将数据库的状态恢复到一个时间点。{link}。",
      "minimum-supported-engine-and-version": "需要 {engine} >= {min_version}",
      "restore-to-point-in-time": "恢复到指定时间点",
      "no-earlier-than": "恢复的时间点不能早于 [{earliest}] (最早可用的备份)。",
      "no-later-than-now": "恢复的时间点不能晚于当前时间。",
<<<<<<< HEAD
      "target": "还原到",
      "target-inplace": "原数据库",
      "target-new-db": "新数据库",
      "will-overwrite-current-database": "会覆盖现有数据库"
=======
      "restore-before-last-migration": "恢复到上次变更历史之前",
      "restore-before-last-migration-help-info": "@:{'database.pitr.restore-before-last-migration'}。{link}。"
>>>>>>> 68211f18
    },
    "show-reserved-tables": "显示 Bytebase 保留的表",
    "show-reserved-databases": "显示 Bytebase 保留的数据库",
    "backup-setting": {
      "schedule": {
        "disabled": "关闭",
        "weekly": "每周",
        "daily": "每天"
      },
      "form": {
        "schedule": "计划",
        "day-of-week": "星期",
        "time-of-day": "时间",
        "retention-period": "保留时长（天）"
      }
    },
    "backup-policy-violation": "违反了备份策略"
  },
  "repository": {
    "branch-observe-file-change": "Bytebase 跟踪文件变更的分支。",
    "branch-specify-tip": "诀窍: 可以使用诸如 \"feature/*\" 这样的通配符",
    "base-directory": "根目录",
    "base-directory-description": "Bytebase 跟踪文件变更的根目录。如果为空，则他会跟踪整个仓库。",
    "file-path-template": "文件路径模版",
    "file-path-template-description": "Bytebase 仅会跟踪那些文件路径匹配模版 (相对于指定根目录）的文件。",
    "file-path-example-normal-migration": "针对普通变更类型的文件路径样例",
    "file-path-example-baseline-migration": "针对基线变更类型的文件路径样例",
    "schema-path-template": "Schema 路径模版",
    "schema-writeback-description": "如果指定，在每一次变更之后，Bytebase 将把最新的 Schema 回写到本来触发变更的提交分支，回写的具体路径则是相对于前面指定的根目录。如果您不希望 Bytebase 这样做，则置为空。",
    "schema-writeback-protected-branch": "请保证被变更的分支不是处于保护 (protected) 状态，或者仓库允许他的 maintainer 可以推送变更到保护分支。",
    "if-specified": "如果指定",
    "schema-path-example": "Schema 路径样例",
    "sheet-path-template": "工作表路径模板",
    "sheet-path-template-description": "Bytebase 仅跟踪文件路径匹配模版 (相对于指定根目录）的文件。匹配的文件将被同步到 SQL Editor 以供使用。",
    "git-provider": "Git 提供方",
    "version-control-status": "@.capitalize:common.version-control 已{status}",
    "version-control-description-file-path": "数据库变更脚本存放在 {fullPath}。为了进行一次变更，开发者需要创建一个匹配 {fullPathTemplate} 文件路径格式的变更脚本。",
    "version-control-description-branch": "当脚本审核通过并且合并到 {branch} 分支后，Bytebase 将自动发起一条流水线来执行新的 schema 变更。",
    "version-control-description-description-schema-path": "当 schema 变更完成后, Bytebase 会把变更后的最新 schema 回写到指定的 {schemaPathTemplate}。",
    "restore-to-ui-workflow": "恢复到 UI 工作流",
    "restore-ui-workflow-description": "当使用 UI 工作流时，开发者会通过 Bytebase\n\n控制台直接提交一个 SQL 审核工单，让指定的 DBA 或者开发同事审核。当审核通过后，Bytebase 再执行相应的 SQL 变更。",
    "restore-ui-workflow-success": "成功恢复到 UI 工作流",
    "update-version-control-config-success": "成功更新@:common.version-control配置",
    "setup-wizard-guide": "如果您在过程中遇到问题, 请参考{guide}",
    "add-git-provider": "添加 Git 提供方",
    "choose-git-provider": "选择 Git 提供方",
    "select-repository": "选择仓库",
    "configure-deploy": "配置部署",
    "choose-git-provider-description": "选择存放着您数据库 schema 脚本的 Git 提供方。当您把变更脚本推送到 Git 仓库后，Bytebase 会自动创建一条流水线把 schema 变更应用到数据库上。",
    "choose-git-provider-visit-workspace": "访问 {workspace} 设置以添加更多 Git 提供方.",
    "choose-git-provider-contact-workspace-owner": "如果您希望其他 Git 提供方出现在列表中，请联系 Bytebase 实例的所有者。当前 Bytebase 支持自己托管的 GitLab EE/CE，我们之后也会支持 GitLab.com, GitHub Enterprise 以及 GitHub.com。",
    "select-repository-attention-gitlab": "Bytebase 仅列出您至少拥有 'Maintainer' 权限的 GitLab 项目。因为只有至少拥有该权限，才能够配置项目的 webhook 用来监听代码推送事件。",
    "select-repository-search": "搜索仓库",
    "linked": "关联的仓库",
    "role-provider": "项目角色权限提供方",
    "role-provider-description": "Bytebase 将会从选定的角色提供方同步成员角色，所有此前存在的成员将会被替换。"
  },
  "workflow": {
    "current-workflow": "当前工作流",
    "ui-workflow": "UI 工作流",
    "ui-workflow-description": "经典的 SQL 审核工作流。开发者直接在 Bytebase 上提交一个 SQL 审核工单，然后等待被指派的 DBA 或者开发同事审核。在审核通过后，Bytebase 会进行相应的 SQL schema 变更。",
    "gitops-workflow": "GitOps 工作流",
    "gitops-workflow-description": "数据库变更脚本保存在 Git 仓库中。为了进行一次 schema 变更，开发者会创建一个变更脚本并且提交至诸如 GitLab 这样的 VCS 进行审核。 当审核通过并且合并到配置的分支后，Bytebase 会自动开启流水线来进行新的 schema 变更。",
    "configure-gitops": "配置 Git",
    "configure-gitops-success": "开启「{project}」GitOps 工作流成功",
    "change-gitops-success": "变更「{project}」仓库成功"
  },
  "anomaly": {
    "attention-title": "异常检测",
    "attention-desc": "Bytebase 会定期扫描托管的资源，并在这里列出检测到的异常。\n该列表大约每 10 分钟刷新一次。",
    "table-search-placeholder": "搜索{type}或者环境",
    "table-placeholder": "很棒，没有检测到{type}异常！",
    "tooltip": "{env} 环境有 {criticalCount} 个严重异常, {highCount} 个高等级异常和 {mediumCount} 个中等级异常",
    "types": {
      "connection-failure": "连接失败",
      "missing-migration-schema": "缺少变更 Schema",
      "schema-drift": "Schema 偏差",
      "backup-enforcement-viloation": "违反备份策略约束",
      "missing-backup": "缺少备份"
    },
    "action": {
      "check-instance": "检查实例",
      "view-backup": "查看备份",
      "configure-backup": "配置备份",
      "view-diff": "查看差异"
    },
    "last-seen": "上次出现",
    "first-seen": "首次出现"
  },
  "project": {
    "dashboard": {
      "modal": {
        "title": "如何创建您的'@:{'common.project'}' ?",
        "content": "在 Bytebase 中，项目的概念与其他常见的的开发工具类似\n\n一个项目会有属于他的协作成员，并且每一个数据库和工单总是归属于某一个项目\n\n同时，一个项目可以关联一个代码仓库，并以此来进行版本控制",
        "cancel": "关闭",
        "confirm": "不再出现"
      },
      "search-bar-placeholder": "搜索项目名称"
    },
    "table": {
      "key": "@:common.key",
      "name": "@:common.name",
      "created-at": "创建于"
    },
    "create-modal": {
      "project-name": "@:{'common.project'}@:{'common.name'}",
      "key": "@:common.key",
      "key-hint": "（请使用大写字母来命名您的项目）",
      "cancel": "@:common.cancel",
      "confirm": "@:common.create",
      "success-prompt": "成功创建 {name}."
    },
    "overview": {
      "view-all": "查看所有",
      "view-all-closed": "查看所有结束的工单",
      "recent-activity": "近期@.lower:{'common.activities'}",
      "in-progress": "进行中",
      "recently-closed": "近期结束",
      "info-slot-content": "Bytebase 会定时同步实例的 schema，新同步的数据库会首先被置于默认项目中，之后您可以再将他们转移到适当的项目中。",
      "no-db-prompt": "没有数据库属于当前项目。您可以通过点击位于上方菜单栏中的 {newDb} 或者 {transferInDb} 来添加数据库。"
    },
    "webhook": {
      "success-created-prompt": "成功创建 {name} webhook.",
      "success-updated-prompt": "成功更新 {name} webhook.",
      "success-deleted-prompt": "成功删除 {name} webhook.",
      "success-tested-prompt": "测试 webhook 事件成功.",
      "fail-tested-title": "测试 webhook 事件失败.",
      "add-a-webhook": "添加 webhook",
      "create-webhook": "创建 webhook",
      "last-updated-by": "最后修改人",
      "destination": "外部应用",
      "webhook-url": "Webhook url",
      "triggering-activity": "触发事件",
      "test-webhook": "测试 Webhook",
      "no-webhook": {
        "title": "当前项目暂未配置 webhook",
        "content": "配置 webhook 来让 Bytebase 在完成任务后向您的外部系统推送通知"
      },
      "creation": {
        "title": "创建 webhook",
        "desc": "为 {destination} 创建一个 webhook",
        "how-to-protect": "您可以通过添加 'Bytebase' 到您的 webhook 关键字白名单中来保护您的 webhook",
        "view-doc": "{destination} 的官方文档"
      },
      "deletion": {
        "btn-text": "删除这个 webhook"
      },
      "activity-item": {
        "issue-creation": {
          "title": "创建@:common.issue",
          "label": "当一个新的工单被创建"
        },
        "issue-status-change": {
          "title": "工单状态变更",
          "label": "当一个工单的状态发生变更"
        },
        "issue-task-status-change": {
          "title": "工单任务状态变更",
          "label": "当一个工单包含的任务状态发生了变更"
        },
        "issue-info-change": {
          "title": "工单信息变更",
          "label": "当一个工单的信息 (比如: 分配人, 标题, 描述) 发生了变更"
        },
        "issue-comment-creation": {
          "title": "工单被评论",
          "label": "当新的工单评论被创建"
        }
      }
    },
    "settings": {
      "success-updated-prompt": "成功更新 {subject}.",
      "success-member-added-prompt": "成功将 {name} 添加到当前项目中.",
      "success-member-deleted-prompt": "成功将 {name} 从当前项目移除.",
      "member-placeholder": "选择用户",
      "manage-member": "管理成员",
      "add-member": "添加成员",
      "owner": "@.upper:common.role.owner",
      "developer": "@.upper:common.role.developer",
      "archive": {
        "title": "归档项目",
        "description": "已归档的项目将不会显示在日常界面，但您仍然可以从归档页面中恢复他。",
        "btn-text": "归档这个@:common.project"
      },
      "restore": {
        "title": "恢复项目",
        "btn-text": "恢复这个@:common.project"
      },
      "sync-from-vcs": "从 VCS 同步",
      "success-member-sync-prompt": "从 VCS 同步成功",
      "view-vcs-member": "在 VCS 中查看成员",
      "switch-role-provider-to-bytebase-success-prompt": "成功关闭了 VCS 项目成员同步"
    },
    "mode": {
      "standard": "标准",
      "tenant": "多租户"
    },
    "db-name-template": "数据库名称模板",
    "select": "选择项目"
  },
  "inbox": {
    "mark-all-as-read": "全部标记为已读",
    "view-older": "查看更早"
  },
  "version-control": {
    "setting": {
      "description": "Bytebase 支持 GitOps 工作流。该工作流下，数据库变更脚本存储在版本控制系统上 (VCS)，新创建的变更脚本会自动触发对应的数据库变更。Bytebase 的所有者先在此配置 VCS，在这之后，项目的所有者就可以从所配置的 VCS 中选取他们的 Git 仓库。",
      "description-highlight": "配置 VCS 后，在付费版订阅下，Bytebase 将自动开启通过 VCS 的第三方认证登录",
      "add-git-provider": {
        "self": "添加 Git 提供方",
        "description": "在项目可以启用 GitOps 工作流前，Bytebase 首先需要以在 VCS 中注册为 OAuth 应用的方式和 VCS 进行集成。以下是配置该集成的步骤，您也可以按照我们的{guide}。",
        "gitlab-self-host": "自托管 GitLab",
        "gitlab-self-host-admin-requirement": "您必须是 GitLab 实例的管理员才能进行该配置。否则您需要让您的 GitLab 实例管理员把 Bytebase 先注册为 GitLab 整个实例级别的 OAuth 应用，之后再让对方提供给您注册完成后的应用 ID 以及 Secret，以让您在「OAuth 应用信息」步骤进行填写。",
        "github-com-admin-requirement": "您必须是 GitHub 组织的管理员才能进行该配置。否则您需要让您的 GitHub 组织管理员把 Bytebase 先注册为组织级别的 OAuth 应用，之后再让对方提供给您注册完成后的应用 ID 以及 Secret，以让您在「OAuth 应用信息」步骤进行填写。",
        "ouath-info-correct": "OAuth 信息验证成功",
        "check-oauth-info-match": "请确认 Secret 和注册在 GitLab 实例上的应用信息匹配。",
        "add-success": "成功添加了 Git 提供方「{vcs}」",
        "choose": "选择 Git 提供方",
        "gitlab-self-host-ce-ee": "自托管 GitLab 企业版 (EE) 或者 社区版 (CE)",
        "basic-info": {
          "self": "基本信息",
          "gitlab-instance-url": "GitLab 实例 URL",
          "gitlab-instance-url-label": "VCS 实例 URL。请确认这个实例和 Bytebase 之间网络是互通的。",
          "github-instance-url": "GitHub 实例 URL",
          "instance-url-error": "实例 URL 必须以 https:// or http:// 开头",
          "display-name": "展示名称",
          "display-name-label": "一个可选的展示名称用以区分不同的 Git 供应方。"
        },
        "oauth-info": {
          "self": "OAuth 应用信息",
          "gitlab-register-oauth-application": "注册 Bytebase 为一个 GitLab 实例级别 (instance-wide) 的 OAuth 应用。",
          "gitlab-login-as-admin": "以管理员身份登录 GitLab 实例。这个账号必须是整个 GitLab 实例的管理员 (会看到小扳手在顶栏)。",
          "gitlab-visit-admin-page": "通过点击小扳手访问管理员界面，然后导航到「应用」分区，再点击「创建应用」。",
          "gitlab-paste-oauth-info": "从刚创建好的应用上粘贴它的应用 ID 和 Secret 到下面的字段。",
          "github-register-oauth-application": "注册 Bytebase 为一个 GitHub 组织级别 (organization-wide) 的 OAuth 应用。",
          "github-login-as-admin": "以组织管理员身份登录 GitHub.com。这个账号必须是 GitHub 组织的管理员 (能够进入组织 Settings 页面)。",
          "github-visit-admin-page": "进入组织 Settings 页面，然后导航到「Developer settings > OAuth Apps」分区，再点击「Register an application」。",
          "github-paste-oauth-info": "从刚创建好的应用上粘贴它的 Client ID 和 Client secret 到下面的字段。",
          "direct-link": "直达链接",
          "create-oauth-app": "使用如下信息来创建您的 Bytebase OAuth 应用。",
          "gitlab-application-id-error": "应用 ID 必须是 64 个字母长度",
          "gitlab-secret-error": "Secret 必须是 64 个字母长度",
          "github-application-id-error": "应用 ID 必须是 20 个字母长度",
          "github-secret-error": "Secret 必须是 40 个字母长度"
        },
        "confirm": {
          "confirm-info": "确认信息",
          "confirm-description": "创建完成后，这个 Git 供应方将出现在项目面板「版本控制」Tab 下，可以被项目所有者选中。"
        }
      },
      "git-provider": {
        "gitlab-application-id-label": "注册为 GitLab 实例级 OAuth 应用的应用 ID。",
        "view-in-gitlab": "查看 GitLab",
        "secret-label-gitlab": "注册为 GitLab 实例级 OAuth 应用的 Secret。",
        "github-application-id-label": "注册为 GitHub 组织级别 OAuth 应用的 Client ID。",
        "secret-label-github": "注册为 GitHub 组织级别 OAuth 应用的 Client secret。",
        "delete": "删除这个提供方前，需要先解除所有仓库的关联。"
      }
    }
  },
  "archive": {
    "archived": "已归档",
    "project-search-bar-placeholder": "搜索@.lower:{'common.project'}的名称",
    "instance-bar-placeholder": "搜索@.lower:{'common.instance'}的名称",
    "environment-bar-placeholder": "搜索@.lower:{'common.environment'}的名称"
  },
  "deployment-config": {
    "stage-n": "阶段 {n}",
    "add-selector": "添加选择条件",
    "update-success": "成功更新部署配置",
    "this-is-example-deployment-config": "这是部署配置的样例，你需要在此基础上编辑并保存。",
    "n-databases": "{n} 个数据库",
    "selectors": "选择条件",
    "add-stage": "添加阶段",
    "confirm-to-revert": "确定撤销编辑？",
    "name-placeholder": "阶段名称…",
    "error": {
      "at-least-one-stage": "至少需要 1 个阶段",
      "stage-name-required": "需要指定阶段名称",
      "at-least-one-selector": "每个阶段至少需要 1 个选择条件",
      "env-in-selector-required": "每个阶段都需要有 \"Environment in\" 选择条件",
      "env-selector-must-has-one-value": "\"Environment in\" 必须有且只有 1 个值",
      "key-required": "需要指定 Key",
      "values-required": "需要指定值"
    },
    "project-has-no-deployment-config": "这个项目还没有部署配置。请先{go}。",
    "go-and-config": "去配置",
    "wont-be-deployed-explanation": "这些数据库不会被部署，因为没有命中任何选择条件。",
    "wont-be-deployed": "不参与部署",
    "pipeline-generated-from-deployment-config": "部署的流水线根据项目的{deployment_config}生成。",
    "preview-deployment-pipeline": "预览部署流水线",
    "select-database-group": "选择数据库分组"
  },
  "datasource": {
    "role-type": "权限类型",
    "successfully-deleted-data-source-name": "成功删除数据源'{0}'。",
    "create-data-source": "创建数据源",
    "data-source-list": "数据源列表",
    "all-data-source": "所有数据源",
    "search-name": "搜索名称",
    "search-name-database": "搜索名称，数据库",
    "successfully-created-data-source-datasource-name": "成功创建数据源 '{0}'。",
    "select-database-first": "先选择数据库",
    "select-data-source": "选择数据源",
    "search-user": "搜索用户",
    "user-list": "用户列表",
    "revoke-access": "您确定要取消 '{0}' 对 '{1}' 的访问权限？",
    "grant-data-source": "授予数据源",
    "grant-database": "授权数据库",
    "requested-issue": "申请工单",
    "successfully-revoked-member-principal-name-access-from-props-datasource-name": "成功取消 '{0}' 对 '{1}' 的访问权限。",
    "your-issue-id-e-g-1234": "您的工单 id (例如 1234)",
    "member-principal-name-already-exists": "{0} 已经存在",
    "successfully-granted-datasource-name-to-addedmember-principal-name": "成功授予 '{1}' '{0}'",
    "we-also-linked-the-granted-database-to-the-requested-issue-linkedissue-name": "我们也把被授予的数据库链接到了申请工单 '{0}'。",
    "new-data-source": "新数据源",
    "connection-name-string-copied-to-clipboard": "{0} 字符串已复制到剪贴板。",
    "jdbc-cant-connect-to-socket-database-value-instance-host": "JDBC 无法连接到 socket {0} ",
    "ssl-type": {
      "ca": "@:{'datasource.ssl.ca-cert'}",
      "ca-and-key-and-cert": "@:{'datasource.ssl.ca-cert'} + @:{'datasource.ssl.client-key'} + @:{'datasource.ssl.client-cert'}",
      "none": "不使用"
    },
    "ssl": {
      "ca-cert": "CA 证书",
      "client-key": "客户端密钥",
      "client-cert": "客户端证书"
    },
    "ssl-connection": "SSL 连接"
  },
  "setting": {
    "project": {
      "description": "这里是项目管理员界面，列出了 Bytebase 上的所有项目。"
    },
    "label": {
      "key": "Key",
      "values": "值",
      "value-placeholder": "标签值…"
    }
  },
  "sql-editor": {
    "self": "SQL 编辑器",
    "select-connection": "请选择数据连接",
    "search-databases": "搜索数据库",
    "search-results": "搜索结果",
    "loading-databases": "加载数据库信息...",
    "close-pane": "关闭面板",
    "loading-data": "加载数据中...",
    "table-empty-placehoder": "点击 ”运行“ 执行查询",
    "no-rows-found": "暂无数据",
    "download-as-csv": "下载为 CSV 格式",
    "download-as-json": "下载为 JSON 格式",
    "only-select-allowed": "只允许执行 {select} 语句",
    "want-to-change-schema": "如果您想要 {changeschema}",
    "change-schema": "变更 Schema",
    "go-to-alter-schema": "您可以点击 “{alterschema}” 按钮，提交一个工单",
    "table-schema-placeholder": "选择一个表进行查看 Schema",
    "notify-empty-statement": "请在编辑器中输入 SQL 语句",
    "notify-multiple-statements": "检测到您输入了多条 SQL 语句。SQL 编辑器只支持执行第一条语句。您可以选择其他语句单独执行。",
    "notify-invalid-sql-statement": "请检查您的 SQL 语句。",
    "goto-alter-schema-hint": "请从编辑器顶部选择一个数据库连接",
    "can-not-execute-query": "加载数据时无法执行查询",
    "rows": "条记录",
    "no-history-found": "暂无历史记录",
    "no-sheet-found": "暂无工作表",
    "search-history": "搜索历史记录",
    "search-sheets": "搜索工作表",
    "hint-tips": {
      "confirm-to-delete-this-history": "确定删除这条记录？",
      "confirm-to-close-unsaved-tab": "确定关闭未保存的标签页？"
    },
    "please-input-the-tab-label": "请输入标签页名称!",
    "copy-code": "复制代码",
    "notify": {
      "copy-code-succeed": "代码复制成功",
      "copy-share-link": "分享链接已拷贝到剪贴板",
      "sheet-is-read-only": "分享的工作表是只读的，无法编辑。"
    },
    "view-all-tabs": "查看所有标签页",
    "sheet": "工作表",
    "sheets": "工作表",
    "connection-holder": "请先从左侧数据库列表中设置一个连接上下文",
    "link-access": "链接访问权限",
    "private": "私有",
    "private-desc": "只有您自己可以访问此工作表",
    "project-desc": "工作表所有者或者项目所有者拥有读、写权限，项目开发者拥有只读权限",
    "public": "公开",
    "public-desc": "工作表所有者拥有读写权限，其他人只拥有只读权限.",
    "create-read-only-data-source": "前去创建",
    "go-back": "返回",
    "save-sheet": "保存工作表",
    "save-sheet-input-placeholder": "请输入工作表名称",
    "untitled-sheet": "未命名工作表",
    "format": "格式化",
    "sql-review-result": "SQL 检查结果"
  },
  "label": {
    "empty-label-value": "<空值>",
    "no-label": "没有标签",
    "error": {
      "key-necessary": "需要指定 Key",
      "value-necessary": "需要指定值",
      "key-duplicated": "Key 重复了",
      "value-duplicated": "值重复了",
      "max-length-exceeded": "长度不能超过 {len} 字符",
      "max-label-count-exceeded": "不能多于 {count} 个标签",
      "cannot-edit-reserved-label": "不能编辑预留标签 \"{key}\""
    },
    "placeholder": {
      "select-key": "选择 Key…",
      "select-value": "选择值…",
      "select-values": "选择值…"
    },
    "setting": {
      "description": "标签是一组可用于标识数据库租户的键值对。{link}。"
    },
    "db-name-template-tips": "让您能够把属于不同租户但是有相同 {placeholder} 的数据库分成一组。{link}。",
    "confirm-change": "您确定要修改 '{label}' 吗？",
    "parsed-from-template": "从 {name} 中依据模板 {template} 解析得出",
    "cannot-transfer-template-not-match": "数据库 '{name}' 无法转移到这个项目，因为它的名称不符合模板 {template}。"
  },
  "oauth": {
    "unknown-event": "未知的事件类型，认证失败"
  },
  "subscription": {
    "description": "您可以在这里上传您购买的 Bytebase 证书来解锁团队版/企业版功能。",
    "current": "当前版本",
    "instance-count": "实例数",
    "expires-at": "过期时间",
    "free-trial": "无需信用卡即可免费试用",
    "description-highlight": "购买证书",
    "sensitive-placeholder": "粘贴您的证书 - 仅写入",
    "upload-license": "上传证书",
    "plan-compare": "比较不同版本的功能，寻找适合您的方案",
    "disabled-feature": "这是一个订阅版高级功能",
    "trial": "您可以免费试用 14 天",
    "upgrade": "升级订阅",
    "per-month": "/ 月",
    "price-unit-for-enterprise": "/ 月起",
    "start-from": "",
    "per-instance": "每个实例",
    "free-price-intro": "最多 5 个实例",
    "team-price-intro": "5 个起步，按年付费",
    "enterprise-price-intro": "自定义实例数，按年付费",
    "deploy": "部署",
    "contact-us": "联系我们",
    "start-trial": "免费试用",
    "subscribe": "开始订阅",
    "current-plan": "当前订阅",
    "buy": "购买{plan}",
    "cancel": "取消订阅",
    "announcement": "您可以随时升级、降级或{cancel}。没有任何隐藏费用。",
    "trialing": "试用期",
    "update": {
      "success": {
        "title": "证书更新成功",
        "description": "订阅版高级功能已解锁"
      },
      "failure": {
        "title": "证书更新失败",
        "description": "请检查证书是否有效"
      }
    },
    "features": {
      "bb-feature-task-schedule-time": {
        "title": "设定任务执行时间",
        "desc": "「设定任务执行时间」可以将任务设定在特定时间执行"
      },
      "bb-feature-instance-count": {
        "title": "实例数量限制",
        "desc": "您已达最大实例数量限制，请付费升级来获取更多实例额度。",
        "remaining": "当前总实例额度为 {total}，目前仅剩 {count} 个份额可用。",
        "runoutof": "已用尽全部 {total} 个实例额度。",
        "upgrade": "@:{'subscription.upgrade'}来获取更多实例额度。"
      },
      "bb-feature-multi-tenancy": {
        "title": "多租户",
        "desc": "「多租户功能」可以同时管理多个属于不同租户的同构数据库，帮您更统一和方便地对多个数据库进行管理和表结构变更。"
      },
      "bb-feature-approval-policy": {
        "title": "审批策略",
        "desc": "「审批策略」可以控制数据库 schema 的变更是否需要手动审批"
      },
      "bb-feature-backup-policy": {
        "title": "备份策略",
        "desc": "「备份策略」可以根据指定的周期自动备份数据库"
      },
      "bb-feature-sql-review": {
        "title": "Schema 审核策略",
        "desc": "给不同的环境定制 schema 审核策略，可以通过@:{'subscription.upgrade'}来开启该功能。"
      },
      "bb-feature-rbac": {
        "title": "角色管理",
        "desc": "「角色管理」可以赋予成员诸如 DBA 这样的特定角色，可以通过@:{'subscription.upgrade'}来开启该功能。"
      },
      "bb-feature-schema-drift": {
        "title": "Schema 偏差",
        "desc": "@:{'subscription.upgrade'}来解锁 schema 偏差异常的自动检测。"
      },
      "bb-feature-3rd-party-auth": {
        "title": "第三方认证 & 授权",
        "desc": "Bytebase 可根据您配置的 VCS 来支持相应的第三方认证 & 授权。请通过@:{'subscription.upgrade'}来开启该功能。",
        "login": "请@:{'subscription.upgrade'}来开启该功能"
      },
      "bb-feature-branding": {
        "title": "自定义品牌信息",
        "desc": "定制 Logo"
      },
      "bb-feature-online-migration": {
        "title": "在线变更",
        "desc": "基于 gh-ost。对于大表，可以把锁表的时间从小时级降低到秒级。"
      },
      "bb-feature-disaster-recovery-pitr": {
        "title": "恢复到指定时间点 (PITR)",
        "desc": "将数据库的状态恢复到一个时间点。"
      }
    },
    "feature-sections": {
      "database-management": {
        "title": "数据库管理",
        "features": {
          "instance-count": "实例数",
          "instance-upto-5": "不多于 5 个",
          "instance-minimum-5": "5 ~ 无限制",
          "instance-customized": "自定义",
          "schema-change": "Schema 和数据变更",
          "schema-change-basic": "基础",
          "schema-change-basic-tooltip": "普通变更",
          "schema-change-advanced": "高级",
          "schema-change-advanced-tooltip": "普通变更 + 在线变更 (gh-ost)",
          "migration-history": "变更历史",
          "sql-editor": "SQL 编辑器",
          "disaster-recovery": "数据灾备",
          "disaster-recovery-basic": "基础",
          "disaster-recovery-basic-tooltip": "数据库备份和恢复",
          "disaster-recovery-advanced": "高级",
          "disaster-recovery-advanced-tooltip": "数据库备份和恢复 + 恢复到指定时间点 (PITR)",
          "archiving": "归档",
          "sql-check": "SQL 检查 / Schema 审核",
          "sql-check-basic": "基础",
          "sql-check-basic-tooltip": "语法检查、数据库连接检查",
          "sql-check-advanced": "高级",
          "sql-check-advanced-tooltip": "基础版功能 + 自定义 SQL 审核规则",
          "anomaly-detection": "异常检测",
          "anomaly-detection-basic": "基础",
          "anomaly-detection-basic-tooltip": "数据库连接异常、备份缺失",
          "anomaly-detection-advanced": "高级",
          "anomaly-detection-advanced-tooltip": "基础版功能 + Schema 偏差检测",
          "schedule-change": "设定任务执行时间",
          "review-and-backup-policy": "审核和备份策略",
          "tenancy": "多地域/多租户部署"
        }
      },
      "collaboration": {
        "title": "团队协作",
        "features": {
          "ui-based-sql-review": "基于 UI 的 SQL 审查",
          "vsc-workflow": "VCS 工作流 #GitOps",
          "shareable-query-link": "分享查询链接",
          "im-integration": "IM 集成",
          "inbox-notification": "站内信通知"
        }
      },
      "admin-and-security": {
        "title": "管理与安全",
        "features": {
          "activity-log": "活动日志",
          "rbac": "RBAC 权限管理",
          "3rd-party-auth": "通过 GitLab 登录",
          "sync-members-from-vcs": "从 GitLab 同步成员信息"
        }
      },
      "branding": {
        "title": "自定义品牌信息",
        "features": {
          "branding-logo": "自定义 Logo"
        }
      }
    },
    "plan": {
      "title": "版本",
      "try": "试用团队版",
      "free": {
        "title": "免费版",
        "label": "",
        "desc": "个人或小团队，无专职 DBA"
      },
      "team": {
        "title": "团队版",
        "label": "Beta",
        "desc": "中型团队，有专职 DBA 或 TL 以提高工程速度"
      },
      "enterprise": {
        "title": "企业版",
        "label": "预览版",
        "desc": "大型组织，有专属 DBA 团队来管理数据库"
      }
    }
  },
  "sheet": {
    "self": "工作表",
    "my-sheets": "我的工作表",
    "shared-with-me": "与我共享",
    "starred": "已加星标",
    "actions": {
      "sync-from-vcs": "从 VCS 同步数据"
    },
    "hint-tips": {
      "confirm-to-sync-sheet": "确定要同步工作表?",
      "confirm-to-delete-this-sheet": "确定删除这条工作表?",
      "confirm-to-duplicate-sheet": "确定要复制这条工作表?"
    }
  },
  "engine": {
    "mysql": "MySQL",
    "common": "通用"
  },
  "sql-review": {
    "title": "SQL 审核策略",
    "disabled": "已禁用",
    "no-policy-set": "没有 SQL 审核策略",
    "create-policy": "创建审核策略",
    "configure-policy": "配置审核策略",
    "search-rule-name": "搜索规则名称",
    "policy-removed": "审核策略已删除",
    "policy-created": "审核策略已创建",
    "policy-updated": "审核策略已更新",
    "rules": "规则",
    "filter": "筛选",
    "no-permission": "仅 DBA 或所有者有权限创建或更新审核策略。",
    "disable": "停用审查策略",
    "enable": "开启审查策略",
    "delete": "删除审核策略",
    "input-then-press-enter": "输入后按下回车来添加",
    "create": {
      "breadcrumb": "创建审核策略",
      "basic-info": {
        "name": "基本信息",
        "display-name": "名称",
        "display-name-placeholder": "审核策略名称",
        "display-name-label": "用以区分不同审核策略的名称。",
        "display-name-default": "SQL 审核策略",
        "environments": "环境",
        "environments-label": "将该审核策略应用于哪些环境。一个环境只能关联一个审核策略。",
        "environments-select": "选择环境",
        "no-linked-environments": "没有选择环境",
        "no-available-environment": "没有可供选择的环境",
        "no-available-environment-desc": "没有可供选择的环境。一个环境只能关联一个审核策略。",
        "choose-template": "选择模板"
      },
      "configure-rule": {
        "name": "配置规则",
        "change-template": "更改模板",
        "confirm-override-title": "规则变更",
        "confirm-override-description": "之前的规则将会被覆盖"
      },
      "preview": {
        "name": "预览"
      }
    }
  }
}<|MERGE_RESOLUTION|>--- conflicted
+++ resolved
@@ -836,15 +836,12 @@
       "restore-to-point-in-time": "恢复到指定时间点",
       "no-earlier-than": "恢复的时间点不能早于 [{earliest}] (最早可用的备份)。",
       "no-later-than-now": "恢复的时间点不能晚于当前时间。",
-<<<<<<< HEAD
       "target": "还原到",
       "target-inplace": "原数据库",
       "target-new-db": "新数据库",
-      "will-overwrite-current-database": "会覆盖现有数据库"
-=======
+      "will-overwrite-current-database": "会覆盖现有数据库",
       "restore-before-last-migration": "恢复到上次变更历史之前",
       "restore-before-last-migration-help-info": "@:{'database.pitr.restore-before-last-migration'}。{link}。"
->>>>>>> 68211f18
     },
     "show-reserved-tables": "显示 Bytebase 保留的表",
     "show-reserved-databases": "显示 Bytebase 保留的数据库",
