{
  "common": {
    "view": "View",
    "you": "you",
    "general": "General",
    "slack": "Slack",
    "discord": "Discord",
    "teams": "Teams",
    "dingtalk": "DingTalk",
    "feishu": "Feishu",
    "lark": "Lark",
    "wecom": "WeCom",
    "system": "System",
    "custom": "Custom",
    "overview": "Overview",
    "changelog": "Changelog",
    "webhooks": "Webhooks",
    "activity": "Activity",
    "sign-in": "Sign in",
    "sign-in-as-admin": "Sign in as administrator",
    "sign-up": "Sign up",
    "email": "Email",
    "username": "Username",
    "credentials": "Credentials",
    "password": "Password",
    "save": "Save",
    "cancel": "Cancel",
    "comment": "Comment",
    "home": "Home",
    "setting": "Setting",
    "settings": "Settings",
    "project": "Project",
    "projects": "Projects",
    "help": "Help",
    "database": "Database",
    "databases": "Databases",
    "description": "Description",
    "instance": "Instance",
    "instances": "Instances",
    "environment": "Environment",
    "environments": "Environments",
    "environment-name": "Environment Name",
    "archive": "Archive",
    "archived": "Archived",
    "no-license": "No license",
    "logout": "Logout",
    "close": "Close",
    "latest": "Latest",
    "error": "Error",
    "canceled": "Canceled",
    "approve": "Approve",
    "done": "Done",
    "create": "Create",
    "run": "Run",
    "retry": "Retry",
    "skip": "Skip",
    "dismiss": "Dismiss",
    "back": "Back",
    "next": "Next",
    "edit": "Edit",
    "update": "Update",
    "updated": "Updated",
    "visit": "Visit",
    "role": {
      "self": "Role"
    },
    "revert": "Revert",
    "confirm-to-revert": "Confirm to revert your editing?",
    "apply": "Apply",
    "reorder": "Reorder",
    "id": "ID",
    "name": "Name",
    "creator": "Creator",
    "version": "Version",
    "issue": "Issue",
    "issues": "Issues",
    "duration": "Duration",
    "created-at": "Created",
    "updated-at": "Updated",
    "statement": "Statement",
    "statement-size": "Statement size",
    "snapshot": "Snapshot",
    "status": "Status",
    "stage": "Stage",
    "task": "Task",
    "tasks": "Tasks",
    "blocking-task": "Blocking task",
    "sql": "SQL",
    "unassigned": "Unassigned",
    "new": "New",
    "add": "Add",
    "confirm-and-add": "Confirm and add",
    "confirm-and-update": "Confirm and update",
    "query": "Query",
    "transfer": "Transfer",
    "schema": "Schema",
    "anomalies": "Anomalies",
    "detail": "Detail",
    "type": "Type",
    "language": "Language",
    "change": "Change",
    "sensitive-placeholder": "Sensitive - write only",
    "enabled": "enabled",
    "default": "default",
    "restore": "Restore",
    "detailed-guide": "detailed guide",
    "confirm": "Confirm",
    "learn-more": "Learn more",
    "troubleshoot": "Troubleshoot",
    "schema-version": "Schema version",
    "time": "Time",
    "Default": "Default",
    "definition": "Definition",
    "empty": "Empty",
    "creating": "Creating...",
    "address": "Address",
    "subscribed": "Subscribed",
    "created": "Created",
    "labels": "Labels",
    "mode": "Mode",
    "user": "User",
    "users": "Users",
    "admin": "Admin",
    "read-only": "Read-only",
    "all": "All",
    "recent": "Recent",
    "ok": "OK",
    "share": "Share",
    "or": "or",
    "export": "Export",
    "tips": "Tips",
    "delete": "Delete",
    "history": "History",
    "loading": "Loading",
    "copy": "Copy",
    "copied": "Copied",
    "manage": "Manage",
    "table": "Table",
    "search": "Search",
    "warning": "Warning",
    "edited": "edited",
    "preview": "Preview",
    "file-selector": {
      "type-limit": "Only support {extension} file",
      "size-limit": "File size should less than {size} MiB"
    },
    "no-data": "No data",
    "visibility": "Visibility",
    "duplicate": "Duplicate",
    "enable": "Enable",
    "disable": "Disable",
    "view-doc": "View doc",
    "write-only": "write only",
    "sync": "Sync",
    "success": "Succeed",
    "failed": "Failed",
    "load-more": "Load more",
    "rows-per-page": "Rows per page",
    "access-denied": "Access denied",
    "restart": "Restart",
    "want-help": "Want help",
    "operation": "Operation",
    "discard-changes": "Discard changes",
    "demo-mode": "Demo",
    "operations": "Operations",
    "on": "On",
    "off": "Off",
    "verify": "Verify",
    "regenerate": "Regenerate",
    "download": "Download",
    "will-lose-unsaved-data": "Will lose any unsaved data.",
    "deleted": "Deleted",
    "will-override-current-data": "Will override current data.",
    "rollout": "Rollout",
    "upload": "Upload",
    "added": "Added",
    "revoke": "Revoke",
    "cannot-undo-this-action": "You cannot undo this action",
    "select": "Select",
    "optional": "Optional",
    "reason": "Reason",
    "date": {
      "days": "{days} days"
    },
    "expiration": "Expiration",
    "configure": "Configure",
    "groups": "Groups",
    "database-groups": "Database Groups",
    "members": "Members",
    "warehouse": "Warehouse",
    "schedule": "Schedule",
    "state": "State",
    "condition": "Condition",
    "search-user": "Search user",
    "info": "Info",
    "minutes": "Minutes",
    "filter-by-name": "Filter by name",
    "search-by-name": "Search by name",
    "license": "License",
    "view-details": "View details",
    "force-verb": "Force {verb}",
    "untitled": "Untitled",
    "missing-required-permission": "Missing required permissions",
    "resource-not-found": "Resource not found",
    "continue-anyway": "Continue anyway",
    "permissions": "Permissions",
    "baseline": "Baseline",
    "leave-without-saving": "Leave without saving?",
    "configure-now": "Configure now",
    "connection": "Connection",
    "resource": "Resource",
    "resources": "Resources",
    "closed": "Closed",
    "refresh": "Refresh",
    "rollback": "Rollback",
    "rows": {
      "self": "rows",
      "n-rows": "{n} rows"
    },
    "back-to-workspace": "Back to workspace",
    "override": "Override",
    "encoding": "Encoding",
    "finish": "Finish",
    "title": "Title",
    "catalog": "Catalog",
    "summary": "Summary",
    "errors": "Errors",
<<<<<<< HEAD
    "text-wrap": "Text wrap"
=======
    "removed": "Removed"
>>>>>>> 206f3862
  },
  "error-page": {
    "go-back-home": "Go back home"
  },
  "task": {
    "checking": "Checking...",
    "check-result": {
      "title-general": "Check result"
    },
    "check-type": {
      "fake": "Fake",
      "connection": "Connection",
      "sql-review": "SQL review",
      "ghost-sync": "gh-ost sync",
      "affected-rows": {
        "self": "Affected rows",
        "description": "Estimated by statistical information."
      },
      "summary-report": "Summary report"
    },
    "rollout-time": "Rollout time",
    "earliest-allowed-time-hint": "@:{'task.rollout-time'} is when you want a task to run; if unspecified, it runs when all criteria are met.",
    "earliest-allowed-time-unset": "Unset",
    "comment": "Comment",
    "started": "Started",
    "view-change": "View change",
    "status": {
      "running": "Running",
      "failed": "Failed",
      "canceled": "Canceled",
      "skipped": "Skipped",
      "done": "Done",
      "pending": "Pending",
      "not-started": "Not started"
    },
    "skip": "Skip",
    "task-checks": "Task checks",
    "prior-backup": "Prior backup",
    "skip-failed-in-current-stage": "Skip failed tasks in current stage",
    "execution-time": "Execution time",
    "run-checks": "Run checks",
    "action-all-tasks-in-current-stage": "{action} all tasks in current stage",
    "cancel-task": "Cancel task | Cancel tasks",
    "created": "Created",
    "online-migration": {
      "self": "Online migration",
      "configure-ghost-parameters": "Configure gh-ost parameters",
      "ghost-parameters": "gh-ost parameters",
      "configure": "Configure",
      "error": {
        "x-status-task-is-not-editable": "{status} task is not editable",
        "nothing-changed": "Nothing changed",
        "not-applicable": {
          "task-doesnt-meet-ghost-requirement": "Task doesn't meet gh-ost's requirement",
          "needs-database-for-saving-temp-data": "Needs database {database} for saving temporary data."
        }
      },
      "advice-split-statement-to-single-online-migration-issue": "Advice splitting this statement to single online migration issue."
    },
    "prior-backup-tips": "Backup affected data ahead of time"
  },
  "task-run": {
    "status": {
      "enqueued": "Waiting for execution.",
      "enqueued-with-rollout-time": "Waiting to execute after {time}.",
      "waiting-connection": "Waiting for available instance connections. The instance connection count has reached the limit.",
      "waiting-task": "Waiting for another task to finish."
    }
  },
  "banner": {
    "license-expired": "Your license for {plan} has expired on {expireAt}.",
    "license-expires": "Your license for {plan} will expires in {days} days on {expireAt}.",
    "trial-expires": "Your free trial for {plan} will expire in {days} days on {expireAt}.",
    "trial-expired": "Your free trial for {plan} has expired.",
    "deploy": "Self Host",
    "cloud": "Cloud",
    "request-demo": "Book a 30-minute product demo.",
    "external-url": "Bytebase has not configured --external-url"
  },
  "bbkit": {
    "common": {
      "cancel": "Cancel",
      "back": "Back",
      "next": "Next"
    },
    "confirm-button": {
      "sure-to-delete": "Are you sure to delete?",
      "sure-to-archive": "Are you sure to archive?",
      "cannot-undo": "You cannot undo this action.",
      "can-undo": "You can undo this action later."
    }
  },
  "settings": {
    "sidebar": {
      "account": "Account",
      "profile": "Profile",
      "workspace": "Workspace",
      "security-and-policy": "Security & Policy",
      "integration": "Integration",
      "general": "General",
      "members": "Members",
      "users-and-groups": "Users & Groups",
      "iam-and-admin": "IAM & Admin",
      "im-integration": "IM",
      "sso": "SSO",
      "subscription": "Subscription",
      "global-masking": "Global Masking",
      "data-classification": "Data Classification",
      "data-access": "Data Access",
      "audit-log": "Audit Logs",
      "custom-roles": "Custom Roles",
      "mail-delivery": "Mail Delivery"
    },
    "profile": {
      "email": "Email",
      "role": "Role",
      "phone": "Phone",
      "phone-tips": "Be sure to include the country code +1xxxxxx",
      "password": "Password",
      "password-hint": "Password should follow restriction setting",
      "password-confirm": "Password Confirm",
      "password-confirm-placeholder": "Confirm new password",
      "password-mismatch": "New password mismatch",
      "subscription": "(Upgrade to enable role management)"
    },
    "members": {
      "inactive": "Inactive members",
      "table": {
        "account": "Account",
        "role": "Role",
        "groups": "Groups",
        "roles": "Roles"
      },
      "groups": {
        "self": "Groups",
        "add-group": "Add Group",
        "update-group": "Update Group",
        "delete-warning": "The group \"{name}\" will be deleted. This action cannot be undone.",
        "delete-warning-with-resources": "The group \"{name}\" is used by following resources:",
        "form": {
          "email": "Email",
          "email-tips": "The email should be unique, and it cannot be changed after creation.",
          "title": "Title",
          "description": "Description",
          "members": "Members",
          "role": {
            "owner": "Group owner",
            "member": "Group member"
          }
        },
        "n-members": "{n} members",
        "workspace-domain-required": "Please set a workspace domain first."
      },
      "action": {
        "deactivate": "Deactivate",
        "deactivate-confirm-title": "Are you sure to deactivate?",
        "reactivate-confirm-title": "Are you sure to reactivate"
      },
      "tooltip": {
        "not-allow-remove": "Cannot remove the last Admin"
      },
      "system-bot": "System Bot",
      "service-account": "Service Account",
      "copy-service-key": "Copy Service Key",
      "reset-service-key": "Reset Service Key",
      "reset-service-key-alert": "This action cannot be undone. The old key will stop working immediately. Are you sure you want to reset this service key?",
      "service-key-copied": "Service Key copied to clipboard, please keep it in secret.",
      "show-inactive": "Show inactive members",
      "view-by-roles": "View by roles",
      "add-member": "Add member",
      "add-user": "Add user",
      "entra-sync": {
        "self": "Sync from Entra ID (Azure AD)",
        "description": "Sync users and groups from Entra ID (formerly Azure AD) to your Bytebase instance.",
        "endpoint": "Endpoint",
        "endpoint-tip": "Paste this to the \"Tenant URL\" field in Entra. Entra will sync users and groups to Bytebase via this endpoint.",
        "secret-token": "Secret Token",
        "secret-token-tip": "Paste this to the \"Secret Token\" field in Entra.",
        "reset-token": "Reset token",
        "reset-token-warning": "You need to update the Entra application provisioning config."
      },
      "update-user": "Update user",
      "search-member": "Search member",
      "revoked": "Revoked",
      "view-by-members": "View by members",
      "revoke-access": "Revoke Access",
      "revoke-access-alert": "Are you sure to revoke access?",
      "grant-access": "Grant Access",
      "select-user": "Select user | Select users",
      "select-group": "Select group | Select groups",
      "select-in-project": "Select users or groups in {project}",
      "select-role": "Select role | Select roles",
      "assign-role": "Assign role | Assign roles"
    },
    "im-integration": {
      "description": "Push direct messages to users for specific issue events. Works with project webhook."
    },
    "sso": {
      "create": "Create SSO",
      "description": "Single Sign-On (SSO) is an authentication method that enables users to authenticate with multiple applications and websites via a single set of credentials.",
      "archive": "Archive this SSO",
      "archive-info": "Archived SSO will not be displayed.",
      "restore": "Restore this SSO",
      "form": {
        "type": "Type",
        "learn-more-with-user-doc": "Learn more about the configuration",
        "redirect-url": "Authorization redirect URL",
        "redirect-url-description": "It will be used to fill in the appropriate field in the identity provider application form.",
        "use-template": "Use template",
        "basic-information": "Basic information",
        "name": "Name",
        "name-description": "The display name to be shown to the users",
        "resource-id": "Resource ID",
        "domain": "Domain",
        "domain-description": "The identity provider's domain name",
        "identity-provider-information": "Identity provider information",
        "identity-provider-information-description": "The information is provided by your identity provider.",
        "identity-provider-needed-information": "Create your SSO application with the following information.",
        "auth-url-description": "The link to OAuth login page",
        "scopes-description": "A space-separated list of scopes to be carried when accessing the Auth URL",
        "token-url-description": "The API address for obtaining accessToken",
        "user-info-url-description": "The API address for obtaining user information by accessToken",
        "security-protocol": "Security protocol",
        "connection-security": "Connection security",
        "connection-security-skip-tls-verify": "Skip TLS verify",
        "user-information-mapping": "User information mapping",
        "user-information-mapping-description": "Maps the field names from user info API to the Bytebase user.",
        "identifier": "Bytebase user's email",
        "identifier-tips": "It should be a unique string. And if it is not in email format, it will be spliced with domain.",
        "display-name": "Bytebase user's display name",
        "phone": "Bytebase user's phone number",
        "auth-style": {
          "self": "Auth style",
          "in-params": {
            "self": "In params"
          },
          "in-header": {
            "self": "In header"
          }
        }
      },
      "copy-redirect-url": "Redirect URL copied to clipboard."
    },
    "general": {
      "workspace": {
        "id": "Workspace ID",
        "id-description": "The unique, read-only workspace id.",
        "branding": "Branding",
        "only-admin-can-edit": "Only workspace admin can update the settings.",
        "logo": "Logo",
        "logo-aspect": "The suggested logo size should be 5:2 aspect ratio, e.g 100 x 40.",
        "select-logo": "Upload a file",
        "drag-logo": "or drag here",
        "logo-upload-tip": "{extension} up to {size} MiB",
        "security": "Security",
        "account": "Account",
        "watermark": {
          "description": "Display watermarks on pages, including username, ID and email.",
          "enable": "Enable watermark"
        },
        "data-export": {
          "enable": "Enable data export",
          "description": "Allow users to export data in SQL Editor"
        },
        "disallow-signup": {
          "enable": "Disallow self-service signup",
          "description": "Users cannot self-service signup and can only be invited by the workspace admin."
        },
        "require-2fa": {
          "enable": "Require two-factor authentication for all users",
          "description": "Users who do not have two-factor authentication enabled for their personal accounts will be forced to configure."
        },
        "disallow-password-signin": {
          "enable": "Disallow signin with email & password",
          "description": "Users cannot sign in with email & password, only SSO is allowed.",
          "require-sso-setup": "A functional SSO must be created first, or users won't be able to log in."
        },
        "network": "Network",
        "external-url": {
          "self": "External URL",
          "description": "The external URL where user visits Bytebase, must start with http:// or https://."
        },
        "sign-in-frequency": {
          "self": "Sign-in frequency",
          "description": "Sign-in frequency defines how often users must reauthenticate. Configuration updates require users to sign in again for changes to take effect.",
          "hours": "Hour(s)",
          "days": "Day(s)"
        },
        "maximum-role-expiration": {
          "self": "Maximum role expiration",
          "description": "Maximum role expiration is the maximum period a role can be granted to a user. (Only for querier and exporter roles)",
          "days": "Day(s)",
          "never-expires": "Never expires"
        },
        "maximum-sql-result": {
          "self": "Maximum SQL result size",
          "description": "Limit the output SQL query result size."
        },
        "query-data-policy": {
          "timeout": {
            "self": "Maximum query time",
            "description": "The maximum time allowed for a query to run in SQL Editor.",
            "no-time-limit": "No time limit for queries when set to 0."
          }
        },
        "domain-restriction": {
          "self": "Workspace Domain",
          "description": "Specify the domain that could be used as the email domain for workspace members.",
          "domain-input-placeholder": "Please input domain, e.g. example.com",
          "members-restriction": {
            "self": "Members restriction",
            "description": "Restrict sign-in to users with email addresses from the specified domains."
          }
        },
        "password-restriction": {
          "self": "Password Restriction",
          "min-length": "Minimum length for password should no less than {min} characters",
          "require-number": "The password must contain at least one number",
          "require-letter": "The password must contain at least one letter, regardless of upper case or lower case",
          "require-uppercase-letter": "The password must contain at least one upper case letter",
          "require-special-character": "The password must contain at least one special character",
          "require-reset-password-for-first-login": "Require users reset their password after the 1st time login",
          "password-rotation": "Require users reset their password every {day} days"
        },
        "config-updated": "Configuration is updated.",
        "config-partly-updated": "Configuration partly updated.",
        "failed-to-update-setting": "Failed to update setting \"{title}\"",
        "ai-assistant": {
          "self": "AI Assistant",
          "enable-ai-assistant": "Enable AI Assistant",
          "description": "Use AI to assist the database development tasks.",
          "provider": {
            "self": "AI Provider",
            "open_ai": "Open AI",
            "azure_open_ai": "Azure Open AI"
          },
          "api-key": {
            "self": "API Key",
            "description": "Supply API Key, read-only. {viewDoc}",
            "find-my-key": "Find my key",
            "placeholder": "An API Key usually starts with sk-*****"
          },
          "endpoint": {
            "self": "API Endpoint",
            "description": "Supply private deployment of API Endpoint."
          },
          "model": {
            "self": "Model Name",
            "description": "Supply private deployment of model name."
          }
        },
        "announcement": {
          "self": "Announcement",
          "admin-or-dba-can-edit": "Only workspace admin or DBA can update announcement setting."
        },
        "announcement-alert-level": {
          "description": "Level"
        },
        "announcement-text": {
          "self": "Title",
          "description": "To hide the announcement, leave it empty.",
          "placeholder": "Input announcement title"
        },
        "extra-link": {
          "self": "Link",
          "placeholder": "Input announcement link"
        },
        "restrict-issue-creation-for-sql-review": {
          "title": "Disallow issue creation for SQL review with errors",
          "description": "Once enabled, users are only allowed to create issues if the SQL review does not contain any errors."
        },
        "database-change-mode": {
          "self": "Database Change Mode",
          "description": "Control how users perform database changes",
          "issue-mode": {
            "self": "Issue Mode (Governed)",
            "description": "Use issue to request, review, rollout, and version database changes, suitable for teams with access control and CI & CD workflow."
          },
          "sql-editor-mode": {
            "self": "SQL Editor Mode (Direct)",
            "description": "Use SQL Editor to execute database changes directly, suitable for single-person use or environments that do not require supervision."
          },
          "can-be-changed-later": "This setting can be changed anytime later.",
          "default-view-changed-to-sql-editor": "The workspace's default view has been changed to SQL Editor.",
          "go-to-sql-editor": "Go to SQL Editor"
        }
      }
    },
    "sensitive-data": {
      "remove-sensitive-column-tips": "Expose this column?",
      "remove-semantic-type-tips": "Remove the semantic type for this column?",
      "remove-classification-tips": "Remove the classification for this column?",
      "grant-access": "Grant Access",
      "never-expires": "Never expires",
      "global-rules": {
        "description": "Use global rule to apply masking in batch, e.g. all columns named as \"email\" will be masked with the specific semantic type and apply the masking algorithm.",
        "condition-order": "Condition order",
        "re-order": "Re-order",
        "delete-rule-tip": "Delete this rule?"
      },
      "semantic-types": {
        "self": "Semantic Types",
        "label": "Columns having the same semantic type will use the same masking algorithms.",
        "use-predefined-type": "Use Predefined Type",
        "add-from-template": "Add from template",
        "table": {
          "semantic-type": "Semantic Type",
          "description": "Description",
          "masking-algorithm": "Masking Algorithm",
          "delete": "Delete this semantic type?"
        },
        "template": {
          "description": "You can apply built-in semantic types from the template. Built-in template cannot be changed.",
          "duplicate-warning": "Semantic type \"{title}\" already exists"
        },
        "select": "Select semantic type"
      },
      "algorithms": {
        "add": "Add algorithm",
        "edit": "Edit algorithm",
        "table": {
          "masking-type": "Masking Type"
        },
        "error": {
          "substitution-required": "Substitution is required",
          "substitution-length": "Substitution should be less than 16 bytes",
          "salt-required": "Salt is required",
          "slice-required": "Slice is required",
          "slice-invalid-number": "Slice start or end is not a valid number",
          "slice-overlap": "The slice range cannot overlap"
        },
        "full-mask": {
          "self": "Full mask",
          "substitution": "Substitution",
          "substitution-label": "Substitution is the string used to replace the original value, the max length of the string is 16 bytes."
        },
        "range-mask": {
          "self": "Range mask",
          "label": "Range mask will replace the original value from start index to end index (end not included) with the substitution. The index starts from 0.",
          "slice-start": "Slice start",
          "slice-end": "Slice end",
          "substitution": "Substitution"
        },
        "md5-mask": {
          "self": "MD5 mask",
          "salt": "Salt",
          "salt-label": "Salt is used to generate a hash from the original value."
        },
        "inner-outer-mask": {
          "self": "Inner / Outer mask",
          "type": "Mask Type",
          "inner-label": "Inner mask masks the interior part of a string. The prefix and suffix represent the unmasked parts of the data.",
          "inner-mask": "Inner Mask",
          "outer-label": "Outer mask masks the left and right ends of a string. The prefix and suffix represent the masked parts of the data.",
          "outer-mask": "Outer Mask",
          "prefix-length": "Prefix Length",
          "suffix-length": "Suffix Length"
        }
      },
      "action": {
        "self": "Action",
        "select-action": "Select action",
        "query": "Query",
        "export": "Export"
      },
      "classification": {
        "upload": "Upload classification",
        "upload-label": "You can upload classification file with JSON format.",
        "copy-succeed": "Copy example succeed",
        "override-title": "Classification data override",
        "override-desc": "Existed classification data will be overridden and affect all projects.",
        "override-confirm": "Still upload"
      },
      "json-format-example": "JSON format example",
      "view-example": "View example"
    },
    "release": {
      "new-version-available": "New version is available",
      "new-version-available-with-tag": "New version {tag} is available",
      "new-version-content": "The new version {tag} is available now! Please check our docs for installation."
    },
    "mail-delivery": {
      "description": "Configuring SMTP information will enable users to receive database reports via email, such as slow query weekly reports.",
      "field": {
        "smtp-server-host": "SMTP Server Host",
        "smtp-server-port": "SMTP Server Port",
        "from": "From",
        "smtp-username": "SMTP Username",
        "smtp-password": "SMTP Password",
        "send-test-email-to": "Send Test Email To",
        "send": "Send",
        "authentication-method": "Authentication Method",
        "encryption": "Encryption"
      },
      "updated-tip": "Successfully updated the mail delivery setting",
      "tested-tip": "Send successfully, please check the inbox of {address}."
    }
  },
  "activity": {
    "sentence": {
      "created-issue": "created issue",
      "changed-description": "changed description",
      "changed-labels": "changed labels",
      "changed-from-to": "changed {name} from \"{oldValue}\" to \"{newValue}\"",
      "reopened-issue": "reopened issue",
      "resolved-issue": "resolved issue",
      "canceled-issue": "canceled issue",
      "changed": "changed",
      "canceled": "canceled",
      "started": "started",
      "completed": "completed",
      "failed": "failed",
      "skipped": "skipped",
      "rolled-out": "rolled out",
      "xxx-automatically": "{verb} automatically",
      "failed-to-backup": "Failed to backup data: {error}",
      "prior-back-table": "Data backup to database {database} and tables {tables}",
      "prior-back-table-for-line": "Data backup to database {database} and table {tables} for DML in line {line}"
    },
    "n-similar-activities": "({count} similar activity) | ({count} similar activities)"
  },
  "issue": {
    "my-issues": "My Issues",
    "waiting-approval": "Waiting for Approval",
    "waiting-rollout": "Waiting for Rollout",
    "status-transition": {
      "modal": {
        "resolve": "Resolve issue?",
        "reopen": "Reopen issue?",
        "close": "Close issue?"
      },
      "warning": {
        "some-previous-stages-are-not-done": "Some previous stages are not done."
      },
      "error": {
        "some-tasks-are-still-running": "Some tasks are still running"
      }
    },
    "subscribe": "Subscribe",
    "unsubscribe": "Unsubscribe",
    "add-some-description": "Add some description...",
    "add-a-comment": "Add a comment",
    "leave-a-comment": "Leave a comment...",
    "comment-editor": {
      "write": "Write",
      "preview": "Preview",
      "nothing-to-preview": "Nothing to preview",
      "toolbar": {
        "header": "Insert heading text",
        "bold": "Insert bold text",
        "code": "Insert SQL code snippet",
        "link": "Insert a link",
        "hashtag": "Insert issue's link by id. Type the issue id after the hashtag \"#\""
      }
    },
    "advanced-search": {
      "self": "Advanced search",
      "filter": "Filter",
      "scope": {
        "project": {
          "title": "Project",
          "description": "Filter by project"
        },
        "instance": {
          "title": "Instance",
          "description": "Filter by instance"
        },
        "environment": {
          "title": "Environment",
          "description": "Filter by environment"
        },
        "database": {
          "title": "Database",
          "description": "Filter by database"
        },
        "type": {
          "title": "Change Type",
          "description": "The database change type for issues"
        },
        "creator": {
          "title": "Creator",
          "description": "Search by the issue creator"
        },
        "subscriber": {
          "title": "Subscriber",
          "description": "Search by the issue subscriber"
        },
        "approver": {
          "title": "Approver",
          "description": "Search by the issue approver"
        },
        "approval": {
          "value": {
            "pending": "Pending approval",
            "approved": "Approved"
          },
          "description": "Search by the issue approval status",
          "title": "Approval Status"
        },
        "label": {
          "title": "Label",
          "description": "Filter by issue label"
        },
        "database-label": {
          "title": "Label",
          "description": "Input the \"label key\":\"label value\" then press Enter"
        },
        "engine": {
          "title": "Engine",
          "description": "Filter by engines"
        }
      },
      "hide": "Hide advanced search"
    },
    "table": {
      "open": "Open",
      "closed": "Closed",
      "name": "Name",
      "updated": "Updated",
      "creator": "Creator",
      "current-approver": "Current approver"
    },
    "stage-select": {
      "current": "{name} (current)"
    },
    "not-allowed-to-operate-unassigned-database": "Can't {operation} to unassigned databases.\nIt need to be transferred to a project first.",
    "migration-mode": {
      "online": {
        "description": "Based on gh-ost. For large tables, it can reduce the table lock duration from hours to seconds {link}."
      }
    },
    "new-issue": "@:common.new @:common.issue",
    "format-on-save": "Format on save",
    "action-to-current-stage": "{action} current stage",
    "upload-sql": "Upload SQL",
    "statement-from-sheet-warning": "Due to the SQL being oversized, it has been truncated to display, and editing is disabled. You can upload a new SQL file to overwrite it.",
    "overwrite-current-statement": "Overwrite current SQL statement",
    "upload-sql-file-max-size-exceeded": "Max file size ({size}) exceeded.",
    "waiting-earliest-allowed-time": "Will run after {time}",
    "batch-transition": {
      "not-allowed-tips": "Some of selected issues cannot be {operation}",
      "resolve": "Resolve",
      "resolved": "resolved",
      "reopen": "Reopen",
      "reopened": "reopened",
      "action-n-issues": "{action} {n} issue | {action} {n} issues",
      "closed": "closed",
      "close": "Close"
    },
    "sdl": {
      "schema-change": "Schema change",
      "generated-ddl-statements": "Generated DDL statements",
      "full-schema": "Full schema",
      "left-schema-may-change": "The schema on the left side may change before the issue is applied."
    },
    "approval-flow": {
      "self": "Approval flow",
      "tooltip": "The approvers will review and approve the issue in the order specified in the flow. The issue can only be applied after all steps in the flow have been approved. You can configure a custom approval flow for each risk.",
      "pre-issue-created-tips": "After an issue is created, Bytebase will automatically match the corresponding custom approval based on the type and risk level of the issue."
    },
    "risk-level": {
      "self": "Risk level",
      "low": "Low",
      "moderate": "Moderate",
      "high": "High"
    },
    "awaiting-rollout": "Awaiting rollout",
    "waiting-for-review": "Waiting for review",
    "issue-name": "Issue name",
    "grant-request": {
      "export-rows": "Max export rows",
      "expired-at": "Expired at",
      "all-databases": "All",
      "all-databases-tip": "All current and future databases in this project.",
      "manually-select": "Manually select",
      "custom": "Custom"
    },
    "review-sent-back": "Review sent back",
    "update-statement": {
      "self": "Update {type}",
      "apply-current-change-to": "Apply current change to",
      "target": {
        "selected-task": "Selected task",
        "selected-stage": "Selected stage",
        "all-tasks": "All tasks"
      },
      "current-change-will-apply-to-all-tasks-in-batch-mode": "In batch mode, current change will be applied to all tasks.",
      "current-change-will-apply-to-all-tasks": "Current change will be applied to all tasks."
    },
    "not-editable-legacy-issue": "This issue is not editable because it was created in an old version of Bytebase",
    "action-anyway": "{action} anyway",
    "disallow-edit-reasons": {
      "issue-is-done": "The issue is done",
      "issue-is-canceled": "The issue is canceled",
      "task-is-x-status": "The task is {status}",
      "task-is-running-cancel-first": "The task is running, cancel task before changing this value"
    },
    "you-are-not-allowed-to-change-this-value": "You are not allowed to change this value",
    "sql-check": {
      "sql-checks": "SQL Checks",
      "not-executed-yet": "Not executed yet",
      "statement-is-required": "SQL statement is required",
      "statement-is-too-large": "As the current statement size exceeds 2MB, the SQL check will be skipped.",
      "back-to-edit": "Back to edit",
      "sql-review-violations": "SQL Review Violations"
    },
    "error": {
      "issue-is-not-open": "The issue is not open",
      "you-don-have-privilege-to-edit-this-issue": "You don't have privilege to edit this issue",
      "you-are-not-allowed-to-perform-this-action": "You are not allowed to perform this action",
      "cannot-close-issue-with-running-tasks": "Cannot close issue with running tasks"
    },
    "unfinished-resolved-issue-tips": "This issue is marked as \"Done\" but some of its tasks are not executed successfully.",
    "some-tasks-are-not-executed-successfully": "(Some tasks are not executed successfully)",
    "missing-sql-statement": "SQL statement missing.",
    "task-summary-tooltip": "{failed} task failed | {failed} tasks failed",
    "data-export": {
      "options": "Options",
      "format": "Format",
      "encrypt": "Encrypt",
      "file-downloaded": "File Downloaded"
    },
    "update-rollout-time": {
      "self": "Update rollout time"
    },
    "task-run": {
      "logs": "Logs",
      "session": "Session",
      "task-run-log": {
        "entry-type": {
          "command-execute": "Command execute",
          "schema-dump": "Schema dump",
          "task-run-status-update": "Status update",
          "transaction-control": "Transaction control",
          "database-sync": "Database sync",
          "prior-backup": "Prior backup"
        },
        "estimated-affected-rows-n": "Estimated affected rows: {n}",
        "prior-backup-tables": "Prior backup tables",
        "status-update": {
          "waiting": "Ready to be executed",
          "running": "Being executed"
        }
      },
      "task-run-session": {
        "blocking-sessions": {
          "self": "Blocking sessions",
          "description": "The sessions that are blocking the current session"
        },
        "blocked-sessions": {
          "self": "Blocked sessions",
          "description": "The sessions that are blocked by the current session"
        },
        "no-session-found": "No session found."
      }
    },
    "sql-review-only": "SQL Review Only",
    "create-issue": "Create issue",
    "this-plan-will-be-converted-to-a-new-issue": "This plan will be converted to a new issue",
    "title": {
      "edit-schema": "Edit schema",
      "change-data": "Change data",
      "export-data": "Export data",
      "create-database": "Create database",
      "request-querier-role": "Request querier role",
      "request-exporter-role": "Request exporter role"
    }
  },
  "quick-action": {
    "create-db": "Create database",
    "new-db": "New DB",
    "add-instance": "@:common.add @:common.instance",
    "new-project": "@:common.new @:common.project",
    "create-project": "@:common.create @:common.project",
    "transfer-in-db": "Transfer in DB",
    "from-unassigned-databases": "Unassigned databases",
    "from-projects": "From other projects",
    "transfer-in-db-title": "Transfer in database",
    "unassigned-db-hint": "Newly synced databases start unassigned and must be moved to a project for use.",
    "request-export-data": "Request Export"
  },
  "create-db": {
    "new-database-name": "New database name",
    "database-owner-name": "Database owner name",
    "cluster": "Cluster",
    "reserved-db-error": "{databaseName} is a reserved name",
    "new-collection-name": "New Collection Name"
  },
  "db": {
    "encoding": "Encoding",
    "character-set": "Character set",
    "collation": "Collation",
    "tables": "Tables",
    "collections": "Collections",
    "views": "Views",
    "extensions": "Extensions",
    "external-tables": "External tables",
    "functions": "Functions",
    "streams": "Streams",
    "tasks": "Tasks",
    "labels-for-resource": "Labels for {resource}",
    "failed-to-sync-schema-for-database-database-value-name": "Failed to sync schema for database '{0}'.",
    "successfully-synced-schema-for-database-database-value-name": "Successfully synced schema for database '{0}'.",
    "start-to-sync-schema": "Start to sync schema",
    "failed-to-sync-schema": "Failed to sync schema",
    "successfully-synced-schema": "Successfully synced schema",
    "create": "Create database",
    "procedures": "Procedures",
    "partitions": "Partitions",
    "packages": "Packages",
    "sequences": "Sequences",
    "sequence": {
      "data-type": "Data type",
      "start": "Start value",
      "min-value": "Min value",
      "max-value": "Max value",
      "increment": "Increment",
      "cycle": "Cycle",
      "cacheSize": "Cache size",
      "lastValue": "Last value"
    },
    "triggers": "Triggers",
    "trigger": {
      "body": "Body",
      "timing": "Timing",
      "event": "Event"
    },
    "schema": {
      "default": "Default"
    },
    "catalog": {
      "description": "Edit and upload the table catalog."
    }
  },
  "instance": {
    "select": "Select instance",
    "select-database-user": "Select database user",
    "new-database": "New Database",
    "syncing": "Syncing ...",
    "sync": {
      "self": "Sync instance",
      "sync-all": "Sync all databases",
      "sync-new": "Only sync new databases",
      "sync-all-tip": "Database sync is asynchronous and might take a few seconds to minutes"
    },
    "selected-n-instances": "{n} instance selected | {n} instances selected",
    "users": "Users",
    "successfully-archived-instance-updatedinstance-name": "Successfully archived instance '{0}'.",
    "successfully-synced-schema-for-instance-instance-value-name": "Successfully synced schema for instance '{0}'.",
    "archive-this-instance": "Archive this instance",
    "archive-instance-instance-name": "Archive instance '{0}'?",
    "archived-instances-will-not-be-displayed": "Archived instances will not be displayed.",
    "restore-this-instance": "Restore this instance",
    "restore": "Restore",
    "restore-instance-instance-name-to-normal-state": "Restore instance '{0}' to normal state?",
    "account-locator": "Account Locator",
    "host-or-socket": "Host or Socket",
    "endpoint": "Endpoint",
    "project-id": "Project ID",
    "instance-id": "Instance ID",
    "your-snowflake-account-locator": "Your Snowflake account locator",
    "port": "Port",
    "authentication-database": "Authentication Database",
    "instance-name": "Instance Name",
    "snowflake-web-console": "Snowflake Web Console",
    "external-link": "External Link",
    "connection-info": "Connection info",
    "show-how-to-create": "Show how to create",
    "no-read-only-data-source-warn-for-admin-dba": "The instance has not configured read-only connection, please consider adding one.",
    "no-read-only-data-source-warn-for-developer": "The instance has not configured read-only connection, please ask your DBA to add one.",
    "sentence": {
      "host": {
        "none-snowflake": "e.g. host.docker.internal {'|'} host ip {'|'} local socket"
      },
      "proxy": {
        "snowflake": "For proxy server, append {'@'}PROXY_HOST and specify PROXY_PORT in the port"
      },
      "console": {
        "snowflake": "The external console URL managing this instance (e.g. AWS RDS console, your in-house DB instance console)"
      },
      "outbound-ip-list": "If you make use of inbound firewall rules for your database instance, please include the following IP addresses in its allowlist to allow access by Bytebase Cloud.",
      "create-admin-user": "This is the connection user used by Bytebase to perform DDL and DML (non-SELECT) operations.",
      "create-readonly-user": "This is the connection used by Bytebase to perform read-only operations such as SELECT query.",
      "create-admin-user-non-sql": "This is the connection user used by Bytebase to perform write and admin operations.",
      "create-readonly-user-non-sql": "This is the connection used by Bytebase to perform read-only operations.",
      "google-cloud-sql": {
        "instance-name": "Instance Connection Name",
        "instance-name-tips": "The instance connection name should like project-id:region:instance-name.",
        "mysql": {
          "template": "Create a service account named {user}, then add it in your Google Cloud SQL as IAM user {user}{'@'}'%'. Grant this user with the needed privileges."
        },
        "postgresql": {
          "template": "Create a service account named {user}, then add it in your Google Cloud SQL as IAM user {user}{'@'}project-id.iam. Grant the user with the needed privileges."
        }
      },
      "aws-rds": {
        "mysql": {
          "template": "Below is an example to create user {user}{'@'}% and grant the user with the needed privileges."
        },
        "postgresql": {
          "template": "Below is an example to create user '{user}' and grant the user with the needed privileges."
        }
      },
      "create-user-example": {
        "snowflake": {
          "template": "Below is an example to create user '{user}' with password {password} for {warehouse} and grant the user with the needed privileges."
        },
        "mysql": {
          "template": "Below is an example to create user {user}{'@'}% with password {password} and grant the user with the needed privileges."
        },
        "clickhouse": {
          "template": "Below is an example to create user '{user}' with password {password} and grant the user with the needed privileges. First you need to enable ClickHouse SQL-driven workflow {link} and then run the following query to create the user.",
          "sql-driven-workflow": "SQL-driven workflow"
        },
        "postgresql": {
          "warn": "If the connecting instance is managed by the cloud provider, then SUPERUSER is not available and you should create the user via that provider's admin console. The created user will have provider specific semi-SUPERUSER privileges. You should grant Bytebase privileges with 'GRANT role_name TO bytebase;' for all existing roles, otherwise Bytebase may not access existing databases or tables.",
          "template": "Below is an example to create user '{user}' with password {password} and grant the user with the needed privileges. If the connecting instance is self-hosted, then you can grant SUPERUSER."
        },
        "redis": {
          "template": "Below is an example to create user {user} with password {password} and grant the user with the needed privileges."
        }
      }
    },
    "no-password": "No password",
    "type-or-paste-credentials": "Type or paste CREDENTIALS",
    "type-or-paste-credentials-write-only": "Type or paste CREDENTIALS - write only",
    "password-write-only": "YOUR_DB_PWD - write only",
    "password-type": {
      "password": "Password",
      "password-tip": "You can also specify external secret manage endpoint",
      "google-iam": "Google Cloud SQL IAM",
      "aws-iam": "AWS RDS IAM",
      "azure-iam": "Azure IAM",
      "external-secret-vault": "Vault (KV v2)",
      "external-secret-aws": "AWS Secrets Manager",
      "external-secret-gcp": "GCP Secret Manager"
    },
    "iam-extension": {
      "credential-source": "Credential Source",
      "tenant-id": "Tenant ID",
      "client-id": "Client ID",
      "client-secret": "Client Secret"
    },
    "database-region": "Database Region",
    "external-secret-gcp": {
      "secret-name": "Secret full name",
      "secret-name-tips": "The secret name should be like \"projects/project-id/secrets/secret-id\"."
    },
    "external-secret-vault": {
      "vault-url": "Vault URL",
      "vault-auth-type": {
        "self": "Auth type",
        "token": {
          "self": "Token",
          "tips": "A root token without TTL."
        },
        "approle": {
          "self": "AppRole",
          "role-id": "Auth role id",
          "secret-id": "Auth secret id",
          "secret-id-plain-text": "Plain text for role secret id",
          "secret-id-environment": "Environment name for role secret id",
          "secret-plain-text": "Plain text",
          "secret-env-name": "Environment name",
          "secret-tips": "An unwrapped secret id without TTL. You can use plain text, or put it into the environment or local file. {learn_more}"
        }
      },
      "vault-secret-engine-name": "Secret engine name",
      "vault-secret-path": "Secret path",
      "vault-secret-key": "Secret key",
      "vault-secret-engine-tips": "Only support KV v2 engine."
    },
    "external-secret": {
      "secret-name": "Secret name",
      "key-name": "Secret key"
    },
    "test-connection": "Test Connection",
    "new-instance": "New Instance",
    "unable-to-connect": "Bytebase is unable to connect the instance. We recommend you to review the connection info again. But it's OK to ignore this warning for now. You can still fix the connection info from the instance detail page after creation.\n\nError detail: {0}",
    "successfully-created-instance-createdinstance-name": "Successfully created instance '{0}'.",
    "successfully-updated-instance-instance-name": "Successfully updated instance '{0}'.",
    "copy-grant-statement": "CREATE USER and GRANT statements copied to clipboard. Paste to your {engine} client to apply.",
    "successfully-connected-instance": "Successfully connected instance.",
    "failed-to-connect-instance": "Failed to connect instance.",
    "failed-to-connect-instance-localhost": "If you run Bytebase with Docker, please try \"host.docker.internal\" for the host address.",
    "filter-instance-name": "Filter instance name",
    "grants": "Grants",
    "find-gcp-project-id": "To find GCP Project ID, see",
    "find-gcp-project-id-and-instance-id": "To find GCP Project ID and instance ID, see",
    "create-gcp-credentials": "To create Credentials, see",
    "all": "All instances",
    "force-archive-description": "Force to archive. All databases will be unassigned.",
    "scan-interval": {
      "self": "Scan Interval",
      "default-never": "Default (never)",
      "description": "Bytebase periodically syncs instance schema and detects anomalies.",
      "min-value": "Min value {value} minutes"
    },
    "maximum-connections": {
      "self": "Maximum Connections",
      "default-value": "Default (10)",
      "description": "Limiting connection and resource usage is achieved by setting the maximum number of connections to the instance.",
      "max-value": "Maximum {value} connections"
    },
    "sync-databases": {
      "self": "Sync Databases",
      "description": "Only sync selected databases.",
      "sync-all": "Sync all databases",
      "search-database": "Search database",
      "add-database": "+ Add database, press enter to sumbit"
    },
    "advanced-search": {
      "scope": {
        "address": {
          "title": "Address",
          "description": "Filter by address"
        }
      }
    },
    "no-params-yet-add-above": "No parameters configured yet. Add parameters using the form above.",
    "no-extra-params-configured": "No extra connection parameters configured",
    "parameter-name-placeholder": "Parameter name",
    "parameter-value-placeholder": "Parameter value"
  },
  "environment": {
    "select": "Select environment",
    "archive": "Archive this environment",
    "archive-info": "Archived environments will not be displayed.",
    "create": "Create Environment",
    "restore": "Restore this environment",
    "successfully-updated-environment": "Successfully updated environment '{name}'.",
    "production-environment": "Production environment",
    "access-control": {
      "title": "Access Control",
      "disable-copy-data-from-sql-editor": "Restrict data copying in SQL Editor (Admins/DBAs allowed)",
      "restrict-admin-connection": {
        "self": "Admin connection query restrictions",
        "disallow": "Disallow querying data from the admin connection",
        "fallback": "Fallback to the admin connection if no read-only connection is available"
      }
    },
    "statement-execution": {
      "title": "Statement execution",
      "disallow-ddl": "Disallow running DDL statements in the SQL editor",
      "disallow-dml": "Disallow running data-modifying DML statements in the SQL Editor"
    }
  },
  "quick-start": {
    "self": "Quickstart",
    "guide": "click on the step to try it out",
    "view-an-issue": "View an issue",
    "visit-project": "@:common.visit @:common.projects",
    "visit-instance": "@:common.visit @:common.instances",
    "visit-database": "@:common.visit @:common.databases",
    "visit-environment": "@:common.visit @:common.environments",
    "visit-member": "@:common.visit @:common.members",
    "query-data": "Query data",
    "notice": {
      "title": "Quickstart guide dismissed",
      "desc": "You can still bring it back later from the top right menu"
    }
  },
  "auth": {
    "sign-up": {
      "title": "Register your account",
      "admin-title": "Setup {account}",
      "admin-account": "admin account",
      "create-admin-account": "Create admin account",
      "existing-user": "Already have an account?",
      "accept-terms-and-policy": "I accept Bytebase's {terms} and {policy}",
      "terms-of-service": "Terms of Service",
      "privacy-policy": "Privacy Policy"
    },
    "sign-in": {
      "forget-password": "Forgot your password?",
      "new-user": "New to Bytebase?",
      "demo-note": "Email:{username} Password:{password}",
      "sign-in-with-idp": "Sign in with {idp}"
    },
    "password-forget": {
      "title": "Forgot your password?",
      "selfhost": "Please contact your Bytebase Admin to reset your password.",
      "cloud": "Please go to the {link} and reset your password.",
      "return-to-sign-in": "Return to Sign in"
    },
    "password-forgot": "Forgot Password",
    "password-reset": {
      "title": "Reset your password",
      "content": "You need to reset your password according to the password restriction policy."
    },
    "login-as-another": {
      "title": "You have logged in as another user",
      "content": "We will refirect you to the home page."
    },
    "token-expired-title": "Token expired",
    "token-expired-description": "Token has expired, please login again"
  },
  "policy": {
    "rollout": {
      "name": "Rollout Policy",
      "tip": "The policy is applied to issues retroactively.",
      "info": "Tasks can be executed by users with 'taskRuns.create' permission or the following roles",
      "auto": "Automatic",
      "auto-info": "If all check pass, the change will be rolled out and executed automatically.",
      "last-issue-approver": "Last Issue Approver"
    },
    "environment-tier": {
      "name": "Environment Tier",
      "description": "The environment will appear differently from other environments.",
      "mark-env-as-production": "Mark as production environment"
    }
  },
  "changelog": {
    "self": "Changelog",
    "select": "Schema version is recorded each time a schema change is applied via Bytebase",
    "change-type": "Type",
    "no-schema-change": "this migration has no schema change",
    "show-diff": "Show diff",
    "schema-snapshot-after-change": "The schema snapshot recorded after applying this change",
    "current-schema-empty": "Current schema is empty",
    "establish-baseline": "Establish new baseline",
    "refreshing": "Refreshing changelog ...",
    "establish-baseline-description": "Bytebase will use the current schema as the new baseline. This would reconcile the actual schema state with the recorded schema state in Bytebase and fix the reported schema drift. You should only do this if the current schema does reflect the desired state.",
    "establish-database-baseline": "Establish \"{name}\" baseline",
    "export": "Export Changelog",
    "need-to-select-first": "Need to select changelog first",
    "all-tables": "All tables",
    "affected-tables": "Affected Tables",
    "select-affection-tables": "Select affected tables",
    "rollback-tip": "Select a specific DDL changelog to rollback."
  },
  "database": {
    "sync-database": "Sync database",
    "select": "Select database",
    "no-anomalies-detected": "No anomalies detected",
    "sync-status": "Sync status",
    "last-successful-sync": "Last successful sync",
    "filter-database": "Filter database",
    "transfer-project": "Transfer Project",
    "unassign": "Unassign",
    "unassign-alert-title": "Unassign databases",
    "unassign-alert-description": "The selected databases will be removed from the project",
    "edit-schema": "Edit Schema",
    "edit-labels": "Edit Labels",
    "edit-environment": "Edit Environment",
    "mixed-values-for-label": "This selected label have mixed values",
    "mixed-label-values-warning": "Some of the selected resources have mixed values for the same key",
    "change-data": "Change Data",
    "table-detail": "Table detail",
    "batch-action-not-support-alter-schema": "Some databases don't support altering schema",
    "batch-action-permission-denied": "Don't have permission to {action} for databases",
    "batch-action-disabled": "Can not {action} for the databases from different projects",
    "batch-action-disabled-for-unassigned": "Can not {action} for unassigned database",
    "data-export-action-disabled": "Can not export data for more than one database",
    "successfully-transferred-databases": "Successfully transferred databases",
    "nullable": "Nullable",
    "expression": "Expression",
    "position": "Position",
    "unique": "Unique",
    "visible": "Visible",
    "comment": "Comment",
    "engine": "Engine",
    "row-count-estimate": "Row count estimate",
    "data-size": "Data size",
    "index-size": "Index size",
    "column": "Column",
    "columns": "Columns",
    "indexes": "Indexes",
    "row-count-est": "Row count est.",
    "incorrect-project-warning": "SQL editor can only query databases in projects available to the user. You should first transfer this database into a project.",
    "go-to-transfer": "Go to transfer",
    "unassigned-databases": "Unassigned databases",
    "selected-n-databases": "{n} database selected | {n} databases selected",
    "n-databases": "{n} database | {n} databases",
    "select-databases-from-same-project": "Please select databases from the same project",
    "sync-schema": {
      "title": "Sync Schema",
      "description": "Bytebase supports synchronizing a schema to one or multiple target databases. (MySQL, PostgreSQL, Oracle, MSSQL, TiDB only)",
      "schema-history-version": "Schema History Version",
      "copy-schema": "Copy schema",
      "select-source-schema": "Select source schema",
      "select-target-databases": "Select target databases",
      "source-schema": "Source schema",
      "schema-version": {
        "self": "Schema version"
      },
      "target-databases": "Target databases",
      "with-diff": "With diff",
      "no-diff": "No diff",
      "message": {
        "select-a-target-database-first": "Please select a target database first.",
        "no-target-databases": "No target databases",
        "no-diff-found": "No diff found."
      },
      "schema-change-preview": "Preview Schema change for '{database}'",
      "synchronize-statements": "Corresponding generated DDL statements",
      "synchronize-statements-description": "You can further edit the generated DDL statements",
      "preview-issue": "Preview issue",
      "schema-change": "Schema change",
      "generated-ddl-statement": "Generated DDL statement"
    },
    "access-denied": "You don't have the permission to access this database.",
    "schema": {
      "select": "Select schema",
      "unspecified": "Unspecified"
    },
    "table": {
      "select": "Select table",
      "select-tip": "Please select a table to start."
    },
    "all": "All databases",
    "show-schemaless-databases": "Show schemaless databases. (Edit Schema is not applicable for schemaless databases.)",
    "secret": {
      "self": "Secret",
      "new": "New secret",
      "edit": "Edit secret",
      "name-placeholder": "Input secret name",
      "validation": {
        "cannot-be-changed-later": "Cannot be changed later",
        "duplicated-name": "Duplicated secret name",
        "name-is-required": "Secret name is required",
        "name-pattern-mismatch": "Secret name should contain only uppercase letters, digit, or _ (underscore)",
        "name-cannot-prefix-with-bytebase": "Secret name cannot prefix with 'BYTEBASE_'",
        "name-cannot-start-with-number": "Secret name cannot start with number"
      },
      "description-placeholder": "Input description",
      "value": "Value",
      "value-placeholder": "Input value (write only)",
      "delete-tips": "Delete secret",
      "description": "You can use secret in the change script to hide sensitive information, please refer to {guide}"
    },
    "transfer": {
      "errors": {
        "select-target-project": "Select target project",
        "select-at-least-one-database": "Select at least one database"
      },
      "select-databases": "Select databases",
      "select-target-project": "Select target project"
    },
    "transfer-database-to": "Transfer databases to target project",
    "classification": {
      "self": "Classification",
      "description": "Use data classification to manage masking policy for many columns by controlling only a small number of classifications.",
      "sync-from-comment": "Sync classification from comment",
      "sync-from-comment-tip": "Once enabled, the classification will sync from the table/column comment. The comment should follow \"{format}\" format.",
      "sync-from-comment-enable-warning": "Classification will change with the DDL and sync from the original comment.",
      "sync-from-comment-disable-warning": "Classification won't change with the DDL, you can change it anytime on the database detail page."
    },
    "partitioned": "Partitioned",
    "partition-tables": "Partition tables",
    "external-server-name": "External Server Name",
    "external-database-name": "External Database Name",
    "foreign-table-detail": "Foreign table detail",
    "view-definition": "View definition",
    "foreign-keys": "Foreign keys",
    "foreign-key": {
      "reference": "Reference"
    },
    "create-target-database-or-schema-for-backup": "Please create the target database or schema for the backup first",
    "revision": {
      "self": "Revision",
      "applied-at": "Applied at",
      "filename": "Filename",
      "delete-confirm-dialog": {
        "title": "Are you sure to delete?",
        "content": "This will delete these applied revisions and the database schema will not be changed. This action cannot be undone."
      }
    },
    "not-found": "Cannot found the database"
  },
  "anomaly": {
    "attention-desc": "Bytebase periodically detects anomalies based on the instance scan interval, and surfaces the findings here.",
    "table-placeholder": "Hooray, no {type} anomaly detected!",
    "types": {
      "connection-failure": "Connection failure",
      "schema-drift": "Schema drift"
    },
    "action": {
      "check-instance": "Check instance",
      "view-diff": "View diff"
    },
    "last-seen": "Last seen",
    "first-seen": "First seen"
  },
  "project": {
    "table": {
      "name": "@:common.name"
    },
    "create-modal": {
      "project-name": "@:common.project @:common.name",
      "success-prompt": "Successfully created project {name}."
    },
    "overview": {
      "info-slot-content": "Bytebase periodically syncs the instance schema. Newly synced databases are first placed here. User should transfer them to the proper application project."
    },
    "webhook": {
      "success-created-prompt": "Successfully created webhook {name}.",
      "success-updated-prompt": "Successfully updated webhook {name}.",
      "success-deleted-prompt": "Successfully deleted webhook {name}.",
      "success-tested-prompt": "Test webhook event OK.",
      "fail-tested-title": "Test webhook event failed.",
      "add-a-webhook": "Add a webhook",
      "create-webhook": "Create webhook",
      "destination": "Destination",
      "webhook-url": "Webhook URL",
      "triggering-activity": "Triggering activities",
      "test-webhook": "Test Webhook",
      "creation": {
        "title": "Create webhook",
        "desc": "Create the corresponding webhook for the {destination} channel receiving the message.",
        "view-doc": "View {destination}'s doc"
      },
      "deletion": {
        "btn-text": "Delete this webhook",
        "confirm-title": "Delete webhook '{title}' and all its execution history?"
      },
      "direct-messages": "Direct messages",
      "enable-direct-messages": "Enable direct messages",
      "direct-messages-tip": "Once enabled, Bytebase will send direct messages to the related users (matched by email). Only support: {events}",
      "direct-messages-warning": "You need to configure {im} to make it work.",
      "activity-support-direct-message": "Support send direct messages to related users",
      "activity-item": {
        "issue-creation": {
          "title": "Issue creation",
          "label": "When new issue has been created"
        },
        "issue-status-change": {
          "title": "Issue status change",
          "label": "When issue status has changed"
        },
        "issue-stage-status-change": {
          "title": "Issue stage status change",
          "label": "When issue's enclosing stage status has changed"
        },
        "issue-task-status-change": {
          "title": "Issue task status change",
          "label": "When issue's enclosing task status has changed"
        },
        "issue-info-change": {
          "title": "Issue info change",
          "label": "When issue info (e.g. title, description) has changed"
        },
        "issue-comment-creation": {
          "title": "Issue comment creation",
          "label": "When new issue comment has been created"
        },
        "issue-approval-notify": {
          "title": "Issue approval needed",
          "label": "When issue is pending approval"
        },
        "notify-issue-approved": {
          "title": "Issue approved",
          "label": "When issue is approved"
        },
        "notify-pipeline-rollout": {
          "title": "Issue rollout needed",
          "label": "When the issue is waiting for rollout"
        }
      }
    },
    "settings": {
      "success-updated": "Project settings updated successfully.",
      "update-failed": "Failed to update the project setting.",
      "success-member-added-prompt": "Successfully added to the project.",
      "archive": {
        "title": "Archive project",
        "description": "Archived projects will not be displayed.",
        "btn-text": "Archive this @.lower:{'common.project'}"
      },
      "restore": {
        "title": "Restore project",
        "btn-text": "Restore this @.lower:{'common.project'}"
      },
      "issue-related": {
        "self": "Issue Related",
        "labels": {
          "self": "Labels",
          "description": "Labels can be attached in the issues for management",
          "configure-labels": "Configure labels",
          "placeholder": "Press Enter to add tag",
          "force-issue-labels": {
            "self": "Require labels for all issues",
            "description": "Require at least one label when creating issues.",
            "warning": "Require at least configured one label"
          }
        },
        "allow-modify-statement": {
          "self": "Allow modify statement",
          "description": "Allow users to modify the statement of the issue after creation."
        },
        "auto-resolve-issue": {
          "self": "Auto resolve issue",
          "description": "Automatically resolve the issue after all tasks are completed."
        },
        "enforce-issue-title": {
          "self": "Enforce issue title",
          "description": "Enforce issue title to be non-empty and created by user instead of auto generated."
        },
        "allow-self-approval": {
          "self": "Allow self approval",
          "description": "Allow the issue creator to approve the issue."
        },
        "auto-enable-backup": {
          "self": "Auto enable backup",
          "description": "Automatically enable backup for all data changing issues."
        },
        "skip-backup-errors": {
          "self": "Skip backup errors",
          "description": "Skip backup errors and changing data tasks will continue to run."
        },
        "postgres-database-tenant-mode": {
          "self": "Postgres database tenant mode",
          "description": "The tenant mode for Postgres database. If enable, the issue will be run by the database OWNER. Otherwise, the issue will be run by the instance connection user."
        }
      }
    },
    "members": {
      "description": "Project members determine the permission to operate database and issues inside the project. Project Owner, Workspace Admin and Workspace DBA all have full project permissions.",
      "edit": "Edit member - {member}",
      "view-by-members": "View by members",
      "view-by-roles": "View by roles",
      "cannot-remove-last-owner": "Cannot remove the last owner of a project",
      "revoke-role-from-user": "Revoke '{role}' from '{user}'",
      "assign-reason": "(Optional) Reason",
      "never-expires": "Never",
      "role-description": "Role description",
      "role-never-expires": "This role never expires.",
      "add-more": "Add more",
      "condition-name": "Condition name",
      "workspace-level-roles": "Workspace level roles",
      "project-level-roles": "Project level roles"
    },
    "select": "Select Project",
    "all": "All projects",
    "masking-exemption": {
      "self": "Masking Exemptions",
      "grant-exemption": "Grant Exemption",
      "revoke-exemption-title": "Remove both export and query masking exemptions for {member}?"
    }
  },
  "data-source": {
    "snowflake-keypair-tip": "Key-pair authentication",
    "extra-params": {
      "self": "Extra Parameters",
      "description": "Additional parameters for database connection string. For PostgreSQL, you can use parameters like target_session_attrs=read-write to ensure connections to read-write instances."
    },
    "ssl": {
      "ca-cert": "CA Certificate",
      "client-key": "Client Key",
      "client-cert": "Client Certificate"
    },
    "ssh-type": {
      "tunnel": "@:{'data-source.ssh.tunnel'}",
      "tunnel-and-private-key": "@:{'data-source.ssh.tunnel'} + @:{'data-source.ssh.private-key'}",
      "none": "None"
    },
    "ssh": {
      "host": "Server",
      "port": "Port",
      "user": "User",
      "password": "Password",
      "ssh-key": "SSH Key",
      "tunnel": "Tunnel",
      "private-key": "Private Key"
    },
    "ssl-connection": "SSL Connection",
    "ssh-connection": "SSH Connection",
    "read-replica-host": "Read-replica Host",
    "read-replica-port": "Read-replica Port",
    "delete-read-only-data-source": "Delete read-only data source",
    "connection-string-schema": "Connection String Schema",
    "connection-type": "Connection Type",
    "additional-node-addresses": "Additional Node Addresses",
    "replica-set": "Replica Set",
    "admin": "Admin",
    "read-only": "RO",
    "direct-connection": "Direct Connection",
    "select-query-data-source": "Select query data source"
  },
  "setting": {
    "label": {
      "value-placeholder": "Label value...",
      "key-placeholder": "Label key..."
    }
  },
  "sql-editor": {
    "self": "SQL Editor",
    "select-connection": "Please select connections",
    "search-databases": "Search Databases",
    "search-results": "Search Results",
    "loading-databases": "Loading Databases...",
    "show-databases-without-query-permission": "Show databases without query permissions",
    "loading-data": "Loading Data...",
    "table-empty-placeholder": "Click Run to execute the query.",
    "no-data-available": "No data available",
    "download-as-file": "Download as {file}",
    "only-select-allowed": "Only {select} statements are allowed to execute.",
    "enable-ddl-for-environment": "You can enable the DDL/DML statement for the environment {environment}.",
    "want-to-action": "If you want to {want}, click the {action} button {reaction}.",
    "and-submit-an-issue": "and submit an issue",
    "to-enable-admin-mode": "to enable the admin mode",
    "notify-empty-statement": "Please input your SQL statements in the editor",
    "goto-edit-schema-hint": "Please select a database connection from the top of the editor",
    "can-not-execute-query": "Cannot execute query when loading data.",
    "rows": "row | rows",
    "vertical-display": "Vertical display",
    "no-history-found": "No history found",
    "search-history": "Search History",
    "binary-format": "Binary (0s and 1s)",
    "hex-format": "Hexadecimal format",
    "boolean-format": "Boolean format",
    "text-format": "Text format",
    "hint-tips": {
      "confirm-to-close-unsaved-sheet": {
        "title": "Close the unsaved sheet?",
        "content": "Close the sheet and lose any unsaved data?"
      }
    },
    "copy-url": "Copy URL",
    "notify": {
      "copy-code-succeed": "Copy code succeed",
      "copy-share-link": "The share link was copied to Clipboard."
    },
    "connect-to-a-database": "Connect to a database",
    "link-access": "Link access",
    "private": "Private",
    "private-desc": "Only you can access this sheet",
    "project-read": "Project read",
    "project-read-desc": "Both sheet OWNER and project OWNER can read/write, other project members can read",
    "project-write": "Project write",
    "project-write-desc": "Both sheet OWNER and project members can read/write",
    "create-read-only-data-source": "Go to create",
    "save-sheet": "Save Sheet",
    "save-sheet-input-placeholder": "Please input a sheet name",
    "format": "Format",
    "sql-review-result": "SQL review result",
    "visualize-explain": "Visualize Explain",
    "rows-upper-limit": "reached the limit of query results",
    "close-sheet": "Close sheet",
    "connect": "Connect",
    "connect-in-admin-mode": "Connect in admin mode",
    "admin-mode": {
      "self": "Admin mode",
      "exit": "Exit admin mode"
    },
    "allow-admin-mode-only": "Instance {instance} is accessible in admin mode only.",
    "query-time": "Query time",
    "connection-lost": "Connection lost. Will try to reconnect when executing next query.",
    "sheet": {
      "self": "Sheet",
      "connection": "Connection"
    },
    "tab": {
      "unsaved": "Unsaved",
      "context-menu": {
        "actions": {
          "close": "Close",
          "close-others": "Close others",
          "close-to-the-right": "Close to the right",
          "close-saved": "Close saved",
          "close-all": "Close all",
          "rename": "Rename"
        }
      }
    },
    "batch-query": {
      "batch": "Batch",
      "select-database": "Select database below",
      "description": "Batch query {count} additional databases under {project}.",
      "show-or-hide-empty-query-results": "Show / hide empty query results"
    },
    "executing-query": "Executing query",
    "request-query": "Request query",
    "copy-success": "Copy success",
    "connect-in-new-tab": "Connect in new tab",
    "copy-name": "Copy name",
    "preview-table-data": "Preview table data",
    "view-database-detail": "View database detail",
    "copy-all-column-names": "Copy all column names",
    "view-schema-text": "View schema text",
    "last-synced": "Last synced: {time}",
    "click-to-sync-now": "Click to sync now",
    "sync-in-progress": "Sync in progress",
    "create-a-worksheet": "Create a new worksheet",
    "select-a-database-to-start": "Select a database to start",
    "select-encoding": "Select encoding",
    "redis-command": {
      "self": "Run redis command on",
      "all-nodes": "All nodes",
      "single-node": "Single node",
      "only-for-cluster": "Only available for cluster connection"
    },
    "result-limit": {
      "self": "Result limit",
      "n-rows": "{n} rows",
      "rows": "rows"
    },
    "n-per-page": "{n} / page",
    "customize-tree-structure": "Customize tree structure",
    "add-a-new-instance": "Add a new instance",
    "web-socket": {
      "errors": {
        "title": "WebSocket connection failed",
        "description": "Auto Completion might be limited or disabled.",
        "disconnected": "WebSocket disconnected"
      }
    },
    "query-context": {
      "admin-data-source-is-disallowed-to-query": "Admin data source is disallowed to query.",
      "admin-data-source-is-disallowed-to-query-when-read-only-data-source-is-available": "Admin data source is disallowed to query when read-only data source is available."
    },
    "manage-connections": "Manage connections",
    "view-detail": "View detail",
    "generate-sql": "Generate SQL",
    "current-editing-statement-is-not-empty": "Current editing statement is not empty.",
    "run-anyway": "Run anyway",
    "no-project": {
      "not-member-of-any-projects": "You are not any member of any projects.",
      "go-to-create": "Go to create",
      "contact-the-admin-to-grant-access": "Contact to the admin to grant access."
    },
    "upload-file": "Upload file",
    "copy-selected-results": "Copy selected data by {action} or {button}",
    "format-default": "Default",
    "column-display-format": "Column display format",
    "next-row": "Next Row",
    "previous-row": "Previous Row"
  },
  "schema-editor": {
    "self": "Schema Editor",
    "preview-issue": "Preview issue",
    "sync-sql-from-schema-editor": "Sync SQL from Schema Editor",
    "raw-sql": "Raw SQL",
    "search-database-and-table": "Search database and table",
    "search-table": "Search table",
    "search-column": "Search column",
    "nothing-changed-for-database": "Nothing changed for database {database}",
    "actions": {
      "create-schema": "Create schema",
      "drop-schema": "Drop schema",
      "create-table": "New table",
      "rename": "Rename",
      "drop-table": "Drop table",
      "restore": "Restore",
      "add-column": "Add column",
      "add-from-template": "Add from template",
      "drop-column": "Drop column",
      "create-procedure": "Create procedure",
      "create-function": "Create function",
      "drop": "Drop",
      "create-view": "Create view"
    },
    "database": {
      "name": "Name",
      "engine": "Engine",
      "collation": "Collation",
      "comment": "Comment"
    },
    "schema": {
      "select": "Select schema",
      "name": "Schema Name"
    },
    "tables": "Tables",
    "table": {
      "select": "Select table",
      "name": "Table Name"
    },
    "columns": "Columns",
    "column": {
      "select": "Select column",
      "name": "Name",
      "type": "Type",
      "default": "Default",
      "comment": "Comment",
      "not-null": "Not Null",
      "primary": "Primary",
      "foreign-key": "Foreign Key",
      "classification": "Classification",
      "on-update": "On Update"
    },
    "default": {
      "no-default": "No default",
      "expression": "Expression",
      "null": "NULL",
      "value": "Value"
    },
    "message": {
      "invalid-schema-name": "Invalid schema name",
      "invalid-table-name": "Invalid table name",
      "duplicated-table-name": "Duplicated table name",
      "invalid-schema": "Invalid schema",
      "cannot-drop-the-last-column": "Cannot drop the last column",
      "cannot-change-config": "Database config must changed with the schema",
      "duplicated-procedure-name": "Duplicated procedure name",
      "invalid-procedure-name": "Invalid procedure name",
      "duplicated-function-name": "Duplicated function name",
      "invalid-function-name": "Invalid function name",
      "invalid-view-name": "Invalid view name",
      "duplicated-view-name": "Duplicated view name"
    },
    "confirm-to-close": {
      "title": "Confirm to close",
      "description": "Are you sure you want to close the panel? Your changes will be lost."
    },
    "foreign-key": {
      "edit": "Edit foreign key",
      "name-description": "The unique name of foreign key"
    },
    "index": {
      "indexes": "Indexes",
      "edit-indexes": "Edit indexes",
      "unique": "Unique",
      "dependency-columns": "Depenedent columns"
    },
    "table-partition": {
      "partitions": "Partitions",
      "edit-partitions": "Edit partitions",
      "expression": "Expression",
      "value": "Value",
      "add-sub-partition": "Add sub partition",
      "type": "Type"
    },
    "views": "Views",
    "procedures": "Procedures",
    "functions": "Functions",
    "preview-schema-text": "Preview schema text",
    "preview-view-definition": "Preview view definition"
  },
  "label": {
    "empty-label-value": "Empty",
    "error": {
      "key-necessary": "Key is required",
      "value-necessary": "Value is required",
      "key-duplicated": "Duplicated keys",
      "max-value-length-exceeded": "Value's length cannot exceed {length} characters"
    },
    "add-label": "Add label"
  },
  "oauth": {
    "unknown-event": "Unexpected event type, OAuth failed."
  },
  "subscription": {
    "try-for-free": "Free trial",
    "inquire-enterprise-plan": "Inquire Enterprise Plan",
    "enterprise-free-trial": "{days}-day free Enterprise trial",
    "button": {
      "upgrade": "Upgrade"
    },
    "trial-start-modal": {
      "title": "Start your {plan} trial",
      "content": "Your {plan} trial has started! You can access {plan} features before {date}.",
      "button": "Got it",
      "subscription-page": "subscription page",
      "subscription": "Go to the {page} to learn these features and our plans."
    },
    "description": "You can upload your Bytebase license to unlock pro/enterprise features.",
    "upload-license": "Upload license",
    "upgrade-trial-button": "Upgrade trial",
    "request-n-days-trial": "Request {days} days trial (no credit card required)",
    "request-with-qr": "Scan QR code",
    "require-subscription": "This feature requires {requiredPlan} subscription, please purchase Bytebase license to unlock it.",
    "required-plan-with-trial": "This feature requires {requiredPlan}. {startTrial}",
    "trial-for-plan": "You can start a free trial for {plan} with {days} days - no credit card required.",
    "trial-for-days": "You can start a free trial for {days} days - no credit card required.",
    "upgrade-trial": "You can upgrade your free trial to this plan.",
    "contact-to-upgrade": "Contact your Workspace admin to upgrade the plan.",
    "upgrade-now": "Upgrade Now",
    "instance-assignment": {
      "license": "License",
      "assign-license": "Assign License",
      "require-license": "Require instance license",
      "missing-license-attention": "You need to assign license to the instance to enable this feature.",
      "n-license-remain": "remain {n}",
      "manage-license": "Manage Instance License",
      "used-and-total-license": "Assigned / Total Instance License",
      "used-and-total-user": "Active / Total User Limit",
      "success-notification": "Successfully update license assignment",
      "missing-license-for-feature": "Missing instance license to enable {feature}. Click to assign now."
    },
    "update": {
      "success": {
        "title": "Successfully updated license",
        "description": "Premium features in subscription plan unlocked."
      },
      "failure": {
        "title": "Failed to update license",
        "description": "Please check if your license is valid."
      }
    },
    "plan-features": "{plan} Features",
    "overuse-warning": "{neededPlan} on {currentPlan} will be restricted. Upgrade now to ensure continued access.",
    "overuse-modal": {
      "description": "You are using features unavailable in the {plan}. Upgrade now to ensure continued access:"
    }
  },
  "sheet": {
    "mine": "Mine",
    "star": "Star",
    "unstar": "Unstar",
    "starred": "Starred",
    "shared": "Shared",
    "notifications": {
      "duplicate-success": "Successfully duplicate to \"My sheets\""
    },
    "hint-tips": {
      "confirm-to-delete-this-sheet": "Confirm to delete this sheet?",
      "confirm-to-duplicate-sheet": "Confirm to duplicate this sheet?"
    },
    "search-sheets": "Search Sheets",
    "draft": "Draft"
  },
  "sql-review": {
    "title": "SQL Review",
    "description": "SQL review policy can define different set of SQL lint rules for the respective environments. It helps teams to adopt SQL best practice and enforce schema consistency across different databases. Whenever you attempt a DDL/DML change or use SQL Editor to query data, the query will be checked against the configured SQL review policy.",
    "disabled": "SQL review is disabled",
    "no-policy-set": "No SQL review policy",
    "create-policy": "Create SQL review",
    "select-review": "Select SQL review",
    "select-review-rules": "Select SQL review rules",
    "select-all": "Select all",
    "select-review-label": "You can attach an existed SQL review policy to the resource, or {create}.",
    "configure-policy": "Configure policy",
    "policy-removed": "Successfully removed the review policy.",
    "policy-created": "Successfully created the review policy.",
    "policy-create-failed": "Failed to create the review policy.",
    "policy-updated": "Successfully updated the review policy.",
    "policy-update-failed": "Failed to update the review policy.",
    "add-rules": "Add rules",
    "add-or-remove-rules": "Add or remove rules",
    "no-permission": "Only DBA or Admin has permission to create or update review policy.",
    "delete": "Delete SQL review policy",
    "input-then-press-enter": "Input the value then press enter to add",
    "not-available-for-free": "Rule is not available for {plan}",
    "unlock-full-feature": "Unlock 100+ SQL lint rules",
    "search-by-name": "Search by name",
    "attach-resource": {
      "no-linked-resources": "No attached resources",
      "change-resources": "Change attached resources",
      "self": "Attach to resources",
      "label": "You can apply the SQL review policy to environments or projects. The database will use the project-level policy if exists, or fallback to the environment-level policy.",
      "label-environment": "The SQL review policy will affect all databases belonging to the selected environment.",
      "label-project": "The SQL review policy will affect all databases belonging to the selected project. This will supersede the database environment-level policy.",
      "override-warning": "Following resources already bound with other SQL review policies. Click \"{button}\" will override the config."
    },
    "create": {
      "breadcrumb": "Create SQL review policy",
      "basic-info": {
        "name": "Basic info",
        "display-name": "Display name",
        "display-name-placeholder": "The review policy name",
        "display-name-default": "SQL review policy",
        "display-name-label": "A display name to help identifying among different review policies.",
        "choose-template": "Choose template"
      },
      "configure-rule": {
        "name": "Configure rule",
        "change-template": "Change the template",
        "confirm-override-title": "Confirm change",
        "confirm-override-description": "Your rules will be overridden"
      }
    },
    "rule": {
      "active": "Active"
    },
    "enabled-rules": "Enabled rules",
    "rule-detail": "Rule detail",
    "view-definition": "View definition",
    "all-checks-passed": "All checkes passed."
  },
  "audit-log": {
    "export-finished": "Export finished",
    "export-tooltip": "Must select start time and end time within 30 days",
    "table": {
      "created-ts": "Time",
      "actor": "Actor",
      "level": "Level",
      "method": "Method",
      "request": "Request",
      "response": "Response",
      "status": "Status",
      "service-data": "Service Data"
    },
    "advanced-search": {
      "scope": {
        "actor": {
          "title": "Actor",
          "description": "Search by the audit log actor"
        },
        "method": {
          "title": "Method",
          "description": "Search by the method of audit log"
        },
        "level": {
          "title": "Level",
          "description": "Search by the level of audit log"
        }
      }
    }
  },
  "schema-diagram": {
    "self": "Schema Diagram",
    "fit-content-with-view": "Fit content within view"
  },
  "identity-provider": {
    "test-connection": "Test Connection"
  },
  "sensitive-data": {
    "self": "Sensitive Data"
  },
  "resource": {
    "environment": "Environment",
    "instance": "Instance",
    "project": "Project",
    "idp": "Identity Provider",
    "database-group": "Database Group",
    "changelist": "Changelist",
    "review-config": "Review Config"
  },
  "resource-id": {
    "self": "{resource} ID",
    "description": "The {resource} ID is a unique identifier. You cannot change it after created.",
    "cannot-be-changed-later": "It cannot be changed later.",
    "validation": {
      "duplicated": "The {resource} ID already exists. Please choose another one.",
      "pattern": "The {resource} ID can only contain lowercase letters, numbers, and hyphens. It must start with a lowercase letter.",
      "minlength": "The {resource} ID is too short. It should have at least 1 character.",
      "overflow": "The {resource} ID is too long. It should have less than 64 characters."
    }
  },
  "multi-factor": {
    "self": "Multi-factor authentication",
    "auth-code": "Authentication code",
    "recovery-code": "Recovery code",
    "other-methods": {
      "self": "Other methods",
      "use-auth-app": {
        "self": "Use your authenticator app",
        "description": "Open the two-factor authenticator (TOTP) app on your mobile device to view your authentication code."
      },
      "use-recovery-code": {
        "self": "Use a recovery code",
        "description": "If you are unable to access your mobile device, enter one of your recovery codes to verify your identity."
      }
    }
  },
  "two-factor": {
    "self": "Two-factor authentication",
    "description": "Two-factor authentication provides an extra layer of security for member accounts. When signing in, you will be required to enter the security code generated by your Authenticator App.",
    "enabled": "2FA Enabled",
    "setup-steps": {
      "setup-auth-app": {
        "self": "Setup authenticator app",
        "description": "Use a phone app like Google Authenticator, Microsoft Authenticator, or Authy to get 2FA codes when prompted during sign-in.",
        "scan-qr-code": {
          "self": "Scan the QR code",
          "description": "Use an authenticator app from your phone to scan. If you are unable to scan, {action} instead.",
          "enter-the-text": "enter the text"
        },
        "verify-code": "Verify the code from the app"
      },
      "download-recovery-codes": {
        "self": "Download your recovery codes",
        "tips": "Keep your recovery codes as safe as your password. We recommend saving them with a password manager such as Lastpass, 1Password, or Keeper.",
        "keep-safe": {
          "self": "Keep your recovery codes in a safe spot.",
          "description": "These codes are the last resort for accessing your account in case you lose your two-factor authentication code. If you cannot find these codes, you will lose access to your account."
        }
      },
      "recovery-codes-saved": "I have saved my recovery codes"
    },
    "recovery-codes": {
      "self": "Recovery codes",
      "description": "Recovery codes can be used to access your account in the event you cannot receive two-factor authentication codes."
    },
    "disable": {
      "self": "Disable Two-factor authentication",
      "description": "You are about to disable two-factor authentication for your account. You will no longer be required to enter the security code generated by your Authenticator App when signing in."
    },
    "your-two-factor-secret": {
      "self": "Your two-factor secret",
      "description": "Copy the code and enter it in your TOTP app manually.",
      "copy-succeed": "Secret copied to clipboard. Paste it into your app."
    },
    "messages": {
      "2fa-enabled": "Two-factor authentication is enabled.",
      "2fa-disabled": "Two-factor authentication is disabled.",
      "recovery-codes-regenerated": "Recovery codes are regenerated.",
      "2fa-required": "Two-factor authentication is required in your workspace. Please enable it before you can continue.",
      "cannot-disable": "You cannot disable two-factor authentication because your admin requires it in the workspace."
    }
  },
  "plugin": {
    "ai": {
      "text-to-sql-placeholder": "Use natural language and Bytebase will convert it into SQL",
      "conversation": {
        "untitled": "Untitled conversation",
        "delete": "Delete conversation",
        "rename": "Rename conversation",
        "select-or-create": "Select or {create} a conversation to start.",
        "history-conversations": "History conversations",
        "view-history-conversations": "View history conversations",
        "new-conversation": "Start new conversation",
        "no-message": "No message in this conversation",
        "tips": {
          "suggest-prompt": "Suggesting prompts...",
          "no-more": "no more"
        }
      },
      "statement-copied": "Statement copied to clipboard",
      "text2sql": "Text2SQL",
      "actions": {
        "explain-code": "Explain code",
        "find-problems": "Find problems",
        "insert-at-caret": "Insert at caret"
      },
      "send": "Send",
      "new-line": "New line",
      "ai-assistant": "AI Assistant",
      "not-configured": {
        "self": "AI Assistant is not configured.",
        "contact-admin-to-configure": "Please contact your org administrator.",
        "go-to-configure": "Go to configure"
      }
    }
  },
  "custom-approval": {
    "self": "Custom Approval",
    "risk-rule": {
      "active": "Active",
      "edit-rule": "Edit rule",
      "delete": "Delete Risk rule",
      "risk": {
        "self": "Risk",
        "select": "Select risk",
        "risk-level": {
          "default": "Default",
          "low": "Low",
          "moderate": "Moderate",
          "high": "High"
        },
        "namespace": {
          "dml": "DML",
          "ddl": "DDL",
          "create_database": "Create Database",
          "data_export": "Export Data",
          "request_query": "Request Querier Role",
          "request_export": "Request Exporter Role"
        }
      },
      "template": {
        "templates": "Templates",
        "load": "Load",
        "load-template": "Load template",
        "view": "View template"
      },
      "rule-name": "Rule name",
      "view-rule": "View rule",
      "source": {
        "select": "Select type",
        "self": "Type"
      },
      "input-rule-name": "Input rule name",
      "search": "Search rule"
    },
    "approval-flow": {
      "self": "Approval Flow",
      "approval-flows": "Approval Flows",
      "approval-nodes": "Approval nodes",
      "delete": "Delete approval flow",
      "select": "Select approval flow",
      "create-approval-flow": "Create approval flow",
      "edit-approval-flow": "Edit approval flow",
      "node": {
        "nodes": "Approval nodes",
        "description": "Only one approval is required on this node when there are multiple approvers.",
        "order": "Order",
        "approver": "Approver",
        "add": "Add node",
        "delete": "Delete approval node",
        "select-approver": "Select approver",
        "roles": {
          "system": "System Roles",
          "custom": "Custom Roles"
        }
      },
      "view-approval-flow": "View approval flow",
      "skip": "Skip manual approval",
      "risk-not-configured-tips": "Make sure you have defined {link}.",
      "the-related-risk-rules": "the related risk rules",
      "issue-review": {
        "sent-back": "Sent back",
        "review-sent-back-by": "Review sent back by {user}"
      }
    },
    "risk": {
      "self": "Risk",
      "risks": "Risks",
      "description": "Risk Center defines the risk levels for different database operations under different conditions. And risk levels determine the corresponding custom approval flows."
    },
    "rule": {
      "rules": "Rules"
    },
    "issue-review": {
      "approve-issue": "Approve issue?",
      "you": "You",
      "generating-approval-flow": "Generating approval flow",
      "approved-issue": "approved issue",
      "disallow-approve-reason": {
        "some-task-checks-didnt-pass": "Some task checks didn't pass",
        "some-task-checks-are-still-running": "Some task checks are still running",
        "x-field-is-required": "{field} is required"
      },
      "send-back": "Send back",
      "send-back-issue": "Send back issue?",
      "re-request-review": "Re-request review",
      "re-request-review-issue": "Re-request review issue?",
      "sent-back-issue": "Sent back issue",
      "re-requested-review": "re-requested issue review",
      "no-one-matched": "No one matched",
      "any-n-role-can-approve": "Any {role} can approve",
      "approved-by-n": "Approved by {approver}",
      "issue-creators-cannot-approve-their-own-issue": "Issue creators cannot approve their own issue"
    }
  },
  "schema-template": {
    "self": "Schema Template",
    "field-template": {
      "self": "Field Template",
      "description": "You can pre-define the field template, then apply the template during the schema change."
    },
    "column-type-restriction": {
      "self": "Column Type Restriction",
      "description": "You can restrict the allowed column types for each database engine.",
      "allow-all": "Allow all",
      "allow-limited-types": "Allow limited types",
      "back-to-edit": "Back to edit",
      "add-and-save": "Add and save",
      "messages": {
        "unable-to-update": "Unable to update restriction",
        "following-column-types-are-used": "Following column types are still used by field template",
        "one-allowed-type-per-line": "One allowed data type per line"
      }
    },
    "table-template": {
      "self": "Table Template",
      "description": "You can pre-define the table template, then apply the template during the schema change."
    },
    "search-by-name-or-comment": "Search by name or comment",
    "form": {
      "category": "Category",
      "category-desc": "Select an existing category or create a new one",
      "unclassified": "Unclassified",
      "column-name": "Column name",
      "column-type": "Column type",
      "default-value": "Default",
      "comment": "Comment",
      "nullable": "Nullable",
      "table-name": "Table name",
      "on-update": "On Update"
    },
    "classification": {
      "self": "Data classification",
      "select": "Select classification",
      "search": "Search classification"
    }
  },
  "role": {
    "self": "Role",
    "setting": {
      "description": "Defining custom roles. You may apply them to project members and used in custom approval.",
      "add": "Add role",
      "edit": "Edit role",
      "title-placeholder": "Input role title",
      "description-placeholder": "Input role description",
      "delete-warning": "The role \"{name}\" will be deleted. This action cannot be undone.",
      "delete-warning-with-resources": "The role \"{name}\" is assigned to following users:",
      "delete-warning-retry": "Please remove the role from these users then retry again."
    },
    "default-workspace-role": "Users will get the \"Workspace Member\" role by default",
    "title": "Title",
    "select-role": "Select role",
    "expired-tip": "The role might has been expired.",
    "import-from-role": "Import from role",
    "workspace-roles": {
      "self": "Workspace roles"
    },
    "project-roles": {
      "self": "Project roles",
      "apply-to-all-projects": "Apply to all projects"
    },
    "custom-roles": {
      "self": "Custom roles"
    },
    "workspace-admin": {
      "self": "Workspace Admin",
      "description": "Workspace Admin has all permissions within the workspace."
    },
    "workspace-dba": {
      "self": "Workspace DBA",
      "description": "Workspace DBA has all permissions within the workspace except for managing workspace members."
    },
    "workspace-member": {
      "self": "Workspace Member",
      "description": "Workspace Member is the most basic role within the workspace."
    },
    "project-owner": {
      "self": "Project Owner",
      "description": "All permissions within the project"
    },
    "project-developer": {
      "self": "Project Developer",
      "description": "All viewer permissions, plus permissions for requesting database changes."
    },
    "project-releaser": {
      "self": "Project Releaser",
      "description": "All viewer permissions, plus permission for reviewing database change requests for release purposes."
    },
    "sql-editor-user": {
      "self": "SQL Editor User",
      "description": "Permissions for querying database data."
    },
    "project-exporter": {
      "self": "Project Exporter",
      "description": "Permissions for exporting database data."
    },
    "project-viewer": {
      "self": "Project Viewer",
      "description": "Read-only permissions for viewing basic project information, accessing databases, and initiating privilege requests."
    },
    "issue-creator": {
      "self": "Issue Creator"
    }
  },
  "database-group": {
    "create": "New database group",
    "edit": "Edit database group",
    "matched-database": "Matched database",
    "unmatched-database": "Unmatched database",
    "condition": {
      "self": "Condition"
    },
    "select": "Select database group"
  },
  "export-center": {
    "self": "Export Center",
    "permission-denied": "Permission denied"
  },
  "review-center": {
    "self": "Review Center",
    "review-sql": "Review SQL"
  },
  "schema-designer": {
    "use-tips": "Click a table to start."
  },
  "cel": {
    "condition": {
      "self": "Condition",
      "description-tips": "A condition is a rule that can be configured via an expression. For example, the condition \"Environment is prod\" will match issues executed in the \"prod\" environment.",
      "add": "Add condition",
      "add-group": "Add condition group",
      "add-raw-expression": "Add raw expression",
      "group": {
        "or": {
          "description": "Any of the following are true..."
        },
        "and": {
          "description": "All of the following are true..."
        },
        "tooltip": "A condition group is a collection of conditions connected by operators \"And\" and \"Or\"."
      },
      "input-value": "Input value",
      "add-condition-in-group-placeholder": "Add {plus} to add condition",
      "select-value": "Select value",
      "input-value-press-enter": "Input value, press Enter to confirm",
      "add-root-condition-placeholder": "Click \"Add condition\" or \"Add condition group\" to add condition"
    }
  },
  "changelist": {
    "self": "Changelist",
    "changelists": "Changelists",
    "new": "New Changelist",
    "name": "Changelist name",
    "name-placeholder": "My changelist",
    "error": {
      "project-is-required": "Project is required",
      "name-is-required": "Changelist name is required",
      "invalid-resource-id": "Invalid resource Id",
      "nothing-changed": "Nothing changed",
      "sql-cannot-be-empty": "SQL is required",
      "select-at-least-one-change": "Select at least one change",
      "select-at-least-one-change-to-export": "Select at least one change to export",
      "add-at-least-one-change": "Add at least one change",
      "you-are-not-allowed-to-perform-this-action": "You are not allowed to perform this action"
    },
    "apply-to-database": "Apply to database",
    "add-change": {
      "self": "Add Change",
      "changelog": {
        "select-at-least-one-changelog-below": "Select at least one changelog below"
      }
    },
    "change-source": {
      "self": "Change source",
      "raw-sql": "Raw SQL",
      "source": "Source"
    },
    "confirm-remove-change": "Remove this change?",
    "delete-this-changelist": "Delete this changelist",
    "confirm-delete-changelist": "Delete this changelist?",
    "import": {
      "no-file-to-upload": "No file to upload",
      "upload-sql-or-zip-file": "Upload .sql or .zip file",
      "optional-upload-sql-or-zip-file": "(Optional) Upload .sql or .zip file"
    },
    "change-type": "Change type"
  },
  "release": {
    "releases": "Releases",
    "files": "Files",
    "create": "Create release",
    "select": "Select release",
    "tasks-to-apply": "Tasks to apply",
    "out-of-order-files": "Out of order files",
    "applied-but-modifed-files": "Applied but modified files",
    "allow-out-of-order": "Allow out of order",
    "archive-this-release": "Archive this release",
    "total-files": "Total {count} files",
    "no-tasks-to-apply": {
      "self": "No tasks to apply"
    },
    "actions": {
      "new-file": "New file",
      "import-from-release": "Import from release"
    },
    "messages": {
      "succeed-to-create-release": "Succeed to create release",
      "files-will-always-be-sorted-and-executed-in-version-order": "The files will always be sorted and executed in version order.",
      "cannot-modify-files-after-created": "You cannot modify files after the release is created.",
      "bytebase-will-skip-those-files-has-been-applied-on-target-database": "Bytebase will automatically skip those files that have already been executed on the target database."
    },
    "usage-description": "The release is only used in custom GitOps with API integration."
  },
  "export-data": {
    "export-rows": "Export rows",
    "error": {
      "export-rows-required": "Export rows required",
      "export-rows-must-gt-zero": "Export rows must greater than 0"
    },
    "export-format": "Export format",
    "password-optional": "Encrypt with password (Optional)",
    "password-info": "Provide a password to encrypt the export file."
  },
  "branch": {
    "select-tables-to-rollout": "Select tables to rollout",
    "index": {
      "drop-index-confirm": "Drop index?"
    },
    "table-partition": {
      "drop-partition-confirm": "Drop table partition?",
      "drop-partition-with-subpartitions-confirm": "Will also drop all its subpartitions."
    }
  },
  "worksheet": {
    "self": "Worksheet"
  },
  "setup": {
    "self": "Setup"
  },
  "landing": {
    "quick-link": {
      "self": "Quick Link",
      "manage": "Manage quick link",
      "visit-prjects": "Visit Projects",
      "visit-issues": "Visit Issues"
    },
    "last-visit": "Last visit",
    "changelog-for-version": "Changelog for {version}"
  }
}<|MERGE_RESOLUTION|>--- conflicted
+++ resolved
@@ -225,11 +225,7 @@
     "catalog": "Catalog",
     "summary": "Summary",
     "errors": "Errors",
-<<<<<<< HEAD
-    "text-wrap": "Text wrap"
-=======
     "removed": "Removed"
->>>>>>> 206f3862
   },
   "error-page": {
     "go-back-home": "Go back home"
