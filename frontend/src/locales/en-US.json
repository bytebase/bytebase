{
  "common": {
    "when": "When",
    "view": "View",
    "you": "you",
    "general": "General",
    "slack": "Slack",
    "discord": "Discord",
    "teams": "Teams",
    "dingtalk": "DingTalk",
    "feishu": "Feishu",
    "wecom": "WeCom",
    "custom": "Custom",
    "overview": "Overview",
    "migration-history": "Migration History",
    "webhook": "Webhook",
    "webhooks": "Webhooks",
    "key": "Key",
    "workflow": "Workflow",
    "unread": "Unread",
    "read": "Read",
    "inbox": "Inbox",
    "activity": "Activity",
    "activities": "Activities",
    "sign-in": "Sign in",
    "sign-up": "Sign up",
    "email": "Email",
    "username": "Username",
    "password": "Password",
    "activate": "Activate",
    "save": "Save",
    "cancel": "Cancel",
    "comment": "Comment",
    "home": "Home",
    "setting": "Setting",
    "settings": "Settings",
    "project": "Project",
    "projects": "Projects",
    "default-project": "Default Project",
    "visit-default-project": "@:common.visit @:common.default-project",
    "help": "Help",
    "database": "Database",
    "databases": "Databases",
    "description": "Description",
    "instance": "Instance",
    "instances": "Instances",
    "environment": "Environment",
    "environments": "Environments",
    "environment-name": "Environment Name",
    "bookmark": "Bookmark",
    "bookmarks": "Bookmarks",
    "quick-action": "Quick Action",
    "archive": "Archive",
    "quickstart": "Quickstart",
    "logout": "Logout",
    "close": "Close",
    "latest": "Latest",
    "error": "Error",
    "canceled": "Canceled",
    "approval": "Approval",
    "approve": "Approve",
    "done": "Done",
    "create": "Create",
    "run": "Run",
    "retry": "Retry",
    "skip": "Skip",
    "reopen": "Reopen",
    "dismiss": "Dismiss",
    "back": "Back",
    "next": "Next",
    "edit": "Edit",
    "update": "Update",
    "visit": "Visit",
    "role": {
      "dba": "DBA",
      "owner": "Owner",
      "developer": "Developer",
      "member": "Member"
    },
    "role-switch": {
      "dba": "Switch to DBA",
      "owner": "Switch to Owner",
      "developer": "Switch to Developer"
    },
    "assignee": "Assignee",
    "revert": "Revert",
    "apply": "Apply",
    "reorder": "Reorder",
    "id": "ID",
    "name": "Name",
    "creator": "Creator",
    "version": "Version",
    "issue": "Issue",
    "issues": "Issues",
    "duration": "Duration",
    "created-at": "Created",
    "updated-at": "Updated",
    "commit": "Commit",
    "statement": "Statement",
    "sql-statement": "SQL statement",
    "snapshot": "Snapshot",
    "status": "Status",
    "stage": "Stage",
    "task": "Task",
    "sql": "SQL",
    "unassigned": "Unassigned",
    "new": "New",
    "add": "Add",
    "confirm-and-add": "Confirm and add",
    "confirm-and-update": "Confirm and update",
    "query": "Query",
    "transfer": "Transfer",
    "migration": "Migration",
    "schema": "Schema",
    "anomalies": "Anomalies",
    "do-not-show-again": "Do not show again",
    "backups": "Backups",
    "detail": "Detail",
    "type": "Type",
    "language": "Language",
    "repository": "Repository",
    "change": "Change",
    "branch": "Branch",
    "config-guide": "config guide",
    "required-placeholder": "required placeholder",
    "optional-placeholder": "optional placeholder",
    "sensitive-placeholder": "sensitive - write only",
    "enabled": "enabled",
    "default": "default",
    "version-control": "Version Control",
    "restore": "Restore",
    "detailed-guide": "detailed guide",
    "workspace": "workspace",
    "application": "Application",
    "confirm": "Confirm",
    "coming-later": "Coming later",
    "learn-more": "Learn more",
    "schema-version": "Schema version",
    "time": "Time",
    "manual": "Manual",
    "automatic": "Automatic",
    "Default": "Default",
    "definition": "Definition",
    "empty": "Empty",
    "creating": "Creating...",
    "updating": "Updating...",
    "Address": "Address",
    "User": "User",
    "assigned": "Assigned",
    "subscribed": "Subscribed",
    "created": "Created",
    "label": "Label",
    "labels": "Labels",
    "mode": "Mode",
    "roletype": "Role Type",
    "readonly": "readonly",
    "user": "User",
    "added-time": "Added time",
    "data-source": "Data Source",
    "grant": "Grant",
    "admin": "Admin",
    "read-only": "Read-only",
    "connection-string": "Connection string",
    "agents": "Agents",
    "billings": "Billings",
    "all": "All",
    "deployment-config": "Deployment Config",
    "by": "by",
    "ok": "OK",
    "share": "Share",
    "others": "Others",
    "or": "or",
    "export": "Export",
    "tips": "Tips",
    "template": "Template",
    "delete": "Delete",
    "history": "History",
    "loading": "Loading",
    "from": "from",
    "copy": "Copy",
    "copied": "Copied",
    "manage": "Manage",
    "table": "Table",
    "search": "Search",
    "warning": "Warning",
    "edited": "edited",
    "preview": "Preview",
    "file-selector": {
      "type-limit": "Only support {extension} file",
      "size-limit": "File size should less than {size} MiB"
    },
    "no-data": "No data",
    "visibility": "Visibility",
    "star": "Star",
    "unstar": "Unstar",
    "starred": "Starred",
    "duplicate": "Duplicate",
    "clear-search": "Clear search",
    "enable": "Enable",
    "disable": "Disable",
    "view-doc": "View doc",
    "backup-and-restore": "Backup and restore",
    "write-only": "write only",
    "pitr": "PITR",
    "fix": "Fix",
    "go-now": "Go now",
    "sync-now": "Sync Now",
    "show-help": "Show help"
  },
  "error-page": {
    "go-back-home": "Go back home"
  },
  "anomaly-center": "Anomaly Center",
  "kbar": {
    "recently-visited": "Recently Visited",
    "navigation": "Navigation",
    "help": {
      "navigate": "to navigate",
      "perform": "to perform",
      "close": "to close",
      "back": "to back"
    },
    "options": {
      "placeholder": "Type a command or search…"
    },
    "preferences": {
      "common": "Preferences",
      "change-language": "Change Language…"
    }
  },
  "task": {
    "checking": "Checking...",
    "run-task": "Run checks",
    "check-result": {
      "title": "Check result for {name}"
    },
    "check-type": {
      "fake": "Fake",
      "syntax": "Syntax",
      "compatibility": "Compatibility",
      "connection": "Connection",
      "migration-schema": "Migration schema",
      "sql-review": "SQL review",
      "earliest-allowed-time": "Earliest allowed time",
      "ghost-sync": "gh-ost sync"
    },
    "earliest-allowed-time-hint": "'@:{'common.when'}' specifies the expected execution timing for this task. If this field is not specified, the task will be executed once it has passed all other gating criteria.",
    "earliest-allowed-time-unset": "Unset",
    "comment": "Comment",
    "invoker": "Invoker",
    "started": "Started",
    "ended": "Ended",
    "view-migration": "View migration",
    "view-migration-history": "View migration history",
    "status": {
      "running": "Running",
      "failed": "Failed",
      "canceled": "Canceled",
      "success": "Success",
      "warn": "Warning",
      "error": "Error"
    },
    "earliest-allowed-time-no-modify": "You can not modify this field because you are not the issue assignee or it's not pending to run.",
    "type": {
      "bb-task-database-schema-update-ghost-sync": "Sync data",
      "bb-task-database-schema-update-ghost-cutover": "Switch tables",
      "bb-task-database-schema-update-ghost-drop-original-table": "Drop original table"
    },
    "progress": {
      "completed-units": "Completed {units}",
      "total-units": "Total {units}",
      "eta": "ETA",
      "units": {
        "unit": "units",
        "row": "rows"
      },
      "counting": "Counting"
    }
  },
  "banner": {
    "demo-intro": "This is a demo version of Bytebase.",
    "demo-intro-readonly": "This is a demo version of Bytebase in read-only mode.",
    "update-license": "Update license",
    "license-expires": "Your license for {plan} has expired on {expireAt}.",
    "trial-expires": "Your free trial for {plan} will expire in {days} days on {expireAt}.",
    "extend-trial": "Extend trialing time",
    "action": "Deploy yours in 5 seconds",
    "debug": "Debug mode is active, you can disable Debug mode via the top-right profile dropdown.",
    "readonly": "Server is in readonly mode. You can still view the console, but any change attempt will fail."
  },
  "intro": {
    "doc": "doc",
    "issue": "issue"
  },
  "bbkit": {
    "common": {
      "ok": "OK",
      "cancel": "Cancel",
      "back": "Back",
      "next": "Next",
      "finish": "Finish",
      "step": "Step"
    },
    "attention": {
      "default": "Attention needed"
    }
  },
  "settings": {
    "sidebar": {
      "account": "Account",
      "profile": "Profile",
      "workspace": "Workspace",
      "general": "General",
      "members": "Members",
      "version-control": "Version Control",
      "subscription": "Subscription",
      "labels": "Labels"
    },
    "profile": {
      "email": "Email",
      "role": "Role",
      "password": "Password",
      "password-confirm": "Confirm",
      "password-confirm-placeholder": "Confirm new password",
      "password-mismatch": "mismatch",
      "subscription": "(Upgrade to enable role management)"
    },
    "members": {
      "active": "Active members",
      "inactive": "Inactive members",
      "helper": "Add or invite by email address",
      "add-more": "+ Add more",
      "add": "Add",
      "invites": "Send Invites",
      "invited": "Invited",
      "yourself": "You",
      "upgrade": "Upgrade to enable role management",
      "select-role": "Select role",
      "not-assigned": "Not assigned",
      "table": {
        "account": "Account",
        "role": "Role",
        "update-time": "Updated Time",
        "granted-time": "Granted Time"
      },
      "action": {
        "deactivate": "Deactivate",
        "deactivate-confirm-title": "Are you sure to deactivate",
        "deactivate-confirm-description": "You can still reactivate later",
        "reactivate": "Reactivate",
        "reactivate-confirm-title": "Are you sure to reactivate"
      },
      "tooltip": {
        "upgrade": "Upgrade to enable role management",
        "not-allow-edit": "Only Owner can change the role",
        "not-allow-remove": "Can not remove the last Owner",
        "project-role-provider-gitlab": "Mapped from the {rawRole} role in the corresponding GitLab project.",
        "cannot-change-role-of-systembot": "Can not change the role of system bot"
      },
      "toggle-role-provider": {
        "title": "Are you sure?"
      },
      "change-role-provider-to-vcs": {
        "content": "Turning on VCS sync will replace all existing members with the members from the corresponding VCS project.\nThe existing members will become inactive. You can turn off VCS sync to restore those members.",
        "emphasize": "Please be noticed that this function requires all project members from the VCS have a public email set."
      },
      "change-role-provider-to-bytebase": {
        "content": "You are about to restore the following members. All existing members synced from VCS will be removed."
      },
      "system-bot": "System Bot"
    },
    "general": {
      "workspace": {
        "branding": "Branding",
        "only-owner-can-edit": "Only workspace owner can update the branding.",
        "logo": "Logo",
        "logo-aspect": "The suggested logo size should be in 5:2 aspect ratio (e.g 100 x 40).",
        "select-logo": "Upload a file",
        "drag-logo": "or drag here",
        "logo-upload-tip": "{extension} up to {size} MiB",
        "logo-upload-succeed": "Successfully updated the logo"
      }
    }
  },
  "activity": {
    "name": "Name",
    "comment": "Comment",
    "created": "Created",
    "invoker": "Invoker",
    "type": {
      "issue-create": "create issue",
      "comment-create": "create comment",
      "issue-field-update": "update issue field",
      "issue-status-update": "update issue status",
      "pipeline-task-status-update": "update issue task status",
      "pipeline-task-file-commit": "commit file",
      "pipeline-task-statement-update": "SQL update",
      "member-create": "create member",
      "member-role-update": "update role",
      "member-activate": "activate member",
      "member-deactivate": "deactivate member",
      "project-repository-push": "repository push event",
      "project-database-transfer": "database transfer",
      "project-member-create": "add project member",
      "project-member-delete": "delete project member",
      "project-member-role-update": "change project member role",
      "pipeline-task-earliest-allowed-time-update": "update earliest allowed time",
      "database-recovery-pitr-done": "restore database to point in time"
    },
    "sentence": {
      "created-issue": "created issue",
      "commented": "commented",
      "reassigned-issue": "reassigned issue from {oldName} to {newName}",
      "assigned-issue": "assigned issue to {newName}",
      "unassigned-issue": "unassigned issue from {oldName}",
      "invalid-assignee-update": "invalid assignee update",
      "changed-description": "changed description",
      "changed-from-to": "changed {name} from \"{oldValue}\" to \"{newValue}\"",
      "unset-from": "unset {name} from \"{oldValue}\"",
      "set-to": "set {name} to \"{newValue}\"",
      "changed-update": "changed {name} update",
      "reopened-issue": "reopened issue",
      "resolved-issue": "resolved issue",
      "canceled-issue": "canceled issue",
      "empty": "",
      "changed": "changed",
      "updated": "updated",
      "canceled": "canceled",
      "approved": "approved",
      "started": "started",
      "completed": "completed",
      "failed": "failed",
      "task-name": " task {name}",
      "committed-to-at": "committed {file} to{branch}{'@'}{repo}"
    },
    "subject-prefix": {
      "task": "Task"
    }
  },
  "issue": {
    "waiting-approval": "Waiting Approval",
    "opened-by-at": "opened by {creator} at {time}",
    "commit-by-at": "commit {id} {title} by {author} at {time}",
    "status-transition": {
      "modal": {
        "resolve": "Resolve issue?",
        "cancel": "Cancel this entire issue?",
        "reopen": "Reopen issue?"
      },
      "dropdown": {
        "resolve": "Resolve issue",
        "cancel": "Cancel issue",
        "reopen": "Reopen issue"
      },
      "form": {
        "note": "Note",
        "placeholder": "(Optional) Add a note..."
      }
    },
    "subscribe": "Subscribe",
    "unsubscribe": "Unsubscribe",
    "subscriber": "No subscribers | 1 subscriber | {n} subscribers",
    "apply-to-other-stages": "Apply to other stages",
    "add-sql-statement": "Add SQL statement...",
    "optional-add-sql-statement": "(Optional) Add SQL statement...",
    "edit-description": "Edit description",
    "add-some-description": "Add some description...",
    "add-a-comment": "Add a comment",
    "edit-comment": "Edit comment",
    "leave-a-comment": "Leave a comment...",
    "view-commit": "View commit",
    "search-issue-name": "Search issue name",
    "table": {
      "open": "Open",
      "closed": "Closed",
      "status": "Status",
      "project": "Project",
      "name": "Name",
      "environment": "Environment",
      "db": "DB",
      "progress": "Progress",
      "updated": "Updated",
      "assignee": "Assignee"
    },
    "stage-select": {
      "active": "{name} (active)"
    },
    "not-allowed-to-single-database-in-tenant-mode": "Can't {operation} to single database in tenant mode",
    "migration-mode": {
      "title": "Migration mode",
      "normal": {
        "title": "Normal migration (for normal-sized table)",
        "description": "Perform schema change directly on the target table. A lock will be held during the entire migration."
      },
      "online": {
        "title": "Online migration (for large-sized table)",
        "description": "Based on gh-ost. For large tables, it can reduce the table lock duration from hours to seconds {link}."
      }
    },
    "new-issue": "@:common.new @:common.issue",
    "format-on-save": "Format on save",
    "action-to-current-stage": "{action} current stage",
    "edit-sql-statement-in-vcs": "This project has enabled VCS based version control. Please modify the SQL file in the corresponding Git repository, and commit it to create a new issue.",
    "edit-sql-statement": "Edit SQL statement",
    "upload-sql": "Upload SQL",
    "override-current-statement": "Override current SQL statement",
    "upload-sql-file-max-size-exceeded": "Max file size ({size}) exceeded."
  },
  "alter-schema": {
    "vcs-enabled": "This project has enabled VCS based version control and selecting database below will navigate you to the corresponding Git repository to initiate the change process.",
    "vcs-info": "indicates the project has enabled VCS based version control. Selecting database belonging to such project will navigate you to the corresponding Git repository to initiate the change process.",
    "alter-single-db": "Alter single database",
    "alter-multiple-db": "Alter multiple databases",
    "alter-multiple-db-info": "For each environment, you can select multiple databases to alter their schemas or just skip that environment. This allows you to compose a single pipeline to propagate changes across multiple environments."
  },
  "quick-action": {
    "create-db": "Create database",
    "choose-db": "Choose database",
    "new-db": "New DB",
    "add-instance": "@:common.add @:common.instance",
    "create-instance": "@:common.create @:common.instance",
    "manage-user": "Manage User",
    "add-environment": "@:common.add @:common.environment",
    "create-environment": "@:common.create @:common.environment",
    "new-project": "@:common.new @:common.project",
    "create-project": "@:common.create @:common.project",
    "edit-data": "Edit Data",
    "troubleshoot": "Troubleshoot",
    "transfer-in-db": "Transfer in DB",
    "request-db": "Request DB",
    "from-default-project": "From Default project",
    "from-other-projects": "From other projects",
    "transfer-in-db-title": "Transfer in database from other projects",
    "default-db-hint": "Bytebase periodically syncs the instance schema. Newly synced databases are first placed in this default project.",
    "transfer-in-db-alert": "Are you sure to transfer \"{ dbName }\" into our project?"
  },
  "create-db": {
    "new-database-name": "New database name",
    "database-owner-name": "Database owner name",
    "cluster": "Cluster",
    "reserved-db-error": "{databaseName} is a reserved name",
    "generated-database-name": "Generated database name",
    "db-name-generated-by-template": "Generated by template \"{template}\"",
    "select-label-value": "Select {key}"
  },
  "db": {
    "encoding": "Encoding",
    "character-set": "Character set",
    "collation": "Collation",
    "select": "Select database",
    "select-instance-first": "Select instance first",
    "select-environment-first": "Select environment first",
    "tables": "Tables",
    "views": "Views",
    "extensions": "Extensions",
    "parent": "Parent",
    "last-successful-sync": "Last successful sync",
    "sync-status": "Sync status",
    "failed-to-sync-schema-for-database-database-value-name": "Failed to sync schema for database '{0}'.",
    "successfully-synced-schema-for-database-database-value-name": "Successfully synced schema for database '{0}'."
  },
  "instance": {
    "select": "Select instance",
    "new-database": "New Database",
    "syncing": "Syncing ...",
    "sync-schema-now": "Sync schema now",
    "create-migration-schema": "Create migration schema",
    "missing-migration-schema": "Missing migration schema",
    "unable-to-connect-instance-to-check-migration-schema": "Unable to connect instance to check migration schema",
    "bytebase-relies-on-migration-schema-to-manage-version-control-based-schema-migration-for-databases-belonged-to-this-instance": "Bytebase relies on migration schema to record database schema migration on this instance. Without setting up the migration schema, you cannot alter schema or change data for any databases on the instance.",
    "please-contact-your-dba-to-configure-it": "Please contact your DBA to configure it.",
    "please-check-the-instance-connection-info-is-correct": "Please check the instance connection info is correct.",
    "users": "Users",
    "successfully-archived-instance-updatedinstance-name": "Successfully archived instance '{0}'.",
    "successfully-restored-instance-updatedinstance-name": "Successfully restored instance '{0}'.",
    "failed-to-create-migration-schema-for-instance-instance-value-name": "Failed to create migration schema for instance '{0}'.",
    "successfully-created-migration-schema-for-instance-value-name": "Successfully created migration schema for '{0}'.",
    "failed-to-sync-schema-for-instance-instance-value-name": "Failed to sync schema for instance '{0}'.",
    "successfully-synced-schema-for-instance-instance-value-name": "Successfully synced schema for instance '{0}'.",
    "archive-this-instance": "Archive this instance",
    "archive-instance-instance-name": "Archive instance '{0}'?",
    "archived-instances-will-not-be-shown-on-the-normal-interface-you-can-still-restore-later-from-the-archive-page": "Archived instances will not be shown on the normal interface. You can still restore later from the Archive page.",
    "restore-this-instance": "Restore this instance",
    "restore": "Restore",
    "restore-instance-instance-name-to-normal-state": "Restore instance '{0}' to normal state?",
    "account-name": "Account name",
    "account": "Account",
    "name": "Name",
    "host-or-socket": "Host or Socket",
    "your-snowflake-account-name": "your Snowflake account name",
    "port": "Port",
    "instance-name": "Instance Name",
    "snowflake-web-console": "Snowflake Web Console",
    "external-link": "External Link",
    "web-console": "Web Console",
    "connection-info": "Connection info",
    "show-how-to-create": "Show how to create",
    "below-is-an-example-to-create-user-bytebase-with-password": "Below is an example to create user 'bytebase{'@'}%' with password",
    "your_db_pwd": "YOUR_DB_PWD",
    "no-read-only-data-source-warn": "The instance has not configured read-only user, please consider adding one.",
    "sentence": {
      "host": {
        "snowflake": "e.g. host.docker.internal {'|'} <<ip>> {'|'} <<local socket>>"
      },
      "proxy": {
        "snowflake": "For proxy server, append {'@'}PROXY_HOST and specify PROXY_PORT in the port"
      },
      "console": {
        "snowflake": "The external console URL managing this instance (e.g. AWS RDS console, your in-house DB instance console)"
      },
      "create-admin-user": "This is the connection user used by Bytebase to perform DDL and DML (non-SELECT) operations.",
      "create-readonly-user": "This is the connection user used by Bytebase to perform read-only operations such as SELECT query.",
      "create-user-example": {
        "snowflake": {
          "user": "bytebase{'@'}%",
          "password": "YOUR_DB_PWD",
          "template": "Below is an example to create user 'bytebase' with password {password} for {warehouse} and grant the user with the needed privileges."
        },
        "mysql": {
          "password": "YOUR_DB_PWD",
          "user": "bytebase{'@'}%",
          "template": "Below is an example to create user {user} with password {password} and grant the user with the needed privileges."
        },
        "clickhouse": {
          "template": "Below is an example to create user 'bytebase' with password {password} and grant the user with the needed privileges. First you need to enable ClickHouse SQL-driven workflow {link} and then run the following query to create the user.",
          "sql-driven-workflow": "SQL-driven workflow"
        },
        "postgres": {
          "warn": "If the connecting instance is managed by the cloud provider, then SUPERUSER is not available and you should create the user via that provider's admin console. The created user will have provider specific semi-SUPERUSER privileges.",
          "template": "Below is an example to create user 'bytebase' with password {password} and grant the user with the needed privileges. If the connecting instance is self-hosted, then you can grant SUPERUSER."
        }
      }
    },
    "no-password": "No password",
    "password-write-only": "YOUR_DB_PWD - write only",
    "test-connection": "Test Connection",
    "ignore-and-create": "Ignore and create",
    "connection-info-seems-to-be-incorrect": "Connection info seems to be incorrect",
    "new-instance": "New Instance",
    "unable-to-connect": "Bytebase is unable to connect the instance. We recommend you to review the connection info again. But it's OK to ignore this warning for now. You can still fix the connection info from the instance detail page after creation.\n\nError detail: {0}",
    "successfully-created-instance-createdinstance-name": "Successfully created instance '{0}'.",
    "successfully-updated-instance-instance-name": "Successfully updated instance '{0}'.",
    "copy-grant-statement": "CREATE USER and GRANT statements copied to clipboard. Paste to your mysql client to apply.",
    "successfully-connected-instance": "Successfully connected instance.",
    "failed-to-connect-instance": "Failed to connect instance.",
    "search-instance-name": "Search instance name",
    "no-read-only-data-source-support": "The {database} does not currently support creating read-only connections",
    "grants": "Grants"
  },
  "environment": {
    "select": "Select environment",
    "archive": "Archive this environment",
    "archive-info": "Archived environment will not be shown on the normal interface. You can still restore later from the Archive page.",
    "create": "Create Environment",
    "restore": "Restore this environment"
  },
  "quick-start": {
    "bookmark-an-issue": "Bookmark an issue",
    "add-a-comment": "Add a comment",
    "visit-project": "@:common.visit @:common.projects",
    "visit-instance": "@:common.visit @:common.instances",
    "visit-database": "@:common.visit @:common.databases",
    "visit-environment": "@:common.visit @:common.environments",
    "add-a-member": "Add a member",
    "use-kbar": "Use kbar ({shortcut})",
    "notice": {
      "title": "Quickstart guide dismissed",
      "desc": "You can still bring it back later from the top right menu"
    }
  },
  "auth": {
    "sign-up": {
      "title": "Register your account",
      "admin-title": "Setup {account}",
      "admin-account": "admin account",
      "create-admin-account": "Create admin account",
      "confirm-password": "Confirm Password",
      "confirm-password-placeholder": "Confirm password",
      "password-mismatch": "mismatch",
      "existing-user": "Already have an account?",
      "accept-terms-and-policy": "I accept Bytebase's {terms} and {policy}",
      "terms-of-service": "Terms of Service",
      "privacy-policy": "Privacy Policy"
    },
    "sign-in": {
      "title": "Sign in to your account",
      "forget-password": "Forgot your password?",
      "new-user": "New to Bytebase?",
      "demo-note": "Please use demo account to sign in",
      "gitlab": "Login with GitLab",
      "gitlab-demo": "GitLab login is disabled in Demo mode",
      "gitlab-oauth": "Reach to your Admin to enable GitLab login"
    },
    "password-forget": {
      "title": "Forgot your password?",
      "content": "Please contact your Bytebase Admin to reset your password.",
      "return-to-sign-in": "Return to Sign in"
    },
    "password-forgot": "Forgot Password",
    "password-reset": {
      "title": "Reset your password",
      "content": "Enter your email address and we will send you a password reset link",
      "send-reset-link": "Send reset link",
      "return-to-sign-in": "Return to Sign in"
    },
    "activate": {
      "title": "Activate your {type} account"
    }
  },
  "policy": {
    "approval": {
      "name": "Approval Policy",
      "tip": "The policy is not applied retroactively.",
      "info": "For updating schema on the existing database, this setting controls whether the task requires manual approval.",
      "manual": "Require manual approval",
      "manual-info": "Pending schema migration task will only be executed after it's manually approved.",
      "auto": "Skip manual approval",
      "auto-info": "Pending schema migration task will be executed automatically."
    },
    "backup": {
      "name": "Database backup schedule policy",
      "tip": "The policy is not applied retroactively.",
      "not-enforced": "Not enforced",
      "not-enforced-info": "No backup schedule is enforced.",
      "daily": "Daily backup",
      "daily-info": "Enforce every database to backup daily.",
      "weekly": "Weekly backup",
      "weekly-info": "Enforce every database to backup weekly."
    }
  },
  "migration-history": {
    "self": "Migration History",
    "workflow": "Workflow",
    "commit-info": "by {author} at {time}",
    "no-schema-change": "this migration has no schema change",
    "schema-drift": "Schema drift",
    "schema-drift-detected": "A schema drift was detected.",
    "view-drift": "View drift",
    "before-left-schema-choice": "Compare the schema",
    "left-schema-choice-prev-history-schema": "after prev migration",
    "left-schema-choice-current-history-schema-prev": "before this migration",
    "after-left-schema-choice": "and after this migration",
    "show-diff": "Show diff",
    "left-vs-right": "Prev {prevLink} vs This version",
    "schema-snapshot-after-migration": "The schema snapshot recorded after applying this migration",
    "current-schema-empty": "Current schema is empty",
    "list-limit": "For database having migration history, we list up to 5 most recent histories below. You can click the database name to view all histories.",
    "no-history-in-project": "Do not find migration history from any database in this project.",
    "recording-info": "Migration history is recorded whenever the database schema is altered.",
    "establish-baseline": "Establish new baseline",
    "refreshing-history": "Refreshing history ...",
    "config-instance": "Config instance",
    "establish-baseline-description": "Bytebase will use the current schema as the new baseline. You should check that the current schema does reflect the desired state. For VCS workflow, there must exist a baseline before any incremental migration change can be applied to the database.",
    "establish-database-baseline": "Establish \"{name}\" baseline",
    "instance-missing-migration-schema": "Missing migration history schema on instance \"{name}\".",
    "instance-bad-connection": "Unable to connect instance \"{name}\" to retrieve migration history.",
    "contact-dba": "Please contact your DBA to config it"
  },
  "database": {
    "the-list-might-be-out-of-date-and-is-refreshed-roughly-every-10-minutes": "The list might be out of date and is refreshed roughly every 10 minutes",
    "no-anomalies-detected": "No anomalies detected",
    "sync-status": "Sync status",
    "last-successful-sync": "Last successful sync",
    "search-database-name": "Search database name",
    "restored-from": "Restored from ",
    "database-name-is-restored-from-another-database-backup": "{0} is restored from another database backup",
    "database-backup": "database backup",
    "transfer-project": "Transfer Project",
    "alter-schema": "Alter Schema",
    "alter-schema-in-vcs": "Alter Schema in VCS",
    "change-data": "Change Data",
    "change-data-in-vcs": "Change Data in VCS",
    "successfully-transferred-updateddatabase-name-to-project-updateddatabase-project-name": "Successfully transferred '{0}' to project '{1}'.",
    "backup-name": "Backup name",
    "create-backup": "Create backup",
    "automatic-x-backup": "Automatic {freq} backup",
    "automatic-backup": "Automatic backup",
    "disable-automatic-backup": "Disable automatic backup",
    "backuppolicy-backup-enforced-and-cant-be-disabled": "{0} backup enforced and can't be disabled",
    "backup-policy": {
      "DAILY": "DAILY",
      "WEEKLY": "WEEKLY"
    },
    "an-http-post-request-will-be-sent-to-it-after-a-successful-backup": "An HTTP POST request will be sent to it after a successful backup.",
    "backup-info": {
      "template": "Backup will be taken on every {dayOrWeek} at {time}. Backup data will be kept for {retentionDays} days."
    },
    "week": {
      "Sunday": "Sunday",
      "Monday": "Monday",
      "Tuesday": "Tuesday",
      "Wednesday": "Wednesday",
      "Thursday": "Thursday",
      "Friday": "Friday",
      "Saturday": "Saturday",
      "day": "day"
    },
    "enable-backup": "Enable backup",
    "backup-now": "Backup now",
    "create-a-manual-backup": "Create a manual backup",
    "disabled": "Disabled",
    "enabled": "Enabled",
    "action-automatic-backup-for-database-props-database-name": "{0} automatic backup for database '{1}'.",
    "updated-backup-webhook-url-for-database-props-database-name": "Updated backup webhook URL for database '{0}'.",
    "last-sync-status": "Last sync status",
    "last-sync-status-long": "Last sync status {0} at {1}",
    "version-control-enabled": "Version control enabled",
    "restore-backup": "Restore backup '{0}' to a new database",
    "nullable": "Nullable",
    "restore": "Restore",
    "backup": {
      "enabled": "enabled",
      "disabled": "disabled"
    },
    "expression": "Expression",
    "position": "Position",
    "unique": "Unique",
    "visible": "Visible",
    "comment": "Comment",
    "engine": "Engine",
    "row-count-estimate": "Row count estimate",
    "data-size": "Data size",
    "index-size": "Index size",
    "columns": "Columns",
    "indexes": "Indexes",
    "row-count-est": "Row count est.",
    "incorrect-project-warning": "SQL editor can only query databases in projects available to the user. You should first transfer this database into a project.",
    "go-to-transfer": "Go to transfer",
    "pitr": {
      "restore": "@:common.restore @:common.database",
      "no-available-backup": "No available backup",
      "point-in-time": "Point in time",
      "help-info": "Restore the database state to a point in time. {link}.",
      "minimum-supported-engine-and-version": "{engine} >= {min_version} required",
      "restore-to-point-in-time": "Restore to point in time",
      "no-earlier-than": "Restore point-in-time cannot be earlier than [{earliest}] (the earliest available backup).",
      "no-later-than-now": "Restore point-in-time cannot be later than now.",
<<<<<<< HEAD
      "target": "Restore to",
      "target-inplace": "In place",
      "target-new-db": "New database",
      "will-overwrite-current-database": "Will overwrite current database"
=======
      "restore-before-last-migration": "Restore to the point before last migration",
      "restore-before-last-migration-help-info": "@:{'database.pitr.restore-before-last-migration'}. {link}."
>>>>>>> 68211f18
    },
    "show-reserved-tables": "Show Bytebase reserved tables",
    "show-reserved-databases": "Show Bytebase reserved databases",
    "backup-setting": {
      "schedule": {
        "disabled": "Disabled",
        "weekly": "Every week",
        "daily": "Every day"
      },
      "form": {
        "schedule": "Schedule",
        "day-of-week": "Day of week",
        "time-of-day": "Time of day",
        "retention-period": "Retention period(days)"
      }
    },
    "backup-policy-violation": "Backup policy violation"
  },
  "repository": {
    "branch-observe-file-change": "The branch where Bytebase observes the file change.",
    "branch-specify-tip": "Tip: You can also use wildcard like 'feature/*",
    "base-directory": "Base directory",
    "base-directory-description": "The root directory where Bytebase observes the file change. If empty, then it observes the entire repository.",
    "file-path-template": "File path template",
    "file-path-template-description": "Bytebase only observes the file path name matching the template pattern relative to the base directory.",
    "file-path-example-normal-migration": "File path example for normal migration type",
    "file-path-example-baseline-migration": "File path example for baseline migration type",
    "schema-path-template": "Schema path template",
    "schema-writeback-description": "When specified, after each migration, Bytebase will write the latest schema to the schema path relative to the base directory in the same branch as the original commit triggering the migration. Leave empty if you don't want Bytebase to do this.",
    "schema-writeback-protected-branch": "Make sure the changed branch is not protected or allow repository maintainer to push to that protected branch.",
    "if-specified": "If specified",
    "schema-path-example": "Schema path example",
    "sheet-path-template": "Sheet path template",
    "sheet-path-template-description": "Bytebase only observes files with pathnames matching the template pattern relative to the base directory. The matched files will be synchronized to the SQL Editor for usage there.",
    "git-provider": "Git provider",
    "version-control-status": "@.capitalize:common.version-control is {status}",
    "version-control-description-file-path": "Database migration scripts are stored in {fullPath}. To make schema changes, a developer would create a migration script matching file path pattern {fullPathTemplate}.",
    "version-control-description-branch": "After the script is review approved and merged into the {branch} branch, Bytebase will automatically kicks off the pipeline to apply the new schema change.",
    "version-control-description-description-schema-path": "After applying the schema change, Bytebase will also write the latest schema to the specified schema path location {schemaPathTemplate}.",
    "restore-to-ui-workflow": "Restore to UI workflow",
    "restore-ui-workflow-description": "When using the UI workflow, the developer submits a SQL review ticket directly from Bytebase console and waits for the assigned DBA or peer developer to review. Bytebase applies the SQL change after review approved.",
    "restore-ui-workflow-success": "Successfully restored to UI workflow",
    "update-version-control-config-success": "Successfully updated @:common.version-control config",
    "setup-wizard-guide": "If you encounter errors during the process, please refer to our {guide}",
    "add-git-provider": "Add Git provider",
    "choose-git-provider": "Choose Git provider",
    "select-repository": "Select repository",
    "configure-deploy": "Configure deploy",
    "choose-git-provider-description": "Choose the Git provider where your database schema scripts (.sql) are hosted. When you push the changed script to the Git repository, Bytebase will automatically create a pipeline to apply the schema change to the database.",
    "choose-git-provider-visit-workspace": "Visit {workspace} setting to add more Git providers.",
    "choose-git-provider-contact-workspace-owner": "Contact your Bytebase owner if you want other Git providers to appear here. Bytebase currently supports self-host GitLab EE/CE, and plan to add GitLab.com, GitHub Enterprise and GitHub.com later.",
    "select-repository-attention-gitlab": "Bytebase only lists GitLab projects granting you at least the 'Maintainer' role, which allows to configure the project webhook to observe the code push event.",
    "select-repository-search": "Search repository",
    "linked": "Linked repositories",
    "role-provider": "Project role provider",
    "role-provider-description": "Bytebase will sync members from the selected provider and replace the existing members in the project."
  },
  "workflow": {
    "current-workflow": "Current workflow",
    "ui-workflow": "UI workflow",
    "ui-workflow-description": "Classic SQL Review workflow where the developer submits a SQL review ticket directly from Bytebase and waits for the assigned DBA or peer developer to review. Bytebase applies the SQL schema change after review approved.",
    "gitops-workflow": "GitOps workflow",
    "gitops-workflow-description": "Database migration scripts are stored in a git repository. To make schema changes, a developer would create a migration script and submit for review in the corresponding VCS such as GitLab. After the script is approved and merged into the configured branch, Bytebase will automatically kicks off the task to apply the new schema change.",
    "configure-gitops": "Configure version control",
    "configure-gitops-success": "Successfully enabled GitOps workflow for {project}",
    "change-gitops-success": "Successfully changed repository for {project}"
  },
  "anomaly": {
    "attention-title": "Anomaly detection",
    "attention-desc": "Bytebase periodically scans the managed resources and list the detected anomalies here. The list is refreshed roughly every 10 minutes.",
    "table-search-placeholder": "Search {type} or environment",
    "table-placeholder": "Hooray, no {type} anomaly detected!",
    "tooltip": "{env} has {criticalCount} CRITICAL, {highCount} HIGH and {mediumCount} MEDIUM anomalies",
    "types": {
      "connection-failure": "Connection failure",
      "missing-migration-schema": "Missing migration schema",
      "backup-enforcement-viloation": "Backup enforcement violation",
      "missing-backup": "Missing backup",
      "schema-drift": "Schema drift"
    },
    "action": {
      "check-instance": "Check instance",
      "view-backup": "View backup",
      "configure-backup": "Configure backup",
      "view-diff": "View diff"
    },
    "last-seen": "Last seen",
    "first-seen": "First seen"
  },
  "project": {
    "dashboard": {
      "modal": {
        "title": "How to setup '@:{'common.project'}' ?",
        "content": "Bytebase project is similar to the project concept in other common dev tools.\n\nA project has its own members, and every issue and database always belongs to a single project.\n\nA project can also be configured to link to a repository to enable version control workflow.",
        "cancel": "Dismiss",
        "confirm": "Do not show again"
      },
      "search-bar-placeholder": "Search project name"
    },
    "table": {
      "key": "@:common.key",
      "name": "@:common.name",
      "created-at": "Created At"
    },
    "create-modal": {
      "project-name": "@:common.project @:common.name",
      "key": "@:common.key",
      "key-hint": "(Uppercase letters identifying your project)",
      "cancel": "@:common.cancel",
      "confirm": "@:common.create",
      "success-prompt": "Successfully created project {name}."
    },
    "overview": {
      "view-all": "View all",
      "view-all-closed": "View all closed",
      "recent-activity": "Recent @.lower:{'common.activities'}",
      "in-progress": "In progress",
      "recently-closed": "Recently Closed",
      "info-slot-content": "Bytebase periodically syncs the instance schema. Newly synced databases are first placed in this default project. User should transfer them to the proper application project.",
      "no-db-prompt": "No database belongs to this project. You can add database by clicking {newDb} or {transferInDb} from the top action bar."
    },
    "webhook": {
      "success-created-prompt": "Successfully created webhook {name}.",
      "success-updated-prompt": "Successfully updated webhook {name}.",
      "success-deleted-prompt": "Successfully deleted webhook {name}.",
      "success-tested-prompt": "Test webhook event OK.",
      "fail-tested-title": "Test webhook event failed.",
      "add-a-webhook": "Add a webhook",
      "create-webhook": "Create webhook",
      "last-updated-by": "Last updated by",
      "destination": "Destination",
      "webhook-url": "Webhook url",
      "triggering-activity": "Triggering activities",
      "test-webhook": "Test Webhook",
      "no-webhook": {
        "title": "No webhook configured for this project.",
        "content": "Configure webhooks to let Bytebase post notification to the external systems on various events."
      },
      "creation": {
        "title": "Create webhook",
        "desc": "Create the corresponding webhook for the {destination} channel receiving the message.",
        "how-to-protect": "If you want to use keyword list to protect the webhook, you can add \"Bytebase\" to that list.",
        "view-doc": "View {destination}'s doc"
      },
      "deletion": {
        "btn-text": "Delete this webhook"
      },
      "activity-item": {
        "issue-creation": {
          "title": "Issue creation",
          "label": "When new issue has been created"
        },
        "issue-status-change": {
          "title": "Issue status change",
          "label": "When issue status has changed"
        },
        "issue-task-status-change": {
          "title": "Issue task status change",
          "label": "When issue's enclosing task status has changed"
        },
        "issue-info-change": {
          "title": "Issue info change",
          "label": "When issue info (e.g. assignee, title, description) has changed"
        },
        "issue-comment-creation": {
          "title": "Issue comment creation",
          "label": "When new issue comment has been created"
        }
      }
    },
    "settings": {
      "success-updated-prompt": "Successfully updated {subject}.",
      "success-member-added-prompt": "Successfully added {name} to the project.",
      "success-member-deleted-prompt": "Successfully revoked {name} access from the project.",
      "member-placeholder": "Select user",
      "manage-member": "Manage members",
      "add-member": "Add member",
      "owner": "@.upper:common.role.owner",
      "developer": "@.upper:common.role.developer",
      "archive": {
        "title": "Archive project",
        "description": "Archived project will not be shown on the normal interface. You can still restore later from the Archive page.",
        "btn-text": "Archive this @.lower:{'common.project'}"
      },
      "restore": {
        "title": "Restore project",
        "btn-text": "Restore this @.lower:{'common.project'}"
      },
      "sync-from-vcs": "Sync from VCS",
      "success-member-sync-prompt": "Sync member from VCS Succeeded",
      "view-vcs-member": "View members in VCS",
      "switch-role-provider-to-bytebase-success-prompt": "Successfully turning off VCS project membership sync."
    },
    "mode": {
      "standard": "Standard",
      "tenant": "Tenant"
    },
    "db-name-template": "@:common.database @:common.name @:common.template",
    "select": "Select project"
  },
  "inbox": {
    "mark-all-as-read": "Mark all as read",
    "view-older": "View older"
  },
  "version-control": {
    "setting": {
      "description": "Bytebase supports GitOps workflow where database migration scripts are stored in the version control system (VCS), and newly created migration scripts will automatically trigger the corresponding database change. Bytebase owners manage all the applicable VCSs here, so that project owners can link the projects with their Git repositories from these VCSs.",
      "description-highlight": "Once configured, Bytebase will enable third party login via your configured VCSs under paid subscription.",
      "add-git-provider": {
        "self": "Add a Git provider",
        "description": "Before any project can enable GitOps workflow, Bytebase first needs to integrate with the corresponding version control system (VCS) by registering as an OAuth application in that VCS. Below are the steps to configure this, you can also follow our {guide}.",
        "gitlab-self-host": "GitLab self-host",
        "gitlab-self-host-admin-requirement": "You need to be an Admin of your chosen GitLab instance to configure this. Otherwise, you need to ask your GitLab instance Admin to register Bytebase as a GitLab instance-wide OAuth application, then provide you that Application ID and Secret to fill at the 'OAuth application info' step.",
        "github-com-admin-requirement": "You need to be an admin of your chosen GitHub organization to configure this. Otherwise, you need to ask your GitHub organization admin to register Bytebase as a GitHub organization-wide OAuth application, then provide you that Application ID and Secret to fill at the 'OAuth application info' step.",
        "ouath-info-correct": "Verified OAuth info is correct",
        "check-oauth-info-match": "Please make sure Secret matches the one from your GitLab instance Application.",
        "add-success": "Successfully added Git provider {vcs}",
        "choose": "Choose Git provider",
        "gitlab-self-host-ce-ee": "Self-host GitLab Enterprise Edition (EE) or Community Edition (CE)",
        "basic-info": {
          "self": "Basic info",
          "gitlab-instance-url": "GitLab instance URL",
          "gitlab-instance-url-label": "The VCS instance URL. Make sure this instance and Bytebase are network reachable from each other.",
          "github-instance-url": "GitHub instance URL",
          "instance-url-error": "Instance URL must begin with https:// or http://",
          "display-name": "Display name",
          "display-name-label": "An optional display name to help identifying among different configs using the same Git provider."
        },
        "oauth-info": {
          "self": "OAuth application info",
          "gitlab-register-oauth-application": "Register Bytebase as a GitLab instance-wide OAuth application.",
          "gitlab-login-as-admin": "Login as an Admin user to the GitLab instance. The account must be an Admin of the entire GitLab instance (it has a wrench icon on the top bar).",
          "gitlab-visit-admin-page": "Go to the Admin page by clicking the wrench icon, then navigate to \"Applications\" section and click \"New application\" button.",
          "gitlab-paste-oauth-info": "Paste the Application ID and Secret from that just created application into fields below.",
          "github-register-oauth-application": "Register Bytebase as a GitHub organization-wide OAuth application.",
          "github-login-as-admin": "Login as an organization admin user to the GitHub.com. The account must be an organization admin of the GitHub organization (able to access the organiztion Settings page).",
          "github-visit-admin-page": "Go to the Settings page, then navigate to \"Developer settings > OAuth Apps\" section and click \"Register an application\" button.",
          "github-paste-oauth-info": "Paste the Client ID and Client secret from that just created application into fields below.",
          "direct-link": "Direct link",
          "create-oauth-app": "Create your Bytebase OAuth application with the following info.",
          "gitlab-application-id-error": "Application ID must be a 64-character alphanumeric string",
          "gitlab-secret-error": "Secret must be a 64-character alphanumeric string",
          "github-application-id-error": "Application ID must be a 20-character alphanumeric string",
          "github-secret-error": "Secret must be a 40-character alphanumeric string"
        },
        "confirm": {
          "confirm-info": "Confirm the info",
          "confirm-description": "After creation, this Git provider can be chosen under the project dashboard \"Version Control\" tab by the project owner."
        }
      },
      "git-provider": {
        "gitlab-application-id-label": "Application ID for the registered GitLab instance-wide OAuth application.",
        "view-in-gitlab": "View in GitLab",
        "secret-label-gitlab": "Secret for the registered GitLab instance-wide OAuth application.",
        "github-application-id-label": "Client ID for the registered GitHub organization-wide OAuth application.",
        "secret-label-github": "Client secret for the registered GitHub organization-wide OAuth application.",
        "delete": "To delete this provider, unlink all repositories first."
      }
    }
  },
  "archive": {
    "archived": "Archived",
    "project-search-bar-placeholder": "Search @.lower:{'common.project'} name",
    "instance-search-bar-placeholder": "Search @.lower:{'common.instance'} name",
    "environment-search-bar-placeholder": "Search @.lower:{'common.environment'} name"
  },
  "deployment-config": {
    "stage-n": "Stage {n}",
    "add-selector": "Add selector",
    "update-success": "Successfully updated deployment config.",
    "this-is-example-deployment-config": "This is the deployment config example. You need to edit and save it.",
    "n-databases": "{n} database | {n} databases",
    "selectors": "Selectors",
    "add-stage": "Add stage",
    "confirm-to-revert": "Confirm to revert your editing?",
    "name-placeholder": "Stage name...",
    "error": {
      "at-least-one-stage": "At least 1 stage",
      "stage-name-required": "Stage name is required",
      "at-least-one-selector": "At least 1 selector in each stage",
      "env-in-selector-required": "\"Environment in\" is required in each stage",
      "env-selector-must-has-one-value": "\"Environment in\" must has exactly one value",
      "key-required": "Key is required",
      "values-required": "Values are required"
    },
    "project-has-no-deployment-config": "This project has no deployment config yet. Please {go} first.",
    "go-and-config": "Go and config",
    "wont-be-deployed-explanation": "These databases won't be deployed, since they hit none of the selectors.",
    "wont-be-deployed": "Won't be deployed",
    "pipeline-generated-from-deployment-config": "The deployment pipeline is generated according to the project's {deployment_config}.",
    "preview-deployment-pipeline": "Preview Deployment Pipeline",
    "select-database-group": "Select database group"
  },
  "datasource": {
    "role-type": "Role Type",
    "successfully-deleted-data-source-name": "Successfully deleted data source '{0}'.",
    "create-data-source": "Create data source",
    "data-source-list": "Data source list",
    "all-data-source": "All data source",
    "search-name": "Search name",
    "search-name-database": "Search name, database",
    "successfully-created-data-source-datasource-name": "Successfully created data source '{0}'.",
    "select-database-first": "Select database first",
    "select-data-source": "Select data source",
    "search-user": "Search user",
    "user-list": "User list",
    "revoke-access": "Are you sure to revoke '{0}' access from '{1}'?",
    "grant-data-source": "Grant data source",
    "grant-database": "Grant database",
    "requested-issue": "Requested issue",
    "successfully-revoked-member-principal-name-access-from-props-datasource-name": "Successfully revoked '{0}' access from '{1}'.",
    "your-issue-id-e-g-1234": "Your issue id (e.g. 1234)",
    "member-principal-name-already-exists": "{0} already exists",
    "successfully-granted-datasource-name-to-addedmember-principal-name": "Successfully granted '{0}' to '{1}'.",
    "we-also-linked-the-granted-database-to-the-requested-issue-linkedissue-name": "We also linked the granted database to the requested issue '{0}'.",
    "new-data-source": "New data source",
    "connection-name-string-copied-to-clipboard": "{0} string copied to clipboard.",
    "jdbc-cant-connect-to-socket-database-value-instance-host": "JDBC can't connect to socket {0} ",
    "ssl-type": {
      "ca": "@:{'datasource.ssl.ca-cert'}",
      "ca-and-key-and-cert": "@:{'datasource.ssl.ca-cert'} + @:{'datasource.ssl.client-key'} + @:{'datasource.ssl.client-cert'}",
      "none": "None"
    },
    "ssl": {
      "ca-cert": "CA Certificate",
      "client-key": "Client Key",
      "client-cert": "Client Certificate"
    },
    "ssl-connection": "SSL Connection"
  },
  "setting": {
    "project": {
      "description": "This is the Admin project panel listing all projects in Bytebase."
    },
    "label": {
      "key": "Key",
      "values": "Values",
      "value-placeholder": "Label value..."
    }
  },
  "sql-editor": {
    "self": "SQL Editor",
    "select-connection": "Please select connections",
    "search-databases": "Search Databases",
    "search-results": "Search Results",
    "loading-databases": "Loading Databases...",
    "close-pane": "Close Pane",
    "loading-data": "Loading Data...",
    "table-empty-placehoder": "Click Run to execute the query.",
    "no-rows-found": "No rows found",
    "download-as-csv": "Download as CSV",
    "download-as-json": "Download as JSON",
    "only-select-allowed": "Only {select} statements are allowed to execute.",
    "want-to-change-schema": "If you want to {changeschema}.",
    "change-schema": "change schema",
    "go-to-alter-schema": "You can click the {alterschema} button, and submit an issue.",
    "table-schema-placeholder": "Select a table to see its schema",
    "notify-empty-statement": "Please input your SQL statements in the editor",
    "notify-multiple-statements": "Multiple SQL statements detected. SQL Editor only executes the first statement. You can select another statement and execute it individually.",
    "goto-alter-schema-hint": "Please select a database connection from the top of the editor",
    "notify-invalid-sql-statement": "Invalid SQL statement.",
    "can-not-execute-query": "Can not execute query when loading data.",
    "rows": "row | rows",
    "no-history-found": "No history found",
    "no-sheet-found": "No sheet found",
    "search-history": "Search History",
    "search-sheets": "Search Sheets",
    "hint-tips": {
      "confirm-to-delete-this-history": "Confirm to delete this history?",
      "confirm-to-close-unsaved-tab": "Confirm to close unsaved tab?"
    },
    "please-input-the-tab-label": "Please input the tab label!",
    "copy-code": "Copy code",
    "notify": {
      "copy-code-succeed": "Copy code succeed",
      "copy-share-link": "The share link was copied to Clipboard.",
      "sheet-is-read-only": "The shared sheet is read-only."
    },
    "view-all-tabs": "View all Tabs",
    "sheet": "Sheet",
    "sheets": "Sheets",
    "connection-holder": "Set a connection context from left panel to get started",
    "link-access": "Link access",
    "private": "Private",
    "private-desc": "Only you can access this sheet",
    "project-desc": "Both sheet OWNER and project OWNER can read/write, and project DEVELOPER can read",
    "public": "Public",
    "public-desc": "Sheet OWNER can read/write, and all others can read",
    "create-read-only-data-source": "Go to create",
    "go-back": "Go Back",
    "save-sheet": "Save Sheet",
    "save-sheet-input-placeholder": "Please input a sheet name",
    "untitled-sheet": "Untitled Sheet",
    "format": "Format",
    "sql-review-result": "SQL review result"
  },
  "label": {
    "empty-label-value": "<Empty Value>",
    "no-label": "No labels",
    "error": {
      "key-necessary": "Key is required",
      "value-necessary": "Value is required",
      "key-duplicated": "Duplicated keys",
      "value-duplicated": "Duplicated values",
      "max-length-exceeded": "Length cannot exceed {len} characters",
      "max-label-count-exceeded": "Cannot exceed {count} labels",
      "cannot-edit-reserved-label": "Cannot edit reserved label \"{key}\""
    },
    "placeholder": {
      "select-key": "Select key...",
      "select-value": "Select value...",
      "select-values": "Select values..."
    },
    "setting": {
      "description": "A label is a key-value pair that helps you identify the tenant for a database. {link}."
    },
    "db-name-template-tips": "Allow you to group databases with the same {placeholder} from different tenants. {link}.",
    "confirm-change": "Are you sure to change '{label}' ?",
    "parsed-from-template": "Parsed from {name} by template {template}.",
    "cannot-transfer-template-not-match": "Database '{name}' cannot be transferred to this project. Since its name doesn't match the template {template}."
  },
  "oauth": {
    "unknown-event": "Unexpeted event type, OAuth failed."
  },
  "subscription": {
    "description": "You can upload your Bytebase license to unlock team/enterprise features.",
    "current": "Current plan",
    "instance-count": "Instance count",
    "expires-at": "Expires at",
    "free-trial": "Your first 14 days are free - no credit card required",
    "description-highlight": "Purchase a license",
    "sensitive-placeholder": "Paste your license here - write only",
    "upload-license": "Upload license",
    "plan-compare": "Compare features between different plans",
    "disabled-feature": "This is a premium feature in subscription plan",
    "trial": "You can start a free trial - no credit card required",
    "upgrade": "Upgrade subscription",
    "per-month": "/ month",
    "price-unit-for-enterprise": "/ month",
    "start-from": "Start from",
    "per-instance": "Per instance",
    "free-price-intro": "Up to 5",
    "team-price-intro": "5 minimum, billed annually",
    "enterprise-price-intro": "Customized, billed annually",
    "deploy": "Deploy",
    "contact-us": "Contact us",
    "start-trial": "Try free now",
    "subscribe": "Subscribe now",
    "current-plan": "Current plan",
    "buy": "Buy {plan} plan",
    "cancel": "cancel your subscription",
    "announcement": "You can upgrade, downgrade, or {cancel} anytime. No hidden charges.",
    "trialing": "trialing",
    "update": {
      "success": {
        "title": "Successfully updated license",
        "description": "Premium features in subscription plan unlocked."
      },
      "failure": {
        "title": "Failed to update license",
        "description": "Please check if your license is valid."
      }
    },
    "features": {
      "bb-feature-task-schedule-time": {
        "title": "Set task schedule time",
        "desc": "Set task schedule time allows you to set a specific time to run your tasks."
      },
      "bb-feature-instance-count": {
        "title": "Instance count limit",
        "desc": "You have reached the maximum instance count limit. Please upgrade to get more instance quota.",
        "remaining": "Your total instance quota is {total}, only have {count} instance remained.",
        "runoutof": "Your have run out of your {total} instance quota.",
        "upgrade": "@:{'subscription.upgrade'} to get more instance quota."
      },
      "bb-feature-multi-tenancy": {
        "title": "Multi-tenancy",
        "desc": "Intelligent database management for tenants using identical schemas."
      },
      "bb-feature-approval-policy": {
        "title": "Approval policy",
        "desc": "Approval policy controls whether the schama change task requires manual approval."
      },
      "bb-feature-backup-policy": {
        "title": "Backup policy",
        "desc": "Backup policy will auto-backup your database based on the schedule."
      },
      "bb-feature-sql-review": {
        "title": "Schema review policy",
        "desc": "Customize the schema review policy for different environments. @:{'subscription.trial'}."
      },
      "bb-feature-rbac": {
        "title": "Role management",
        "desc": "Role management can assign a particular role (e.g. DBA) to a member. @:{'subscription.trial'}."
      },
      "bb-feature-schema-drift": {
        "title": "Schema drift",
        "desc": "@:{'subscription.upgrade'} to unlock schema dirft auto-detection"
      },
      "bb-feature-3rd-party-auth": {
        "title": "3rd party authentication & authorization",
        "desc": "Bytebase supports 3rd-party authentication & authorization based on your VCS configuration. @:{'subscription.trial'}.",
        "login": "@:{'subscription.upgrade'} to unlock this feature"
      },
      "bb-feature-branding": {
        "title": "Branding",
        "desc": "Customize the logo."
      },
      "bb-feature-online-migration": {
        "title": "Online migration",
        "desc": "Based on gh-ost. For large tables, it can reduce the table lock duration from hours to seconds."
      },
      "bb-feature-disaster-recovery-pitr": {
        "title": "Point-in-Time-Recovery (PITR)",
        "desc": "Restore the database state to a point in time."
      }
    },
    "feature-sections": {
      "database-management": {
        "title": "Database Development",
        "features": {
          "instance-count": "Instance count",
          "instance-upto-5": "Up to 5",
          "instance-customized": "Customized",
          "instance-minimum-5": "5 ~ unlimited",
          "schema-change": "Schema and data change",
          "schema-change-basic": "Basic",
          "schema-change-basic-tooltip": "Normal migration",
          "schema-change-advanced": "Advanced",
          "schema-change-advanced-tooltip": "Normal migration + Online migration (gh-ost)",
          "migration-history": "Migration history",
          "sql-editor": "SQL Editor",
          "disaster-recovery": "Disaster recovery",
          "disaster-recovery-basic": "Basic",
          "disaster-recovery-basic-tooltip": "Database backup / restore",
          "disaster-recovery-advanced": "Advanced",
          "disaster-recovery-advanced-tooltip": "Database backup / restore + Point-in-Time-Recovery (PITR)",
          "archiving": "Archiving",
          "sql-check": "SQL check / Schema review",
          "sql-check-basic": "Basic",
          "sql-check-basic-tooltip": "Syntax check, connection check",
          "sql-check-advanced": "Advanced",
          "sql-check-advanced-tooltip": "Basic + Customized SQL review rules",
          "anomaly-detection": "Anomaly detection",
          "anomaly-detection-basic": "Basic",
          "anomaly-detection-basic-tooltip": "Connection failure, missing backup",
          "anomaly-detection-advanced": "Advanced",
          "anomaly-detection-advanced-tooltip": "Basic + Drift detection",
          "schedule-change": "Scheduled change at specific time",
          "review-and-backup-policy": "Review and backup policy",
          "tenancy": "Multi-Region / Multi-Tenancy deployment"
        }
      },
      "collaboration": {
        "title": "Collaboration",
        "features": {
          "ui-based-sql-review": "UI based SQL review",
          "vsc-workflow": "VCS workflow #GitOps",
          "shareable-query-link": "Shareable query link",
          "im-integration": "IM integration",
          "inbox-notification": "Inbox notification"
        }
      },
      "admin-and-security": {
        "title": "Admin & Security",
        "features": {
          "activity-log": "Activity log",
          "rbac": "RBAC (Owner, DBA, Developer role)",
          "3rd-party-auth": "Login with GitLab account",
          "sync-members-from-vcs": "Sync project membership from the linked GitLab project"
        }
      },
      "branding": {
        "title": "Branding",
        "features": {
          "branding-logo": "Customize the logo"
        }
      }
    },
    "plan": {
      "title": "Plan",
      "try": "Try Team",
      "free": {
        "title": "Free Plan",
        "label": "",
        "desc": "Personal project or small team, no DBA"
      },
      "team": {
        "title": "Team Plan",
        "label": "Beta",
        "desc": "Medium size team, has dedicated DBA or TL for engineering velocity"
      },
      "enterprise": {
        "title": "Enterprise Plan",
        "label": "Early access",
        "desc": "Large organization, has dedicated DBA group to manage database fleet"
      }
    }
  },
  "sheet": {
    "self": "Sheets",
    "my-sheets": "My Sheets",
    "shared-with-me": "Shared with me",
    "starred": "Starred",
    "actions": {
      "sync-from-vcs": "Sync from VCS"
    },
    "hint-tips": {
      "confirm-to-sync-sheet": "Confirm to sync sheets?",
      "confirm-to-delete-this-sheet": "Confirm to delete this sheet?",
      "confirm-to-duplicate-sheet": "Confirm to duplicate this sheet?"
    }
  },
  "engine": {
    "mysql": "MySQL",
    "common": "Common"
  },
  "sql-review": {
    "title": "SQL Review",
    "disabled": "Disabled",
    "no-policy-set": "No SQL review policy",
    "create-policy": "Create policy",
    "configure-policy": "Configure policy",
    "search-rule-name": "Search rule name",
    "policy-removed": "Successfully removed the review policy.",
    "policy-created": "Successfully created the review policy.",
    "policy-updated": "Successfully updated the review policy.",
    "rules": "Rules",
    "filter": "Filter",
    "no-permission": "Only DBA or Owner has permission to create or update review policy.",
    "disable": "Disable",
    "enable": "Enable",
    "delete": "Delete SQL review policy",
    "input-then-press-enter": "Input the value then press enter to add",
    "create": {
      "breadcrumb": "Create SQL review policy",
      "basic-info": {
        "name": "Basic info",
        "display-name": "Display name",
        "display-name-placeholder": "The review policy name",
        "display-name-default": "SQL review policy",
        "display-name-label": "A display name to help identifying among different review policies.",
        "environments": "Environments",
        "environments-label": "Apply the review policy to the selected environments. One environment can only link one policy.",
        "environments-select": "Select environments",
        "no-linked-environments": "No linked environment",
        "no-available-environment": "No available environment",
        "no-available-environment-desc": "No available environment. One environment can only link one schema review policy.",
        "choose-template": "Choose template"
      },
      "configure-rule": {
        "name": "Configure rule",
        "change-template": "Change the template",
        "confirm-override-title": "Confirm change",
        "confirm-override-description": "Your rules will be overridden"
      },
      "preview": {
        "name": "Preview"
      }
    }
  }
}<|MERGE_RESOLUTION|>--- conflicted
+++ resolved
@@ -835,15 +835,12 @@
       "restore-to-point-in-time": "Restore to point in time",
       "no-earlier-than": "Restore point-in-time cannot be earlier than [{earliest}] (the earliest available backup).",
       "no-later-than-now": "Restore point-in-time cannot be later than now.",
-<<<<<<< HEAD
       "target": "Restore to",
       "target-inplace": "In place",
       "target-new-db": "New database",
-      "will-overwrite-current-database": "Will overwrite current database"
-=======
+      "will-overwrite-current-database": "Will overwrite current database",
       "restore-before-last-migration": "Restore to the point before last migration",
       "restore-before-last-migration-help-info": "@:{'database.pitr.restore-before-last-migration'}. {link}."
->>>>>>> 68211f18
     },
     "show-reserved-tables": "Show Bytebase reserved tables",
     "show-reserved-databases": "Show Bytebase reserved databases",
