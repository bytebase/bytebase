--- conflicted
+++ resolved
@@ -501,11 +501,7 @@
         "ldaps-description": "Use TLS from the beginning (port 636)",
         "none": "None",
         "none-description": "No encryption (not recommended for production)",
-<<<<<<< HEAD
         "domain-optional-hint": "Optional: Use to concat with identifier if it is not in email format",
-=======
-        "domain-optional-hint": "Optional: Restrict access to users from this domain",
->>>>>>> f473b1ae
         "provider-type-readonly-hint": "Provider type cannot be changed after creation",
         "identifier-placeholder": "e.g. login, email",
         "display-name-placeholder": "e.g. name, displayName",
