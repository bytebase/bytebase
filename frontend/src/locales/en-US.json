--- conflicted
+++ resolved
@@ -2273,11 +2273,6 @@
           "ddl": "DDL",
           "create_database": "Create Database",
           "data_export": "Export Data",
-<<<<<<< HEAD
-          "request_query": "Request Querier Role",
-          "request_export": "Request Exporter Role",
-=======
->>>>>>> 5b9d0f8f
           "request-role": "Request Role"
         }
       },
