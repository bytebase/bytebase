--- conflicted
+++ resolved
@@ -934,12 +934,8 @@
     "format-on-save": "Format on save",
     "action-to-current-stage": "{action} current stage",
     "upload-sql": "Upload SQL",
-<<<<<<< HEAD
-    "statement-from-sheet-warning": "SQL is oversized and inline-editing is disallowed. You can upload a new SQL file to overwrite it.",
-=======
     "upload-sql-as-sheet": "Upload SQL as Sheet",
     "statement-from-sheet-warning": "Due to the SQL being oversized, it has been truncated to display, and editing is disabled. You can upload a new SQL file to overwrite it.",
->>>>>>> cfc22e58
     "overwrite-current-statement": "Overwrite current SQL statement",
     "upload-sql-file-max-size-exceeded": "Max file size ({size}) exceeded.",
     "waiting-earliest-allowed-time": "Will run after {time}",
