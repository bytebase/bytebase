{
  "common": {
    "view": "View",
    "you": "you",
    "general": "General",
    "slack": "Slack",
    "discord": "Discord",
    "teams": "Teams",
    "dingtalk": "DingTalk",
    "feishu": "Feishu",
    "lark": "Lark",
    "wecom": "WeCom",
    "system": "System",
    "custom": "Custom",
    "overview": "Overview",
    "changelog": "Changelog",
    "webhooks": "Webhooks",
    "activity": "Activity",
    "sign-in": "Sign in",
    "sign-in-as-admin": "Sign in as administrator",
    "sign-up": "Sign up",
    "email": "Email",
    "username": "Username",
    "password": "Password",
    "save": "Save",
    "cancel": "Cancel",
    "comment": "Comment",
    "home": "Home",
    "setting": "Setting",
    "settings": "Settings",
    "project": "Project",
    "projects": "Projects",
    "help": "Help",
    "database": "Database",
    "databases": "Databases",
    "description": "Description",
    "instance": "Instance",
    "instances": "Instances",
    "environment": "Environment",
    "environments": "Environments",
    "environment-name": "Environment Name",
    "archive": "Archive",
    "archived": "Archived",
    "no-license": "No license",
    "logout": "Logout",
    "close": "Close",
    "leave": "Leave",
    "stay": "Stay",
    "latest": "Latest",
    "error": "Error",
    "canceled": "Canceled",
    "approve": "Approve",
    "done": "Done",
    "create": "Create",
    "run": "Run",
    "retry": "Retry",
    "skip": "Skip",
    "skipped": "Skipped",
    "dismiss": "Dismiss",
    "back": "Back",
    "next": "Next",
    "edit": "Edit",
    "update": "Update",
    "updated": "Updated",
    "visit": "Visit",
    "role": {
      "self": "Role"
    },
    "revert": "Revert",
    "confirm-to-revert": "Confirm to revert your editing?",
    "reorder": "Reorder",
    "id": "ID",
    "name": "Name",
    "creator": "Creator",
    "version": "Version",
    "issue": "Issue",
    "issues": "Issues",
    "duration": "Duration",
    "created-at": "Created",
    "updated-at": "Updated",
    "statement": "Statement",
    "statement-size": "Statement size",
    "snapshot": "Snapshot",
    "status": "Status",
    "stage": "Stage",
    "task": "Task | Tasks",
    "blocking-task": "Blocking task",
    "sql": "SQL",
    "unassigned": "Unassigned",
    "new": "New",
    "add": "Add",
    "confirm-and-add": "Confirm and add",
    "confirm-and-update": "Confirm and update",
    "query": "Query",
    "transfer": "Transfer",
    "schema": "Schema",
    "detail": "Detail",
    "type": "Type",
    "language": "Language",
    "sensitive-placeholder": "Sensitive - write only",
    "enabled": "enabled",
    "default": "default",
    "restore": "Restore",
    "detailed-guide": "detailed guide",
    "confirm": "Confirm",
    "learn-more": "Learn more",
    "troubleshoot": "Troubleshoot",
    "schema-version": "Schema version",
    "time": "Time",
    "Default": "Default",
    "definition": "Definition",
    "empty": "Empty",
    "creating": "Creating...",
    "address": "Address",
    "created": "Created",
    "labels": "Labels",
    "mode": "Mode",
    "user": "User",
    "users": "Users",
    "admin": "Admin",
    "read-only": "Read-only",
    "all": "All",
    "recent": "Recent",
    "ok": "OK",
    "share": "Share",
    "or": "or",
    "export": "Export",
    "tips": "Tips",
    "delete": "Delete",
    "history": "History",
    "loading": "Loading",
    "just-now": "just now",
    "n-seconds-ago": "{count} seconds ago",
    "copy": "Copy",
    "copied": "Copied",
    "click-to-copy": "Click to copy",
    "manage": "Manage",
    "table": "Table",
    "search": "Search",
    "warning": "Warning",
    "edited": "edited",
    "preview": "Preview",
    "file-selector": {
      "type-limit": "Only support {extension} file",
      "size-limit": "File size should less than {size} MiB"
    },
    "no-data": "No data",
    "visibility": "Visibility",
    "duplicate": "Duplicate",
    "enable": "Enable",
    "disable": "Disable",
    "view-doc": "View doc",
    "write-only": "write only",
    "sync": "Sync",
    "succeed": "Succeed",
    "success": "Success",
    "failed": "Failed",
    "load-more": "Load more",
    "rows-per-page": "Rows per page",
    "access-denied": "Access denied",
    "restart": "Restart",
    "want-help": "Want help",
    "operation": "Operation",
    "discard-changes": "Discard changes",
    "demo-mode": "Demo",
    "operations": "Operations",
    "on": "On",
    "off": "Off",
    "verify": "Verify",
    "regenerate": "Regenerate",
    "download": "Download",
    "will-lose-unsaved-data": "Will lose any unsaved data.",
    "deleted": "Deleted",
    "active": "Active",
    "reopen": "Reopen",
    "will-override-current-data": "Will override current data.",
    "rollout": "Rollout",
    "upload": "Upload",
    "clear": "Clear",
    "added": "Added",
    "revoke": "Revoke",
    "cannot-undo-this-action": "You cannot undo this action",
    "select": "Select",
    "optional": "Optional",
    "reason": "Reason",
    "date": {
      "days": "{days} days",
      "week": "1 week",
      "month": "1 month",
      "months": "{months} months",
      "year": "1 year"
    },
    "access-expires": "Access Expires",
    "expiration": "Expiration",
    "configure": "Configure",
    "groups": "Groups",
    "database-group": "Database Group | Database Groups",
    "members": "Members",
    "warehouse": "Warehouse",
    "schedule": "Schedule",
    "state": "State",
    "condition": "Condition",
    "info": "Info",
    "minutes": "Minutes",
    "filter-by-name": "Filter by name",
    "license": "License",
    "view-details": "View details",
    "force-verb": "Force {verb}",
    "untitled": "Untitled",
    "missing-required-permission": "Missing required permissions",
    "resource-not-found": "Resource not found",
    "continue-anyway": "Continue anyway",
    "permissions": "Permissions",
    "baseline": "Baseline",
    "leave-without-saving": "Leave without saving?",
    "configure-now": "Configure now",
    "connection": "Connection",
    "resource": "Resource",
    "resources": "Resources",
    "closed": "Closed",
    "refresh": "Refresh",
    "rollback": "Rollback",
    "rows": {
      "self": "rows",
      "n-rows": "{n} rows"
    },
    "back-to-workspace": "Back to workspace",
    "encoding": "Encoding",
    "finish": "Finish",
    "title": "Title",
    "text-wrap": "Text Wrap",
    "catalog": "Catalog",
    "summary": "Summary",
    "errors": "Errors",
    "removed": "Removed",
    "submit": "Submit",
    "start": "Start",
    "draft": "Draft",
    "import": "Import",
    "hard-delete": {
      "self": "Hard-delete",
      "title": "Hard-delete {name}?",
      "description": "This resource and other related resources will be hard-deleted. @:common.cannot-undo-this-action",
      "double-comfirm": "To confirm deletion, please type: {name}",
      "notification": "Successfully delete the resource '{name}'."
    },
    "collapse": "Collapse",
    "line": "Line",
    "column": "Column"
  },
  "error-page": {
    "go-back-home": "Go back home"
  },
  "refresh-remind": {
    "title": "Outdated version detected",
    "description": "Detect outdated version. Please refresh the page."
  },
  "task": {
    "current-task": "Current task",
    "checking": "Checking...",
    "check-result": {
      "title-general": "Check result"
    },
    "check-type": {
      "fake": "Fake",
      "connection": "Connection",
      "sql-review": {
        "self": "SQL review",
        "description": "Analyze the SQL statement for potential issues and provide recommendations. Includes built-in rules and your custom rules."
      },
      "ghost-sync": "gh-ost sync",
      "affected-rows": {
        "self": "Affected rows",
        "description": "Estimated by statistical information."
      },
      "summary-report": "Summary report"
    },
    "comment": "Comment",
    "started": "Started",
    "view-change": "View change",
    "status": {
      "running": "Running",
      "failed": "Failed",
      "canceled": "Canceled",
      "skipped": "Skipped",
      "done": "Done",
      "pending": "Pending",
      "not-started": "Not started"
    },
    "skip": "Skip",
    "task-checks": "Task checks",
    "prior-backup": "Prior backup",
    "skip-failed-in-current-stage": "Skip failed tasks in current stage",
    "execution-time": "Execution time",
    "run-checks": "Run checks",
    "action-all-tasks-in-current-stage": "{action} all tasks in current stage",
    "cancel-task": "Cancel task | Cancel tasks",
    "skip-task": "Skip task | Skip tasks",
    "run-task": "Run task | Run tasks",
    "created": "Created",
    "run-immediately": {
      "self": "Run immediately",
      "description": "Tasks will start executing as soon as you click Run. No delay or scheduling required."
    },
    "schedule-for-later": {
      "self": "Schedule for later",
      "description": "Set a specific date and time for tasks to automatically start running. Useful for maintenance windows or off-peak hours."
    },
    "select-task": "Select task | Select tasks",
    "selected-n-tasks": "{n} task selected | {n} tasks selected",
    "no-tasks-selected": "No tasks selected",
    "no-runnable-tasks": "No runnable tasks",
    "no-skippable-tasks": "No skippable tasks",
    "no-cancellable-tasks": "No cancellable tasks",
    "no-permission": "No permission to perform this action",
    "scheduled-time": "Scheduled time",
    "select-scheduled-time": "Select scheduled time",
    "error": {
      "scheduled-time-must-be-in-the-future": "Scheduled time must be in the future"
    },
    "online-migration": {
      "self": "Online migration",
      "configure-ghost-parameters": "Configure gh-ost parameters",
      "ghost-parameters": "gh-ost parameters",
      "configure": "Configure",
      "error": {
        "nothing-changed": "Nothing changed",
        "not-applicable": {
          "database-doesnt-meet-ghost-requirement": "Database {database} doesn't meet gh-ost's requirement"
        }
      },
      "advice-split-statement-to-single-online-migration-issue": "Advice splitting this statement to single online migration issue."
    },
    "prior-backup-tips": "Backup affected data ahead of time",
    "database-create": {
      "created": "Created",
      "pending": "Pending"
    }
  },
  "task-run": {
    "failed-runs": "Failed Tasks - Latest Execution Logs",
    "history": "Execution History",
    "latest-logs": "Latest Logs",
    "status": {
      "enqueued": "Waiting for execution.",
      "enqueued-with-rollout-time": "Waiting to execute after {time}.",
      "waiting-connection": "Waiting for available instance connections. The instance connection count has reached the limit set on Bytebase. Last report at {time}.",
      "waiting-task": "Waiting for another task to finish. Last report at {time}.",
      "waiting-max-tasks-per-rollout": "Waiting for other tasks to finish. Maximum running tasks limit per rollout has been reached. Last report at {time}."
    },
    "rollback": {
      "available": "Rollback available for {n} task | Rollback available for {n} tasks",
      "preview-statement": {
        "self": "Preview Statement",
        "description": "Bytebase generates a rollback statement based on the task run. You can review the statement before executing the rollback."
      },
      "no-statement-generated": "No rollback statement generated"
    }
  },
  "banner": {
    "license-expired": "Your license for {plan} has expired on {expireAt}.",
    "license-expires": "Your license for {plan} will expire in {days} days on {expireAt}.",
    "trial-expires": "Your free trial for {plan} will expire in {days} days on {expireAt}.",
    "deploy": "Self Host",
    "cloud": "Cloud",
    "request-demo": "Book a 30-minute product demo.",
    "external-url": "Bytebase has not configured --external-url"
  },
  "bbkit": {
    "confirm-button": {
      "sure-to-delete": "Are you sure to delete?",
      "sure-to-archive": "Are you sure to archive?",
      "cannot-undo": "You cannot undo this action.",
      "can-undo": "You can undo this action later."
    }
  },
  "settings": {
    "sidebar": {
      "profile": "Profile",
      "security-and-policy": "Security & Policy",
      "integration": "Integration",
      "general": "General",
      "members": "Members",
      "users-and-groups": "Users & Groups",
      "iam-and-admin": "IAM & Admin",
      "im-integration": "IM",
      "sso": "SSO",
      "subscription": "Subscription",
      "global-masking": "Global Masking",
      "data-classification": "Data Classification",
      "data-access": "Data Access",
      "audit-log": "Audit Logs",
      "custom-roles": "Custom Roles"
    },
    "profile": {
      "email": "Email",
      "role": "Role",
      "phone": "Phone",
      "phone-tips": "Be sure to include the country code +1xxxxxx",
      "password": "Password",
      "password-hint": "Password should follow restriction setting",
      "password-confirm": "Password Confirm",
      "password-confirm-placeholder": "Confirm new password",
      "password-mismatch": "New password mismatch",
      "subscription": "(Upgrade to enable role management)"
    },
    "members": {
      "inactive": "Inactive",
      "inactive-users": "Inactive users",
      "table": {
        "account": "Account",
        "role": "Role",
        "groups": "Groups",
        "roles": "Roles"
      },
      "groups": {
        "self": "Groups",
        "add-group": "Add Group",
        "update-group": "Update Group",
        "form": {
          "email": "Email",
          "email-tips": "The email should be unique, and it cannot be changed after creation.",
          "title": "Title",
          "description": "Description",
          "members": "Members",
          "role": {
            "owner": "Group owner",
            "member": "Group member"
          }
        },
        "n-members": "{n} members",
        "workspace-domain-required": "Please set a workspace domain first."
      },
      "action": {
        "deactivate-confirm-title": "Are you sure to deactivate?",
        "reactivate-confirm-title": "Are you sure to reactivate"
      },
      "system-bot": "System Bot",
      "service-account": "Service Account",
      "copy-service-key": "Copy Service Key",
      "reset-service-key": "Reset Service Key",
      "reset-service-key-alert": "This action cannot be undone. The old key will stop working immediately. Are you sure you want to reset this service key?",
      "service-key-copied": "Service Key copied to clipboard, please keep it in secret.",
      "show-inactive": "Show inactive users",
      "view-by-roles": "View by roles",
      "add-member": "Add member",
      "add-user": "Add user",
      "entra-sync": {
        "self": "Sync from Entra ID (Azure AD)",
        "description": "Sync users and groups from Entra ID (formerly Azure AD) to your Bytebase instance.",
        "endpoint": "Endpoint",
        "endpoint-tip": "Entra will sync users and groups to Bytebase via this endpoint. Paste this to the \"Tenant URL\" field in Entra.",
        "secret-token": "Secret Token",
        "secret-token-tip": "Paste this to the \"Secret Token\" field in Entra.",
        "reset-token": "Reset token",
        "reset-token-warning": "You need to update the Entra application provisioning config.",
        "goto-entra-dashboard": "Go to Entra Dashboard"
      },
      "all-users": "All users",
      "search-member": "Search member",
      "revoked": "Revoked",
      "view-by-members": "View by members",
      "revoke-access": "Revoke Access",
      "revoke-access-alert": "Are you sure to revoke access?",
      "revoke-allusers-alert": "Revoke \"@:{'settings.members.all-users'}\" will revoke related roles from all other users in your workspace. Are you sure to continue?",
      "grant-access": "Grant Access",
      "select-user": "Select user | Select users",
      "select-group": "Select group | Select groups",
      "select-in-project": "Select users or groups in {project}",
      "select-role": "Select role | Select roles",
      "assign-role": "Assign role | Assign roles"
    },
    "im-integration": {
      "description": "Push direct messages to users for specific issue events. Works with project webhook."
    },
    "sso": {
      "create": "Create SSO",
      "description": "Single Sign-On (SSO) is an authentication method that enables users to authenticate with multiple applications and websites via a single set of credentials.",
      "delete": "Delete this SSO",
      "form": {
        "type": "Type",
        "type-description": "Choose the type of identity provider you want to configure",
        "oauth2-description": "Connect with OAuth 2.0 providers like Google, GitHub, GitLab",
        "oidc-description": "Connect with OpenID Connect providers like Microsoft Entra ID (Azure AD), Okta, Auth0",
        "ldap-description": "Connect with LDAP providers like Microsoft Active Directory, OpenLDAP",
        "redirect-url": "Authorization redirect URL",
        "redirect-url-description": "It will be used to fill in the appropriate field in the identity provider application form.",
        "use-template": "Use template",
        "template-description": "Choose a pre-configured template or set up a custom OAuth 2.0 provider",
        "name": "Name",
        "name-description": "The display name to be shown to the users",
        "domain": "Domain",
        "domain-description": "The identity provider's domain name",
        "identity-provider-needed-information": "Create your SSO application with the following information.",
        "auth-url-description": "The link to OAuth login page",
        "scopes-description": "A space-separated list of scopes to be carried when accessing the Auth URL",
        "token-url-description": "The API address for obtaining accessToken",
        "user-info-url-description": "The API address for obtaining user information by accessToken",
        "security-protocol": "Security Protocol",
        "user-information-mapping": "User information mapping",
        "user-information-mapping-description": "Maps the field names from user info API to the Bytebase user.",
        "identifier": "Bytebase user's email",
        "identifier-tips": "It should be a unique string. And if it is not in email format, it will be spliced with domain.",
        "display-name": "Bytebase user's display name",
        "phone": "Bytebase user's phone number",
        "groups": "Bytebase user's groups",
        "general-setting-description": "Provide basic information about your identity provider.",
        "configuration": "Configuration",
        "configuration-description": "Configure the connection settings for your identity provider",
        "auth-url": "Authorization URL",
        "auth-url-placeholder": "e.g. https://github.com/login/oauth/authorize",
        "token-url": "Token URL",
        "token-url-placeholder": "e.g. https://github.com/login/oauth/access_token",
        "user-info-url": "User Information URL",
        "user-info-url-placeholder": "e.g. https://api.github.com/user",
        "scopes": "Scopes",
        "scopes-placeholder": "e.g. user email profile",
        "scopes-placeholder-oidc": "e.g. openid profile email",
        "authentication-style": "Authentication Style",
        "in-parameters": "In Parameters",
        "in-parameters-description": "Send credentials in POST body (recommended)",
        "in-header": "In Header",
        "in-header-description": "Send credentials using HTTP Basic Authorization",
        "security-options": "Security Options",
        "skip-tls-verification": "Skip TLS Certificate Verification",
        "skip-tls-warning": "Only enable this for development or testing purposes",
        "issuer-url-placeholder": "e.g. https://acme.okta.com",
        "issuer-url-description": "The OIDC issuer URL (well-known configuration will be auto-discovered)",
        "openid-scopes-description": "Space-separated list of OIDC scopes (openid is required)",
        "host-placeholder": "e.g. ldap.example.com",
        "bind-dn": "Bind DN",
        "bind-dn-placeholder": "e.g. uid=system,ou=Users,dc=example,dc=com",
        "bind-dn-description": "The DN of the user to bind as for search requests",
        "bind-password": "Bind Password",
        "base-dn": "Base DN",
        "base-dn-placeholder": "e.g. ou=users,dc=example,dc=com",
        "base-dn-description": "The base DN to search for users",
        "user-filter": "User Filter",
        "user-filter-placeholder": "e.g. (uid=%s)",
        "user-filter-description": "The filter to search for users (%s will be replaced with username)",
        "starttls": "StartTLS",
        "starttls-description": "Upgrade connection to TLS (recommended)",
        "ldaps": "LDAPS",
        "ldaps-description": "Use TLS from the beginning (port 636)",
        "none": "None",
        "none-description": "No encryption (not recommended for production)",
        "domain-optional-hint": "Optional: Use to concat with identifier if it is not in email format",
        "provider-type-readonly-hint": "Provider type cannot be changed after creation",
        "identifier-placeholder": "e.g. login, email",
        "display-name-placeholder": "e.g. name, displayName",
        "phone-placeholder": "e.g. phone, mobile",
        "groups-placeholder": "e.g. groups",
        "groups-description": "Used for group-based access control (OIDC providers only)",
        "google-template-description": "Sign in with Google accounts",
        "github-template-description": "Sign in with GitHub accounts",
        "gitlab-template-description": "Sign in with GitLab accounts",
        "microsoft-entra-template-description": "Sign in with Microsoft Entra ID",
        "custom-template-description": "Configure custom OAuth 2.0 provider"
      }
    },
    "general": {
      "workspace": {
        "id": "Workspace ID",
        "id-description": "The unique, read-only workspace id.",
        "branding": "Branding",
        "only-admin-can-edit": "Only workspace admin can update the settings.",
        "logo": "Logo",
        "logo-aspect": "The suggested logo size should be 5:2 aspect ratio, e.g 100 x 40.",
        "select-logo": "Upload a file",
        "drag-logo": "or drag here",
        "logo-upload-tip": "{extension} up to {size} MiB",
        "security": "Security",
        "account": "Account",
        "watermark": {
          "description": "Display watermarks on pages, including username, ID and email.",
          "enable": "Enable watermark"
        },
        "data-export": {
          "enable": "Enable data export",
          "description": "Allow users to export data in SQL Editor"
        },
        "product-improvement": {
          "self": "Product Improvement",
          "participate": "Participate in improvement program",
          "description": "Help improve Bytebase by sharing anonymous usage data"
        },
        "disallow-signup": {
          "enable": "Disallow self-service signup",
          "description": "Users cannot self-service signup and can only be invited by the workspace admin."
        },
        "require-2fa": {
          "enable": "Require two-factor authentication for all users",
          "description": "Users who do not have two-factor authentication enabled for their personal accounts will be forced to configure."
        },
        "disallow-password-signin": {
          "enable": "Disallow signin with email & password",
          "description": "Users cannot sign in with email & password, only SSO is allowed.",
          "require-sso-setup": "A functional SSO must be created first, or users won't be able to log in."
        },
        "external-url": {
          "self": "External URL",
          "description": "The external URL where user visits Bytebase, must start with http:// or https://."
        },
        "sign-in-frequency": {
          "self": "Sign-in frequency",
          "description": "Sign-in frequency defines how often users must reauthenticate. Configuration updates require users to sign in again for changes to take effect.",
          "hours": "Hour(s)",
          "days": "Day(s)"
        },
        "inactive-session-timeout": {
          "self": "Inactive session timeout",
          "description": "The session expiration time if no activity is detected for the user. The users will be forced to log out when they reach the limit.",
          "hours": "Hour(s)"
        },
        "maximum-role-expiration": {
          "self": "Maximum role expiration",
          "description": "Maximum role expiration is the maximum period a role can be granted to a user, will apply on all project roles expect the project owner.",
          "days": "Day(s)",
          "never-expires": "Never expires"
        },
        "maximum-sql-result": {
          "size": {
            "self": "Maximum SQL result size",
            "description": "Limit the output SQL query result size.",
            "default": "Default limit {limit} MB"
          },
          "rows": {
            "self": "Maximum SQL result rows",
            "rows": "Rows",
            "description": "Limit the output rows in SQL query result.",
            "limit": "No limit when the value <= 0"
          }
        },
        "query-data-policy": {
          "timeout": {
            "self": "Maximum query time",
            "description": "The maximum time allowed for a query to run in SQL Editor."
          },
          "seconds": "Seconds"
        },
        "domain-restriction": {
          "self": "Workspace Domain",
          "description": "Specify the domain that could be used as the email domain for workspace members.",
          "domain-input-placeholder": "Please input domain, e.g. example.com",
          "members-restriction": {
            "self": "Members restriction",
            "description": "Restrict sign-in to users with email addresses from the specified domains."
          }
        },
        "password-restriction": {
          "self": "Password Restriction",
          "min-length": "Minimum length for password should no less than {min} characters",
          "require-number": "The password must contain at least one number",
          "require-letter": "The password must contain at least one letter, regardless of upper case or lower case",
          "require-uppercase-letter": "The password must contain at least one upper case letter",
          "require-special-character": "The password must contain at least one special character",
          "require-reset-password-for-first-login": "Require users reset their password after the 1st time login",
          "password-rotation": "Require users reset their password every {day} days"
        },
        "config-updated": "Configuration is updated.",
        "config-partly-updated": "Configuration partly updated.",
        "failed-to-update-setting": "Failed to update setting \"{title}\"",
        "ai-assistant": {
          "self": "AI Assistant",
          "enabled-in-saas": "Gemini AI is enabled automatically in the SaaS mode",
          "enable-ai-assistant": "Enable AI Assistant",
          "description": "Use AI to assist the database development tasks.",
          "provider": {
            "self": "AI Provider",
            "open_ai": "Open AI",
            "azure_open_ai": "Azure Open AI",
            "gemini": "Gemini",
            "claude": "Claude"
          },
          "api-key": {
            "self": "API Key",
            "description": "Supply API Key, read-only. {viewDoc}",
            "find-my-key": "Find my key",
            "placeholder": "An API Key usually starts with sk-*****"
          },
          "endpoint": {
            "self": "API Endpoint",
            "description": "Supply private deployment of API Endpoint."
          },
          "model": {
            "self": "Model Name",
            "description": "Supply private deployment of model name."
          }
        },
        "announcement": {
          "self": "Announcement",
          "admin-or-dba-can-edit": "Only workspace admin or DBA can update announcement setting."
        },
        "announcement-alert-level": {
          "description": "Level"
        },
        "announcement-text": {
          "self": "Title",
          "description": "To hide the announcement, leave it empty.",
          "placeholder": "Input announcement title"
        },
        "extra-link": {
          "self": "Link",
          "placeholder": "Input announcement link"
        },
        "default-landing-page": {
          "self": "Default landing page",
          "workspace": {
            "self": "Workspace",
            "description": "Use issue to request, review, rollout, and version database changes, suitable for teams with access control and CI & CD workflow."
          },
          "sql-editor": {
            "self": "SQL Editor",
            "description": "Use SQL Editor to execute database changes directly, suitable for single-person use or environments that do not require supervision."
          },
          "default-view-changed-to-sql-editor": "The workspace's default view has been changed to SQL Editor.",
          "go-to-sql-editor": "Go to SQL Editor",
          "go-to-workspace": "Go to workspace"
        }
      }
    },
    "sensitive-data": {
      "remove-sensitive-column-tips": "Expose this column?",
      "remove-semantic-type-tips": "Remove the semantic type for this column?",
      "remove-classification-tips": "Remove the classification for this column?",
      "grant-access": "Grant Access",
      "never-expires": "Never expires",
      "global-rules": {
        "description": "Use global rule to apply masking in batch, e.g. all columns named as \"email\" will be masked with the specific semantic type and apply the masking algorithm.",
        "condition-order": "Condition order",
        "re-order": "Re-order",
        "delete-rule-tip": "Delete this rule?"
      },
      "semantic-types": {
        "self": "Semantic Types",
        "label": "Columns having the same semantic type will use the same masking algorithms.",
        "use-predefined-type": "Use Predefined Type",
        "add-from-template": "Add from template",
        "table": {
          "icon": "Icon",
          "semantic-type": "Semantic Type",
          "description": "Description",
          "masking-algorithm": "Masking Algorithm",
          "delete": "Delete this semantic type?"
        },
        "template": {
          "description": "You can apply built-in semantic types from the template. Built-in template cannot be changed.",
          "duplicate-warning": "Semantic type \"{title}\" already exists"
        },
        "select": "Select semantic type"
      },
      "algorithms": {
        "add": "Add algorithm",
        "edit": "Edit algorithm",
        "table": {
          "masking-type": "Masking Type"
        },
        "error": {
          "substitution-required": "Substitution is required",
          "substitution-length": "Substitution should be less than 16 bytes",
          "salt-required": "Salt is required",
          "slice-required": "Slice is required",
          "slice-invalid-number": "Slice start or end is not a valid number",
          "slice-overlap": "The slice range cannot overlap"
        },
        "full-mask": {
          "self": "Full mask",
          "substitution": "Substitution",
          "substitution-label": "Substitution is the string used to replace the original value, the max length of the string is 16 bytes."
        },
        "range-mask": {
          "self": "Range mask",
          "label": "Range mask will replace the original value from start index to end index (end not included) with the substitution. The index starts from 0.",
          "slice-start": "Slice start",
          "slice-end": "Slice end",
          "substitution": "Substitution"
        },
        "md5-mask": {
          "self": "MD5 mask",
          "salt": "Salt",
          "salt-label": "Salt is used to generate a hash from the original value."
        },
        "inner-outer-mask": {
          "self": "Inner / Outer mask",
          "type": "Mask Type",
          "inner-label": "Inner mask masks the interior part of a string. The prefix and suffix represent the unmasked parts of the data.",
          "inner-mask": "Inner Mask",
          "outer-label": "Outer mask masks the left and right ends of a string. The prefix and suffix represent the masked parts of the data.",
          "outer-mask": "Outer Mask",
          "prefix-length": "Prefix Length",
          "suffix-length": "Suffix Length"
        }
      },
      "action": {
        "self": "Action",
        "select-action": "Select action",
        "query": "Query",
        "export": "Export"
      },
      "classification": {
        "upload": "Upload classification",
        "upload-label": "You can upload classification file with JSON format.",
        "override-title": "Classification data override",
        "override-desc": "Existed classification data will be overridden and affect all projects.",
        "override-confirm": "Still upload"
      },
      "json-format-example": "JSON format example",
      "view-example": "View example"
    }
  },
  "remind": {
    "release": {
      "new-version-available": "New version is available",
      "new-version-available-with-tag": "New version {tag} is available",
      "new-version-content": "The new version {tag} is available now! Please check our docs for installation."
    },
    "role-expire": {
      "title": "Role expiration remind",
      "content": "Your following roles are going to expire",
      "checkbox": "Do not remind until any updates",
      "go-to-project": "Go to the project page"
    }
  },
  "activity": {
    "sentence": {
      "created-issue": "created issue",
      "changed-description": "changed description",
      "changed-labels": "changed labels",
      "changed-from-to": "changed {name} from \"{oldValue}\" to \"{newValue}\"",
      "reopened-issue": "reopened issue",
      "resolved-issue": "resolved issue",
      "canceled-issue": "canceled issue",
      "changed": "changed",
      "canceled": "canceled",
      "started": "started",
      "completed": "completed",
      "failed": "failed",
      "skipped": "skipped",
      "rolled-out": "rolled out",
      "xxx-automatically": "{verb} automatically",
      "failed-to-backup": "Failed to backup data: {error}",
      "prior-back-table": "Data backup to database {database} and tables {tables}",
      "prior-back-table-for-line": "Data backup to database {database} and table {tables} for DML in line {line}"
    },
    "n-similar-activities": "({count} similar activity) | ({count} similar activities)"
  },
  "issue": {
    "my-issues": "My Issues",
    "waiting-approval": "Waiting for Approval",
    "waiting-rollout": "Waiting for Rollout",
    "status-transition": {
      "modal": {
        "resolve": "Resolve issue?",
        "reopen": "Reopen issue?",
        "close": "Close issue?"
      },
      "warning": {
        "some-previous-stages-are-not-done": "Some previous stages are not done."
      },
      "error": {
        "some-tasks-are-still-running": "Some tasks are still running"
      }
    },
    "add-some-description": "Add some description...",
    "leave-a-comment": "Leave a comment...",
    "no-description-provided": "No description provided",
    "comment-editor": {
      "write": "Write",
      "preview": "Preview",
      "nothing-to-preview": "Nothing to preview",
      "toolbar": {
        "header": "Insert heading text",
        "bold": "Insert bold text",
        "code": "Insert SQL code snippet",
        "link": "Insert a link",
        "hashtag": "Insert issue's link by id. Type the issue id after the hashtag \"#\""
      }
    },
    "advanced-search": {
      "self": "Advanced search",
      "filter": "Filter",
      "search": "Input title or id to search",
      "scope": {
        "project": {
          "title": "Project",
          "description": "Filter by project"
        },
        "instance": {
          "title": "Instance",
          "description": "Filter by instance"
        },
        "environment": {
          "title": "Environment",
          "description": "Filter by environment"
        },
        "database": {
          "title": "Database",
          "description": "Filter by database"
        },
        "type": {
          "title": "Change Type",
          "description": "The database change type for issues"
        },
        "creator": {
          "title": "Creator",
          "description": "Search by the creator"
        },
        "subscriber": {},
        "approver": {
          "title": "Approver",
          "description": "Search by the issue approver"
        },
        "approval": {
          "value": {
            "pending": "Pending approval",
            "approved": "Approved"
          },
          "description": "Search by the issue approval status",
          "title": "Approval Status"
        },
        "issue-label": {
          "title": "Issue label",
          "description": "Filter by issue label"
        },
        "table": {
          "title": "Table",
          "description": "Input the value then press Enter"
        },
        "label": {
          "description": "Input the \"key:value\" pair then press Enter"
        },
        "engine": {
          "title": "Engine",
          "description": "Filter by engines"
        }
      },
      "hide": "Hide advanced search"
    },
    "table": {
      "open": "Open",
      "closed": "Closed",
      "name": "Name",
      "updated": "Updated",
      "creator": "Creator",
      "current-approver": "Current approver"
    },
    "stage-select": {
      "current": "{name} (current)"
    },
    "not-allowed-to-operate-unassigned-database": "Can't {operation} to unassigned databases.\nIt need to be transferred to a project first.",
    "migration-mode": {
      "online": {
        "description": "Based on gh-ost. For large tables, it can reduce the table lock duration from hours to seconds {link}."
      }
    },
    "new-issue": "@:common.new @:common.issue",
    "action-to-current-stage": "{action} current stage",
    "upload-sql": "Upload SQL",
    "statement-from-sheet-warning": "Due to the SQL being oversized, it has been truncated to display, and editing is disabled. You can upload a new SQL file to overwrite it.",
    "overwrite-current-statement": "Overwrite current SQL statement",
    "upload-sql-file-max-size-exceeded": "Max file size ({size}) exceeded.",
    "transaction-mode": {
      "label": "Transaction Mode",
      "on": "ON",
      "off": "OFF",
      "on-tooltip": "Wraps all statements in a single transaction (BEGIN/COMMIT).",
      "off-tooltip": "Executes statements individually in auto-commit mode. Statements are committed immediately and cannot be rolled back if a later statement fails.",
      "execution-order-note": "Non-transactional statements will be executed last."
    },
    "batch-transition": {
      "not-allowed-tips": "Some of selected issues cannot be {operation}",
      "resolve": "Resolve",
      "resolved": "resolved",
      "reopen": "Reopen",
      "reopened": "reopened",
      "action-n-issues": "{action} {n} issue | {action} {n} issues",
      "closed": "closed",
      "close": "Close"
    },
    "approval-flow": {
      "self": "Approval flow",
      "pre-issue-created-tips": "After an issue is created, Bytebase will automatically match the corresponding custom approval based on the type and risk level of the issue."
    },
    "risk-level": {
      "self": "Risk level",
      "low": "Low",
      "moderate": "Moderate",
      "high": "High"
    },
    "awaiting-rollout": "Awaiting rollout",
    "waiting-for-review": "Waiting for review",
    "issue-name": "Issue name",
    "grant-request": {
      "details": "Request Details",
      "expired-at": "Expired at",
      "all-databases": "All",
      "all-databases-tip": "All current and future databases in this project.",
      "manually-select": "Manually select",
      "custom-date": "Custom date",
      "custom-date-placeholder": "Select expiration date and time"
    },
    "review-sent-back": "Review sent back",
    "action-anyway": "{action} anyway",
    "sql-check": {
      "sql-checks": "SQL checks",
      "not-executed-yet": "Not executed yet",
      "statement-is-required": "SQL statement is required",
      "statement-is-too-large": "As the current statement size exceeds 2MB, the SQL check will be skipped.",
      "back-to-edit": "Back to edit",
      "sql-review-violations": "SQL Review Violations"
    },
    "error": {
      "you-don-have-privilege-to-edit-this-issue": "You don't have privilege to edit this issue",
      "you-are-not-allowed-to-perform-this-action": "You are not allowed to perform this action",
      "cannot-close-issue-with-running-tasks": "Cannot close issue with running tasks",
      "statement-cannot-be-modified": "Statement cannot be modified after the issue is created"
    },
    "unfinished-resolved-issue-tips": "This issue is marked as \"Done\" but some of its tasks are not executed successfully.",
    "some-tasks-are-not-executed-successfully": "(Some tasks are not executed successfully)",
    "missing-sql-statement": "SQL statement missing.",
    "task-summary-tooltip": "{failed} task failed | {failed} tasks failed",
    "data-export": {
      "options": "Options",
      "format": "Format",
      "download-tooltip": "Available for 24 hours",
      "file-expired": "File Expired"
    },
    "task-run": {
      "logs": "Logs",
      "session": "Session",
      "task-run-log": {
        "entry-type": {
          "command-execute": "Command execute",
          "schema-dump": "Schema dump",
          "task-run-status-update": "Status update",
          "transaction-control": "Transaction control",
          "database-sync": "Database sync",
          "prior-backup": "Prior backup",
          "retry-info": "Retry information",
          "compute-diff": "Compute diff"
        },
        "affected-rows-n": "Affected rows: {n}",
        "prior-backup-tables": "Prior backup tables",
        "status-update": {
          "waiting": "Ready to be executed",
          "running": "Being executed"
        },
        "retry-info": "Retrying (attempt {n}/{m}) due to lock timeout."
      },
      "task-run-session": {
        "blocking-sessions": {
          "self": "Blocking sessions",
          "description": "The sessions that are blocking the current session"
        },
        "blocked-sessions": {
          "self": "Blocked sessions",
          "description": "The sessions that are blocked by the current session"
        },
        "no-session-found": "No session found."
      }
    },
    "title": {
      "edit-schema": "Edit schema",
      "change-data": "Change data",
      "export-data": "Export data",
      "create-database": "Create database",
      "request-role": "Request role",
      "request-specific-role": "Request \"{role}\" role"
    },
    "schema-drift-detected": {
      "self": "Schema drift detected",
      "description": "The selected database(s) has schema drift. Please make sure the drift is expected and safe to apply."
    },
    "review": {
      "approved": "Approved",
      "rejected": "Rejected",
      "under-review": "Under review"
    },
    "approval": {
      "rejected-error": "Issue approval has been rejected.",
      "pending-error": "Issue approval is pending.",
      "approved-and-waiting-for-rollout": "This issue has been approved and is ready to rollout.",
      "ready-for-rollout": "Ready to rollout"
    },
    "new-layout": "New CI/CD Layout"
  },
  "plan": {
    "plans": "Plans",
    "new-plan": "New Plan",
    "add-spec": "Add Change",
    "change-type": "Change Type",
    "schema-migration": "Schema Migration",
    "schema-migration-description": "Database structural changes (DDL) including tables, columns, indexes, constraints and schema alterations",
    "data-change": "Data Change",
    "data-change-description": "Database content modifications (DML) including inserts, updates, deletes and data transformations",
    "select-targets": "Select Targets",
    "ready-for-review": "Ready for Review",
    "overview": {
      "no-checks": "No checks"
    },
    "navigator": {
      "changes": "Changes",
      "checks": "Checks",
      "rollout": "Rollout",
      "statement-empty": "Statement is empty"
    },
    "spec": {
      "change": "Change",
      "type": {
        "create-database": "Create Database",
        "schema-change": "Schema Change",
        "data-change": "Data Change",
        "ghost-migration": "Ghost Migration",
        "database-change": "Database Change",
        "export-data": "Export Data",
        "unknown": "Unknown"
      },
      "delete-change": {
        "title": "Delete Change",
        "content": "Are you sure you want to delete this change?"
      },
      "role-selection": {
        "title": "Database Role Selection",
        "description": "Choose which PostgreSQL role to execute this statement as.",
        "technical-note": "Adds \"SET ROLE {role};\" to your SQL statement."
      }
    },
    "targets": {
      "title": "Targets",
      "no-targets-found": "No targets found",
      "type": {
        "database-group": "Database Group"
      },
      "view-all": "View all ({count})"
    },
    "select-isolation-level": "Select isolation level",
    "isolation-level": {
      "self": "Isolation Level"
    },
    "options": {
      "self": "Options",
      "applies-to-all-tasks": "Applies to all tasks",
      "applies-to-some-tasks": "Applies to some tasks {count}/{total}",
      "split-into-multiple-issues-tip": "If you want to configure different options for each task, please split into multiple issues."
    },
    "editor": {
      "save-changes-before-continuing": "Please save or cancel your changes before continuing",
      "unsaved-changes": "Unsaved Changes",
      "unsaved-changes-message": "You have unsaved changes. Are you sure you want to leave?"
    },
    "pre-backup": {
      "only-some-databases-checked": "Only some databases are checked",
      "some-databases-not-meeting-requirements": "Some databases ({databases}) don't meet requirements",
      "some-databases-have-issues": "{count} database has issues | {count} databases have issues",
      "configuration-has-issues": "Configuration has {count} issue | Configuration has {count} issues"
    },
    "ghost": {
      "only-some-databases-checked": "Only some databases are checked",
      "some-databases-not-meeting-requirements": "Some databases ({databases}) don't meet requirements",
      "some-databases-have-issues": "{count} database has issues | {count} databases have issues",
      "configuration-has-issues": "Configuration has {count} issue | Configuration has {count} issues"
    },
    "checks": {
      "self": "Checks"
    },
    "refresh-indicator": {
      "last-refresh": "Last refresh: {time}"
    },
    "state": {
      "description": "Filter plans by their state",
      "close-confirm": "Are you sure to close this plan?",
      "reopen-confirm": "Are you sure to reopen this plan?"
    },
    "description": {
      "placeholder": "Add a description"
    }
  },
  "rollout": {
    "rollouts": "Rollouts",
    "bypass-stage-requirements": "Bypass warnings",
    "task-execution-notices": "Task execution notices",
    "task-execution-errors": "Task execution errors",
    "no-active-task-to-cancel": "No active task to cancel.",
    "automatic-rollout": {
      "description": "This environment has automatic rollout enabled."
    },
    "stage": {
      "self": "Stage | Stages",
      "start-stage": "Start stage",
      "no-stages": {
        "self": "No stages",
        "description": "No stages are defined for this rollout."
      }
    },
    "message": {
      "pervious-stages-incomplete": {}
    }
  },
  "quick-action": {
    "create-db": "Create database",
    "new-db": "New DB",
    "add-instance": "@:common.add @:common.instance",
    "new-project": "@:common.new @:common.project",
    "create-project": "@:common.create @:common.project",
    "transfer-in-db": "Transfer in DB",
    "from-unassigned-databases": "Unassigned databases",
    "from-projects": "From other projects",
    "transfer-in-db-title": "Transfer in database",
    "unassigned-db-hint": "Newly synced databases start unassigned and must be moved to a project for use.",
    "request-export-data": "Request Export"
  },
  "create-db": {
    "new-database-name": "New database name",
    "database-owner-name": "Database owner name",
    "cluster": "Cluster",
    "reserved-db-error": "{databaseName} is a reserved name",
    "new-collection-name": "New Collection Name"
  },
  "db": {
    "encoding": "Encoding",
    "character-set": "Character set",
    "collation": "Collation",
    "tables": "Tables",
    "collections": "Collections",
    "views": "Views",
    "extensions": "Extensions",
    "external-tables": "External tables",
    "functions": "Functions",
    "streams": "Streams",
    "tasks": "Tasks",
    "labels-for-resource": "Labels for {resource}",
    "failed-to-sync-schema-for-database-database-value-name": "Failed to sync schema for database '{0}'.",
    "successfully-synced-schema-for-database-database-value-name": "Successfully synced schema for database '{0}'.",
    "start-to-sync-schema": "Start to sync schema",
    "failed-to-sync-schema": "Failed to sync schema",
    "successfully-synced-schema": "Successfully synced schema",
    "create": "Create database",
    "procedures": "Procedures",
    "partitions": "Partitions",
    "packages": "Packages",
    "sequences": "Sequences",
    "sequence": {
      "data-type": "Data type",
      "start": "Start value",
      "min-value": "Min value",
      "max-value": "Max value",
      "increment": "Increment",
      "cycle": "Cycle",
      "cacheSize": "Cache size",
      "lastValue": "Last value"
    },
    "triggers": "Triggers",
    "trigger": {
      "body": "Body",
      "timing": "Timing",
      "event": "Event"
    },
    "schema": {
      "default": "Default"
    },
    "catalog": {
      "description": "Edit and upload the table catalog."
    }
  },
  "instance": {
    "select": "Select instance",
    "select-database-user": "Select database user",
    "new-database": "New Database",
    "syncing": "Syncing ...",
    "sync": {
      "self": "Sync instance",
      "sync-all": "Sync all databases",
      "sync-new": "Only sync new databases",
      "sync-all-tip": "Database sync is asynchronous and might take a few seconds to minutes"
    },
    "no-environment": "This instance has not been bound to the environment",
    "selected-n-instances": "{n} instance selected | {n} instances selected",
    "users": "Users",
    "successfully-restored-instance": "Successfully restored the instance '{0}'.",
    "successfully-archived-instance": "Successfully archived the instance '{0}'.",
    "successfully-synced-schema-for-instance-instance-value-name": "Successfully synced schema for instance '{0}'.",
    "archive-this-instance": "Archive this instance",
    "archive-instance-instance-name": "Archive instance '{0}'?",
    "archived-instances-will-not-be-displayed": "Archived instances will not be displayed.",
    "restore-this-instance": "Restore this instance",
    "restore": "Restore",
    "restore-instance-instance-name-to-normal-state": "Restore instance '{0}' to normal state?",
    "account-locator": "Account Locator",
    "host-or-socket": "Host or Socket",
    "endpoint": "Endpoint",
    "project-id": "Project ID",
    "instance-id": "Instance ID",
    "your-snowflake-account-locator": "Your Snowflake account locator",
    "port": "Port",
    "authentication-database": "Authentication Database",
    "instance-name": "Instance Name",
    "snowflake-web-console": "Snowflake Web Console",
    "external-link": "External Link",
    "connection-info": "Connection info",
    "role-arn": "Role ARN",
    "role-arn-placeholder": "arn:aws:iam::123456789012:role/CrossAccountRole",
    "role-arn-description": "IAM role to assume for cross-account access. Leave empty for same-account access.",
    "external-id": "External ID",
    "external-id-placeholder": "optional-external-id",
    "external-id-description": "External ID for additional security when assuming role (optional)",
    "show-how-to-create": "Show how to create",
    "no-read-only-data-source-warn-for-admin-dba": "The instance has not configured read-only connection, please consider adding one.",
    "no-read-only-data-source-warn-for-developer": "The instance has not configured read-only connection, please ask your DBA to add one.",
    "sentence": {
      "host": {
        "none-snowflake": "e.g. host.docker.internal {'|'} host ip {'|'} local socket"
      },
      "proxy": {
        "snowflake": "For proxy server, append {'@'}PROXY_HOST and specify PROXY_PORT in the port"
      },
      "console": {
        "snowflake": "The external console URL managing this instance (e.g. AWS RDS console, your in-house DB instance console)"
      },
      "create-admin-user": "This is the connection user used by Bytebase to perform DDL and DML (non-SELECT) operations.",
      "create-readonly-user": "This is the connection used by Bytebase to perform read-only operations such as SELECT query.",
      "create-admin-user-non-sql": "This is the connection user used by Bytebase to perform write and admin operations.",
      "create-readonly-user-non-sql": "This is the connection used by Bytebase to perform read-only operations.",
      "google-cloud-sql": {
        "instance-name": "Instance Connection Name",
        "instance-name-tips": "The instance connection name should like {instance}.",
        "mysql": {
          "template": "Create a service account named {user}, then add it in your Google Cloud SQL as IAM user {user}{'@'}'%'. Grant this user with the needed privileges."
        },
        "postgresql": {
          "template": "Create a service account named {user}, then add it in your Google Cloud SQL as IAM user {user}{'@'}project-id.iam. Grant the user with the needed privileges."
        }
      },
      "aws-rds": {
        "mysql": {
          "template": "Below is an example to create user {user}{'@'}% and grant the user with the needed privileges."
        },
        "postgresql": {
          "template": "Below is an example to create user '{user}' and grant the user with the needed privileges."
        }
      },
      "create-user-example": {
        "snowflake": {
          "template": "Below is an example to create user '{user}' with password {password} for {warehouse} and grant the user with the needed privileges."
        },
        "mysql": {
          "template": "Below is an example to create user {user}{'@'}% with password {password} and grant the user with the needed privileges."
        },
        "clickhouse": {
          "template": "Below is an example to create user '{user}' with password {password} and grant the user with the needed privileges. First you need to enable ClickHouse SQL-driven workflow {link} and then run the following query to create the user.",
          "sql-driven-workflow": "SQL-driven workflow"
        },
        "postgresql": {
          "warn": "If the connecting instance is managed by the cloud provider, then SUPERUSER is not available and you should create the user via that provider's admin console. The created user will have provider specific semi-SUPERUSER privileges. You should grant Bytebase privileges with 'GRANT role_name TO bytebase;' for all existing roles, otherwise Bytebase may not access existing databases or tables.",
          "template": "Below is an example to create user '{user}' with password {password} and grant the user with the needed privileges. If the connecting instance is self-hosted, then you can grant SUPERUSER."
        },
        "redis": {
          "template": "Below is an example to create user {user} with password {password} and grant the user with the needed privileges."
        }
      },
      "firewall-info": "If you use inbound firewall rules for your database instance, please refer to Bytebase Cloud connection instruction."
    },
    "no-password": "No password",
    "type-or-paste-credentials-write-only": "Type or paste CREDENTIALS - write only",
    "password-write-only": "YOUR_DB_PWD - write only",
    "password-type": {
      "password": "Password",
      "google-iam": "Google Cloud SQL IAM",
      "aws-iam": "AWS RDS IAM",
      "azure-iam": "Azure IAM",
      "external-secret-vault": "Vault (KV v2)",
      "external-secret-aws": "AWS Secrets Manager",
      "external-secret-gcp": "GCP Secret Manager"
    },
    "iam-extension": {
      "credential-source": "Credential Source",
      "tenant-id": "Tenant ID",
      "client-id": "Client ID",
      "client-secret": "Client Secret",
      "specific-credential": "Specific Credential"
    },
    "database-region": "Database Region",
    "external-secret-gcp": {
      "secret-name": "Secret full name",
      "secret-name-tips": "The secret name should be like \"projects/project-id/secrets/secret-id\"."
    },
    "external-secret-vault": {
      "vault-url": "Vault URL",
      "vault-auth-type": {
        "self": "Auth type",
        "token": {
          "self": "Token",
          "tips": "A root token without TTL."
        },
        "approle": {
          "self": "AppRole",
          "role-id": "Auth role id",
          "secret-id": "Auth secret id",
          "secret-id-plain-text": "Plain text for role secret id",
          "secret-id-environment": "Environment name for role secret id",
          "secret-plain-text": "Plain text",
          "secret-env-name": "Environment name",
          "secret-tips": "An unwrapped secret id without TTL. You can use plain text, or put it into the environment or local file. {learn_more}"
        }
      },
      "vault-secret-engine-name": "Secret engine name",
      "vault-secret-path": "Secret path",
      "vault-secret-key": "Secret key",
      "vault-secret-engine-tips": "Only support KV v2 engine."
    },
    "external-secret": {
      "secret-name": "Secret name",
      "key-name": "Secret key"
    },
    "test-connection": "Test Connection",
    "new-instance": "New Instance",
    "unable-to-connect": "Bytebase is unable to connect the instance. We recommend you to review the connection info again. But it's OK to ignore this warning for now. You can still fix the connection info from the instance detail page after creation.\n\nError detail: {0}",
    "successfully-created-instance-createdinstance-name": "Successfully created instance '{0}'.",
    "successfully-updated-instance-instance-name": "Successfully updated instance '{0}'.",
    "successfully-connected-instance": "Successfully connected instance.",
    "failed-to-connect-instance": "Failed to connect instance.",
    "failed-to-connect-instance-localhost": "If you run Bytebase with Docker, please try \"host.docker.internal\" for the host address.",
    "filter-instance-name": "Filter instance name",
    "grants": "Grants",
    "find-gcp-project-id": "To find GCP Project ID, see",
    "find-gcp-project-id-and-instance-id": "To find GCP Project ID and instance ID, see",
    "create-gcp-credentials": "To create credentials, see",
    "all": "All instances",
    "force-archive-description": "Force to archive. All databases will be unassigned.",
    "scan-interval": {
      "self": "Scan Interval",
      "default-never": "Default (never)",
      "description": "Bytebase periodically syncs instance schema and detects anomalies.",
      "min-value": "Min value {value} minutes"
    },
    "maximum-connections": {
      "self": "Maximum Connections",
      "default-value": "Default (10)",
      "description": "Limiting connection and resource usage is achieved by setting the maximum number of connections to the instance.",
      "max-value": "Maximum {value} connections"
    },
    "sync-databases": {
      "self": "Sync Databases",
      "description": "Only sync selected databases.",
      "sync-all": "Sync all databases",
      "search-database": "Search database",
      "add-database": "+ Add database, press enter to submit"
    },
    "advanced-search": {
      "scope": {
        "host": {
          "title": "Host",
          "description": "Filter by instance host. Please input the value then press the Enter."
        },
        "port": {
          "title": "Port",
          "description": "Filter by instance port. Please input the value then press the Enter."
        }
      }
    },
    "no-params-yet-add-above": "No parameters configured yet. Add parameters using the form above.",
    "no-extra-params-configured": "No extra connection parameters configured",
    "parameter-name-placeholder": "Parameter name",
    "parameter-value-placeholder": "Parameter value"
  },
  "environment": {
    "select": "Select environment",
    "delete": "Delete this environment",
    "delete-description": "Delete environment will also remove it from related instances and databases. @:common.cannot-undo-this-action",
    "create": "Create Environment",
    "reorder": "Reorder Environments",
    "successfully-updated-environment": "Successfully updated environment '{name}'.",
    "production-environment": "Production environment",
    "access-control": {
      "title": "Access Control",
      "disable-copy-data-from-sql-editor": "Restrict data copying in SQL Editor (Admins/DBAs allowed)",
      "restrict-admin-connection": {
        "self": "Restrict querying admin data sources",
        "disallow": "Disallow querying data from the admin data source",
        "fallback": "Allow querying the admin data source if no read-only connection is available"
      }
    },
    "statement-execution": {
      "title": "Statement execution",
      "disallow-ddl": "Disallow running DDL statements in the SQL editor",
      "disallow-dml": "Disallow running data-modifying DML statements in the SQL Editor"
    }
  },
  "quick-start": {
    "self": "Quickstart",
    "guide": "click on the step to try it out",
    "view-an-issue": "View an issue",
    "visit-project": "@:common.visit @:common.projects",
    "visit-instance": "@:common.visit @:common.instances",
    "visit-database": "@:common.visit @:common.databases",
    "visit-environment": "@:common.visit @:common.environments",
    "visit-member": "@:common.visit @:common.members",
    "query-data": "Query data",
    "notice": {
      "title": "Quickstart guide dismissed",
      "desc": "You can still bring it back later from the top right menu"
    }
  },
  "auth": {
    "sign-up": {
      "title": "Register your account",
      "admin-title": "Setup {account}",
      "admin-account": "admin account",
      "create-admin-account": "Create admin account",
      "existing-user": "Already have an account?",
      "accept-terms-and-policy": "I accept Bytebase's {terms} and {policy}",
      "terms-of-service": "Terms of Service",
      "privacy-policy": "Privacy Policy"
    },
    "sign-in": {
      "forget-password": "Forgot your password?",
      "new-user": "New to Bytebase?",
      "demo-note": "Email:{username} Password:{password}",
      "sign-in-with-idp": "Sign in with {idp}"
    },
    "password-forget": {
      "title": "Forgot your password?",
      "selfhost": "Please contact your Bytebase Admin to reset your password.",
      "cloud": "Please go to the {link} and reset your password.",
      "return-to-sign-in": "Return to Sign in"
    },
    "password-forgot": "Forgot Password",
    "password-reset": {
      "title": "Reset your password",
      "content": "You need to reset your password according to the password restriction policy."
    },
    "login-as-another": {
      "title": "You have logged in as another user",
      "content": "We will refirect you to the home page."
    },
    "token-expired-title": "Token expired",
    "token-expired-description": "Token has expired, please login again",
    "inactive-modal": {
      "title": "Your session is about to end",
      "description": "You've been inactive for a while. For your security, we'll automatically sign you out in {minutes} minutes.",
      "stay-signed-in": "Stay signed in"
    }
  },
  "policy": {
    "rollout": {
      "name": "Rollout Policy",
      "tip": "The policy is applied to issues retroactively.",
      "info": "Tasks can be executed by users with '{permission}' permission or the following roles.",
      "auto": "Automatic",
      "auto-info": "If all check pass, the change will be rolled out and executed automatically.",
      "checkers": {
        "self": "Requirements",
        "required-issue-approval": {
          "self": "Require Issue Approval",
          "description": "Issue must be approved before rollout can proceed."
        },
        "plan-check-enforcement": {
          "self": "Plan Check Enforcement",
          "description": "Block rollout based on plan check results.",
          "error-only": {
            "self": "Block on Errors Only",
            "description": "Block rollout only when plan check finds errors."
          },
          "strict": {
            "self": "Strict Enforcement",
            "description": "Block rollout when plan check finds errors or warnings."
          }
        }
      }
    },
    "environment-tier": {
      "name": "Environment Tier",
      "description": "The environment will appear differently from other environments.",
      "mark-env-as-production": "Mark as production environment"
    }
  },
  "changelog": {
    "self": "Changelog",
    "select": "Schema version is recorded each time a schema change is applied via Bytebase",
    "change-type": "Type",
    "no-schema-change": "this migration has no schema change",
    "show-diff": "Show diff",
    "schema-snapshot-after-change": "The schema snapshot recorded after applying this change",
    "current-schema-empty": "Current schema is empty",
    "establish-baseline": "Establish new baseline",
    "refreshing": "Refreshing changelog ...",
    "establish-baseline-description": "Bytebase will use the current schema as the new baseline. This would reconcile the actual schema state with the recorded schema state in Bytebase and fix the reported schema drift. You should only do this if the current schema does reflect the desired state.",
    "establish-database-baseline": "Establish \"{name}\" baseline",
    "export": "Export Changelog",
    "need-to-select-first": "Need to select changelog first",
    "all-tables": "All tables",
    "affected-tables": "Affected Tables",
    "select-affection-tables": "Select affected tables",
    "rollback-tip": "Select a specific DDL changelog to rollback."
  },
  "database": {
    "no-environment": "This database has not been bound to the environment",
    "set-environment": "Set environment",
<<<<<<< HEAD
    "sync-database": "Sync Database",
=======
    "sync-database": "Sync database",
    "export-schema": "Export Schema",
    "export-schema-single-file": "Single File",
    "export-schema-multi-file": "Multi-File (ZIP)",
    "successfully-exported-schema": "Successfully exported schema",
    "failed-to-export-schema": "Failed to export schema",
>>>>>>> 50bc95bb
    "select": "Select database",
    "sync-status": "Sync status",
    "last-successful-sync": "Last successful sync",
    "filter-database": "Filter database",
    "transfer-project": "Transfer Project",
    "unassign": "Unassign",
    "unassign-alert-title": "Unassign databases",
    "unassign-alert-description": "The selected databases will be removed from the project",
    "edit-schema": "Edit Schema",
    "edit-labels": "Edit Labels",
    "edit-environment": "Edit Environment",
    "mixed-values-for-label": "This selected label have mixed values",
    "mixed-label-values-warning": "Some of the selected resources have mixed values for the same key",
    "change-data": "Change Data",
    "table-detail": "Table detail",
    "batch-action-not-support-alter-schema": "Some databases don't support altering schema",
    "batch-action-permission-denied": "Don't have permission to {action} for databases",
    "batch-action-disabled": "Can not {action} for the databases from different projects",
    "batch-action-disabled-for-unassigned": "Can not {action} for unassigned database",
    "successfully-transferred-databases": "Successfully transferred databases",
    "nullable": "Nullable",
    "expression": "Expression",
    "unique": "Unique",
    "visible": "Visible",
    "comment": "Comment",
    "engine": "Engine",
    "row-count-estimate": "Row count estimate",
    "data-size": "Data size",
    "index-size": "Index size",
    "column": "Column",
    "columns": "Columns",
    "indexes": "Indexes",
    "row-count-est": "Row count est.",
    "incorrect-project-warning": "SQL editor can only query databases in projects available to the user. You should first transfer this database into a project.",
    "go-to-transfer": "Go to transfer",
    "unassigned-databases": "Unassigned databases",
    "selected-n-databases": "{n} database selected | {n} databases selected",
    "n-databases": "{n} database | {n} databases",
    "sync-schema": {
      "title": "Sync Schema",
      "description": "Bytebase supports synchronizing a schema to one or multiple target databases. (MySQL, PostgreSQL, Oracle, MSSQL, TiDB only)",
      "schema-history-version": "Schema History Version",
      "copy-schema": "Copy schema",
      "select-source-schema": "Select source schema",
      "select-target-databases": "Select target databases",
      "source-schema": "Source schema",
      "schema-version": {
        "self": "Schema version"
      },
      "target-databases": "Target databases",
      "with-diff": "With diff",
      "no-diff": "No diff",
      "message": {
        "select-a-target-database-first": "Please select a target database first.",
        "no-target-databases": "No target databases",
        "no-diff-found": "No diff found."
      },
      "schema-change-preview": "Preview Schema change for '{database}'",
      "synchronize-statements": "Corresponding generated DDL statements",
      "synchronize-statements-description": "You can further edit the generated DDL statements",
      "preview-issue": "Preview issue",
      "schema-change": "Schema change",
      "generated-ddl-statement": "Generated DDL statement"
    },
    "access-denied": "You don't have the permission to access this database.",
    "schema": {
      "select": "Select schema",
      "unspecified": "Unspecified"
    },
    "table": {
      "select": "Select table",
      "select-tip": "Please select a table to start."
    },
    "all": "All databases",
    "show-schemaless-databases": "Show schemaless databases. (Edit Schema is not applicable for schemaless databases.)",
    "transfer": {
      "errors": {
        "select-target-project": "Select target project",
        "select-at-least-one-database": "Select at least one database"
      },
      "select-databases": "Select databases",
      "select-target-project": "Select target project"
    },
    "transfer-database-to": "Transfer databases to target project",
    "classification": {
      "self": "Classification",
      "description": "Use data classification to manage masking policy for many columns by controlling only a small number of classifications.",
      "sync-from-comment": "Sync classification from comment",
      "sync-from-comment-tip": "Once enabled, the classification will sync from the table/column comment. The comment should follow \"{format}\" format.",
      "sync-from-comment-enable-warning": "Classification will change with the DDL and sync from the original comment.",
      "sync-from-comment-disable-warning": "Classification won't change with the DDL, you can change it anytime on the database detail page."
    },
    "partitioned": "Partitioned",
    "partition-tables": "Partition tables",
    "external-server-name": "External Server Name",
    "external-database-name": "External Database Name",
    "foreign-table-detail": "Foreign table detail",
    "view-definition": "View definition",
    "foreign-keys": "Foreign keys",
    "foreign-key": {
      "reference": "Reference"
    },
    "checks": "Checks",
    "engine-not-supported-for-backup": "Prior backup is not supported for: {databases}",
    "revision": {
      "self": "Revision",
      "applied-at": "Applied at",
      "filename": "Filename",
      "import-revision": "Import Revision",
      "select-source": "Select Source",
      "select-release": "Select Release",
      "select-files": "Select Files",
      "from-release": "From Release",
      "from-release-description": "Import database revisions from files in a release",
      "from-local-files": "From Local Files",
      "from-local-files-description": "Upload and import database revisions from local SQL files",
      "select-release-description": "Select a release to import revisions from",
      "select-files-description": "Select one or more files to create revisions",
      "no-releases-found": "No releases found in this project",
      "no-files-found": "No files found in this release",
      "available-files": "Available Files",
      "available-files-description": "Select files to import as new revisions",
      "files-already-imported": "Already Imported",
      "files-already-imported-description": "These files' versions already exist in the target database and cannot be imported again",
      "upload-files": "Upload Files",
      "upload-files-description": "Upload SQL files from your local computer to create database revisions",
      "drag-drop-or-click": "Drag and drop files here, or click to select",
      "supported-formats": "Supported: .sql, .txt, .md files",
      "uploaded-files": "Uploaded Files",
      "add-more-files": "Add More",
      "content-preview": "Content Preview",
      "revision-type": "Revision Type",
      "type-versioned": "Versioned",
      "type-declarative": "Declarative",
      "invalid-version-format": "Version must be numeric parts separated by dots (e.g., 1.0.0)",
      "version-already-exists": "This version already exists in the database",
      "delete-confirm-dialog": {
        "title": "Are you sure to delete?",
        "content": "This will delete these applied revisions and the database schema will not be changed. This action cannot be undone."
      }
    },
    "not-found": "Cannot found the database",
    "drifted": {
      "self": "Schema drifted",
      "schema-drift-detected": {
        "self": "Schema drift detected",
        "description": "The schema is different from the last applied schema. This may cause application errors and should be resolved."
      },
      "new-baseline": {
        "self": "New baseline",
        "successfully-established": "Successfully established new baseline"
      },
      "view-diff": "View diff"
    }
  },
  "project": {
    "filter-projects": "Filter projects",
    "table": {
      "name": "@:common.name"
    },
    "create-modal": {
      "project-name": "@:common.project @:common.name",
      "success-prompt": "Successfully created project {name}."
    },
    "overview": {
      "info-slot-content": "Bytebase periodically syncs the instance schema. Newly synced databases are first placed here. User should transfer them to the proper application project."
    },
    "webhook": {
      "success-created-prompt": "Successfully created webhook {name}.",
      "success-updated-prompt": "Successfully updated webhook {name}.",
      "success-deleted-prompt": "Successfully deleted webhook {name}.",
      "success-tested-prompt": "Test webhook event OK.",
      "fail-tested-title": "Test webhook event failed.",
      "add-a-webhook": "Add a webhook",
      "create-webhook": "Create webhook",
      "destination": "Destination",
      "webhook-url": "Webhook URL",
      "triggering-activity": "Triggering activities",
      "test-webhook": "Test Webhook",
      "creation": {
        "title": "Create webhook",
        "desc": "Create the corresponding webhook for the {destination} channel receiving the message.",
        "view-doc": "View {destination}'s doc"
      },
      "deletion": {
        "btn-text": "Delete this webhook",
        "confirm-title": "Delete webhook '{title}' and all its execution history?"
      },
      "direct-messages": "Direct messages",
      "direct-messages-tip": "Bytebase will fall back to posting webhook messages if no users are matched or the delivery of the message fails.",
      "enable-direct-messages": "Enable direct messages",
      "direct-messages-description": "Once enabled, Bytebase will send following events as direct messages to the related users (matched by email) {events}",
      "direct-messages-warning": "You need to configure {im} to make it work.",
      "activity-support-direct-message": "Support send direct messages to related users",
      "activity-item": {
        "issue-creation": {
          "title": "Issue creation",
          "label": "When new issue has been created"
        },
        "issue-status-change": {
          "title": "Issue status change",
          "label": "When issue status has changed"
        },
        "issue-stage-status-change": {
          "title": "Issue stage status change",
          "label": "When issue's enclosing stage status has changed"
        },
        "issue-task-status-change": {
          "title": "Issue task status change",
          "label": "When issue's enclosing task status has changed"
        },
        "issue-info-change": {
          "title": "Issue info change",
          "label": "When issue info (e.g. title, description) has changed"
        },
        "issue-comment-creation": {
          "title": "Issue comment creation",
          "label": "When new issue comment has been created"
        },
        "issue-approval-notify": {
          "title": "Issue approval needed",
          "label": "When issue is pending approval"
        },
        "notify-issue-approved": {
          "title": "Issue approved",
          "label": "When issue is approved"
        },
        "notify-pipeline-rollout": {
          "title": "Issue rollout needed",
          "label": "When the issue is waiting for rollout"
        }
      }
    },
    "settings": {
      "success-updated": "Project settings updated successfully.",
      "update-failed": "Failed to update the project setting.",
      "success-member-added-prompt": "Successfully added to the project.",
      "archive": {
        "title": "Archive project",
        "description": "Archived projects will not be displayed.",
        "btn-text": "Archive this @.lower:{'common.project'}"
      },
      "restore": {
        "title": "Restore project",
        "btn-text": "Restore this @.lower:{'common.project'}"
      },
      "issue-related": {
        "self": "Issue Related",
        "labels": {
          "self": "Labels",
          "description": "Labels can be attached in the issues for management",
          "configure-labels": "Configure labels",
          "placeholder": "Press Enter to add tag",
          "force-issue-labels": {
            "self": "Require labels for all issues",
            "description": "Require at least one label when creating issues.",
            "warning": "Require at least configured one label"
          }
        },
        "allow-modify-statement": {
          "self": "Allow modify statement",
          "description": "Allow users to modify the statement of the issue after creation."
        },
        "auto-resolve-issue": {
          "self": "Auto resolve issue",
          "description": "Automatically resolve the issue after all tasks are completed."
        },
        "enforce-issue-title": {
          "self": "Enforce issue title",
          "description": "Enforce issue title to be non-empty and created by user instead of auto generated."
        },
        "enforce-sql-review": {
          "self": "Enforce SQL review",
          "description": "Require SQL review checks to pass without errors before allowing issue creation."
        },
        "allow-self-approval": {
          "self": "Allow self approval",
          "description": "Allow the issue creator to approve the issue."
        },
        "auto-enable-backup": {
          "self": "Auto enable backup",
          "description": "Automatically enable backup for all data changing issues."
        },
        "skip-backup-errors": {
          "self": "Skip backup errors",
          "description": "Skip backup errors and changing data tasks will continue to run."
        },
        "postgres-database-tenant-mode": {
          "self": "Postgres database tenant mode",
          "description": "The tenant mode for Postgres database. If enable, the issue will be run by the database OWNER. Otherwise, the issue will be run by the instance connection user."
        },
        "max-retries": {
          "self": "Maximum retries count for lock timeout",
          "description": "The maximum retries count for lock timeout when running the task. The default value is 0. Only applicable to Postgres."
        },
        "ci-sampling-size": {
          "self": "CI Data Sampling Size",
          "description": "The maximum number of databases to sample during CI data validation. When disabled (zero), full validation will be performed."
        },
        "parallel_tasks_per_rollout": {
          "self": "Parallel tasks per rollout",
          "description": "Control the number of parallel tasks per rollout. Setting this to zero disables any throttling."
        }
      },
      "project-labels": {
        "description": "Organize projects with key-value labels (max 64)"
      }
    },
    "members": {
      "description": "Project members determine the permission to operate database and issues inside the project. Project Owner, Workspace Admin and Workspace DBA all have full project permissions.",
      "edit": "Edit member - {member}",
      "view-by-members": "View by members",
      "view-by-roles": "View by roles",
      "cannot-remove-last-owner": "Cannot remove the last owner of a project",
      "revoke-role-from-user": "Revoke '{role}' from '{user}'",
      "never-expires": "Never",
      "role-description": "Role description",
      "role-never-expires": "This role never expires.",
      "add-more": "Add more",
      "condition-name": "Condition name",
      "workspace-level-roles": "Workspace level roles",
      "project-level-roles": "Project level roles"
    },
    "select": "Select Project",
    "all": "All projects",
    "masking-exemption": {
      "self": "Masking Exemptions",
      "grant-exemption": "Grant Exemption",
      "revoke-exemption-title": "Remove both export and query masking exemptions for {member}?"
    },
    "batch": {
      "selected": "{count} project selected | {count} projects selected",
      "archive": {
        "title": "Archive {count} Project? | Archive {count} Projects?",
        "description": "This will archive the selected projects. You can restore them later if needed.",
        "success": "Successfully archived {count} project | Successfully archived {count} projects",
        "error": "Failed to archive projects"
      },
      "force-archive-description": "Force archive even if projects have databases (databases will be moved to default project)",
      "projects-to-archive": "Projects to archive",
      "resource-warning": {
        "title": "Projects with Resources",
        "description": "The following projects contain databases or open issues:"
      }
    }
  },
  "data-source": {
    "snowflake-keypair-tip": "Key-pair authentication",
    "extra-params": {
      "self": "Extra Parameters",
      "description": "Additional parameters for database connection string"
    },
    "ssl": {
      "ca-cert": "CA Certificate",
      "client-key": "Client Key",
      "client-cert": "Client Certificate",
      "verify-certificate": "Verify TLS certificate",
      "verify-certificate-tooltip": "Enable TLS certificate verification for secure connections. Disable only for development or when certificates cannot be properly validated (e.g., self-signed certs, VPN environments). Warning: Disabling verification is insecure"
    },
    "ssh-type": {
      "tunnel-and-private-key": "@:{'data-source.ssh.tunnel'} + @:{'data-source.ssh.private-key'}",
      "none": "None"
    },
    "ssh": {
      "host": "Server",
      "port": "Port",
      "user": "User",
      "password": "Password",
      "ssh-key": "SSH Key",
      "tunnel": "Tunnel",
      "private-key": "Private Key"
    },
    "ssl-connection": "SSL Connection",
    "ssh-connection": "SSH Connection",
    "read-replica-host": "Read-replica Host",
    "read-replica-port": "Read-replica Port",
    "delete-read-only-data-source": "Delete read-only data source",
    "connection-string-schema": "Connection String Schema",
    "connection-type": "Connection Type",
    "additional-node-addresses": "Additional Node Addresses",
    "replica-set": "Replica Set",
    "admin": "Admin",
    "read-only": "RO",
    "direct-connection": "Direct Connection",
    "select-query-data-source": "Select query data source"
  },
  "setting": {
    "label": {
      "value-placeholder": "Label value...",
      "key-placeholder": "Label key..."
    }
  },
  "sql-editor": {
    "self": "SQL Editor",
    "select-connection": "Please select connections",
    "search-results": "Search Results",
    "loading-databases": "Loading Databases...",
    "show-databases-without-query-permission": "Show databases without query permissions",
    "loading-data": "Loading Data...",
    "table-empty-placeholder": "Click Run to execute the query.",
    "no-data-available": "No data available",
    "download-as-file": "Download as {file}",
    "only-select-allowed": "Only {select} statements are allowed to execute.",
    "enable-ddl-for-environment": "You can enable the DDL/DML statement for the environment {environment}.",
    "and-submit-an-issue": "and submit an issue",
    "to-enable-admin-mode": "to enable the admin mode",
    "notify-empty-statement": "Please input your SQL statements in the editor",
    "can-not-execute-query": "Cannot execute query when loading data.",
    "invalid-database": "Invalid database {database}",
    "request-aborted": "User aborted the request",
    "no-data-source": "No queriable data source. Please check the data source query policy on environment or project.",
    "rows": "row | rows",
    "vertical-display": "Vertical display",
    "no-history-found": "No history found",
    "search-history-by-statement": "Search by statement",
    "binary-format": "Binary format",
    "hex-format": "Hexadecimal format",
    "boolean-format": "Boolean format",
    "text-format": "Text format",
    "hint-tips": {
      "confirm-to-close-unsaved-sheet": {
        "title": "Close the unsaved sheet?",
        "content": "Close the sheet and lose any unsaved data?"
      }
    },
    "copy-url": "Copy URL",
    "connect-to-a-database": "Connect to a database",
    "link-access": "Link access",
    "private": "Private",
    "private-desc": "Only you can access this sheet",
    "project-read": "Project read",
    "project-read-desc": "Both sheet owner and users with \"bb.worksheets.manage\" permission can read/write, other project users with \"bb.worksheets.get\" permission can read",
    "project-write": "Project write",
    "project-write-desc": "Both sheet owner and project users with \"bb.worksheets.get\" permission can read/write",
    "create-read-only-data-source": "Go to create",
    "save-sheet": "Save Sheet",
    "save-sheet-input-placeholder": "Please input a sheet name",
    "format": "Format",
    "visualize-explain": "Visualize Explain",
    "rows-upper-limit": "reached the limit of query results",
    "close-sheet": "Close sheet",
    "connect": "Connect",
    "connected": "Connected",
    "connect-in-admin-mode": "Connect in admin mode",
    "admin-mode": {
      "self": "Admin mode",
      "exit": "Exit admin mode"
    },
    "allow-admin-mode-only": "Instance {instance} is accessible in admin mode only.",
    "query-time": "Query time",
    "connection-lost": "Connection lost. Will try to reconnect when executing next query.",
    "sheet": {
      "self": "Sheet",
      "connection": "Connection"
    },
    "tab": {
      "unsaved": "Unsaved",
      "context-menu": {
        "actions": {
          "close": "Close",
          "close-others": "Close others",
          "close-to-the-right": "Close to the right",
          "close-saved": "Close saved",
          "close-all": "Close all",
          "rename": "Rename"
        }
      }
    },
    "batch-query": {
      "batch": "Batch",
      "select-database-group": "You can {select-database-group} to batch query",
      "description": "Batch query {database} additional databases and {group} database groups under {project}.",
      "show-or-hide-empty-query-results": "Show / hide empty query results",
      "select-data-source": {
        "self": "Select data source for batch",
        "tooltip": "Will find available data sources with restriction policy, then apply the selection.",
        "admin": "Admin",
        "readonly": "Read-only",
        "not-match": "Data source mismatch, expect {expect} but got {actual}."
      }
    },
    "batch-export": {
      "self": "Batch export",
      "tooltip": "Select at most {max} databases to batch export latest query results",
      "failed-for-db": "Failed to export data for {db}"
    },
    "execute-query": "Execute query",
    "pending-query": "Pending query",
    "executing-query": "Executing query",
    "request-query": "Request query",
    "connect-in-new-tab": "Connect in new tab",
    "copy-name": "Copy name",
    "preview-table-data": "Preview table data",
    "view-database-detail": "View database detail",
    "copy-all-column-names": "Copy all column names",
    "view-schema-text": "View schema text",
    "last-synced": "Last synced: {time}",
    "click-to-sync-now": "Click to sync now",
    "sync-in-progress": "Sync in progress",
    "create-a-worksheet": "Create a new worksheet",
    "select-a-database-to-start": "Select a database to start",
    "show-empty-environments": "Show empty environments",
    "select-encoding": "Select encoding",
    "current-connection": "Current connection",
    "matched-in-group": "Matched in the database group: {title}",
    "redis-command": {
      "self": "Run redis command on",
      "all-nodes": "All nodes",
      "single-node": "Single node",
      "only-for-cluster": "Only available for cluster connection"
    },
    "result-limit": {
      "self": "Result limit",
      "n-rows": "{n} rows",
      "rows": "rows"
    },
    "n-per-page": "{n} / page",
    "add-a-new-instance": "Add a new instance",
    "web-socket": {
      "errors": {
        "title": "WebSocket connection failed",
        "description": "Auto Completion might be limited or disabled.",
        "disconnected": "WebSocket disconnected"
      }
    },
    "query-context": {
      "admin-data-source-is-disallowed-to-query": "Admin data source is disallowed to query.",
      "admin-data-source-is-disallowed-to-query-when-read-only-data-source-is-available": "Admin data source is disallowed to query when read-only data source is available."
    },
    "manage-connections": "Manage connections",
    "view-detail": "View detail",
    "generate-sql": "Generate SQL",
    "no-project": {
      "not-member-of-any-projects": "You are not any member of any projects.",
      "go-to-create": "Go to create",
      "contact-the-admin-to-grant-access": "Contact to the admin to grant access."
    },
    "upload-file": "Upload file",
    "copy-selected-results": "Copy selected data by {action} or {button}",
    "cancel-selection": "Cancel selection",
    "format-default": "Default",
    "column-display-format": "Column Display Format",
    "next-row": "Next Row",
    "previous-row": "Previous Row"
  },
  "schema-editor": {
    "self": "Schema Editor",
    "preview-issue": "Preview issue",
    "sync-sql-from-schema-editor": "Sync SQL from Schema Editor",
    "raw-sql": "Raw SQL",
    "search-database-and-table": "Search database and table",
    "failed-to-generate-ddl-for-database": "Failed to generate the DDL for database {database}",
    "continue-with-empty-sql": "Continue with empty SQL",
    "actions": {
      "create-schema": "Create schema",
      "drop-schema": "Drop schema",
      "create-table": "New table",
      "rename": "Rename",
      "drop-table": "Drop table",
      "restore": "Restore",
      "add-column": "Add column",
      "add-from-template": "Add from template",
      "drop-column": "Drop column",
      "create-procedure": "Create procedure",
      "create-function": "Create function",
      "drop": "Drop",
      "create-view": "Create view"
    },
    "database": {
      "name": "Name",
      "engine": "Engine",
      "collation": "Collation",
      "comment": "Comment"
    },
    "schema": {
      "select": "Select schema",
      "name": "Schema Name"
    },
    "tables": "Tables",
    "table": {
      "select": "Select table",
      "name": "Table Name"
    },
    "columns": "Columns",
    "column": {
      "select": "Select column",
      "name": "Name",
      "type": "Type",
      "default": "Default",
      "comment": "Comment",
      "not-null": "Not Null",
      "primary": "Primary",
      "foreign-key": "Foreign Key",
      "classification": "Classification",
      "on-update": "On Update"
    },
    "default": {
      "placeholder": "Enter default value or leave empty for no default"
    },
    "message": {
      "invalid-schema-name": "Invalid schema name",
      "invalid-table-name": "Invalid table name",
      "duplicated-table-name": "Duplicated table name",
      "invalid-schema": "Invalid schema",
      "cannot-drop-the-last-column": "Cannot drop the last column",
      "cannot-change-config": "Database config must changed with the schema",
      "duplicated-procedure-name": "Duplicated procedure name",
      "invalid-procedure-name": "Invalid procedure name",
      "duplicated-function-name": "Duplicated function name",
      "invalid-function-name": "Invalid function name",
      "invalid-view-name": "Invalid view name",
      "duplicated-view-name": "Duplicated view name"
    },
    "confirm-to-close": {
      "title": "Confirm to close",
      "description": "Are you sure you want to close the panel? Your changes will be lost."
    },
    "foreign-key": {
      "edit": "Edit foreign key",
      "name-description": "The unique name of foreign key"
    },
    "index": {
      "indexes": "Indexes",
      "edit-indexes": "Edit indexes",
      "unique": "Unique",
      "dependency-columns": "Depenedent columns"
    },
    "table-partition": {
      "partitions": "Partitions",
      "edit-partitions": "Edit partitions",
      "expression": "Expression",
      "value": "Value",
      "add-sub-partition": "Add sub partition",
      "type": "Type"
    },
    "views": "Views",
    "procedures": "Procedures",
    "functions": "Functions",
    "preview-schema-text": "Preview schema text",
    "preview-view-definition": "Preview view definition"
  },
  "label": {
    "empty-label-value": "Empty",
    "error": {
      "key-necessary": "Key is required",
      "value-necessary": "Value is required",
      "key-duplicated": "Duplicated keys",
      "max-value-length-exceeded": "Value's length cannot exceed {length} characters"
    },
    "add-label": "Add label"
  },
  "oauth": {
    "unknown-event": "Unexpected event type, OAuth failed."
  },
  "subscription": {
    "try-for-free": "Free trial",
    "inquire-enterprise-plan": "Inquire Enterprise Plan",
    "enterprise-free-trial": "{days}-day free Enterprise trial",
    "button": {
      "upgrade": "Upgrade"
    },
    "description": "You can upload your Bytebase license to unlock pro/enterprise features.",
    "upload-license": "Upload license",
    "request-n-days-trial": "Request {days} days trial (no credit card required)",
    "request-with-qr": "Scan QR code",
    "require-subscription": "This feature requires {requiredPlan} subscription, please purchase Bytebase license to unlock it.",
    "required-plan-with-trial": "This feature requires {requiredPlan}. {startTrial}",
    "trial-for-days": "You can start a free trial for {days} days - no credit card required.",
    "contact-to-upgrade": "Contact your Workspace admin to upgrade the plan.",
    "upgrade-now": "Upgrade Now",
    "usage": {
      "instance-count": {
        "title": "Instance count limit",
        "remaining": "Your total instance quota is {total}, with only {count} instances remaining.",
        "runoutof": "You have run out of your {total} instance quota.",
        "upgrade": "@:{'subscription.upgrade'} to get more instance quota."
      },
      "user-count": {
        "title": "User count limit",
        "remaining": "Your total user quota is {total}, with only {count} users remaining.",
        "runoutof": "You have run out of your {total} user quota.",
        "upgrade": "@:{'subscription.upgrade'} to get more user quota."
      }
    },
    "instance-assignment": {
      "license": "License",
      "assign-license": "Assign License",
      "require-license": "Require instance license",
      "missing-license-attention": "You need to assign license to the instance to enable this feature.",
      "n-license-remain": "remain {n}",
      "manage-license": "Manage Instance License",
      "used-and-total-license": "Assigned / Total Instance License",
      "used-and-total-user": "Active / Total User Limit",
      "success-notification": "Successfully update license assignment"
    },
    "update": {
      "success": {
        "title": "Successfully updated license",
        "description": "Premium features in subscription plan unlocked."
      },
      "failure": {
        "title": "Failed to update license",
        "description": "Please check if your license is valid."
      }
    },
    "plan-features": "{plan} Features",
    "overuse-warning": "{neededPlan} on {currentPlan} will be restricted. Upgrade now to ensure continued access.",
    "overuse-modal": {
      "description": "You are using features unavailable in the {plan}. Upgrade now to ensure continued access:"
    },
    "disabled-feature": "Disabled Feature",
    "upgrade": "Upgrade",
    "contact-us": "Contact us",
    "current": "Current",
    "expired": "Expired",
    "expires-at": "Expires at",
    "plan-compare": "Compare plans",
    "trialing": "Trialing",
    "unlimited": "Unlimited",
    "max-instance-count": "Max Instance Count",
    "plan": {
      "free": {
        "title": "Free"
      },
      "team": {
        "title": "Pro"
      },
      "enterprise": {
        "title": "Enterprise"
      },
      "try": "Try it free"
    }
  },
  "sheet": {
    "mine": "Mine",
    "star": "Star",
    "unstar": "Unstar",
    "starred": "Starred",
    "shared": "Shared",
    "notifications": {
      "duplicate-success": "Successfully duplicate to \"My sheets\""
    },
    "hint-tips": {
      "confirm-to-delete-this-sheet": "Confirm to delete this sheet?",
      "confirm-to-duplicate-sheet": "Confirm to duplicate this sheet?"
    },
    "search-sheets": "Search Sheets",
    "draft": "Draft"
  },
  "sql-review": {
    "title": "SQL Review",
    "description": "SQL review policy can define different set of SQL lint rules for the respective environments. It helps teams to adopt SQL best practice and enforce schema consistency across different databases. Whenever you attempt a DDL/DML change or use SQL Editor to query data, the query will be checked against the configured SQL review policy.",
    "disabled": "SQL review is disabled",
    "no-policy-set": "No SQL review policy",
    "create-policy": "Create SQL review",
    "select-review": "Select SQL review",
    "select-review-rules": "Select SQL review rules",
    "select-all": "Select all",
    "select-review-label": "You can attach an existed SQL review policy to the resource, or {create}.",
    "configure-policy": "Configure policy",
    "policy-removed": "Successfully removed the review policy.",
    "policy-created": "Successfully created the review policy.",
    "policy-create-failed": "Failed to create the review policy.",
    "policy-updated": "Successfully updated the review policy.",
    "policy-update-failed": "Failed to update the review policy.",
    "add-rules": "Add rules",
    "add-or-remove-rules": "Add or remove rules",
    "no-permission": "Only DBA or Admin has permission to create or update review policy.",
    "delete": "Delete SQL review policy",
    "input-then-press-enter": "Input the value then press enter to add",
    "attach-resource": {
      "no-linked-resources": "No attached resources",
      "change-resources": "Change attached resources",
      "self": "Attach to resources",
      "label": "You can apply the SQL review policy to environments or projects. The database will use the project-level policy if it exists, or fallback to the environment-level policy.",
      "label-environment": "The SQL review policy will affect all databases belonging to the selected environment.",
      "label-project": "The SQL review policy will affect all databases belonging to the selected project. This will supersede the database environment-level policy.",
      "override-warning": "Following resources already bound with other SQL review policies. Click \"{button}\" will override the config."
    },
    "create": {
      "breadcrumb": "Create SQL review policy",
      "basic-info": {
        "name": "Basic info",
        "display-name": "Display name",
        "display-name-placeholder": "The review policy name",
        "display-name-default": "SQL review policy",
        "display-name-label": "A display name to help identifying among different review policies.",
        "choose-template": "Choose template"
      },
      "configure-rule": {
        "name": "Configure rule",
        "change-template": "Change the template",
        "confirm-override-title": "Confirm change",
        "confirm-override-description": "Your rules will be overridden"
      }
    },
    "rule": {},
    "enabled-rules": "Enabled rules",
    "rule-detail": "Rule detail",
    "view-definition": "View definition",
    "all-checks-passed": "All checkes passed.",
    "category": {
      "builtin": "Built-in"
    },
    "level": {
      "name": "Level",
      "error": "Error",
      "warning": "Warning"
    }
  },
  "audit-log": {
    "export-finished": "Export finished",
    "export-tooltip": "Must select start time and end time within 30 days",
    "table": {
      "created-ts": "Time",
      "actor": "Actor",
      "level": "Level",
      "method": "Method",
      "request": "Request",
      "response": "Response",
      "status": "Status",
      "latency": "Latency",
      "service-data": "Service Data"
    },
    "advanced-search": {
      "scope": {
        "actor": {
          "title": "Actor",
          "description": "Search by the audit log actor"
        },
        "method": {
          "title": "Method",
          "description": "Search by the method of audit log"
        },
        "level": {
          "title": "Level",
          "description": "Search by the level of audit log"
        }
      }
    }
  },
  "schema-diagram": {
    "self": "Schema Diagram",
    "fit-content-with-view": "Fit content within view"
  },
  "identity-provider": {
    "test-connection": "Test Connection",
    "test-connection-success": "Test Connection Successful",
    "userinfo-description": "The matched user information.",
    "claims-description": "The following claims were returned by the identity provider. This information can help you configure field mappings.",
    "no-claims": "No claims returned by the identity provider.",
    "identity-provider-created": "Identity provider created successfully",
    "identity-provider-deleted": "Identity provider deleted successfully",
    "identity-provider-update-failed": "Failed to update identity provider",
    "identity-provider-create-failed": "Failed to create identity provider",
    "identity-provider-delete-failed": "Failed to delete identity provider",
    "identity-provider-permission-denied": "Permission denied",
    "delete-warning": "Are you sure you want to delete this identity provider? Users who signed up via this SSO will not be able to sign in with it anymore. If password sign-in is disabled in your workspace settings, these users may be locked out completely."
  },
  "sensitive-data": {
    "self": "Sensitive Data"
  },
  "resource": {
    "delete-warning": "The \"{name}\" will be deleted. This action cannot be undone.",
    "delete-warning-with-resources": "The \"{name}\" is used by following resources:",
    "delete-warning-retry": "Please remove it from these resources then retry again."
  },
  "resource-id": {
    "self": "{resource} ID",
    "description": "The {resource} ID is a unique identifier. You cannot change it after created.",
    "cannot-be-changed-later": "It cannot be changed later.",
    "validation": {
      "duplicated": "The {resource} ID already exists. Please choose another one.",
      "pattern": "The {resource} ID can have lowercase letters, digits, or hyphens. It must start with a lowercase letter and end with a letter or number.",
      "minlength": "The {resource} ID is too short. It should have at least 1 character.",
      "overflow": "The {resource} ID is too long. It should have less than 64 characters.",
      "empty": "The {resource} ID cannot be empty"
    }
  },
  "multi-factor": {
    "self": "Multi-factor authentication",
    "auth-code": "Authentication code",
    "recovery-code": "Recovery code",
    "other-methods": {
      "self": "Other methods",
      "use-auth-app": {
        "self": "Use your authenticator app",
        "description": "Open the two-factor authenticator (TOTP) app on your mobile device to view your authentication code."
      },
      "use-recovery-code": {
        "self": "Use a recovery code",
        "description": "If you are unable to access your mobile device, enter one of your recovery codes to verify your identity."
      }
    }
  },
  "two-factor": {
    "self": "Two-factor authentication",
    "description": "Two-factor authentication provides an extra layer of security for member accounts. When signing in, you will be required to enter the security code generated by your Authenticator App.",
    "enabled": "2FA Enabled",
    "setup-steps": {
      "setup-auth-app": {
        "self": "Setup authenticator app",
        "description": "Use a phone app like Google Authenticator, Microsoft Authenticator, or Authy to get 2FA codes when prompted during sign-in.",
        "scan-qr-code": {
          "self": "Scan the QR code",
          "description": "Use an authenticator app from your phone to scan. If you are unable to scan, {action} instead.",
          "enter-the-text": "enter the text"
        },
        "verify-code": "Verify the code from the app"
      },
      "download-recovery-codes": {
        "self": "Download your recovery codes",
        "tips": "Keep your recovery codes as safe as your password. We recommend saving them with a password manager such as Lastpass, 1Password, or Keeper.",
        "keep-safe": {
          "self": "Keep your recovery codes in a safe spot.",
          "description": "These codes are the last resort for accessing your account in case you lose your two-factor authentication code. If you cannot find these codes, you will lose access to your account."
        }
      },
      "recovery-codes-saved": "I have saved my recovery codes"
    },
    "recovery-codes": {
      "self": "Recovery codes",
      "description": "Recovery codes can be used to access your account in the event you cannot receive two-factor authentication codes."
    },
    "disable": {
      "self": "Disable Two-factor authentication",
      "description": "You are about to disable two-factor authentication for your account. You will no longer be required to enter the security code generated by your Authenticator App when signing in."
    },
    "your-two-factor-secret": {
      "self": "Your two-factor secret",
      "description": "Copy the code and enter it in your TOTP app manually.",
      "copy-succeed": "Secret copied to clipboard. Paste it into your app."
    },
    "messages": {
      "2fa-enabled": "Two-factor authentication is enabled.",
      "2fa-disabled": "Two-factor authentication is disabled.",
      "recovery-codes-regenerated": "Recovery codes are regenerated.",
      "2fa-required": "Two-factor authentication is required in your workspace. Please enable it before you can continue.",
      "cannot-disable": "You cannot disable two-factor authentication because your admin requires it in the workspace."
    }
  },
  "plugin": {
    "ai": {
      "text-to-sql-placeholder": "Use natural language and Bytebase will convert it into SQL",
      "conversation": {
        "untitled": "Untitled conversation",
        "delete": "Delete conversation",
        "rename": "Rename conversation",
        "select-or-create": "Select or {create} a conversation to start.",
        "history-conversations": "History conversations",
        "view-history-conversations": "View history conversations",
        "new-conversation": "Start new conversation",
        "no-message": "No message in this conversation",
        "tips": {
          "suggest-prompt": "Suggesting prompts...",
          "no-more": "no more"
        }
      },
      "text2sql": "Text2SQL",
      "actions": {
        "explain-code": "Explain code",
        "find-problems": "Find problems",
        "insert-at-caret": "Insert at caret"
      },
      "send": "Send",
      "new-line": "New line",
      "ai-assistant": "AI Assistant",
      "not-configured": {
        "self": "AI Assistant is not configured.",
        "contact-admin-to-configure": "Please contact your org administrator.",
        "go-to-configure": "Go to configure"
      }
    }
  },
  "custom-approval": {
    "self": "Custom Approval",
    "risk-rule": {
      "active": "Active",
      "edit-rule": "Edit rule",
      "delete": "Delete Risk rule",
      "risk": {
        "self": "Risk",
        "select": "Select risk",
        "risk-level": {
          "default": "Default",
          "low": "Low",
          "moderate": "Moderate",
          "high": "High"
        },
        "namespace": {
          "dml": "DML",
          "ddl": "DDL",
          "create_database": "Create Database",
          "data_export": "Export Data",
          "request-role": "Request Role"
        }
      },
      "template": {
        "templates": "Templates",
        "load": "Load",
        "load-template": "Load template",
        "view": "View template"
      },
      "rule-name": "Rule name",
      "view-rule": "View rule",
      "source": {
        "select": "Select type",
        "self": "Type"
      },
      "input-rule-name": "Input rule name",
      "search": "Search rule"
    },
    "approval-flow": {
      "self": "Approval Flow",
      "approval-flows": "Approval Flows",
      "approval-nodes": "Approval nodes",
      "delete": "Delete approval flow",
      "select": "Select approval flow",
      "create-approval-flow": "Create approval flow",
      "edit-approval-flow": "Edit approval flow",
      "built-in": "Built-in Flows",
      "built-in-description": "Built-in flows are read-only and cannot be deleted.",
      "custom": "Custom Flows",
      "no-custom-flows": "No custom approval flows created yet. Click 'Create Flow' to add one.",
      "node": {
        "nodes": "Approval nodes",
        "description": "Only one approval is required on this node when there are multiple approvers.",
        "order": "Order",
        "approver": "Approver",
        "add": "Add node",
        "delete": "Delete approval node"
      },
      "view-approval-flow": "View approval flow",
      "skip": "Skip manual approval",
      "risk-not-configured-tips": "Make sure you have defined {link}.",
      "the-related-risk-rules": "the related risk rules",
      "issue-review": {
        "sent-back": "Sent back",
        "review-sent-back-by": "Review sent back by {user}"
      }
    },
    "risk": {
      "self": "Risk",
      "risks": "Risks",
      "description": "Risk Center defines the risk levels for different database operations under different conditions. And risk levels determine the corresponding custom approval flows."
    },
    "rule": {
      "rules": "Rules"
    },
    "issue-review": {
      "approve-issue": "Approve issue?",
      "you": "You",
      "generating-approval-flow": "Generating approval flow",
      "approved-issue": "approved issue",
      "disallow-approve-reason": {
        "some-task-checks-didnt-pass": "Some task checks didn't pass.",
        "some-task-checks-are-still-running": "Some task checks are still running.",
        "x-field-is-required": "{field} is required"
      },
      "send-back": "Send back",
      "send-back-issue": "Send back issue?",
      "re-request-review": "Re-request review",
      "re-request-review-issue": "Re-request review issue?",
      "sent-back-issue": "Sent back issue",
      "re-requested-review": "re-requested issue review",
      "approved-by": "Approved by",
      "rejected-by": "Rejected by",
      "and-n-other-users": "{names} and 1 other user | {names} and {count} other users",
      "self-approval-not-allowed": "Self-approval is not allowed in this project. So you cannot approve your own issue."
    }
  },
  "schema-template": {
    "self": "Schema Template",
    "field-template": {
      "self": "Field Template",
      "description": "You can pre-define the field template, then apply the template during the schema change."
    },
    "column-type-restriction": {
      "self": "Column Type Restriction",
      "description": "You can restrict the allowed column types for each database engine.",
      "allow-all": "Allow all",
      "allow-limited-types": "Allow limited types",
      "back-to-edit": "Back to edit",
      "add-and-save": "Add and save",
      "messages": {
        "unable-to-update": "Unable to update restriction",
        "following-column-types-are-used": "Following column types are still used by field template",
        "one-allowed-type-per-line": "One allowed data type per line"
      }
    },
    "table-template": {
      "self": "Table Template",
      "description": "You can pre-define the table template, then apply the template during the schema change."
    },
    "search-by-name-or-comment": "Search by name or comment",
    "form": {
      "category": "Category",
      "category-desc": "Select an existing category or create a new one",
      "unclassified": "Unclassified",
      "column-name": "Column name",
      "column-type": "Column type",
      "default-value": "Default",
      "comment": "Comment",
      "nullable": "Nullable",
      "table-name": "Table name",
      "on-update": "On Update"
    },
    "classification": {
      "self": "Data classification",
      "select": "Select classification",
      "search": "Search classification"
    }
  },
  "role": {
    "self": "Role",
    "setting": {
      "description": "Defining custom roles. You may apply them to project members and used in custom approval.",
      "add": "Add role",
      "edit": "Edit role",
      "title-placeholder": "Input role title",
      "description-placeholder": "Input role description"
    },
    "title": "Title",
    "select-role": "Select role",
    "expired-tip": "The role might has been expired.",
    "import-from-role": "Import from role",
    "workspace-roles": {
      "self": "Workspace roles"
    },
    "project-roles": {
      "self": "Project roles",
      "apply-to-all-projects": "Apply to all projects"
    },
    "custom-roles": {
      "self": "Custom roles"
    },
    "workspace-admin": {
      "self": "Workspace Admin",
      "description": "Workspace Admin has all permissions within the workspace."
    },
    "workspace-dba": {
      "self": "Workspace DBA",
      "description": "Workspace DBA has all permissions within the workspace except for managing workspace members."
    },
    "workspace-member": {
      "self": "Workspace Member",
      "description": "Workspace Member is the most basic role within the workspace."
    },
    "project-owner": {
      "self": "Project Owner",
      "description": "All permissions within the project"
    },
    "project-developer": {
      "self": "Project Developer",
      "description": "All viewer permissions, plus permissions for requesting database changes."
    },
    "project-releaser": {
      "self": "Project Releaser",
      "description": "All viewer permissions, plus permission for reviewing database change requests for release purposes."
    },
    "sql-editor-user": {
      "self": "SQL Editor User",
      "description": "Permissions for querying database data."
    },
    "project-viewer": {
      "self": "Project Viewer",
      "description": "Read-only permissions for viewing basic project information, accessing databases, and initiating privilege requests."
    }
  },
  "database-group": {
    "create": "New database group",
    "matched-database": "Matched database",
    "unmatched-database": "Unmatched database",
    "condition": {
      "self": "Condition"
    },
    "select": "Select database group",
    "no-matched-databases": "No matched databases"
  },
  "export-center": {
    "self": "Export Center",
    "permission-denied": "Permission denied"
  },
  "schema-designer": {
    "use-tips": "Click a table to start."
  },
  "cel": {
    "condition": {
      "self": "Condition",
      "description-tips": "A condition is a rule that can be configured via an expression. For example, the condition \"Environment is prod\" will match issues executed in the \"prod\" environment.",
      "add": "Add condition",
      "add-group": "Add condition group",
      "add-raw-expression": "Add raw expression",
      "group": {
        "or": {
          "description": "Any of the following are true..."
        },
        "and": {
          "description": "All of the following are true..."
        },
        "tooltip": "A condition group is a collection of conditions connected by operators \"And\" and \"Or\"."
      },
      "input-value": "Input value",
      "add-condition-in-group-placeholder": "Add {plus} to add condition",
      "select-value": "Select value",
      "input-value-press-enter": "Input value, press Enter to confirm",
      "add-root-condition-placeholder": "Click \"Add condition\" or \"Add condition group\" to add condition"
    }
  },
  "changelist": {
    "self": "Changelist",
    "changelists": "Changelists",
    "new": "New Changelist",
    "name": "Changelist name",
    "name-placeholder": "My changelist",
    "error": {
      "name-is-required": "Changelist name is required",
      "invalid-resource-id": "Invalid resource Id",
      "nothing-changed": "Nothing changed",
      "sql-cannot-be-empty": "SQL is required",
      "select-at-least-one-change": "Select at least one change",
      "select-at-least-one-change-to-export": "Select at least one change to export",
      "add-at-least-one-change": "Add at least one change",
      "you-are-not-allowed-to-perform-this-action": "You are not allowed to perform this action"
    },
    "apply-to-database": "Apply to database",
    "add-change": {
      "self": "Add Change",
      "changelog": {
        "select-at-least-one-changelog-below": "Select at least one changelog below"
      }
    },
    "change-source": {
      "self": "Change source",
      "raw-sql": "Raw SQL",
      "source": "Source"
    },
    "confirm-remove-change": "Remove this change?",
    "delete-this-changelist": "Delete this changelist",
    "confirm-delete-changelist": "Delete this changelist?",
    "import": {
      "no-file-to-upload": "No file to upload",
      "upload-sql-or-zip-file": "Upload .sql or .zip file",
      "optional-upload-sql-or-zip-file": "(Optional) Upload .sql or .zip file"
    },
    "change-type": "Change type"
  },
  "release": {
    "title": "Release",
    "releases": "Releases",
    "files": "Files",
    "archive-this-release": "Archive this release",
    "total-files": "Total {count} files",
    "change-tip": "This change is configured to use a release. Database changes will be executed using the SQL statements from the selected release files.",
    "not-found": "Not found",
    "vcs-source": "VCS Source",
    "view-all-files": "View all files",
    "and-n-more-files": "and {n} more files",
    "change-type": {
      "ddl": "DDL",
      "ddl-ghost": "DDL Ghost",
      "dml": "DML",
      "unspecified": "Unspecified"
    },
    "file-type": {
      "versioned": "Versioned",
      "declarative": "Declarative",
      "unspecified": "Unspecified"
    },
    "vcs-type": {
      "unspecified": "Unspecified"
    },
    "actions": {},
    "messages": {},
    "usage-description": "A release is a versioned application artifact whose deployment to an environment is triggered by a GitOps workflow."
  },
  "export-data": {
    "export-rows": "Export rows",
    "error": {
      "export-rows-required": "Export rows required",
      "export-rows-must-gt-zero": "Export rows must greater than 0"
    },
    "export-format": "Export format",
    "password-optional": "Encrypt with password (Optional)",
    "password-info": "Provide a password to encrypt the export file."
  },
  "branch": {
    "select-tables-to-rollout": "Select tables to rollout",
    "index": {
      "drop-index-confirm": "Drop index?"
    },
    "table-partition": {
      "drop-partition-confirm": "Drop table partition?",
      "drop-partition-with-subpartitions-confirm": "Will also drop all its subpartitions."
    }
  },
  "worksheet": {
    "self": "Worksheet"
  },
  "setup": {
    "self": "Setup",
    "basic-info": "Basic info",
    "skip-setup": "Skip setup",
    "purposes": {
      "self": "What's your main purpose with Bytebase?",
      "alter-schema": "Alter schema",
      "query-data": "Query data"
    },
    "workflow": {
      "self": "What's your workflow with database?",
      "team": "Work with teammates, need CI/CD pipeline",
      "simple": "No complex workflow, just need UI tools"
    },
    "data": {
      "self-setup": "Setup the project",
      "built-in": "Use built-in sample",
      "built-in-desc": "Generate sample project and instances"
    }
  },
  "masking": {
    "reason": {
      "title": "Why is this data masked?",
      "semantic-type": "Semantic type",
      "algorithm": "Masking method",
      "context": "Rule",
      "classification": "Classification level"
    },
    "algorithms": {}
  },
  "landing": {
    "quick-link": {
      "self": "Quick Link",
      "manage": "Manage quick link",
      "visit-prjects": "Visit Projects",
      "visit-issues": "Visit Issues"
    },
    "last-visit": "Last visit",
    "changelog-for-version": "Changelog for {version}"
  }
}<|MERGE_RESOLUTION|>--- conflicted
+++ resolved
@@ -1595,16 +1595,12 @@
   "database": {
     "no-environment": "This database has not been bound to the environment",
     "set-environment": "Set environment",
-<<<<<<< HEAD
     "sync-database": "Sync Database",
-=======
-    "sync-database": "Sync database",
     "export-schema": "Export Schema",
     "export-schema-single-file": "Single File",
     "export-schema-multi-file": "Multi-File (ZIP)",
     "successfully-exported-schema": "Successfully exported schema",
     "failed-to-export-schema": "Failed to export schema",
->>>>>>> 50bc95bb
     "select": "Select database",
     "sync-status": "Sync status",
     "last-successful-sync": "Last successful sync",
