{
  "common": {
    "when": "When",
    "view": "View",
    "you": "you",
    "general": "General",
    "slack": "Slack",
    "discord": "Discord",
    "teams": "Teams",
    "dingtalk": "DingTalk",
    "feishu": "Feishu",
    "wecom": "WeCom",
    "custom": "Custom",
    "im": "IM",
    "overview": "Overview",
    "change-history": "Change History",
    "webhook": "Webhook",
    "webhooks": "Webhooks",
    "key": "Key",
    "workflow": "Workflow",
    "unread": "Unread",
    "read": "Read",
    "inbox": "Inbox",
    "activity": "Activity",
    "activities": "Activities",
    "sign-in": "Sign in",
    "sign-up": "Sign up",
    "email": "Email",
    "username": "Username",
    "credentials": "Credentials",
    "password": "Password",
    "activate": "Activate",
    "save": "Save",
    "cancel": "Cancel",
    "cancelled": "Cancelled",
    "comment": "Comment",
    "home": "Home",
    "setting": "Setting",
    "settings": "Settings",
    "project": "Project",
    "projects": "Projects",
    "default-project": "Default Project",
    "visit-default-project": "@:common.visit @:common.default-project",
    "help": "Help",
    "database": "Database",
    "databases": "Databases",
    "description": "Description",
    "instance": "Instance",
    "instances": "Instances",
    "environment": "Environment",
    "environments": "Environments",
    "environment-name": "Environment Name",
    "bookmark": "Bookmark",
    "bookmarks": "Bookmarks",
    "quick-action": "Quick Action",
    "archive": "Archive",
    "archived": "Archived",
    "no-license": "No license",
    "logout": "Logout",
    "close": "Close",
    "latest": "Latest",
    "error": "Error",
    "canceled": "Canceled",
    "approval": "Approval",
    "approve": "Approve",
    "done": "Done",
    "create": "Create",
    "run": "Run",
    "retry": "Retry",
    "skip": "Skip",
    "reopen": "Reopen",
    "dismiss": "Dismiss",
    "back": "Back",
    "next": "Next",
    "edit": "Edit",
    "update": "Update",
    "updated": "Updated",
    "visit": "Visit",
    "role": {
      "self": "Role",
      "dba": "DBA",
      "owner": "Owner",
      "developer": "Developer",
      "member": "Member",
      "exporter": "Exporter",
      "querier": "Querier"
    },
    "assignee": "Assignee",
    "revert": "Revert",
    "apply": "Apply",
    "reorder": "Reorder",
    "id": "ID",
    "name": "Name",
    "creator": "Creator",
    "updater": "Updater",
    "version": "Version",
    "issue": "Issue",
    "issues": "Issues",
    "duration": "Duration",
    "created-at": "Created",
    "updated-at": "Updated",
    "commit": "Commit",
    "statement": "Statement",
    "sql-statement": "SQL statement",
    "snapshot": "Snapshot",
    "status": "Status",
    "stage": "Stage",
    "task": "Task",
    "tasks": "Tasks",
    "sql": "SQL",
    "unassigned": "Unassigned",
    "new": "New",
    "add": "Add",
    "confirm-and-add": "Confirm and add",
    "confirm-and-update": "Confirm and update",
    "query": "Query",
    "transfer": "Transfer",
    "migration": "Migration",
    "schema": "Schema",
    "anomalies": "Anomalies",
    "do-not-show-again": "Do not show again",
    "backups": "Backups",
    "detail": "Detail",
    "type": "Type",
    "language": "Language",
    "repository": "Repository",
    "change": "Change",
    "branch": "Branch",
    "required-placeholder": "required placeholder",
    "optional-placeholder": "optional placeholder",
    "optional-directory-wildcard": "optional directory wildcard",
    "sensitive-placeholder": "sensitive - write only",
    "enabled": "enabled",
    "default": "default",
    "gitops": "GitOps",
    "restore": "Restore",
    "detailed-guide": "detailed guide",
    "workspace": "workspace",
    "application": "Application",
    "confirm": "Confirm",
    "coming-later": "Coming later",
    "learn-more": "Learn more",
    "schema-version": "Schema version",
    "time": "Time",
    "manual": "Manual",
    "automatic": "Automatic",
    "Default": "Default",
    "definition": "Definition",
    "empty": "Empty",
    "connecting": "Connecting...",
    "creating": "Creating...",
    "updating": "Updating...",
    "Address": "Address",
    "User": "User",
    "assigned": "Assigned",
    "subscribed": "Subscribed",
    "created": "Created",
    "label": "Label",
    "labels": "Labels",
    "mode": "Mode",
    "roletype": "Role Type",
    "readonly": "readonly",
    "user": "User",
    "added-time": "Added time",
    "data-source": "Data Source",
    "grant": "Grant",
    "admin": "Admin",
    "read-only": "Read-only",
    "connection-string": "Connection string",
    "agents": "Agents",
    "billings": "Billings",
    "all": "All",
    "deployment-config": "Deployment Config",
    "by": "by",
    "ok": "OK",
    "share": "Share",
    "others": "Others",
    "or": "or",
    "export": "Export",
    "tips": "Tips",
    "template": "Template",
    "delete": "Delete",
    "history": "History",
    "loading": "Loading",
    "from": "from",
    "copy": "Copy",
    "copied": "Copied",
    "manage": "Manage",
    "table": "Table",
    "search": "Search",
    "warning": "Warning",
    "edited": "edited",
    "preview": "Preview",
    "file-selector": {
      "type-limit": "Only support {extension} file",
      "size-limit": "File size should less than {size} MiB"
    },
    "no-data": "No data",
    "visibility": "Visibility",
    "star": "Star",
    "unstar": "Unstar",
    "starred": "Starred",
    "duplicate": "Duplicate",
    "clear-search": "Clear search",
    "enable": "Enable",
    "disable": "Disable",
    "view-doc": "View doc",
    "backup-and-restore": "Backup and restore",
    "write-only": "write only",
    "pitr": "PITR",
    "fix": "Fix",
    "go-now": "Go now",
    "sync-now": "Sync Now",
    "show-help": "Show help",
    "success": "Succeed",
    "failed": "Failed",
    "load-more": "Load more",
    "access-denied": "Access denied",
    "no": "No",
    "yes": "Yes",
    "advanced": "Advanced",
    "restart": "Restart",
    "want-help": "Want help",
    "operation": "Operation",
    "rollback": "Rollback",
    "total": "Total",
    "discard-changes": "Discard changes",
    "error-message": "Error message",
    "resource-id": "Resource ID",
    "domain": "Domain",
    "demo-mode": "Demo",
    "operations": "Operations",
    "on": "On",
    "off": "Off",
    "verify": "Verify",
    "regenerate": "Regenerate",
    "download": "Download",
    "will-lose-unsaved-data": "Will lose any unsaved data.",
    "deleted": "Deleted",
    "will-override-current-data": "Will override current data.",
    "rollout": "Rollout",
    "uploading": "Uploading",
    "active": "Active",
    "added": "Added",
    "revoke": "Revoke",
    "cannot-undo-this-action": "You cannot undo this action",
    "expand": "Expand",
    "collapse": "Collapse",
    "select": "Select",
    "optional": "Optional",
    "reason": "Reason",
    "date": {
      "days": "{days} days",
      "months": "{months} months",
      "years": "{years} year"
    },
    "expiration": "Expiration",
    "configure": "Configure",
    "database-groups": "Database Groups",
    "members": "Members",
    "warehouse": "Warehouse",
    "schedule": "Schedule",
    "state": "State",
    "condition": "Condition"
  },
  "error-page": {
    "go-back-home": "Go back home"
  },
  "anomaly-center": "Anomaly Center",
  "kbar": {
    "recently-visited": "Recently Visited",
    "navigation": "Navigation",
    "help": {
      "navigate": "to navigate",
      "perform": "to perform",
      "close": "to close",
      "back": "to back"
    },
    "options": {
      "placeholder": "Type a command or search…"
    },
    "preferences": {
      "common": "Preferences",
      "change-language": "Change Language…"
    }
  },
  "task": {
    "checking": "Checking...",
    "run-task": "Run checks",
    "check-result": {
      "title": "Check result for {name}"
    },
    "check-type": {
      "fake": "Fake",
      "syntax": "Syntax",
      "compatibility": "Compatibility",
      "connection": "Connection",
      "sql-review": "SQL review",
      "earliest-allowed-time": "Earliest allowed time",
      "ghost-sync": "gh-ost sync",
      "statement-type": "Statement type",
      "lgtm": "LGTM",
      "pitr": "PITR",
      "affected-rows": "Affected rows",
      "sql-type": "SQL type"
    },
    "earliest-allowed-time-hint": "'@:{'common.when'}' specifies the expected execution timing for this task. If this field is not specified, the task will be executed once it has passed all other gating criteria.",
    "earliest-allowed-time-unset": "Unset",
    "comment": "Comment",
    "invoker": "Invoker",
    "started": "Started",
    "ended": "Ended",
    "view-change": "View change",
    "view-change-history": "View change history",
    "status": {
      "running": "Running",
      "failed": "Failed",
      "canceled": "Canceled",
      "success": "Success",
      "warn": "Warning",
      "error": "Error"
    },
    "earliest-allowed-time-no-modify": "You cannot modify this field because you are not the issue assignee or it's not pending to run.",
    "type": {
      "bb-task-database-schema-update-ghost-sync": "Sync data",
      "bb-task-database-schema-update-ghost-cutover": "Switch tables",
      "bb-task-database-schema-update-ghost-drop-original-table": "Drop original table"
    },
    "progress": {
      "completed-units": "Completed {units}",
      "total-units": "Total {units}",
      "eta": "ETA",
      "units": {
        "unit": "units",
        "row": "rows"
      },
      "counting": "Counting"
    },
    "n-similar-tasks": "({count} similar tasks)",
    "skip": "Skip",
    "skip-modal-title": "Skip task [{name}]?",
    "task-checks": "Task checks",
    "rollback": {
      "sql-rollback": "SQL Rollback",
      "failed": "Failed",
      "preview-rollback-issue": "Preview rollback issue",
      "generating": "Generating",
      "empty-rollback-statement": "The rollback statement is empty",
      "cancel-generating": "Cancel generating the SQL rollback",
      "sql-rollback-tips": "When enabled, Bytebase will keep the rollback logs for the data change\nand allow you to create a new issue to revert this change.\nWarning: If the table does not have a primary key. Undo SQL may affect\nduplicate rows. Please carefully confirm before executing.\n{link}"
    },
    "skip-failed-in-current-stage": "Skip failed tasks in current stage",
    "apply-change-to-all-pending-tasks": {
      "title": "Apply change to all pending tasks?",
      "self": "Apply change to all pending tasks",
      "current-only": "Only apply change to current task"
    },
    "execution-time": "Execution time",
    "run-checks": "Run checks",
    "run-checks-in-current-stage": "Run checks in current stage"
  },
  "banner": {
    "update-license": "Update license",
    "license-expires": "Your license for {plan} has expired on {expireAt}.",
    "trial-expires": "Your free trial for {plan} will expire in {days} days on {expireAt}.",
    "trial-expired": "Your free trial for {plan} has expired.",
    "extend-trial": "Extend trialing time",
    "deploy": "Self Host",
    "cloud": "Sign Up for Cloud",
    "request-demo": "Book a 30 min product walkthrough with our product expert",
    "debug": "Debug mode is active, you can disable Debug mode via the top-right profile dropdown.",
    "readonly": "Bytebase is in readonly mode. You can still view the console, but any change attempt will fail.",
    "external-url": "Bytebase has not configured --external-url",
    "configure-now": "Configure now"
  },
  "intro": {
    "doc": "doc",
    "issue": "issue",
    "quickstart": "quickstart"
  },
  "bbkit": {
    "common": {
      "ok": "OK",
      "cancel": "Cancel",
      "back": "Back",
      "next": "Next",
      "finish": "Finish",
      "step": "Step"
    },
    "attention": {
      "default": "Attention needed"
    }
  },
  "settings": {
    "sidebar": {
      "account": "Account",
      "profile": "Profile",
      "workspace": "Workspace",
      "security-and-policy": "Security & Policy",
      "integration": "Integration",
      "general": "General",
      "members": "Members",
      "im-integration": "IM",
      "sso": "SSO",
      "gitops": "GitOps",
      "subscription": "Subscription",
      "labels": "Labels",
      "debug-log": "Debug Log",
      "sensitive-data": "Data Anonymization",
      "access-control": "Data Access Control",
      "audit-log": "Audit Log",
      "custom-roles": "Custom Roles",
      "mail-delivery": "Mail Delivery"
    },
    "profile": {
      "email": "Email",
      "role": "Role",
      "phone": "Phone",
      "country-code": "Country Code",
      "password": "Password",
      "password-confirm": "Confirm",
      "password-confirm-placeholder": "Confirm new password",
      "password-mismatch": "mismatch",
      "subscription": "(Upgrade to enable role management)"
    },
    "members": {
      "active": "Active members",
      "inactive": "Inactive members",
      "helper": "Add or invite by email address",
      "add-more": "+ Add more",
      "add": "Add",
      "invites": "Send Invites",
      "invited": "Invited",
      "yourself": "You",
      "upgrade": "Upgrade to enable role management",
      "select-role": "Select role",
      "not-assigned": "Not assigned",
      "table": {
        "account": "Account",
        "role": "Role",
        "update-time": "Updated Time",
        "granted-time": "Granted Time",
        "roles": "Roles"
      },
      "action": {
        "deactivate": "Deactivate",
        "deactivate-confirm-title": "Are you sure to deactivate",
        "deactivate-confirm-description": "You can still reactivate later",
        "reactivate": "Reactivate",
        "reactivate-confirm-title": "Are you sure to reactivate"
      },
      "tooltip": {
        "upgrade": "Upgrade to enable role management",
        "not-allow-edit": "Only Owner can change the role",
        "not-allow-remove": "Cannot remove the last Owner",
        "project-role-provider-gitlab": "Mapped from the {rawRole} role in the corresponding GitLab project.",
        "cannot-change-role-of-systembot": "Cannot change the role of system bot"
      },
      "system-bot": "System Bot",
      "service-account": "Service Account",
      "copy-service-key": "Copy Service Key",
      "reset-service-key": "Reset Service Key",
      "reset-service-key-alert": "This action cannot be undone. The old key will stop working immediately. Are you sure you want to reset this service key?",
      "service-key-copied": "Service Key copied to clipboard, please keep it in secret.",
      "create-as-service-account": "Create as service account",
      "show-inactive": "Show inactive members"
    },
    "im-integration": {
      "enable": "Enable",
      "description": "Allow users to approve issues from IM directly.",
      "feishu-updated-tip": "Successfully updated the Feishu integration"
    },
    "sso": {
      "create": "Create SSO",
      "description": "Single Sign-On (SSO) is an authentication method that enables users to authenticate with multiple applications and websites via a single set of credentials.",
      "archive": "Archive this SSO",
      "archive-info": "Archived SSO will not be shown on the normal interface. You can click \"Archive\" on the bottom left to find and restore it.",
      "restore": "Restore this SSO",
      "form": {
        "type": "Type",
        "learn-more-with-user-doc": "Learn more about the configuration",
        "redirect-url": "Authorization redirect URL",
        "redirect-url-description": "It will be used to fill in the appropriate field in the identity provider application form.",
        "use-template": "Use template",
        "select-template": "Select template",
        "basic-information": "Basic information",
        "name": "Name",
        "name-description": "The display name to be shown to the users",
        "resource-id": "Resource ID",
        "resource-id-description": "An unique string, and valid characters are /[a-z][0-9]-/",
        "domain": "Domain",
        "domain-description": "The identity provider's domain name",
        "identity-provider-information": "Identity provider information",
        "identity-provider-information-description": "The information is provided by your identity provider.",
        "identity-provider-needed-information": "Create your SSO application with the following information.",
        "endpoints": "Endpoints",
        "endpoints-description": "The related urls provided by your OAuth provider.",
        "auth-url-description": "The link to OAuth login page",
        "scopes-description": "A space-separated list of scopes to be carried when accessing the Auth URL",
        "token-url-description": "The API address for obtaining accessToken",
        "user-info-url-description": "The API address for obtaining user information by accessToken",
        "connection-security": "Connection security",
        "connection-security-skip-tls-verify": "Skip TLS verify for self-signed certificates",
        "user-information-mapping": "User information mapping",
        "user-information-mapping-description": "Maps the field names from user info API to the Bytebase user.",
        "identifier": "Bytebase user identifier",
        "display-name": "Bytebase user display name",
        "email": "Bytebase user email",
        "auth-style": {
          "self": "Auth style",
          "in-params": {
            "self": "In params"
          },
          "in-header": {
            "self": "In header"
          }
        }
      },
      "copy-redirect-url": "Redirect URL copied to clipboard."
    },
    "general": {
      "workspace": {
        "branding": "Branding",
        "only-owner-can-edit": "Only workspace owner can update the settings.",
        "logo": "Logo",
        "logo-aspect": "The suggested logo size should be 5:2 aspect ratio, e.g 100 x 40.",
        "select-logo": "Upload a file",
        "drag-logo": "or drag here",
        "logo-upload-tip": "{extension} up to {size} MiB",
        "logo-upload-succeed": "Successfully updated the logo",
        "security": "Security",
        "watermark": {
          "self": "Watermark",
          "update-success": "Watermark setting updated",
          "description": "Display watermarks on pages, including username, ID and email.",
          "only-owner-can-edit": "Only workspace owner can update watermark setting.",
          "enable": "Enable watermark"
        },
        "disallow-signup": {
          "enable": "Disable self-service signup",
          "description": "Once disabled, users cannot self-service signup and can only be invited by the workspace owner."
        },
        "require-2fa": {
          "enable": "Require two-factor authentication for all users",
          "description": "When enabled, users who do not have two-factor authentication enabled for their personal accounts will be forced to configure.",
          "need-all-user-2fa-enabled": "Requires all users to enable 2FA first. There are still {count} users who have not enabled 2FA: {users}"
        },
        "network": "Network",
        "external-url": {
          "self": "External URL",
          "description": "The external URL where user visits Bytebase, must start with http:// or https://. {viewDoc}"
        },
        "gitops-webhook-url": {
          "self": "GitOps Webhook URL",
          "description": "The URL used for sending GitOps webhooks to the Bytebase instance."
        },
        "config-updated": "Configuration is updated",
        "plugin": {
          "openai": {
            "ai-augmentation": "AI Augmentation",
            "openai-key": {
              "self": "OpenAI API Key",
              "description": "Supply OpenAI API Key to enable ChatSQL capability in SQL Editor. {viewDoc}",
              "find-my-key": "Find my key",
              "placeholder": "An OpenAI API Key usually starts with sk-*****"
            },
            "openai-endpoint": {
              "self": "OpenAI API Endpoint",
              "description": "Supply private deployment of OpenAI API Endpoint."
            }
          }
        }
      }
    },
    "sensitive-data": {
      "description": "The query result of the following columns is displayed as \"******\". \nYou can mark more columns as sensitive data on the table details page.",
      "remove-sensitive-column-tips": "Expose this column?"
    },
    "access-control": {
      "description": "Configure approval flow to control data query and export. {link}",
      "skip-approval": "Skip approval",
      "query-data": "Query Data",
      "export-data": "Export Data",
      "disallowed": "Disallowed",
      "copy-data-from-sql-editor": "Copy Data From SQL Editor"
    },
    "release": {
      "new-version-available": "New version is available",
      "new-version-content": "The new version {tag} is available now! Please check our docs for installation.",
      "not-show-till-next-release": "Don't show this till next version"
    },
    "mail-delivery": {
      "description": "Configuring SMTP information will enable users to receive database reports via email, such as slow query weekly reports.",
      "field": {
        "smtp-server-host": "SMTP Server Host",
        "smtp-server-port": "SMTP Server Port",
        "from": "From",
        "smtp-username": "SMTP Username",
        "smtp-password": "SMTP Password",
        "send-test-email-to": "Send Test Email To",
        "send": "Send",
        "authentication-method": "Authentication Method",
        "encryption": "Encryption"
      },
      "updated-tip": "Successfully updated the mail delivery setting",
      "tested-tip": "Send successfully, please check the inbox of {address}."
    }
  },
  "activity": {
    "name": "Name",
    "comment": "Comment",
    "created": "Created",
    "invoker": "Invoker",
    "type": {
      "issue-create": "create issue",
      "comment-create": "create comment",
      "issue-field-update": "update issue field",
      "issue-status-update": "update issue status",
      "pipeline-stage-status-update": "update issue stage status",
      "pipeline-task-status-update": "update issue task status",
      "pipeline-task-file-commit": "commit file",
      "pipeline-task-statement-update": "SQL update",
      "member-create": "create member",
      "member-role-update": "update role",
      "member-activate": "activate member",
      "member-deactivate": "deactivate member",
      "project-repository-push": "repository push event",
      "project-database-transfer": "database transfer",
      "project-member-create": "add project member",
      "project-member-delete": "delete project member",
      "project-member-role-update": "change project member role",
      "pipeline-task-earliest-allowed-time-update": "update earliest allowed time",
      "database-recovery-pitr-done": "restore database to point in time",
      "external-approval-rejected": "external approval rejected"
    },
    "sentence": {
      "created-issue": "created issue",
      "commented": "commented",
      "reassigned-issue": "reassigned issue from {oldName} to {newName}",
      "assigned-issue": "assigned issue to {newName}",
      "unassigned-issue": "unassigned issue from {oldName}",
      "invalid-assignee-update": "invalid assignee update",
      "changed-description": "changed description",
      "changed-from-to": "changed {name} from \"{oldValue}\" to \"{newValue}\"",
      "unset-from": "unset {name} from \"{oldValue}\"",
      "set-to": "set {name} to \"{newValue}\"",
      "changed-update": "changed {name} update",
      "reopened-issue": "reopened issue",
      "resolved-issue": "resolved issue",
      "canceled-issue": "canceled issue",
      "empty": "",
      "changed": "changed",
      "updated": "updated",
      "canceled": "canceled",
      "approved": "approved",
      "started": "started",
      "completed": "completed",
      "failed": "failed",
      "task-name": " task {name}",
      "committed-to-at": "committed {file} to {branch}{'@'}{repo}",
      "dismissed-stale-approval": "dismissed stale approvals of {task}",
      "external-approval-rejected": "rejected external approval from {imName} of stage \"{stageName}\"",
      "skipped": "skipped",
      "rolled-out": "rolled out",
      "schema-version": "schema version {version}",
      "xxx-automatically": "{verb} automatically",
      "verb-type-target-by-people": "{verb} {type} {target}",
      "verb-type-target-by-system-bot": "{type} {target} {verb}"
    },
    "subject-prefix": {
      "task": "Task",
      "stage": "Stage"
    },
    "n-similar-activities": "({count} similar activity) | ({count} similar activities)"
  },
  "issue": {
    "my-issues": "My Issues",
    "waiting-approval": "Waiting Approval",
    "waiting-rollout": "Waiting Rollout",
    "opened-by-at": "opened by {creator} at {time}",
    "commit-by-at": "commit {id} {title} by {author} at {time}",
    "status-transition": {
      "modal": {
        "resolve": "Resolve issue?",
        "cancel": "Cancel this entire issue?",
        "reopen": "Reopen issue?",
        "title": "{action} {type} [{name}]?",
        "action-to-stage": "{action} stage ({n} tasks)"
      },
      "dropdown": {
        "resolve": "Resolve issue",
        "cancel": "Cancel issue",
        "reopen": "Reopen issue"
      },
      "form": {
        "note": "Note",
        "placeholder": "(Optional) Add a note..."
      }
    },
    "subscribe": "Subscribe",
    "unsubscribe": "Unsubscribe",
    "subscriber": "No subscribers | 1 subscriber | {n} subscribers",
    "apply-to-other-tasks": "Apply to other tasks",
    "add-sql-statement": "Add SQL statement...",
    "optional-add-sql-statement": "(Optional) Add SQL statement...",
    "edit-description": "Edit description",
    "add-some-description": "Add some description...",
    "add-a-comment": "Add a comment",
    "edit-comment": "Edit comment",
    "leave-a-comment": "Leave a comment...",
    "comment-editor": {
      "write": "Write",
      "preview": "Preview",
      "nothing-to-preview": "Nothing to preview",
      "toolbar": {
        "header": "Insert heading text",
        "bold": "Insert bold text",
        "code": "Insert SQL code snippet",
        "link": "Insert a link",
        "hashtag": "Insert issue's link by id. Type the issue id after the hashtag \"#\""
      }
    },
    "view-commit": "View commit",
    "search-issue-name": "Search issue name",
    "table": {
      "open": "Open",
      "closed": "Closed",
      "status": "Status",
      "project": "Project",
      "name": "Name",
      "environment": "Environment",
      "db": "DB",
      "progress": "Progress",
      "updated": "Updated",
      "approver": "Approver",
      "creator": "Creator",
      "assignee": "Assignee"
    },
    "stage-select": {
      "active": "{name} (active)"
    },
    "not-allowed-to-operate-unassigned-database": "Can't {operation} to unassigned databases.\nIt need to be transferred to a project first.",
    "migration-mode": {
      "title": "Migration mode",
      "normal": {
        "title": "Normal migration (for normal-sized table)",
        "description": "Perform schema change directly on the target table. A lock will be held during the entire migration."
      },
      "online": {
        "title": "Online migration (for large-sized table)",
        "description": "Based on gh-ost. For large tables, it can reduce the table lock duration from hours to seconds {link}."
      }
    },
    "new-issue": "@:common.new @:common.issue",
    "format-on-save": "Format on save",
    "action-to-current-stage": "{action} current stage",
    "edit-sql-statement-in-vcs": "This project has enabled VCS based version control. Please modify the SQL file in the corresponding Git repository, and commit it to create a new issue.",
    "edit-sql-statement": "Edit SQL statement",
    "upload-sql": "Upload SQL",
    "upload-sql-as-sheet": "Upload SQL as Sheet",
    "statement-from-sheet-warning": "SQL is oversized and inline-editing is disallowed. You can upload a new SQL file to overwrite it.",
    "overwrite-current-statement": "Overwrite current SQL statement",
    "upload-sql-file-max-size-exceeded": "Max file size ({size}) exceeded.",
    "waiting-earliest-allowed-time": "Will run after {time}",
    "batch-transition": {
      "not-allowed-tips": "Some of selected issues cannot be {operation}",
      "resolve": "Resolve",
      "resolved": "resolved",
      "cancel": "Cancel",
      "cancelled": "cancelled",
      "reopen": "Reopen",
      "reopened": "reopened",
      "action-n-issues": "{action} {n} issue | {action} {n} issues",
      "successfully-updated-n-issues": "Successfully updated {n} issue | Successfully updated {n} issues"
    },
    "sql-hint": {
      "change-will-apply-to-all-tasks-in-tenant-mode": "The change will be applied to all tasks",
      "dont-apply-to-database-in-baseline-migration": "Baselining only records the current schema in the change history and won't apply the SQL to the database",
      "snowflake": "Use <<schema>>.<<table>> to specify a Snowflake table"
    },
    "will-rollback": "This task will rollback {link}",
    "issue-link-with-task": "Issue {issue} - task {task}",
    "assignee-attention": {
      "send-approval-request-successfully": "Send a {im} approval request successfully",
      "send-attention-request-successfully": "Request assignee {principal} attention successfully",
      "needs-attention": "Attention needed",
      "click-to-mark": "Click to request assignee attention"
    },
    "sdl": {
      "schema-change": "Schema change",
      "generated-ddl-statements": "Generated DDL statements",
      "full-schema": "Full schema",
      "left-schema-may-change": "The schema on the left side may change before the issue is applied."
    },
    "assignee-tooltip": "Allow the assignee to rollout the issue once the approval flow has been passed.",
    "approval-flow": {
      "self": "Approval flow",
      "tooltip": "The approvers will review and approve the issue in the order specified in the flow. The issue can only be applied after all steps in the flow have been approved. You can configure a custom approval flow for each risk."
    },
    "waiting-to-rollout": "Waiting to rollout",
    "waiting-for-review": "Waiting for review",
    "issue-name": "Issue name",
    "grant-request": {
      "export-rows": "Export rows",
      "export-format": "Export format",
      "expire-days": "Expire days",
      "expired-at": "Expired at",
      "all-databases": "All",
      "all-databases-tip": "All current and future databases in this project.",
      "manually-select": "Manually select",
      "customize": "Customize",
      "data-export-attention": "The data will be exported to a file and downloaded to your local machine. And you can only do the export action once.",
      "export-method": "Export method",
      "please-select-database-first": "Please select database first"
    },
    "review-sent-back": "Review sent back"
  },
  "alter-schema": {
    "vcs-enabled": "This project has enabled VCS based version control and selecting database below will navigate you to the corresponding Git repository to initiate the change process.",
    "vcs-info": "VCS enabled. Selecting this will navigate you to the corresponding Git repository to initiate the change process.",
    "alter-single-db": "Alter single database",
    "alter-multiple-db": "Manual Selection",
    "alter-db-group": "By Deployment Config",
    "no-databases-in-project": "No databases in this project. Click New DB or Transfer in DB to add databases."
  },
  "quick-action": {
    "create-db": "Create database",
    "new-db": "New DB",
    "add-instance": "@:common.add @:common.instance",
    "create-instance": "@:common.create @:common.instance",
    "manage-user": "Manage User",
    "add-environment": "@:common.add @:common.environment",
    "create-environment": "@:common.create @:common.environment",
    "new-project": "@:common.new @:common.project",
    "create-project": "@:common.create @:common.project",
    "edit-data": "Edit Data",
    "troubleshoot": "Troubleshoot",
    "transfer-in-db": "Transfer in DB",
    "request-db": "Request DB",
    "from-unassigned-databases": "Transfer unassigned databases",
    "from-projects": "Transfer from other projects",
    "transfer-in-db-title": "Transfer in database",
    "transfer-in-db-alert": "Are you sure to transfer \"{ dbName }\" into our project?",
    "unassigned-db-hint": "Bytebase periodically syncs the instance schema. Newly synced databases are unassigned at first, and they need to be transferred to a project before they can be used.",
    "transfer-out-db": "Transfer out DB",
    "transfer-out-db-title": "Transfer out database",
    "request-query": "Request Query",
    "request-export": "Request Export"
  },
  "create-db": {
    "new-database-name": "New database name",
    "database-owner-name": "Database owner name",
    "cluster": "Cluster",
    "reserved-db-error": "{databaseName} is a reserved name",
    "generated-database-name": "Generated database name",
    "db-name-generated-by-template": "Generated by template \"{template}\"",
    "input-label-value": "Input {key}",
    "new-collection-name": "New Collection Name"
  },
  "db": {
    "encoding": "Encoding",
    "character-set": "Character set",
    "collation": "Collation",
    "select": "Select database",
    "select-instance-first": "Select instance first",
    "select-environment-first": "Select environment first",
    "tables": "Tables",
    "collections": "Collections",
    "views": "Views",
    "extensions": "Extensions",
    "functions": "Functions",
    "streams": "Streams",
    "tasks": "Tasks",
    "parent": "Parent",
    "last-successful-sync": "Last successful sync",
    "sync-status": "Sync status",
    "failed-to-sync-schema-for-database-database-value-name": "Failed to sync schema for database '{0}'.",
    "successfully-synced-schema-for-database-database-value-name": "Successfully synced schema for database '{0}'."
  },
  "instance": {
    "select": "Select instance",
    "select-database-user": "Select database user",
    "new-database": "New Database",
    "syncing": "Syncing ...",
    "create-migration-schema": "Create migration schema",
    "missing-migration-schema": "Missing migration schema",
    "unable-to-connect-instance-to-check-migration-schema": "Unable to connect instance to check migration schema",
    "bytebase-relies-on-migration-schema-to-manage-gitops-based-schema-migration-for-databases-belonged-to-this-instance": "Bytebase relies on migration schema to record database schema migration on this instance. Without setting up the migration schema, you cannot alter schema or change data for any databases on the instance.",
    "please-contact-your-dba-to-configure-it": "Please contact your DBA to configure it.",
    "please-check-the-instance-connection-info-is-correct": "Please check the instance connection info is correct.",
    "users": "Users",
    "successfully-archived-instance-updatedinstance-name": "Successfully archived instance '{0}'.",
    "successfully-restored-instance-updatedinstance-name": "Successfully restored instance '{0}'.",
    "failed-to-create-migration-schema-for-instance-instance-value-name": "Failed to create migration schema for instance '{0}'.",
    "successfully-created-migration-schema-for-instance-value-name": "Successfully created migration schema for '{0}'.",
    "failed-to-sync-schema-for-instance-instance-value-name": "Failed to sync schema for instance '{0}'.",
    "successfully-synced-schema-for-instance-instance-value-name": "Successfully synced schema for instance '{0}'.",
    "archive-this-instance": "Archive this instance",
    "archive-instance-instance-name": "Archive instance '{0}'?",
    "archived-instances-will-not-be-shown-on-the-normal-interface-you-can-still-restore-later-from-the-archive-page": "Archived instances will not be shown on the normal interface. You can click \"Archive\" on the bottom left to find and restore it.",
    "restore-this-instance": "Restore this instance",
    "restore": "Restore",
    "restore-instance-instance-name-to-normal-state": "Restore instance '{0}' to normal state?",
    "account-name": "Account name",
    "account": "Account",
    "name": "Name",
    "host-or-socket": "Host or Socket",
    "project-id-and-instance-id": "Project ID and instance ID",
    "project-id": "Project ID",
    "instance-id": "Instance ID",
    "your-snowflake-account-name": "your Snowflake account name",
    "port": "Port",
    "authentication-database": "Authentication Database",
    "instance-name": "Instance Name",
    "snowflake-web-console": "Snowflake Web Console",
    "external-link": "External Link",
    "web-console": "Web Console",
    "connection-info": "Connection info",
    "show-how-to-create": "Show how to create",
    "below-is-an-example-to-create-user-bytebase-with-password": "Below is an example to create user 'bytebase{'@'}%' with password",
    "your_db_pwd": "YOUR_DB_PWD",
    "no-read-only-data-source-warn": "The instance has not configured read-only connection, please consider adding one.",
    "sentence": {
      "host": {
        "snowflake": "e.g. host.docker.internal {'|'} <<ip>> {'|'} <<local socket>>"
      },
      "proxy": {
        "snowflake": "For proxy server, append {'@'}PROXY_HOST and specify PROXY_PORT in the port"
      },
      "console": {
        "snowflake": "The external console URL managing this instance (e.g. AWS RDS console, your in-house DB instance console)"
      },
      "outbound-ip-list": "If you make use of inbound firewall rules for your database instance, please include the following IP addresses in its allowlist to allow access by Bytebase Cloud.",
      "create-admin-user": "This is the connection user used by Bytebase to perform DDL and DML (non-SELECT) operations.",
      "create-readonly-user": "This is the connection used by Bytebase to perform read-only operations such as SELECT query.",
      "create-admin-user-non-sql": "This is the connection user used by Bytebase to perform write and admin operations.",
      "create-readonly-user-non-sql": "This is the connection used by Bytebase to perform read-only operations.",
      "create-user-example": {
        "snowflake": {
          "user": "bytebase{'@'}%",
          "password": "YOUR_DB_PWD",
          "template": "Below is an example to create user 'bytebase' with password {password} for {warehouse} and grant the user with the needed privileges."
        },
        "mysql": {
          "password": "YOUR_DB_PWD",
          "user": "bytebase{'@'}%",
          "template": "Below is an example to create user {user} with password {password} and grant the user with the needed privileges."
        },
        "clickhouse": {
          "template": "Below is an example to create user 'bytebase' with password {password} and grant the user with the needed privileges. First you need to enable ClickHouse SQL-driven workflow {link} and then run the following query to create the user.",
          "sql-driven-workflow": "SQL-driven workflow"
        },
        "postgresql": {
          "warn": "If the connecting instance is managed by the cloud provider, then SUPERUSER is not available and you should create the user via that provider's admin console. The created user will have provider specific semi-SUPERUSER privileges. You should grant Bytebase privileges with 'GRANT role_name TO bytebase;' for all existing roles, otherwise Bytebase may not access existing databases or tables.",
          "template": "Below is an example to create user 'bytebase' with password {password} and grant the user with the needed privileges. If the connecting instance is self-hosted, then you can grant SUPERUSER."
        },
        "redis": {
          "password": "YOUR_DB_PWD",
          "user": "bytebase",
          "template": "Below is an example to create user {user} with password {password} and grant the user with the needed privileges."
        }
      }
    },
    "no-password": "No password",
    "type-or-paste-credentials": "Type or paste CREDENTIALS",
    "type-or-paste-credentials-write-only": "Type or paste CREDENTIALS - write only",
    "password-write-only": "YOUR_DB_PWD - write only",
    "test-connection": "Test Connection",
    "ignore-and-create": "Ignore and create",
    "add-a-postgresql-sample-instance": "Add a PostgreSQL sample instance instead",
    "successfully-added-postgresql-instance": "Successfully added a PostgreSQL sample instance and filled connection info.",
    "connection-info-seems-to-be-incorrect": "Connection info seems to be incorrect",
    "new-instance": "New Instance",
    "unable-to-connect": "Bytebase is unable to connect the instance. We recommend you to review the connection info again. But it's OK to ignore this warning for now. You can still fix the connection info from the instance detail page after creation.\n\nError detail: {0}",
    "successfully-created-instance-createdinstance-name": "Successfully created instance '{0}'.",
    "successfully-updated-instance-instance-name": "Successfully updated instance '{0}'.",
    "copy-grant-statement": "CREATE USER and GRANT statements copied to clipboard. Paste to your {engine} client to apply.",
    "successfully-connected-instance": "Successfully connected instance.",
    "failed-to-connect-instance": "Failed to connect instance.",
    "failed-to-connect-instance-localhost": "Failed to connect instance.\nIf you run Bytebase with Docker, please try \"host.docker.internal\" for the host address.",
    "search-instance-name": "Search instance name",
    "grants": "Grants",
    "find-gcp-project-id-and-instance-id": "To find GCP Project ID and instance ID, see",
    "create-gcp-credentials": "To create Credentials, see",
    "used-for-testing-connection": "Used for testing connections only",
    "all": "All instances",
    "force-archive-description": "Force to archive. All releated issues will be resolved, and all related sheets will be deleted.",
    "sync-mode": {
      "self": "Sync Mode",
      "database": {
        "self": "Manage based on database",
        "description": "The entire database is treated as a managed object, with CDB and PDB being regarded as distinct databases. (Supports CDB and non-CDB mode)"
      },
      "schema": {
        "self": "Manage based on schema",
        "description": "Each schema is treated as a managed object. (Only supports non-CDB mode)"
      }
    }
  },
  "environment": {
    "id": "Environment ID",
    "id-description": "The Environment ID is the unique identifier for your environment. You cannot change it after created.",
    "select": "Select environment",
    "archive": "Archive this environment",
    "archive-info": "Archived environment will not be shown on the normal interface. You can click \"Archive\" on the bottom left to find and restore it.",
    "create": "Create Environment",
    "restore": "Restore this environment",
    "successfully-updated-environment": "Successfully updated environment '{name}'.",
    "disable-auto-backup": {
      "self": "Disable database automatic backup",
      "content": "Disabling automatic backup policy is not applied retroactively.\nAre you sure about applying to all databases in this environment?"
    },
    "production-environment": "Production environment"
  },
  "quick-start": {
    "self": "Quickstart",
    "guide": "click on the step to try it out",
    "view-an-issue": "View an issue",
    "visit-project": "@:common.visit @:common.projects",
    "visit-instance": "@:common.visit @:common.instances",
    "visit-database": "@:common.visit @:common.databases",
    "visit-environment": "@:common.visit @:common.environments",
    "add-a-member": "Add a member",
    "use-kbar": "Use kbar ({shortcut})",
    "query-data": "Query data",
    "notice": {
      "title": "Quickstart guide dismissed",
      "desc": "You can still bring it back later from the top right menu"
    }
  },
  "auth": {
    "sign-up": {
      "title": "Register your account",
      "admin-title": "Setup {account}",
      "admin-account": "admin account",
      "create-admin-account": "Create admin account",
      "confirm-password": "Confirm Password",
      "confirm-password-placeholder": "Confirm password",
      "password-mismatch": "mismatch",
      "existing-user": "Already have an account?",
      "accept-terms-and-policy": "I accept Bytebase's {terms} and {policy}",
      "terms-of-service": "Terms of Service",
      "privacy-policy": "Privacy Policy"
    },
    "sign-in": {
      "title": "Sign in to your account",
      "forget-password": "Forgot your password?",
      "new-user": "New to Bytebase?",
      "demo-note": "Email:{username} Password:{password}",
      "gitlab": "Login with GitLab",
      "github": "Login with GitHub",
      "gitlab-oauth": "Reach to your Admin to enable GitLab login",
      "sign-in-with-idp": "Sign in with {idp}"
    },
    "password-forget": {
      "title": "Forgot your password?",
      "content": "Please contact your Bytebase Admin to reset your password.",
      "return-to-sign-in": "Return to Sign in"
    },
    "password-forgot": "Forgot Password",
    "password-reset": {
      "title": "Reset your password",
      "content": "Enter your email address and we will send you a password reset link",
      "send-reset-link": "Send reset link",
      "return-to-sign-in": "Return to Sign in"
    },
    "activate": {
      "title": "Activate your {type} account"
    }
  },
  "policy": {
    "rollout": {
      "name": "Rollout policy",
      "tip": "The policy is applied to issues retroactively.",
      "info": "For rolling out database change, this setting controls whether the rollout requires manual approval.",
      "manual": "Manual rollout",
      "manual-info": "Require clicking \"Rollout\" button manually, and then the change will be executed.",
      "auto": "Automatic rollout",
      "auto-info": "If all check pass, the change will be rolled out and executed automatically.",
      "assignee-group": {
        "workspace-owner-or-dba": "Require rolling out from DBA or workspace owner.",
        "project-owner": "Require rolling out from project owner."
      }
    },
    "backup": {
      "name": "Database backup schedule policy",
      "tip": "The policy is not applied retroactively.",
      "not-enforced": "Not enforced",
      "not-enforced-info": "No backup schedule is enforced.",
      "daily": "Daily backup",
      "daily-info": "Enforce every database to backup daily.",
      "weekly": "Weekly backup",
      "weekly-info": "Enforce every database to backup weekly."
    },
    "environment-tier": {
      "name": "Environment tier",
      "description": "The environment will appear differently from other environments.",
      "mark-env-as-production": "Mark as production environment"
    }
  },
  "change-history": {
    "self": "Change History",
    "select": "Schema version is recorded each time a schema change is applied via Bytebase",
    "workflow": "Workflow",
    "commit-info": "by {author} at {time}",
    "no-schema-change": "this migration has no schema change",
    "schema-drift": "Schema drift",
    "schema-drift-detected": "A schema drift was detected.",
    "view-drift": "View drift",
    "before-left-schema-choice": "Compare the schema",
    "left-schema-choice-prev-history-schema": "after prev change",
    "left-schema-choice-current-history-schema-prev": "before this change",
    "after-left-schema-choice": "and after this change",
    "show-diff": "Show diff",
    "left-vs-right": "Prev {prevLink} vs This version",
    "schema-snapshot-after-change": "The schema snapshot recorded after applying this change",
    "current-schema-empty": "Current schema is empty",
    "list-limit": "For database having change history, we list up to 5 most recent histories below. You can click the database name to view all histories.",
    "no-history-in-project": "Do not find change history from any database in this project.",
    "recording-info": "Change history is recorded whenever the database schema is altered.",
    "establish-baseline": "Establish new baseline",
    "refreshing-history": "Refreshing history ...",
    "config-instance": "Config instance",
    "establish-baseline-description": "Bytebase will use the current schema as the new baseline. This would reconcile the actual schema state with the recorded schema state in Bytebase and fix the reported schema drift. You should only do this if the current schema does reflect the desired state.",
    "establish-database-baseline": "Establish \"{name}\" baseline",
    "instance-missing-change-schema": "Missing change history schema on instance \"{name}\".",
    "instance-bad-connection": "Unable to connect instance \"{name}\" to retrieve change history.",
    "contact-dba": "Please contact your DBA to config it",
    "export": "Export Change History",
    "need-to-select-first": "Need to select change history first"
  },
  "database": {
    "select": "Select database",
    "the-list-might-be-out-of-date-and-is-refreshed-roughly-every-10-minutes": "The list might be out of date and is refreshed roughly every 10 minutes",
    "no-anomalies-detected": "No anomalies detected",
    "sync-status": "Sync status",
    "last-successful-sync": "Last successful sync",
    "search-database-name": "Search database name",
    "search-database": "Search database",
    "database-backup": "database backup",
    "transfer-project": "Transfer Project",
    "alter-schema": "Alter Schema",
    "alter-schema-in-vcs": "Alter Schema in VCS",
    "change-data": "Change Data",
    "change-data-in-vcs": "Change Data in VCS",
    "design-schema": "Design Schema",
    "successfully-transferred-updateddatabase-name-to-project-updateddatabase-project-name": "Successfully transferred '{0}' to project '{1}'.",
    "backup-name": "Backup name",
    "create-backup": "Create backup",
    "automatic-x-backup": "Automatic {freq} backup",
    "automatic-backup": "Automatic backup",
    "disable-automatic-backup": "Disable automatic backup",
    "backuppolicy-backup-enforced-and-cant-be-disabled": "{0} backup enforced and can't be disabled",
    "backup-policy": {
      "DAILY": "DAILY",
      "WEEKLY": "WEEKLY"
    },
    "an-http-post-request-will-be-sent-to-it-after-a-successful-backup": "An HTTP POST request will be sent to it after a successful backup.",
    "backup-info": {
      "template": "Backup will be taken on every {dayOrWeek} at {time}. Backup data will be kept for {retentionDays} days."
    },
    "week": {
      "Sunday": "Sunday",
      "Monday": "Monday",
      "Tuesday": "Tuesday",
      "Wednesday": "Wednesday",
      "Thursday": "Thursday",
      "Friday": "Friday",
      "Saturday": "Saturday",
      "day": "day"
    },
    "enable-backup": "Enable backup",
    "backup-now": "Backup now",
    "create-a-manual-backup": "Create a manual backup",
    "disabled": "Disabled",
    "enabled": "Enabled",
    "action-automatic-backup-for-database-props-database-name": "{0} automatic backup for database '{1}'.",
    "updated-backup-webhook-url-for-database-props-database-name": "Updated backup webhook URL for database '{0}'.",
    "last-sync-status": "Last sync status",
    "last-sync-status-long": "Last sync status {0} at {1}",
    "gitops-enabled": "GitOps enabled",
    "restore-backup": "Restore backup '{0}' to a new database",
    "nullable": "Nullable",
    "restore": "Restore",
    "backup": {
      "enabled": "enabled",
      "disabled": "disabled"
    },
    "expression": "Expression",
    "position": "Position",
    "unique": "Unique",
    "visible": "Visible",
    "comment": "Comment",
    "engine": "Engine",
    "row-count-estimate": "Row count estimate",
    "data-size": "Data size",
    "index-size": "Index size",
    "column": "Column",
    "columns": "Columns",
    "data-type": "Data type",
    "indexes": "Indexes",
    "row-count-est": "Row count est.",
    "incorrect-project-warning": "SQL editor can only query databases in projects available to the user. You should first transfer this database into a project.",
    "go-to-transfer": "Go to transfer",
    "pitr": {
      "restore": "@:common.restore @:common.database",
      "no-available-backup": "No available backup",
      "point-in-time": "Point in time",
      "help-info": "Restore the database state to a point in time. {link}.",
      "minimum-supported-engine-and-version": "{engine} >= {min_version} required",
      "restore-to-point-in-time": "Restore to point in time",
      "no-earlier-than": "Restore point-in-time cannot be earlier than [{earliest}] (the earliest available backup).",
      "no-later-than-now": "Restore point-in-time cannot be later than now.",
      "will-overwrite-current-database": "Will overwrite current database",
      "restore-before-last-migration": "Restore to the point before last migration",
      "restore-before-last-migration-help-info": "@:{'database.pitr.restore-before-last-migration'}. {link}.",
      "restore-to": "Restore",
      "restore-to-new-db": "To new database",
      "restore-to-in-place": "In place"
    },
    "show-reserved-tables": "Show Bytebase reserved tables",
    "show-reserved-databases": "Show Bytebase reserved databases",
    "backup-setting": {
      "schedule": {
        "disabled": "Disabled",
        "weekly": "Every week",
        "daily": "Every day"
      },
      "form": {
        "schedule": "Schedule",
        "day-of-week": "Day of week",
        "time-of-day": "Time of day",
        "retention-period": "Retention period(days)"
      }
    },
    "backup-policy-violation": "Backup policy violation",
    "synced-at": "Synced at {time}",
    "not-found-last-successful-sync-was": "Not found, last successful sync was {time}",
    "view-unassigned-databases": "View unassigned databases",
    "unassigned-databases": "Unassigned databases",
    "restore-database": "Restore database",
    "selected-n-databases": "{n} database selected | {n} databases selected",
    "sync-schema": {
      "title": "Sync Schema",
      "description": "Bytebase supports synchronizing a specified schema version of one database to others.",
      "schema-history-version": "Schema History Version",
      "select-source-schema": "Select source schema",
      "select-target-databases": "Select target databases",
      "select-project": "Select project",
      "select-database-placeholder": "Select database (MySQL, PostgreSQL only)",
      "source-database": "Source database",
      "source-schema": "Source schema",
      "schema-version": {
        "self": "Schema version",
        "description": "Schema version is recorded each time a schema change is applied via Bytebase"
      },
      "target-databases": "Target databases",
      "with-diff": "With diff",
      "no-diff": "No diff",
      "message": {
        "select-a-target-database-first": "Please select a target database first.",
        "no-target-databases": "No target databases",
        "no-diff-found": "No diff found."
      },
      "to-database": "Apply to database",
      "from-database": "From database",
      "schema-change-preview": "Preview Schema change for '{database}'",
      "schema-change-preview-no-database": "Preview Schema change",
      "synchronize-statements": "Corresponding generated DDL statements",
      "synchronize-statements-description": "You can further edit the generated DDL statements",
      "select-from-database-and-schema-tip": "Select the database and schema version to be synced from",
      "select-to-database-tip": "Select the database to be applied to",
      "no-difference-tip": "No diff found.",
      "more-version": "more...",
      "character-sets-diff-found": "There are differences between character sets.",
      "preview-issue": "Preview issue",
      "schema-change": "Schema change",
      "generated-ddl-statement": "Generated DDL statement"
    },
    "sensitive": "Sensitive",
    "access-denied": "You don't have the permission to access this database.",
    "schema": {
      "select": "Select schema"
    },
    "show-missing-databases": "Show missing databases",
    "n-selected-m-in-total": "({selected} selected, {total} in total)",
    "doesnt-match-database-name-template": "Doesn't match tenant database name template",
    "doesnt-match-tenant-value": "Doesn't match label value",
    "should-follow-database-name-template": "Should follow tenant database name template",
    "all": "All databases",
    "unassigned": "Unassigned",
    "show-schemaless-databases": "Show schemaless databases. (Alter Schema is not applicable for schemaless databases.)",
    "secret": {
      "self": "Secret",
      "new": "New secret",
      "edit": "Edit secret",
      "name-placeholder": "Input secret name",
      "validation": {
        "cannot-be-changed-later": "Cannot be changed later",
        "duplicated-name": "Duplicated secret name",
        "name-is-required": "Secret name is required",
        "name-pattern-mismatch": "Secret name should contain only uppercase letters, digit, or _ (underscore)",
        "name-cannot-prefix-with-bytebase": "Secret name cannot prefix with 'BYTEBASE_'",
        "name-cannot-start-with-number": "Secret name cannot start with number"
      },
      "description-placeholder": "Input description",
      "value": "Value",
      "value-placeholder": "Input value (write only)",
      "delete-tips": "Delete secret",
      "description": "You can use secret in the change script to hide sensitive information, please refer to {guide}"
    },
    "transfer": {
      "source-project": "Source project",
      "target-project": "Target project",
      "errors": {
        "select-target-project": "Select target project",
        "select-at-least-one-database": "Select at least one database"
      },
      "select-target-project": "Select target project"
    },
    "transfer-database-from-to": "Transfer database from source project to target project"
  },
  "repository": {
    "branch-observe-file-change": "The branch where Bytebase observes the file change.",
    "base-directory": "Base directory",
    "base-directory-description": "The root directory where Bytebase observes the file change. If empty, then it observes the entire repository.",
    "file-path-template": "File path template",
    "file-path-template-description": "Bytebase only observes the file path name matching the template pattern relative to the base directory.",
    "file-path-example-schema-migration": "File path example for schema migration type",
    "file-path-example-data-migration": "File path example for data migration type",
    "schema-path-template": "Schema path template",
    "schema-writeback-description": "When specified, after each migration, Bytebase will write the latest schema to the schema path relative to the base directory in the same branch as the original commit triggering the migration. Leave empty if you don't want Bytebase to do this.",
    "schema-writeback-protected-branch": "Make sure the changed branch is not protected or allow repository maintainer to push to that protected branch.",
    "if-specified": "If specified",
    "schema-path-example": "Schema path example",
    "sheet-path-template": "Sheet path template",
    "sheet-path-template-description": "Bytebase only observes files with pathnames matching the template pattern relative to the base directory. The matched files will be synchronized to the SQL Editor for usage there.",
    "sql-review-ci": "SQL Review CI",
    "sql-review-ci-enable": "Enable SQL Review CI",
    "sql-review-ci-enable-gitlab": "Enable SQL Review CI via GitLab CI",
    "sql-review-ci-enable-github": "Enable SQL Review CI via GitHub Action",
    "sql-review-ci-description": "Bytebase will create a {pr} to set up the SQL review CI in your repository. In every {pr}, environment-based SQL review policy will check against changed files matching the \"{pathTemplate}\".",
    "sql-review-ci-setup": "Setup SQL Review CI",
    "sql-review-ci-setup-failed": "Failed to setup SQL Review CI",
    "sql-review-ci-setup-pr": "Review the {pr}",
    "merge-request": "merge request",
    "pull-request": "pull request",
    "sql-review-ci-loading-modal": "We're preparing the {pr} to set up the SQL review CI. Once set up, you will be redirected to the {pr} page.",
    "sql-review-ci-setup-modal": "We have created a {pr} for your repository to set up the SQL review CI. Please review and merge the {pr}.",
    "sql-review-ci-remove": "Remove SQL Review CI",
    "sql-review-ci-remove-modal": "SQL Review CI is disabled. You can remove the {vcs} file from {repository}.",
    "sql-review-ci-restore-modal": "Once you restore to the UI workflow, the SQL review CI will be disabled for your repository. You can remove the {vcs} file from {repository}.",
    "git-provider": "Git provider",
    "gitops-status": "@.capitalize:common.gitops is {status}",
    "gitops-description-file-path": "Database migration scripts are stored in {fullPath}. To make schema changes, a developer would create a migration script matching file path pattern {fullPathTemplate}.",
    "gitops-description-branch": "After the script is review approved and merged into the {branch} branch, Bytebase will automatically kicks off the pipeline to apply the new schema change.",
    "gitops-description-description-schema-path": "After applying the schema change, Bytebase will also write the latest schema to the specified schema path location {schemaPathTemplate}.",
    "gitops-description-sdl": "Database migration scripts are stored in {fullPath}. To make schema changes, a developer would modify the full schema script matching file path pattern {schemaPathTemplate}. To make data changes, a developer would create a migration script matching file path pattern {filePathTemplate}. Once the script is merged into the {branch} branch, Bytebase will automatically kick off the pipeline to apply the new database change.",
    "restore-to-ui-workflow": "Restore to UI workflow",
    "restore-ui-workflow-description": "When using the UI workflow, the developer submits a SQL review ticket directly from Bytebase console and waits for the assigned DBA or peer developer to review. Bytebase applies the SQL change after review approved.",
    "restore-ui-workflow-success": "Successfully restored to UI workflow",
    "update-gitops-config-success": "Successfully updated @:common.gitops config",
    "setup-wizard-guide": "If you encounter errors during the process, please refer to our {guide}",
    "add-git-provider": "Add Git provider",
    "choose-git-provider": "Choose Git provider",
    "select-repository": "Select repository",
    "configure-deploy": "Configure deploy",
    "choose-git-provider-description": "Choose the Git provider where your database schema scripts (.sql) are hosted. When you push the changed script to the Git repository, Bytebase will automatically create a pipeline to apply the schema change to the database.",
    "choose-git-provider-visit-workspace": "Visit {workspace} setting to add more Git providers.",
    "choose-git-provider-contact-workspace-owner": "Contact your Bytebase owner if you want other Git providers to appear here. Bytebase currently supports self-host GitLab EE/CE, and plan to add GitLab.com, and GitHub Enterprise later.",
    "select-repository-attention-gitlab": "Bytebase only lists GitLab projects granting you at least the 'Maintainer' role, which allows to configure the project webhook to observe the code push event.",
    "select-repository-attention-github": "Bytebase only lists GitHub repositories you have admin permissions, which allows to configure the repository webhook to observe the code push event.",
    "select-repository-attention-bitbucket": "Bytebase only lists Bitbucket repositories you have admin permissions, which allows to configure the repository webhook to observe the code push event.",
    "select-repository-search": "Search repository",
    "linked": "Linked repositories"
  },
  "workflow": {
    "current-workflow": "Current workflow",
    "ui-workflow": "UI workflow",
    "ui-workflow-description": "Classic SQL Review workflow where the developer submits a SQL review ticket directly from Bytebase and waits for the assigned DBA or peer developer to review. Bytebase applies the SQL schema change after review approved.",
    "gitops-workflow": "GitOps workflow",
    "gitops-workflow-description": "Database migration scripts are stored in a git repository. To make schema changes, a developer would create a migration script and submit for review in the corresponding VCS such as GitLab. After the script is approved and merged into the configured branch, Bytebase will automatically kicks off the task to apply the new schema change.",
    "configure-gitops": "Configure GitOps",
    "configure-gitops-success": "Successfully enabled GitOps workflow for {project}",
    "change-gitops-success": "Successfully changed repository for {project}"
  },
  "anomaly": {
    "attention-title": "Anomaly detection",
    "attention-desc": "Bytebase periodically scans the managed resources and list the detected anomalies here. The list is refreshed roughly every 10 minutes.",
    "table-search-placeholder": "Search {type} or environment",
    "table-placeholder": "Hooray, no {type} anomaly detected!",
    "tooltip": "{env} has {criticalCount} CRITICAL, {highCount} HIGH and {mediumCount} MEDIUM anomalies",
    "types": {
      "connection-failure": "Connection failure",
      "missing-migration-schema": "Missing migration schema",
      "backup-enforcement-violation": "Backup enforcement violation",
      "missing-backup": "Missing backup",
      "schema-drift": "Schema drift"
    },
    "action": {
      "check-instance": "Check instance",
      "view-backup": "View backup",
      "configure-backup": "Configure backup",
      "view-diff": "View diff"
    },
    "last-seen": "Last seen",
    "first-seen": "First seen"
  },
  "project": {
    "dashboard": {
      "modal": {
        "title": "How to setup '@:{'common.project'}' ?",
        "content": "Bytebase project is similar to the project concept in other common dev tools.\n\nA project has its own members, and every issue and database always belongs to a single project.\n\nA project can also be configured to link to a repository to enable GitOps workflow.",
        "cancel": "Dismiss",
        "confirm": "Do not show again"
      },
      "search-bar-placeholder": "Search project name"
    },
    "table": {
      "key": "@:common.key",
      "name": "@:common.name"
    },
    "create-modal": {
      "project-name": "@:common.project @:common.name",
      "key": "@:common.key",
      "key-hint": "(Uppercase letters identifying your project)",
      "cancel": "@:common.cancel",
      "confirm": "@:common.create",
      "success-prompt": "Successfully created project {name}."
    },
    "overview": {
      "view-all": "View all",
      "view-all-closed": "View all closed",
      "recent-activity": "Recent @.lower:{'common.activities'}",
      "in-progress": "In progress",
      "recently-closed": "Recently Closed",
      "info-slot-content": "Bytebase periodically syncs the instance schema. Newly synced databases are first placed here. User should transfer them to the proper application project.",
      "no-db-prompt": "No database belongs to this project. You can add database by clicking {newDb} or {transferInDb} from the top action bar."
    },
    "webhook": {
      "success-created-prompt": "Successfully created webhook {name}.",
      "success-updated-prompt": "Successfully updated webhook {name}.",
      "success-deleted-prompt": "Successfully deleted webhook {name}.",
      "success-tested-prompt": "Test webhook event OK.",
      "fail-tested-title": "Test webhook event failed.",
      "add-a-webhook": "Add a webhook",
      "create-webhook": "Create webhook",
      "last-updated-by": "Last updated by",
      "destination": "Destination",
      "webhook-url": "Webhook url",
      "triggering-activity": "Triggering activities",
      "test-webhook": "Test Webhook",
      "no-webhook": {
        "title": "No webhook configured for this project.",
        "content": "Configure webhooks to let Bytebase post notification to the external systems on various events."
      },
      "creation": {
        "title": "Create webhook",
        "desc": "Create the corresponding webhook for the {destination} channel receiving the message.",
        "how-to-protect": "If you want to use keyword list to protect the webhook, you can add \"Bytebase\" to that list.",
        "view-doc": "View {destination}'s doc"
      },
      "deletion": {
        "btn-text": "Delete this webhook",
        "confirm-title": "Delete webhook '{title}' and all its execution history?"
      },
      "activity-item": {
        "issue-creation": {
          "title": "Issue creation",
          "label": "When new issue has been created"
        },
        "issue-status-change": {
          "title": "Issue status change",
          "label": "When issue status has changed"
        },
        "issue-stage-status-change": {
          "title": "Issue stage status change",
          "label": "When issue's enclosing stage status has changed"
        },
        "issue-task-status-change": {
          "title": "Issue task status change",
          "label": "When issue's enclosing task status has changed"
        },
        "issue-info-change": {
          "title": "Issue info change",
          "label": "When issue info (e.g. assignee, title, description) has changed"
        },
        "issue-comment-creation": {
          "title": "Issue comment creation",
          "label": "When new issue comment has been created"
        },
        "issue-approval-notify": {
          "title": "Issue approval needed",
          "label": "When issue is pending approval"
        }
      }
    },
    "settings": {
      "success-updated": "Project settings updated successfully.",
      "success-member-added-prompt": "Successfully added to the project.",
      "success-member-deleted-prompt": "Successfully revoked {name} access from the project.",
      "member-placeholder": "Select user",
      "manage-member": "Manage members",
      "owner": "@.upper:common.role.owner",
      "developer": "@.upper:common.role.developer",
      "archive": {
        "title": "Archive project",
        "description": "Archived project will not be shown on the normal interface. You can click \"Archive\" on the bottom left to find and restore it.",
        "btn-text": "Archive this @.lower:{'common.project'}",
        "force": {
          "description": "Force to archive. All releated issues will be resolved, and all related sheets will be deleted."
        }
      },
      "restore": {
        "title": "Restore project",
        "btn-text": "Restore this @.lower:{'common.project'}"
      },
      "schema-change-type": "Schema change type",
      "select-schema-change-type-ddl": "Imperative - Migration-based migration. E.g., ALTER TABLE",
      "select-schema-change-type-sdl": "Declarative - State-based migration. E.g., CREATE TABLE",
      "schema-path-template-sdl-description": "The schema file describes the database's full schema."
    },
    "members": {
      "add-member": "Add member",
      "revoke-member": "Revoke member",
      "edit": "Edit member - {member}",
      "view-by-principals": "View by principals",
      "view-by-roles": "View by roles",
      "cannot-remove-last-owner": "Cannot remove the last owner of a project",
      "revoke-role-from-user": "Revoke '{role}' from '{user}'",
      "inactive-members": "Inactive members",
      "show-inactive": "Show inactive members",
      "select-users": "Select users",
      "assign-role": "Assign role",
      "never-expires": "Never",
      "role-never-expires": "This role never expires.",
      "add-more": "Add more"
    },
    "mode": {
      "standard": "Standard Mode",
      "batch": "Batch Mode"
    },
    "db-name-template": "Tenant Database Name Template",
    "select": "Select project",
    "lgtm-check": {
      "self": "LGTM check",
      "disabled": "Skip LGTM check",
      "project-member": "Require LGTM from project members",
      "project-owner": "Require LGTM from project owner"
    },
    "successfully-updated-db-name-template": "Successfully updated database name template.",
    "all": "All projects"
  },
  "inbox": {
    "mark-all-as-read": "Mark all as read",
    "view-older": "View older"
  },
  "gitops": {
    "setting": {
      "description": "Bytebase supports GitOps workflow where database migration scripts are stored in the version control system (VCS), and newly created migration scripts will automatically trigger the corresponding database change. Bytebase owners manage all the applicable VCSs here, so that project owners can link the projects with their Git repositories from these VCSs.",
      "description-highlight": "If you want to enable third party login via your configured VCSs, please configure it in SSO.",
      "add-git-provider": {
        "self": "Add a Git provider",
        "description": "Before any project can enable GitOps workflow, Bytebase first needs to integrate with the corresponding version control system (VCS) by registering as an OAuth application in that VCS. Below are the steps to configure this, you can also follow our {guide}.",
        "gitlab-self-host": "GitLab self-host",
        "gitlab-self-host-admin-requirement": "You need to be an Admin of your chosen GitLab instance to configure this. Otherwise, you need to ask your GitLab instance Admin to register Bytebase as a GitLab instance-wide OAuth application, then provide you that Application ID and Secret to fill at the 'OAuth application info' step.",
        "gitlab-com-admin-requirement": "Your account needs to have Admin access to any of the repositories to be linked. Usually this account corresponds to a dedicated service user instead of a human user.",
        "github-com-admin-requirement": "You need to be an admin of your chosen GitHub organization to configure this. Otherwise, you need to ask your GitHub organization admin to register Bytebase as a GitHub organization-wide OAuth application, then provide you that Application ID and Secret to fill at the 'OAuth application info' step.",
        "bitbucket-admin-requirement": "You need to be an admin of your chosen Bitbucket workspace to configure this. Otherwise, you need to ask your Bitbucket workspace admin to register Bytebase as a Bitbucket workspace-wide OAuth application, then provide you that Application ID and Secret to fill at the 'OAuth application info' step.",
        "azure-admin-requirement": "You need to be an admin of your chosen Azure DevOps organization to configure this. Otherwise, you need to ask your Bitbucket workspace admin to register Bytebase as a Azure DevOps organization-wide OAuth application, then provide you that Application ID and Client Secret to fill at the 'OAuth application info' step.",
        "oauth-info-correct": "Verified OAuth info is correct",
        "check-oauth-info-match": "Please make sure Secret matches the one from your GitLab instance Application.",
        "add-success": "Successfully added Git provider {vcs}",
        "choose": "Choose Git provider",
        "gitlab-self-host-ce-ee": "Self-host GitLab Enterprise Edition (EE) or Community Edition (CE)",
        "github-self-host-ee": "Self-host GitHub Enterprise Edition (EE)",
        "basic-info": {
          "self": "Basic info",
          "gitlab-instance-url": "GitLab instance URL",
          "gitlab-instance-url-label": "The VCS instance URL. Make sure this instance and Bytebase are network reachable from each other.",
          "github-instance-url": "GitHub instance URL",
          "bitbucket-instance-url": "Bitbucket instance URL",
          "azure-instance-url": "Azure DevOps instance URL",
          "instance-url-error": "Instance URL must begin with https:// or http://",
          "display-name": "Display name",
          "display-name-label": "An optional display name to help identifying among different configs using the same Git provider."
        },
        "oauth-info": {
          "self": "OAuth application info",
          "gitlab-self-host-register-oauth-application": "Register Bytebase as a GitLab instance-wide OAuth application.",
          "gitlab-self-host-login-as-admin": "Log in as an Admin user to the GitLab instance. The account must be an Admin of the entire GitLab instance (it has a wrench icon on the top bar).",
          "gitlab-self-host-visit-admin-page": "Go to the Admin page by clicking the wrench icon, then navigate to \"Applications\" section and click \"New application\" button.",
          "gitlab-com-register-oauth-application": "Register Bytebase as a GitLab user OAuth application.",
          "gitlab-com-login": "Log in as whichever account you want Bytebase to act as. Usually this account corresponds to a dedicated service user instead of a human user.",
          "azure-devops-login": "Log in as whichever account you want Bytebase to act as. Usually this account corresponds to a dedicated service user instead of a human user.",
          "gitlab-com-visit-application-page": "Go to Preferences -> Applications page. You can reach it through your profile picture on the top right corner.",
          "azure-devops-visit-application-page": "Go to the applications page.",
          "gitlab-paste-oauth-info": "Paste the Application ID and Secret from that just created application into fields below.",
          "azure-paste-oauth-info": "Paste the Application ID and Client Secret from that just created application into fields below.",
          "github-register-oauth-application": "Register Bytebase as a GitHub organization-wide OAuth application.",
          "github-login-as-admin": "Log in as an organization admin user to the GitHub.com. The account must be an organization admin of the GitHub organization (able to access the organization Settings page).",
          "github-visit-admin-page": "Go to the Settings page, then navigate to \"Developer settings > OAuth Apps\" section and click \"Register an application\" button.",
          "github-paste-oauth-info": "Paste the Client ID and Client secret from that just created application into fields below.",
          "github-enterprise-login-as-admin": "Log in as an organization admin user to your hosted GitHub Enterprise site. The account must be an organization admin of the GitHub organization (able to access the organization Settings page).",
          "bitbucket-register-oauth-application": "Register Bytebase as a Bitbucket workspace-wide OAuth consumer.",
          "azure-register-oauth-application": "Register Bytebase as a Azure DevOps organization-wide OAuth consumer.",
          "bitbucket-login-as-admin": "Log in as an workspace admin user to the Bitbucket.org. The account must be an workspace admin of the Bitbucket workspace (able to access the workspace Settings page).",
          "bitbucket-visit-admin-page": "Go to the Settings page, then navigate to \"APPS AND FEATURES > OAuth consumers\" section and click \"Add a consumer\" button.",
          "bitbucket-paste-oauth-info": "Paste the Key and Secret from that just created consumer into fields below.",
          "copy-homepage-url": "Homepage URL copied to clipboard. Paste to the corresponding field on the OAuth application form.",
          "copy-redirect-uri": "Redirect URI copied to clipboard. Paste to the corresponding field on the OAuth application form.",
          "direct-link": "Direct link",
          "create-oauth-app": "Create your Bytebase OAuth application with the following info.",
          "gitlab-application-id-error": "Application ID must be a 64-character alphanumeric string",
          "gitlab-secret-error": "Secret must be a 64-character alphanumeric string",
          "github-application-id-error": "Application ID must be a 20-character alphanumeric string",
          "github-secret-error": "Secret must be a 40-character alphanumeric string",
          "bitbucket-application-id-error": "Application ID must be a 18-character alphanumeric string",
          "bitbucket-secret-error": "Secret must be a 32-character alphanumeric string"
        },
        "confirm": {
          "confirm-info": "Confirm the info",
          "confirm-description": "After creation, this Git provider can be chosen under the project dashboard \"GitOps\" tab by the project owner."
        }
      },
      "git-provider": {
        "gitlab-self-host-application-id-label": "Application ID for the registered GitLab instance-wide OAuth application.",
        "gitlab-com-application-id-label": "Application ID for the registered GitLab OAuth application.",
        "view-in-gitlab": "View in GitLab",
        "gitlab-self-host-secret-label": "Secret for the registered GitLab instance-wide OAuth application.",
        "gitlab-com-secret-label": "Secret for the registered GitLab OAuth application.",
        "github-application-id-label": "Client ID for the registered GitHub organization-wide OAuth application.",
        "secret-label-github": "Client secret for the registered GitHub organization-wide OAuth application.",
        "delete-forbidden": "To delete this provider, unlink all repositories first.",
        "delete": "Delete this Git provider",
        "delete-confirm": "Delete Git provider \"{name}\"?"
      }
    }
  },
  "archive": {
    "archived": "Archived",
    "project-search-bar-placeholder": "Search @.lower:{'common.project'} name",
    "instance-search-bar-placeholder": "Search @.lower:{'common.instance'} name",
    "environment-search-bar-placeholder": "Search @.lower:{'common.environment'} name",
    "sso-search-bar-placeholder": "Search SSO name"
  },
  "deployment-config": {
    "stage-n": "Stage {n}",
    "add-selector": "Add selector",
    "update-success": "Successfully updated deployment config.",
    "this-is-example-deployment-config": "This is the deployment config example. You need to edit and save it.",
    "n-databases": "{n} database | {n} databases",
    "selectors": "Selectors",
    "add-stage": "Add stage",
    "confirm-to-revert": "Confirm to revert your editing?",
    "name-placeholder": "Stage name...",
    "error": {
      "at-least-one-stage": "At least 1 stage",
      "stage-name-required": "Stage name is required",
      "at-least-one-selector": "At least 1 selector in each stage",
      "env-in-selector-required": "\"Environment ID\" is required in each stage",
      "env-selector-must-has-one-value": "\"Environment ID\" must has exactly one value",
      "key-required": "Key is required",
      "values-required": "Values are required"
    },
    "project-has-no-deployment-config": "This project has no deployment config yet. Please {go} first.",
    "go-and-config": "Go and config",
    "wont-be-deployed-explanation": "These databases won't be deployed, since they hit none of the selectors.",
    "wont-be-deployed": "Won't be deployed",
    "pipeline-generated-from-deployment-config": "The deployment pipeline is generated according to the project's {deployment_config}.",
    "preview-deployment-pipeline": "Preview Deployment Pipeline",
    "select-database-group": "Select database group"
  },
  "data-source": {
    "role-type": "Role Type",
    "successfully-deleted-data-source-name": "Successfully deleted data source '{0}'.",
    "create-data-source": "Create data source",
    "data-source-list": "Data source list",
    "all-data-source": "All data source",
    "search-name": "Search name",
    "search-name-database": "Search name, database",
    "successfully-created-data-source-datasource-name": "Successfully created data source '{0}'.",
    "select-database-first": "Select database first",
    "select-data-source": "Select data source",
    "search-user": "Search user",
    "user-list": "User list",
    "revoke-access": "Are you sure to revoke '{0}' access from '{1}'?",
    "grant-data-source": "Grant data source",
    "grant-database": "Grant database",
    "requested-issue": "Requested issue",
    "successfully-revoked-member-principal-name-access-from-props-datasource-name": "Successfully revoked '{0}' access from '{1}'.",
    "your-issue-id-e-g-1234": "Your issue id (e.g. 1234)",
    "member-principal-name-already-exists": "{0} already exists",
    "successfully-granted-datasource-name-to-addedmember-principal-name": "Successfully granted '{0}' to '{1}'.",
    "we-also-linked-the-granted-database-to-the-requested-issue-linkedissue-name": "We also linked the granted database to the requested issue '{0}'.",
    "new-data-source": "New data source",
    "connection-name-string-copied-to-clipboard": "{0} string copied to clipboard.",
    "jdbc-cant-connect-to-socket-database-value-instance-host": "JDBC can't connect to socket {0} ",
    "ssl-type": {
      "ca": "@:{'data-source.ssl.ca-cert'}",
      "ca-and-key-and-cert": "@:{'data-source.ssl.ca-cert'} + @:{'data-source.ssl.client-key'} + @:{'data-source.ssl.client-cert'}",
      "none": "None"
    },
    "ssl": {
      "ca-cert": "CA Certificate",
      "client-key": "Client Key",
      "client-cert": "Client Certificate"
    },
    "ssh-type": {
      "tunnel": "@:{'data-source.ssh.tunnel'}",
      "tunnel-and-private-key": "@:{'data-source.ssh.tunnel'} + @:{'data-source.ssh.private-key'}",
      "none": "None"
    },
    "ssh": {
      "host": "Server",
      "port": "Port",
      "user": "User",
      "password": "Password",
      "ssh-key": "SSH Key",
      "tunnel": "Tunnel",
      "private-key": "Private Key"
    },
    "ssl-connection": "SSL Connection",
    "ssh-connection": "SSH Connection",
    "read-replica-host": "Read-replica Host",
    "read-replica-port": "Read-replica Port",
    "delete-read-only-data-source": "Delete read-only data source",
    "connection-string-schema": "Connection String Schema"
  },
  "setting": {
    "project": {
      "description": "This is the Admin project panel listing all projects in Bytebase.",
      "show-archived": "Show archived projects"
    },
    "label": {
      "key": "Key",
      "values": "Values",
      "value-placeholder": "Label value..."
    }
  },
  "sql-editor": {
    "self": "SQL Editor",
    "select-connection": "Please select connections",
    "search-databases": "Search Databases",
    "search-results": "Search Results",
    "loading-databases": "Loading Databases...",
    "close-pane": "Close Pane",
    "loading-data": "Loading Data...",
    "table-empty-placeholder": "Click Run to execute the query.",
    "no-rows-found": "No rows found",
    "download-as-file": "Download as {file}",
    "only-select-allowed": "Only {select} statements are allowed to execute.",
    "want-to-action": "If you want to {want}, click the {action} button and submit an issue.",
    "table-schema-placeholder": "Select a table to see its schema",
    "notify-empty-statement": "Please input your SQL statements in the editor",
    "notify-multiple-statements": "Multiple SQL statements detected. SQL Editor only executes the first statement. You can select another statement and execute it individually.",
    "goto-alter-schema-hint": "Please select a database connection from the top of the editor",
    "notify-invalid-sql-statement": "Invalid SQL statement.",
    "can-not-execute-query": "Cannot execute query when loading data.",
    "rows": "row | rows",
    "no-history-found": "No history found",
    "no-sheet-found": "No sheet found",
    "search-history": "Search History",
    "search-sheets": "Search Sheets",
    "hint-tips": {
      "confirm-to-delete-this-history": "Confirm to delete this history?",
      "confirm-to-close-unsaved-sheet": {
        "title": "Close the unsaved sheet?",
        "content": "Close the sheet and lose any unsaved data?"
      }
    },
    "please-input-the-tab-label": "Please input the tab label!",
    "copy-code": "Copy code",
    "notify": {
      "copy-code-succeed": "Copy code succeed",
      "copy-share-link": "The share link was copied to Clipboard.",
      "sheet-is-read-only": "The shared sheet is read-only."
    },
    "view-all-tabs": "View all Tabs",
    "sheets": "Sheets",
    "connection-holder": "Click nodes on the left panel to get started",
    "link-access": "Link access",
    "private": "Private",
    "private-desc": "Only you can access this sheet",
    "project-desc": "Both sheet OWNER and project OWNER can read/write, and project DEVELOPER can read",
    "public": "Public",
    "public-desc": "Sheet OWNER can read/write, and all others can read",
    "create-read-only-data-source": "Go to create",
    "go-back": "Go Back",
    "save-sheet": "Save Sheet",
    "save-sheet-input-placeholder": "Please input a sheet name",
    "untitled-sheet": "Untitled Sheet",
    "format": "Format",
    "sql-review-result": "SQL review result",
    "alter-table": "Alter table",
    "visualize-explain": "Visualize Explain",
    "sql-execute-in-production-environment": "Be careful, you are accessing a database in a production environment.",
    "rows-upper-limit": "reached the limit of query results",
    "tab-mode": {
      "readonly": "Read-only",
      "admin": "Admin"
    },
    "close-sheet": "Close sheet",
    "connect": "Connect",
    "connect-in-admin-mode": "Connect in admin mode",
    "admin-mode": {
      "self": "Admin mode"
    },
    "allow-admin-mode-only": "Instance {instance} is accessible in admin mode only.",
    "run-selected": "Run selected",
    "clear-screen": "Clear screen",
    "query-time": "Query time",
    "request-query": "Request Query",
    "connection-lost": "Connection lost. Will try to reconnect when executing next query.",
    "sheet": {
      "choose-sheet": "Choose Sheet",
      "self": "Sheet"
    }
  },
  "schema-editor": {
    "self": "Schema Editor",
    "use-tips": "Click a database/table to start.",
    "preview-issue": "Preview issue",
    "sync-sql-from-schema-editor": "Sync SQL from Schema Editor",
    "raw-sql": "Raw SQL",
    "search-database-and-table": "Search database and table",
    "search-table": "Search table",
    "search-column": "Search column",
    "actions": {
      "create-schema": "Create schema",
      "drop-schema": "Drop schema",
      "create-table": "New table",
      "rename": "Rename",
      "drop-table": "Drop table",
      "restore": "Restore",
      "add-column": "Add column",
      "add-from-template": "Add from template",
      "drop-column": "Drop column",
      "sql-preview": "SQL Preview",
      "reset": "Reset",
      "save": "Save"
    },
    "database": {
      "name": "Name",
      "row-count": "Row count",
      "data-size": "Data size",
      "engine": "Engine",
      "collation": "Collation",
      "comment": "Comment"
    },
    "schema": {
      "select": "Select schema",
      "name": "Schema Name"
    },
    "tables": "Tables",
    "table": {
      "select": "Select table",
      "name": "Table Name"
    },
    "columns": "Columns",
    "column": {
      "select": "Select column",
      "name": "Name",
      "type": "Type",
      "default": "Default",
      "comment": "Comment",
      "not-null": "Not Null",
      "primary": "Primary",
      "foreign-key": "Foreign Key"
    },
    "nothing-changed": "Nothing changed",
    "message": {
      "invalid-schema-name": "Invalid schema name",
      "duplicated-schema-name": "Duplicated schema name",
      "invalid-table-name": "Invalid table name",
      "duplicated-table-name": "Duplicated table name",
      "invalid-column-name": "Invalid column name",
      "duplicated-column-name": "Duplicated column name",
      "invalid-column-type": "Invalid column type",
      "failed-to-fetch-database-schema": "Failed to fetch database schema"
    },
    "confirm-to-close": {
      "title": "Confirm to close",
      "description": "Are you sure you want to close the panel? Your changes will be lost."
    },
    "tenant-mode-tips": "Changes will be applied to all selected tenant databases after clicking \"Preview issue\".",
    "edit-foreign-key": "Edit foreign key",
    "select-reference-schema": "Select a schema to reference to",
    "select-reference-table": "Select a table to reference to",
    "select-reference-column": "Select a column to reference to"
  },
  "label": {
    "empty-label-value": "<Empty Value>",
    "no-label": "No labels",
    "error": {
      "key-necessary": "Key is required",
      "value-necessary": "Value is required",
      "key-duplicated": "Duplicated keys",
      "value-duplicated": "Duplicated values",
      "max-length-exceeded": "Length cannot exceed {len} characters",
      "max-label-count-exceeded": "Cannot exceed {count} labels",
      "cannot-edit-reserved-label": "Cannot edit reserved label \"{key}\""
    },
    "placeholder": {
      "select-key": "Select key...",
      "select-value": "Select value...",
      "select-values": "Select values..."
    },
    "setting": {
      "description": "A label is a key-value pair that helps you identify the tenant for a database. {link}."
    },
    "db-name-template-tips": "If your tenant databases follow a naming template, you can specify it here. For example, the databases are named as db1__SH, db1__BJ, db1__GZ, then the template could be {placeholder}. {link}.",
    "confirm-change": "Are you sure to change '{label}' ?",
    "parsed-from-template": "Parsed from {name} by template {template}.",
    "cannot-transfer-template-not-match": "Database '{name}' cannot be transferred to this project. Since its name doesn't match the template {template}."
  },
  "oauth": {
    "unknown-event": "Unexpected event type, OAuth failed."
  },
  "subscription": {
    "try-for-free": "Free trial",
    "inquire-enterprise-plan": "Inquire Enterprise Plan",
    "enterprise-free-trial": "{days}-day free Enterprise trial",
    "button": {
      "free-trial": "{days}-day free trial",
      "upgrade": "Upgrade",
      "contact-us": "Contact us",
      "view-subscription": "View subscription"
    },
    "trial-start-modal": {
      "title": "Start your {plan} trial",
      "content": "Your {plan} trial has started! You can access {plan} features before {date}.",
      "button": "Got it",
      "subscription-page": "subscription page",
      "subscription": "Go to the {page} to learn these features and our plans."
    },
    "description": "You can upload your Bytebase license to unlock pro/enterprise features.",
    "upload-license": "Upload license",
    "upgrade-trial-button": "Upgrade trial",
    "start-n-days-trial": "Start {days} days trial (no credit card required)",
    "successfully-start-trial": "Successfully start free trial for {days} days",
    "successfully-upgrade-trial": "Successfully upgrade free trial to {plan}",
    "require-subscription": "This feature requires {requiredPlan}, please purchase Bytebase license to unlock this feature.",
    "feature-require-subscription": "{feature} requires {requiredPlan}.",
    "required-plan-with-trial": "This feature requires {requiredPlan}. {startTrial}.",
    "trial-for-plan": "You can start a free trial for {plan} with {days} days - no credit card required",
    "trial-for-days": "You can start a free trial for {days} days - no credit card required",
    "upgrade-trial": "You can upgrade your free trial to this plan",
    "contact-to-upgrade": "Contact your Workspace Owner or DBA to upgrade the plan",
    "upgrade-now": "Upgrade Now",
    "instance-assignment": {
      "license": "License",
      "assign-license": "Assign License",
      "require-license": "Require instance license",
      "missing-license-attention": "You need to assign license to the instance to enable this feature.",
      "n-license-remain": "remain {n}",
      "manage-license": "Manage Instance License",
      "used-and-total-license": "Assigned / Total Instance License",
      "success-notification": "Successfully update license assignment",
      "missing-license-for-instances": "You have {count} instances ({name}) missing required license to unlock this feature.",
      "missing-license-for-feature": "Missing instance license to enable {feature}. Click to assign now."
    },
    "update": {
      "success": {
        "title": "Successfully updated license",
        "description": "Premium features in subscription plan unlocked."
      },
      "failure": {
        "title": "Failed to update license",
        "description": "Please check if your license is valid."
      }
    },
    "plan-features": "{plan} Features",
    "overuse-warning": "{neededPlan} on {currentPlan} will be restricted. Upgrade now to ensure continued access.",
    "overuse-modal": {
      "description": "You are using features unavailable in the {plan}. Upgrade now to ensure continued access:",
      "instance-count-exceeds": "Instance count {count} exceeds the limit {limit}"
    },
    "features": {
      "bb-feature-task-schedule-time": {
        "title": "Set task schedule time",
        "desc": "Set task schedule time allows you to set a specific time to run your tasks."
      },
      "bb-feature-instance-count": {
        "title": "Instance count limit",
        "desc": "You have reached the maximum instance count limit. Please upgrade to get more instance quota.",
        "remaining": "Your total instance quota is {total}, only have {count} instance remained.",
        "runoutof": "Your have run out of your {total} instance quota.",
        "upgrade": "@:{'subscription.upgrade'} to get more instance quota."
      },
      "bb-feature-user-count": {
        "title": "User count limit",
        "desc": "You have reached the maximum user count limit. Please upgrade to get unlimited user quota.",
        "remaining": "Your total user quota is {total}, only have {count} user remained.",
        "runoutof": "Your have run out of your {total} user quota.",
        "upgrade": "@:{'subscription.upgrade'} to get unlimited user quota."
      },
      "bb-feature-multi-tenancy": {
        "title": "Batch mode",
        "desc": "Batch changing a group of databases from different tenants or partitions."
      },
      "bb-feature-approval-policy": {
        "title": "Rollout policy",
        "desc": "Rollout policy controls whether the schema change task requires manual rolling out."
      },
      "bb-feature-backup-policy": {
        "title": "Backup policy",
        "desc": "Backup policy will auto-backup your database based on the schedule."
      },
      "bb-feature-environment-tier-policy": {
        "title": "Environment tier",
        "desc": "Mark environment as production."
      },
      "bb-feature-sensitive-data": {
        "title": "Sensitive data",
        "desc": "Mark table columns as sensitive data and the query result of them will be displayed as \"******\"."
      },
      "bb-feature-access-control": {
        "title": "Data Access control",
        "desc": "Configure approval flow to control data query and export."
      },
      "bb-feature-lgtm": {
        "title": "LGTM check",
        "desc": "Check if the issue has an \"LGTM\" comment."
      },
      "bb-feature-im-approval": {
        "title": "IM Approval",
        "desc": "Approval issue with IM integration."
      },
      "bb-feature-sql-review": {
        "title": "Unlock 100+ SQL Review checks",
        "desc": "Specify SQL lint rules to adopt SQL best practice and enforce schema consistency across the engineering organization."
      },
      "bb-feature-custom-approval": {
        "title": "Custom approval",
        "desc": "Configure security risk level and approval flow for different tasks."
      },
      "bb-feature-vcs-schema-write-back": {
        "title": "Schema write-back",
        "desc": "After a successful schema change, schema write-back enables Bytebase to write back the latest full schema snapshot to your VCS repository."
      },
      "bb-feature-vcs-sheet-sync": {
        "title": "Synchronize SQL scripts from VCS",
        "desc": "Synchronize SQL scripts stored in VCS to Sheet."
      },
      "bb-feature-vcs-sql-review": {
        "title": "SQL Review in GitOps workflow",
        "desc": "Add the SQL Review CI to your VCS repository pipeline. SQL Review will be triggered in the pull request for changed SQL files."
      },
      "bb-feature-rbac": {
        "title": "Role management",
        "desc": "Role management can assign a particular role (e.g. DBA) to a member."
      },
      "bb-feature-custom-role": {
        "title": "Custom role",
        "desc": "Defining custom roles, and you may apply them to project members."
      },
      "bb-feature-watermark": {
        "title": "Watermark",
        "desc": "Display visible watermarks on pages, including username, ID and email."
      },
      "bb-feature-audit-log": {
        "title": "Audit log",
        "desc": "Record and query operations performed by users in workspace."
      },
      "bb-feature-schema-drift": {
        "title": "Schema drift",
        "desc": "@:{'subscription.upgrade'} to unlock schema drift auto-detection."
      },
      "bb-feature-branding": {
        "title": "Branding",
        "desc": "Customize the logo."
      },
      "bb-feature-online-migration": {
        "title": "Online migration",
        "desc": "Based on gh-ost. For large tables, it can reduce the table lock duration from hours to seconds."
      },
      "bb-feature-disaster-recovery-pitr": {
        "title": "Point-in-Time-Recovery (PITR)",
        "desc": "Restore the database state to a point in time."
      },
      "bb-feature-sync-schema-all-versions": {
        "title": "Synchronize schema all versions",
        "desc": "Select any arbitrary migration version from the base database and synchronize it to the target database."
      },
      "bb-feature-read-replica-connection": {
        "title": "Read replica connection",
        "desc": "Connect to a read replica for the read-only data source."
      },
      "bb-feature-instance-ssh-connection": {
        "title": "Instance SSH connection",
        "desc": "Connect to a instance over SSH."
      },
      "bb-feature-index-advisor": {
        "title": "Index advisor",
        "desc": "Index advisor can help you to find the missing indexes in slow queries."
      },
      "bb-feature-sso": {
        "title": "Single Sign-On (SSO)",
        "desc": "Enables users to securely authenticate with multiple applications and websites via a single set of credentials."
      },
      "bb-feature-2fa": {
        "title": "Two-Factor Authentication (2FA)",
        "desc": "Two-factor authentication provides an extra layer of security for member accounts. When signing in, you will be required to enter the security code generated by your Authenticator App."
      },
      "bb-feature-plugin-openai": {
        "title": "AI Augmentation",
        "desc": "AI augmented SQL Editor and index advisor features powered by OpenAI."
      },
      "bb-feature-shared-sql-script": {
        "title": "Shared SQL script",
        "desc": "Share your SQL scripts with project teammates or make them public to all."
      },
      "bb-feature-encrypted-secrets": {
        "title": "Encrypted Secrets",
        "desc": "Store your secrets of database and use them in your issue SQL scripts."
      },
      "bb-feature-database-grouping": {
        "title": "Database Group",
        "desc": "Database group allows you to apply batch operations to the databases from the database group."
      },
      "bb-feature-disallow-signup": {
        "title": "Disable self-service signup",
        "desc": "Once disabled, users cannot self-service signup and can only be invited by the workspace owner."
      },
      "bb-feature-schema-template": {
        "title": "Schema Template",
        "desc": "Pre-define the field template, then apply the template during the schema change."
      }
    }
  },
  "sheet": {
    "self": "Sheets",
    "my-sheets": "My Sheets",
    "shared-with-me": "Shared with me",
    "starred": "Starred",
    "actions": {
      "sync-from-vcs": "Sync SQL scripts from VCS"
    },
    "notifications": {
      "duplicate-success": "Successfully duplicate to \"My sheets\""
    },
    "hint-tips": {
      "confirm-to-sync-sheet": "Confirm to sync sheets?",
      "confirm-to-delete-this-sheet": "Confirm to delete this sheet?",
      "confirm-to-duplicate-sheet": "Confirm to duplicate this sheet?"
    },
    "linked-issue": "Linked issue",
    "from-issue-warning": "The sheet comes from issue {issue} in read-only mode. {oversize}",
    "content-oversize-warning": "SQL is oversized and inline-editing is disallowed. "
  },
  "engine": {
    "mysql": "MySQL",
    "common": "Common"
  },
  "sql-review": {
    "title": "SQL Review",
    "description": "SQL review policy can define different set of SQL lint rules for the respective environments. It helps teams to adopt SQL best practice and enforce schema consistency across different databases. Whenever you attempt a DDL/DML change or use SQL Editor to query data, the query will be checked against the configured SQL review policy.",
    "disabled": "Disabled",
    "no-policy-set": "No SQL review policy",
    "create-policy": "Create policy",
    "duplicate-policy": "Duplicate SQL Review Policy",
    "configure-policy": "Configure policy",
    "search-rule-name": "Search rule name",
    "policy-removed": "Successfully removed the review policy.",
    "policy-created": "Successfully created the review policy.",
    "policy-updated": "Successfully updated the review policy.",
    "policy-duplicated": "Successfully duplicated the review policy.",
    "rules": "Rules",
    "filter": "Filter",
    "no-permission": "Only DBA or Owner has permission to create or update review policy.",
    "disable": "Disable",
    "enable": "Enable",
    "delete": "Delete SQL review policy",
    "input-then-press-enter": "Input the value then press enter to add",
    "not-available-for-free": "Rule is not available for {plan}",
    "unlock-full-feature": "Unlock 100+ SQL lint rules",
    "create": {
      "breadcrumb": "Create SQL review policy",
      "basic-info": {
        "name": "Basic info",
        "display-name": "Display name",
        "display-name-placeholder": "The review policy name",
        "display-name-default": "SQL review policy",
        "display-name-label": "A display name to help identifying among different review policies.",
        "environments": "Environments",
        "environments-label": "Apply the review policy to the selected environments. One environment can only link one policy.",
        "environments-select": "Select environments",
        "no-linked-environments": "No linked environment",
        "no-available-environment": "No available environment",
        "no-available-environment-desc": "No available environment. One environment can only link one SQL review policy.",
        "choose-template": "Choose template"
      },
      "configure-rule": {
        "name": "Configure rule",
        "change-template": "Change the template",
        "confirm-override-title": "Confirm change",
        "confirm-override-description": "Your rules will be overridden"
      },
      "preview": {
        "name": "Preview"
      }
    },
    "edit-rule": {
      "self": "Edit SQL Review Rule"
    },
    "rule": {
      "active": "Active"
    },
    "enabled-rules": "Enabled rules",
    "rule-detail": "Rule detail",
    "view-definition": "View definition"
  },
  "debug-log": {
    "title": "Debug Log",
    "no-logs": "No debug logs",
    "count-of-logs": "Fetched latest {count} log(s) from server.",
    "debug-log-detail": "Debug Log Details",
    "table": {
      "record-ts": "Time",
      "method": "Method",
      "request-path": "Request path",
      "role": "Role",
      "error": "Error",
      "stack-trace": "Stack trace",
      "empty": "<Empty>",
      "operation": {
        "operation": "Operation",
        "view-details": "View Details",
        "copy": "Copy",
        "copy-all": "Copy All",
        "copied": "Copied!",
        "export": "Export"
      }
    }
  },
  "audit-log": {
    "no-logs": "No audit logs",
    "audit-log-detail": "Audit Log Details",
    "table": {
      "created-ts": "Time",
      "created-time": "Created Time",
      "updated-time": "Updated Time",
      "actor": "Actor",
      "type": "Audit Type",
      "level": "Audit Level",
      "comment": "Comment",
      "payload": "Payload",
      "empty": "<Empty>",
      "view-details": "View Details",
      "select-type": "Select Type"
    },
    "type": {
      "workspace": {
        "member-create": "Create Workspace Member",
        "member-role-update": "Update Workspace Member Role",
        "member-activate": "Activate Workspace Member",
        "member-deactivate": "Deactivate Workspace Member"
      },
      "project": {
        "member-role-update": "Update Project Member Role",
        "database-transfer": "Transfer Database"
      },
      "sql-editor-query": "SQL Editor Query"
    }
  },
  "onboarding-guide": {
    "create-database-guide": {
      "let-add-a-instance": "Let's add an instance",
      "go-to-project-list-page": "Go to project list page",
      "click-new-project": "Click \"New Project\" to create a project",
      "click-new-database": "Click \"New Database\" to create a database",
      "click-approve": "Click \"Approve\" to execute the change",
      "wait-issue-finished": "Waiting for the change to be finished...",
      "back-to-home": "Back to Home",
      "finished-dialog": {
        "you-have-done": "You have completed:",
        "add-an-instance": "Add an instance",
        "create-a-project": "Create a project",
        "create-an-issue": "Create an issue",
        "create-a-new-database": "Create a new database",
        "keep-going-with-bytebase": "Keep going with Bytebase!"
      }
    }
  },
  "schema-diagram": {
    "self": "Schema Diagram",
    "fit-content-with-view": "Fit content within view"
  },
  "identity-provider": {
    "test-connection": "Test Connection",
    "test-modal": {
      "title": "Test OAuth2 Connection",
      "start-test": "Click sign in to get start testing"
    }
  },
  "sensitive-data": {
    "self": "Sensitive Data"
  },
  "resource": {
    "environment": "Environment",
    "instance": "Instance",
    "project": "Project",
    "idp": "Identity Provider",
    "role": "Role",
    "database-group": "Database Group",
    "schema-group": "Table Group"
  },
  "resource-id": {
    "self": "{resource} ID",
    "description": "The {resource} ID is a unique identifier. You cannot change it after created.",
    "cannot-be-changed-later": "It cannot be changed later.",
    "validation": {
      "duplicated": "The {resource} ID already exists. Please choose another one.",
      "pattern": "The {resource} ID can only contain lowercase letters, numbers, and hyphens. It must start with a lowercase letter.",
      "minlength": "The {resource} ID is too short. It should have at least 1 character.",
      "overflow": "The {resource} ID is too long. It should have less than 64 characters."
    }
  },
  "multi-factor": {
    "self": "Multi-factor authentication",
    "auth-code": "Authentication code",
    "recovery-code": "Recovery code",
    "other-methods": {
      "self": "Other methods",
      "use-auth-app": {
        "self": "Use your authenticator app",
        "description": "Open the two-factor authenticator (TOTP) app on your mobile device to view your authentication code."
      },
      "use-recovery-code": {
        "self": "Use a recovery code",
        "description": "If you are unable to access your mobile device, enter one of your recovery codes to verify your identity."
      }
    }
  },
  "two-factor": {
    "self": "Two-factor authentication",
    "description": "Two-factor authentication provides an extra layer of security for member accounts. When signing in, you will be required to enter the security code generated by your Authenticator App.",
    "enabled": "2FA Enabled",
    "setup-steps": {
      "setup-auth-app": {
        "self": "Setup authenticator app",
        "description": "Use a phone app like Google Authenticator, Microsoft Authenticator, or Authy to get 2FA codes when prompted during sign-in.",
        "scan-qr-code": {
          "self": "Scan the QR code",
          "description": "Use an authenticator app from your phone to scan. If you are unable to scan, {action} instead.",
          "enter-the-text": "enter the text"
        },
        "verify-code": "Verify the code from the app"
      },
      "download-recovery-codes": {
        "self": "Download your recovery codes",
        "tips": "Keep your recovery codes as safe as your password. We recommend saving them with a password manager such as Lastpass, 1Password, or Keeper.",
        "keep-safe": {
          "self": "Keep your recovery codes in a safe spot.",
          "description": "These codes are the last resort for accessing your account in case you lose your two-factor authentication code. If you cannot find these codes, you will lose access to your account."
        }
      },
      "recovery-codes-saved": "I have saved my recovery codes"
    },
    "recovery-codes": {
      "self": "Recovery codes",
      "description": "Recovery codes can be used to access your account in the event you cannot receive two-factor authentication codes."
    },
    "disable": {
      "self": "Disable Two-factor authentication",
      "description": "You are about to disable two-factor authentication for your account. You will no longer be required to enter the security code generated by your Authenticator App when signing in."
    },
    "your-two-factor-secret": {
      "self": "Your two-factor secret",
      "description": "Copy the code and enter it in your TOTP app manually.",
      "copy-succeed": "Secret copied to clipboard. Paste it into your app."
    },
    "messages": {
      "2fa-enabled": "Two-factor authentication is enabled.",
      "2fa-disabled": "Two-factor authentication is disabled.",
      "recovery-codes-regenerated": "Recovery codes are regenerated.",
      "2fa-required": "Two-factor authentication is required in your workspace. Please enable it before you can continue.",
      "cannot-disable": "You cannot disable two-factor authentication because your admin requires it in the workspace."
    }
  },
  "plugin": {
    "ai": {
      "examples": "Examples",
      "text-to-sql-placeholder": "Use natural language and Bytebase will convert it into SQL",
      "text-to-sql-disabled-placeholder": "Enable ChatSQL capability by supplying an OpenAI API Key.",
      "run-automatically": "Run automatically",
      "conversation": {
        "conversations": "Conversations",
        "untitled": "Untitled conversation",
        "delete": "Delete conversation",
        "rename": "Rename conversation",
        "select-or-create": "Select or {create} a conversation to start.",
        "exit-conversation-mode": "Exit chat mode",
        "history-conversations": "History conversations",
        "view-history-conversations": "View history conversations",
        "new-conversation": "Start new conversation",
        "no-message": "No message in this conversation",
        "tips": {
          "suggest-prompt": "Suggesting prompts...",
          "more": "More",
          "no-more": "no more"
        }
      },
      "preset-suggestion": {
        "1": "Which department has most employees?",
        "2": "Which manager has most direct reports in each department?",
        "3": "What's the gender ratio in each department?"
      },
      "statement-copied": "Statement copied to clipboard",
      "dont-show-again": "Don't show again"
    }
  },
  "custom-approval": {
    "self": "Custom Approval",
    "security-rule": {
      "self": "Security rule",
      "security-rules": "Security rules",
      "x-risk-rules": {
        "low": "Low Risk Rules",
        "moderate": "Moderate Risk Rules",
        "high": "High Risk Rules"
      },
      "active": "Active",
      "add-rule": "Add rule",
      "edit-rule": "Edit rule",
      "delete": "Delete security rule",
      "default-rules": {
        "self": "Default rules",
        "description": "The default rules will be executed when an issue fails to comply with the custom rules."
      },
      "risk": {
        "self": "Risk",
        "select": "Select risk",
        "risk-level": {
          "0": "Default",
          "100": "Low",
          "200": "Moderate",
          "300": "High"
        },
        "namespace": {
          "dml": "DML",
          "ddl": "DDL",
          "create_database": "Create Database",
          "query": "Request Query",
          "export": "Request Export"
        },
        "factor": {
          "affected_rows": "Affected rows",
          "environment_id": "Environment ID",
          "project_id": "Project ID",
          "database_name": "Database name",
          "db_engine": "DB engine",
          "sql_type": "SQL type",
          "expiration_days": "Expiration days",
          "export_rows": "Export rows",
          "table_name": "Table name"
        }
      },
      "condition": {
        "self": "Condition",
        "description-tips": "A condition is a rule that can be configured via an expression. For example, the condition \"Environment is prod\" will match issues executed in the \"prod\" environment.",
        "add": "Add condition",
        "add-group": "Add condition group",
        "group": {
          "or": {
            "description": "Any of the following are true..."
          },
          "and": {
            "description": "All of the following are true..."
          },
          "tooltip": "A condition group is a collection of conditions connected by operators \"And\" and \"Or\"."
        },
        "input-value": "Input value",
        "add-condition-in-group-placeholder": "Add {plus} to add condition",
        "select-value": "Select value",
        "input-value-press-enter": "Input value, press Enter to confirm",
        "add-root-condition-placeholder": "Click \"Add condition\" or \"Add condition group\" to add condition"
      },
      "template": {
        "templates": "Templates",
        "load": "Load",
        "presets": {
          "environment-prod-high": "The risk for the production environment is considered to be high.",
          "environment-dev-low": "The risk value for the development environment is considered to be low.",
          "dml-in-environment-prod-10k-rows-high": "In the production environment, if the number of rows to be updated or deleted exceeds 10000, the risk is considered to be high.",
          "create-database-in-environment-prod-moderate": "Creating a database in the production environment is considered to be a moderate risk."
        },
        "load-template": "Load template",
        "view": "View template"
      },
      "rule-name": "Rule name",
      "view-rule": "View rule",
      "source": {
        "select": "Select type",
        "self": "Type"
      },
      "input-rule-name": "Input rule name",
      "search": "Search rule"
    },
    "approval-flow": {
      "self": "Approval flow",
      "description": "For each operation type, configure custom condition, risk and approval flow. ",
      "approval-flows": "Approval Flows",
      "approval-nodes": "Approval nodes",
      "type": {
        "system": "System",
        "custom": "Custom"
      },
      "delete": "Delete approval flow",
      "search": "Search approval flow",
      "select": "Select approval flow",
      "create-approval-flow": "Create approval flow",
      "edit-approval-flow": "Edit approval flow",
      "node": {
        "nodes": "Approval nodes",
        "description": "Only one approval is required on this node when there are multiple approvers.",
        "order": "Order",
        "approver": "Approver",
        "group": {
          "WORKSPACE_OWNER": "Workspace Owner",
          "WORKSPACE_DBA": "DBA",
          "PROJECT_OWNER": "Project Owner",
          "PROJECT_MEMBER": "Project Member"
        },
        "add": "Add node",
        "delete": "Delete approval node",
        "select-approver": "Select approver",
        "roles": {
          "system": "System Roles",
          "custom": "Custom Roles"
        }
      },
      "presets": {
        "owner-dba": "The system defines the approval process, first the project Owner approves, then the DBA approves.",
        "owner": "The system defines the approval process and only needs the project Owner o approve it.",
        "dba": "The system defines the approval process and only needs DBA approval.",
        "admin": "The system defines the approval process and only needs Administrator approval.",
        "owner-dba-admin": "The system defines the approval process, first the project Owner approves, then the DBA approves, and finally the Administrator approves."
      },
      "view-approval-flow": "View approval flow",
      "skip": "Skip manual approval",
      "risk-not-configured-tips": "Make sure you have defined {link}.",
      "the-related-risk-rules": "the related risk rules",
      "external-approval": {
        "self": "External Approval",
        "delete": "Delete external approval node?",
        "endpoint": "Endpoint",
        "view-node": "View external approval node",
        "create-node": "Create external approval node",
        "edit-node": "Edit external approval node"
      }
    },
    "risk": {
      "self": "Risk",
      "risk-center": "Risk Center",
      "description": "Risk Center defines the risk levels for different database operations under different conditions. And risk levels determine the corresponding custom approval flows."
    },
    "workflow-center": {
      "workflow": "Workflow"
    },
    "rule": {
      "rules": "Rules"
    },
    "issue-review": {
      "approve-issue": "Approve issue?",
      "form": {
        "placeholder": "(Optional) Add a note...",
        "note": "Note"
      },
      "you": "You",
      "generating-approval-flow": "Generating approval flow",
      "approved-issue": "approved issue",
      "disallow-approve-reason": {
        "some-task-checks-didnt-pass": "Some task checks didn't pass"
      },
      "send-back": "Send back",
      "send-back-issue": "Send back issue?",
      "re-request-review": "Re-request review",
      "re-request-review-issue": "Re-request review issue?",
      "sent-back-issue": "Sent back issue",
      "re-requested-review": "re-requested issue review",
      "no-one-matches-role": "No one matches the role, contact project owner to assign one."
    },
    "send-back": "Send back"
  },
  "slow-query": {
    "self": "Slow query",
    "slow-queries": "Slow queries",
    "report-slow-query": "Report slow query",
    "report": "Report",
    "last-query-time": "Last query time",
    "database-name": "Database name",
    "sql-statement": "SQL statement",
    "total-query-count": "Total query count",
    "query-count-percent": "Query count %",
    "max-query-time": "Max query time",
    "avg-query-time": "Avg query time",
    "query-time-percent": "Query time %",
    "max-rows-examined": "Max rows examined",
    "avg-rows-examined": "Avg rows examined",
    "max-rows-sent": "Max rows sent",
    "avg-rows-sent": "Avg rows sent",
    "rows-sent-avg": "Rows sent avg.",
    "query-start-time": "Query start time",
    "rows-examined": "Rows examined",
    "rows-sent": "Rows sent",
    "lock-time": "Lock time",
    "query-time": "Query time",
    "attention-description": "Bytebase periodically syncs slow query logs from instances.\nFor MySQL instance, {slow_query} must be enabled first.\nFor PostgreSQL instance, {pg_stat_statements} must be enabled first in each database.",
    "sync-job-started": "Sync jobs started. Please wait for the jobs to complete.",
    "detail": "Slow Query Detail",
    "filter": {
      "from-date": "From date",
      "to-date": "To date"
    },
    "advise-index": {
      "current-index": "Current Index",
      "suggestion": "Suggestion",
      "create-index": "Create Index",
      "setup-openai-key-to-enable": "Setup OpenAI key to enable index advisor"
    },
    "no-log-placeholder": {
      "admin": "Click the \"Configure\" button to fetch slow queries from the database instances or click the \"Sync Now\" button to sync slow query logs immediately",
      "developer": "Click the \"Sync Now\" button to sync slow query logs immediately or contact Bytebase owners/DBAs to configure slow queries"
    }
  },
  "schema-template": {
    "self": "Schema template",
    "field-template": "Field Template",
    "add-field": "Add field template",
    "description": "You can pre-define the field template, then apply the template during the schema change.",
    "search-by-name-or-comment": "Search by name or comment",
    "form": {
      "category": "Category",
      "category-desc": "Select an existed category or create a new one",
      "unclassified": "Unclassified",
      "column-name": "Column name",
      "column-type": "Column Type",
      "default-value": "Default value",
      "comment": "Comment",
      "nullable": "Nullable"
    }
  },
  "principal": {
    "select": "Select user"
  },
  "role": {
    "self": "Role",
    "setting": {
      "description": "Defining custom roles, and you may apply them to project members.",
      "add": "Add role",
      "edit": "Edit role",
      "title-placeholder": "Input role title",
      "name-placeholder": "Input role name",
      "description-placeholder": "Input role description",
      "validation": {
        "duplicated": "Duplicated {resource}",
        "required": "{resource} is required",
        "pattern": "{resource} can only contain lowercase letters, numbers, and hyphens. It must start with a lowercase letter.",
        "max-length": "{resource} can contain up to {length} characters"
      },
      "delete": "Delete role"
    },
    "select": "Select role",
    "select-roles": "Select roles",
    "title": "Title",
    "owner": {
      "description": "System defined project owner role"
    },
    "developer": {
      "description": "System defined project developer role"
    },
    "exporter": {
      "description": "System defined project exporter role"
    },
    "querier": {
      "description": "System defined project querier role"
    },
    "select-role": "Select role",
    "expired-tip": "The role might has been expired."
  },
  "database-group": {
    "self": "Database Group",
    "create": "New database group",
    "edit": "Edit database group",
    "matched-database": "Matched database",
    "unmatched-database": "Unmatched database",
    "matched-table": "Matched table",
    "unmatched-table": "Unmatched table",
    "table-group": {
      "self": "Table group",
      "create": "New table group",
      "edit": "Edit table group"
    },
    "factor": {
      "resource_instance_id": "Instance ID",
      "resource_database_name": "Database name",
      "resource_table_name": "Table name"
    },
    "condition": {
      "self": "Condition"
    },
    "prev-editor": {
      "description": "To batch change tables from the table group, you can reference that table group in SQL. Bytebase will generate a separate SQL for each table in the table group."
    }
  },
  "export-center": {
    "self": "Export Center"
  },
  "schema-designer": {
    "self": "Schema Designer",
    "new-design": "New Design",
    "select-design": "Select a schema design",
    "quick-action": "Design Schema",
    "schema-design": "Schema Design",
    "schema-design-list": "Schema Design List",
    "new-schema-design": "New Schema Design",
    "baseline-database": "Baseline database",
    "schema-version": "Schema version",
    "tables": "Tables",
    "search-tables": "Search tables",
    "use-tips": "Click a table to start.",
    "apply-to-database": "Apply to database",
<<<<<<< HEAD
    "delete-this-design": "Delete this design",
=======
    "select-database-placeholder": "Select a database (MySQL only)",
>>>>>>> 50fea860
    "message": {
      "created-succeed": "Schema design created successfully",
      "updated-succeed": "Schema design updated successfully"
    }
  }
}<|MERGE_RESOLUTION|>--- conflicted
+++ resolved
@@ -2722,11 +2722,8 @@
     "search-tables": "Search tables",
     "use-tips": "Click a table to start.",
     "apply-to-database": "Apply to database",
-<<<<<<< HEAD
     "delete-this-design": "Delete this design",
-=======
     "select-database-placeholder": "Select a database (MySQL only)",
->>>>>>> 50fea860
     "message": {
       "created-succeed": "Schema design created successfully",
       "updated-succeed": "Schema design updated successfully"
