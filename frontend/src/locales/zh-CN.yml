common:
  when: 于何时
  view: 查看
  you: 您
  general: 通用
  slack: Slack
  discord: Discord
  teams: Teams
  dingtalk: 钉钉
  feishu: 飞书
  wecom: 企业微信
  overview: 概览
  migration-history: 迁移历史
  webhook: Webhook
  webhooks: Webhook
  key: 键值
  workflow: 工作流
  activity: 活动
  activities: 活动
  unread: 未读
  read: 已读
  inbox: 通知
  sign-in: 登录
  sign-up: 注册
  email: 邮箱
  username: 用户名
  password: 密码
  activate: 激活
  save: 保存
  cancel: 取消
  comment: 评论
  home: 主页
  setting: 设置
  settings: 设置
  project: 项目
  projects: 项目
  help: 帮助
  database: 数据库
  databases: 数据库
  description: 描述
  instance: 实例
  instances: 实例
  environment: 环境
  environments: 环境
  bookmark: 书签
  bookmarks: 书签
  quick-action: 快捷操作
  archive: 归档
  quickstart: 快速入门
  logout: 登出
  close: 关闭
  latest: 最新
  error: 错误
  canceled: 已取消
  approval: 批准
  approve: 批准
  done: 完成
  create: 创建
  run: 运行
  retry: 重试
  skip: 跳过
  reopen: 重开
  dismiss: 关闭
  back: 返回
  next: 下一步
  edit: 编辑
  update: 更新
  visit: 访问
  role:
    dba: DBA
    owner: 所有者
    developer: 开发者
    member: 成员
  role-switch:
    dba: 切换到 DBA
    owner: 切换到所有者
    developer: 切换到开发者
  assignee: 审核人
  revert: 恢复
  apply: 应用
  reorder: 排序
  id: ID
  name: 名称
  creator: 创建人
  version: 版本
  issue: 工单
  issues: 工单
  duration: 时长
  created-at: 创建于
  updated-at: 更新于
  commit: 提交
  statement: 语句
  sql-statement: SQL @:{'common.statement'}
  snapshot: 快照
  status: 状态
  stage: 阶段
  task: 任务
  sql: SQL
  unassigned: 未指派
  new: 创建
  add: 添加
  confirm-and-add: 确认并添加
  confirm-and-update: 确认并更新
  query: 查询
  transfer: 转移
  migration: 迁移
  schema: Schema
  anomalies: 异常
  do-not-show-again: 不再显示
  backups: 备份
  detail: 详情
  type: 类型
  language: 语言
  repository: 仓库
  change: 变更
  branch: 分支
  config-guide: 配置指南
  required-placeholder: 必需的占位符
  optional-placeholder: 可选的占位符
  sensitive-placeholder: 敏感数据 - 仅写入
  enabled: 开启
  default: 默认
  version-control: 版本控制
  restore: 恢复
  detailed-guide: 详细指南
  workspace: 工作空间
  application: 应用
  confirm: 确认
  coming-later: 敬请期待
  learn-more: 了解更多
  schema-version: Schema 版本
  time: 时间
  manual: 手动
  automatic: 自动
  Default: 默认
  definition: 定义
  empty: 空
  creating: 创建中...
  updating: 更新中...
  Address: 地址
  User: 用户
  assigned: 已指派
  subscribed: 已订阅
  created: 已创建
  label: 标签
  labels: 标签
  mode: 模式
  roletype: 角色类型
  readonly: 只读
  user: 用户
  added-time: 添加时间
  data-source: 数据源
  grant: 授予
  admin: 管理员
  read-only: 只读
  connection-string: 连接字符串
  agents: Agents
  billings: 计费
  all: 全部
  deployment-config: 部署配置
  by: 由
  ok: OK
  share: 分享
  others: 其他
  or: 或者
  export: 导出
  tips: 提示信息
  template: 模板
  delete: 删除
  history: 历史记录
  loading: 加载中
  from: 来自于
  copied: 已拷贝
  copy: 拷贝
  manage: 管理
  table: 表
  search: 搜索
  warning: 警告
  edited: 编辑于
  preview: 预览
  file-selector:
    type-limit: 仅支持 {extension} 类型的文件
    size-limit: 文件大小需小于 {size} MiB
<<<<<<< HEAD
  no-data: 无数据
  visibility: 可见性
  star: 添加收藏
  unstar: 取消收藏
  starred: 已收藏
  duplicate: 拷贝
  clear-search: 清空搜索
=======
  enable: 开启
  disable: 禁用
>>>>>>> 40ac3439
error-page:
  go-back-home: 回到主页
anomaly-center: 异常中心
kbar:
  recently-visited: 最近访问
  navigation: 导航
  help:
    navigate: 选择
    perform: 执行
    close: 关闭
    back: 返回
  options:
    placeholder: 输入命令或搜索…
  preferences:
    common: 偏好设置
    change-language: 更改语言…
task:
  checking: 检查中…
  run-task: 运行检查
  check-result:
    title: "{name} 的检查结果"
  check-type:
    fake: Fake
    syntax: 语法
    compatibility: 兼容性
    connection: 连接
    migration-schema: 迁移 schema
    earliest-allowed-time: 最早执行时间
  earliest-allowed-time-hint: "'@:{'common.when'}' 指定了该任务最早允许执行的时间。如果该字段没有被指定，则任务会在满足其他条件后立即执行。"
  comment: 评论
  invoker: 执行者
  started: 开始于
  ended: 结束于
  view-migration: 查看迁移
  view-migration-history: 查看迁移历史
  earliest-allowed-time-unset: 未设置
  status:
    running: 运行中
    failed: 失败
    canceled: 取消
    success: 成功
    warn: 警告
    error: 错误
  earliest-allowed-time-no-modify: 您无法修改此字段因为您不是该工单的审核人或者它不在待执行状态。
  type:
    bb-task-database-schema-update-ghost-sync: 同步数据
    bb-task-database-schema-update-ghost-cutover: 切换表
    bb-task-database-schema-update-ghost-drop-original-table: 删除原始表
banner:
  demo-intro: 这是 Bytebase 的演示版本。
  demo-intro-readonly: 这是 Bytebase 的只读演示版本
  trial-expires: 您的{plan}试用仅剩 {days} 天
  extend-trial: 申请延长试用
  action: 5 秒部署您自己的服务
  debug: Debug 模式已开启，您可以通过右上角头像下拉框关闭 Debug。
intro:
  content: >-
    Bytebase 是为 DBA 和开发人员进行数据库表结构 (schema) 变更而设计的团队协作工具。用户可以通过一个工作流
    (pipeline)，来推进 schema 在多个环境中的变化。同时用户也可以把 schema 保存在 VCS 中 ，再由新的 schema
    文件提交来触发工作流。请通过左下角的{quickstart}来熟悉该产品。如果遇到问题，请访问{doc}或在 GitHub 上报告{issue}。
  doc: 文档
  issue: 工单
  quickstart: 快速入门
bbkit:
  common:
    ok: 确认
    cancel: 取消
    back: 退回
    next: 下一步
    finish: 完成
    step: 步骤
  attention:
    default: 特别注意
settings:
  sidebar:
    account: 账户
    profile: 个人信息
    workspace: 工作空间
    general: 通用
    members: 成员
    version-control: 版本控制
    subscription: 订阅
    labels: 标签
  profile:
    email: 邮箱
    role: 角色
    password: 密码
    password-confirm: 确认密码
    password-confirm-placeholder: 再次输入以确认
    password-mismatch: 密码输入不一致
    subscription: （升级到付费方案来解锁角色管理）
  members:
    active: 已激活
    inactive: 未激活
    helper: 通过邮箱添加或邀请成员
    add-more: + 增加成员
    add: 添加
    invites: 发送邀请
    invited: 已邀请
    yourself: 您自己
    upgrade: 升级到付费方案来解锁角色管理
    select-role: 选择角色
    not-assigned: 未指派
    table:
      account: 账户
      role: 角色
      update-time: 更新时间
      granted-time: 批准时间
    action:
      deactivate: 禁用
      deactivate-confirm-title: 确定禁用
      deactivate-confirm-description: 之后可以重新启用
      reactivate: 启用
      reactivate-confirm-title: 确定启用
    tooltip:
      upgrade: 升级到付费方案来解锁角色管理
      not-allow-edit: 只有所有者才能改变角色
      not-allow-remove: 不能移除最后一个所有者
      project-role-provider-gitlab: 同步自对应 GitLab 项目的 {rawRole} 角色
    toggle-role-provider:
      title: 您确认吗？
    change-role-provider-to-vcs:
      content: |-
        开启 VCS 同步将会用 VCS 中对应仓库的成员列表替换现存的所有成员。
        原来的成员将会无效，您之后也可以关闭该 VCS 同步来撤销这一操作。
      emphasize: 请注意，该功能需要 VCS 仓库内所有成员均设置了公开邮箱。
    change-role-provider-to-bytebase:
      content: 将会恢复成以下成员的权限。所有由 VCS 提供的成员将会被移除。
  general:
    workspace:
      branding: 品牌
      only-owner-can-edit: 仅管理员可以更新品牌信息
      logo: Logo
      logo-aspect: Logo 建议为 5:2 的宽:高比例（例如 100 x 40 像素）
      select-logo: 选择
      drag-logo: 或拖拽文件
      logo-upload-tip: 支持 {extension} 类型文件，不能大于 {size} MiB
      logo-upload-succeed: Logo 更新完成
activity:
  name: 名称
  comment: 评论
  created: 创建于
  invoker: 执行者
  type:
    issue-create: 创建工单
    comment-create: 创建评论
    issue-field-update: 更新工单字段
    issue-status-update: 更新工单状态
    pipeline-task-status-update: 更新工单任务状态
    pipeline-task-file-commit: 提交文件
    pipeline-task-statement-update: 更新 SQL
    member-create: 创建成员
    member-role-update: 更新角色
    member-activate: 激活成员
    member-deactivate: 禁用成员
    project-repository-push: 仓库 push 事件
    project-database-transfer: 转移数据库
    project-member-create: 添加项目成员
    project-member-delete: 删除项目成员
    project-member-role-update: 变更项目成员角色
    pipeline-task-earliest-allowed-time-update: 更新最早允许执行时间
  sentence:
    created-issue: 创建工单
    commented: 评论
    reassigned-issue: 将工单由 {oldName} 重新指派给 {newName}
    assigned-issue: 将工单指派给 {newName}
    unassigned-issue: 将工单由 {oldName} 解除指派
    invalid-assignee-update: 无效的指派操作
    changed-description: 修改描述
    changed-from-to: 将 {name} 从 "{oldValue}" 修改为 "{newValue}"
    unset-from: 撤销 {name} 的值 (从 "{oldValue}")
    set-to: 将 {name} 设置为 "{newValue}"
    changed-update: 修改 {name}
    reopened-issue: 重开工单
    resolved-issue: 解决工单
    canceled-issue: 取消工单
    empty: ""
    changed: 修改
    updated: 更新
    canceled: 取消
    approved: 批准
    started: 开始
    completed: 完成
    failed: 失败
    task-name: 任务 {name}
    committed-to-at: 提交 {file} 到 {branch}{'@'}{repo}
  subject-prefix:
    task: 任务
issue:
  waiting-approval: 等待批准
  opened-by-at: "{id} 由 {creator} 开启于 {time}"
  commit-by-at: "{id} {title} 由 {author} 提交于 {time}"
  status-transition:
    modal:
      resolve: 解决工单?
      cancel: 取消整个工单?
      reopen: 重开工单?
    dropdown:
      resolve: 解决
      cancel: 取消工单
      reopen: 重开
    form:
      note: 笔记
      placeholder: （可选）添加一段笔记…
  subscribe: 订阅
  unsubscribe: 取消订阅
  subscriber: 没有订阅者 | 1 个订阅者 | {n} 个订阅者
  apply-to-other-stages: "@:{'common.apply'}到其他@:{'common.stage'}"
  add-sql-statement: 添加 SQL @:{'common.statement'}…
  optional-add-sql-statement: （可选）添加 SQL @:{'common.statement'}…
  edit-description: 编辑描述
  add-some-description: 添加一些描述…
  add-a-comment: 添加评论
  edit-comment: 编辑评论
  leave-a-comment: 发表一条评论…
  view-commit: 查看提交
  search-issue-name: 搜索工单名称
  table:
    open: 开启中
    closed: 已关闭
    status: 状态
    project: 项目
    name: 名称
    environment: 环境
    db: 数据库
    progress: 进度
    updated: 更新于
    assignee: 审核人
  stage-select:
    active: "{name}（活动中）"
  not-allowed-to-single-database-in-tenant-mode: 在多租户模式下无法对单个数据库{operation}
  migration-mode:
    title: 迁移模式
    normal:
      title: 普通变更 (适用于正常大小的表)
      description: 直接在目标表上执行 schema 变更。
    online:
      title: 在线变更 (适用于数据量大的表)
      description: 在复制的空表上执行 schema 变更，开始从原表同步数据，并在同步完成之后交换表名。如果直接在原表上变更会导致长时间不可用 {link}。
alter-schema:
  vcs-enabled: 该项目开启了基于 VCS 的版本管理，选择下面的数据库会将您导航到相应的 Git 仓库以发起变更流程。
  vcs-info: 代表项目开启了基于 VCS 的版本管理。选择该类项目下的数据库会将您导航到对应的 Git 仓库以发起变更流程。
  alter-single-db: 变更单个数据库
  alter-multiple-db: 变更多个数据库
  alter-multiple-db-info: 针对每个环境，您可以选择一个数据库进行变更或者直接跳过该环境，这样您就可以在一条流水线上把变更逐步作用到多个环境。
quick-action:
  create-db: 创建数据库
  choose-db: 选择数据库
  new-db: 创建数据库
  add-instance: "@:common.add@:common.instance"
  create-instance: "@:common.create@:common.instance"
  manage-user: 成员管理
  default-project: 默认项目
  add-environment: "@:common.add@:common.environment"
  create-environment: "@:common.create@:common.environment"
  new-project: "@:common.new@:common.project"
  create-project: "@:common.create@:common.project"
  edit-data: 编辑数据
  troubleshoot: 问题排查
  transfer-in-db: 转移数据库
  request-db: 申请数据库
  from-default-project: 从默认项目
  from-other-projects: 从其他项目
  transfer-in-db-title: 从其他项目转移数据库
  transfer-in-db-hint: Bytebase 会定期同步实例的 Schema。新同步的数据库会放在默认项目中。
  transfer-in-db-alert: 您确定要转移 "{ dbName }" 到我们的项目中吗？
create-db:
  new-database-name: 新数据库名称
  reserved-db-error: "{databaseName} 是一个预留名称"
  generated-database-name: 生成的数据库名称
  db-name-generated-by-template: 依据模板 "{template}" 生成
  select-label-value: 选择 {key}
db:
  encoding: 字符编码
  character-set: 字符集
  collation: 字符排序规则
  select: 选择数据库
  select-instance-first: 先选择实例
  select-environment-first: 先选择环境
  tables: 表
  views: 视图
  parent: 母
  last-successful-sync: 上次成功同步于
  sync-status: 同步状态
instance:
  select: 选择实例
  new-database: "@:common.new@:common.database"
  syncing: 同步中 ...
  sync-now: 现在同步
  create-migration-schema: "@:common.create@:common.migration @:{'common.schema'}"
  missing-migration-schema: 缺少@:common.migration @:common.schema
  unable-to-connect-instance-to-check-migration-schema: 无法连接到@:{'common.instance'}以检查@:{'common.migration'} @:{'common.schema'}
  bytebase-relies-on-migration-schema-to-manage-version-control-based-schema-migration-for-databases-belonged-to-this-instance:
    >-
    Bytebase需要@:{'common.migration'} @:{'common.schema'}
    来管理属于这个@:{'common.instance'}的@:{'common.database'}的基于版本管理的 schema
    @:common.migration
  please-contact-your-dba-to-configure-it: 请联系 DBA 配置。
  please-check-the-instance-connection-info-is-correct: 请检查实例连接信息是否正确。
  users: 用户
  successfully-archived-instance-updatedinstance-name: 成功归档实例'{0}'。
  successfully-restored-instance-updatedinstance-name: 成功恢复实例'{0}'。
  failed-to-create-migration-schema-for-instance-instance-value-name: 为实例'{0}'创建迁移schema失败。
  successfully-created-migration-schema-for-instance-value-name: 成功为'{0}'创建迁移Schema。
  failed-to-sync-schema-for-instance-instance-value-name: 为实例'{0}'同步 schema 失败。
  successfully-synced-schema-for-instance-instance-value-name: 成功为实例'{0}'同步 schema 。
  archive-instance-instance-name: 归档实例'{0}'?
  archive-this-instance: 归档该实例
  archived-instances-will-not-be-shown-on-the-normal-interface-you-can-still-restore-later-from-the-archive-page: 已归档实例不会在界面上显示。您之后仍可以在归档页中恢复他。
  restore-this-instance: 恢复该实例
  restore: 恢复
  restore-instance-instance-name-to-normal-state: 恢复实例'{0}'到正常状态?
  account-name: "@:instance.account@:instance.name"
  account: 账户
  name: 名称
  host-or-socket: Host 或 Socket
  your-snowflake-account-name: 您的 Snowflake @:{'instance.account'}@:{'instance.name'}
  port: 端口
  instance-name: "@:common.instance@:instance.name"
  snowflake-web-console: Snowflake @:{'instance.web-console'}
  external-link: 外部链接
  web-console: Web 控制台
  connection-info: 连接信息
  show-how-to-create: 如何创建
  below-is-an-example-to-create-user-bytebase-with-password: 创建用户 'bytebase{'@'}%' 及其密码的例子如下
  no-read-only-data-source-warn: 该实例没有配置只读用户，请考虑配置。
  sentence:
    host:
      snowflake: 例如 host.docker.internal {'|'} <<ip>> {'|'} <<local socket>>
    proxy:
      snowflake: 对于代理服务器，加上 {'@'}PROXY_HOST，并在端口里指定 PROXY_PORT
    console:
      snowflake: "\b管理该@:{'common.instance'}的外部控制台 URL（如 AWS RDS 控制台，您的@:{'common.database'}控制台）"
    create-admin-user: 这是 Bytebase 用于连接数据库，执行 DDL 和 DML (非 SELECT) 操作的用户。
    create-readonly-user: 这是 Bytebase 用于连接数据库，执行诸如 SELECT 的只读操作。
    create-user-example:
      snowflake:
        user: bytebase{'@'}%
        password: YOUR_DB_PWD
        template: 创建用户 bytebase，密码 {password}，warehouse 为{warehouse}，并授予必要权限的例子如下。
      mysql:
        user: bytebase{'@'}%
        password: YOUR_DB_PWD
        template: 创建用户 {user}，密码 {password}，并授予必要权限的例子如下。
      clickhouse:
        sql-driven-workflow: SQL 工作流
        template: 创建用户 bytebase，密码 {password}，并授予必要权限的例子如下。您需要首先启用 {link}，才能执行以下创建用户的命令。
      postgres:
        warn: >-
          如果您将要连接到的实例是由云服务供应商管理的话，那么 SUPERUSER
          是不可用的，您需要通过供应商的管理员控制台来创建用户。您所创建的用户会拥有供应商特定的 semi-SUPERUSER 的权限。
        template: >-
          创建用户 bytebase，密码 {password}，并授予必要权限的例子如下。如果您将要连接到的实例是自己托管的，那么您可以 grant
          SUPERUSER。
  your_db_pwd: YOUR_DB_PWD
  no-password: 无密码
  password-write-only: YOUR_DB_PWD - 仅写入
  test-connection: 测试连接
  ignore-and-create: 忽略并创建
  connection-info-seems-to-be-incorrect: 连接信息似乎错误
  new-instance: 新实例
  unable-to-connect: |-
    Bytebase 无法连接到实例。我们推荐您再检查一遍连接信息。但也可以暂时忽略此警告。您在创建后仍能在实例详细页里修复连接信息。

    错误详情:{0}
  successfully-created-instance-createdinstance-name: 成功创建实例'{0}'。
  successfully-updated-instance-instance-name: 成功更新实例'{0}'。
  copy-grant-statement: CREATE USER and GRANT 语句已复制到剪贴板。 粘贴到您的 mysql 客户端。
  successfully-connected-instance: 成功连接到实例。
  failed-to-connect-instance: 连接到实例失败。
  how-to-setup-instance: 如何设置「实例」?
  how-to-setup-instance-description: |-
    每个 Bytebase 实例属于一个环境。一个实例通常映射到您的一个由 host:port 地址所代表的数据库实例。这可能是您在诸如 AWS 上的
    RDS 实例，也可能是您私有化部署的 MySQL 实例。
    Bytebase 要求实例的读写权限（而不是 super 权限）以代表用户执行数据库操作。
  search-instance-name: 搜索实例名称
  no-read-only-data-source-support: 暂时不支持 {database} 创建只读连接
  grants: 权限
environment:
  select: 选择环境
  archive: 归档此环境
  archive-info: 已归档环境不会显示。您可以从归档界面恢复。
  create: 创建环境
  how-to-setup-environment: 如何创建「环境」?
  how-to-setup-environment-description: |-
    每个环境与您的诸如测试，预发，生产环境一一对应。

    环境是一个全局配置，一套 Bytebase 的部署也只包含一套环境配置的集合。

    数据库实例是创建在某个特定环境下面的。
  restore: 恢复这个环境
quick-start:
  bookmark-an-issue: 收藏工单
  add-a-comment: 添加评论
  visit-project: "@:common.visit@:common.projects"
  visit-instance: "@:common.visit@:common.instances"
  visit-database: "@:common.visit@:common.databases"
  visit-environment: "@:common.visit@:common.environments"
  add-a-member: 添加成员
  use-kbar: 使用 kbar ({shortcut})
  notice:
    title: 快速入门导览已关闭
    desc: 您稍后仍可以从右上角的菜单中再次打开快速入门导览
auth:
  sign-up:
    title: 注册您的账号
    admin-title: 设置 {account}
    admin-account: 管理员账号
    create-admin-account: 注册管理员
    confirm-password: 确认密码
    confirm-password-placeholder: 确认您的密码
    password-mismatch: 不匹配
    existing-user: 已有账号?
  sign-in:
    title: 登录您的账号
    forget-password: 忘记密码?
    new-user: 第一次使用 Bytebase?
    demo-note: 请使用 demo 账号登录
    gitlab: 通过 GitLab 登录
    gitlab-demo: 演示模式不支持 GitLab 登录
    gitlab-oauth: 您可联系管理员开启 GitLab 登录
  password-forget:
    title: 忘记了您的密码？
    content: 请联系的您的 Bytebase 管理员重置密码
    return-to-sign-in: 返回登录
  password-forgot: 忘记密码
  password-reset:
    title: 重置您的密码
    content: 我们会将重置密码链接发送到您的邮箱
    send-reset-link: 发送重置链接
    return-to-sign-in: 返回登录
  activate:
    title: 激活您的 {type} 账号
policy:
  approval:
    name: 审批策略
    info: 要更改数据库 schema，该选项控制了是否需要手动审批。
    manual: 需要人工审批
    manual-info: 进行中的 schema 改动任务只有被人工审批后才会执行。
    auto: 无需审批
    auto-info: 进行中的任务无需审核并且会被自动执行。
  backup:
    name: 数据库备份策略
    not-enforced: 无策略
    not-enforced-info: 无备份策略。
    daily: 每日
    daily-info: 每日备份数据库。
    weekly: 每周
    weekly-info: 每周备份数据库。
migration-history:
  self: 迁移历史
  workflow: 工作流
  commit-info: 由 {author} 于 {time}
  no-schema-change: 本次迁移没有任何 Schema 的改动
  schema-drift: 上次迁移后的 Schema 与本次迁移前不一致
  before-left-schema-choice: 比较
  left-schema-choice-prev-history-schema: 上次迁移后
  left-schema-choice-current-history-schema-prev: 本次迁移前
  after-left-schema-choice: 和本次迁移后的 Schema
  show-diff: 显示差异
  left-vs-right: 之前 (左) vs 当前版本 (右)
  schema-snapshot-after-migration: 完成这次迁移后的 schema 快照
  list-limit: 对于有迁移历史的数据库，我们会在下面最多列出5条记录。您可以点击数据库名称去进一步查看全部的记录。
  no-history-in-project: 这个项目下没有发现任何数据库有迁移历史。
  recording-info: 每当数据库 schema 变更时，我们便会记录下迁移历史。
  establish-baseline: 建立新的基线
  refreshing-history: 刷新历史中 ...
  config-instance: 配置实例
  establish-baseline-description: >-
    Bytebase 将用当前的 schema 作为新的基线。您应该检查当前的基线确实反映了期望的状态。 对于 VCS
    工作流来说，也只有在建立起基线的前提下，才能进行数据库变更。
  establish-database-baseline: 建立「{name}」基线
  instance-missing-migration-schema: 实例「{name}」缺失用于记录迁移历史的 schema。
  instance-bad-connection: 无法连接实例「{name}」以获取迁移历史。
  contact-dba: 请联系您的 DBA 进行配置。
database:
  the-list-might-be-out-of-date-and-is-refreshed-roughly-every-10-minutes: 该表每隔约10分钟刷新一次，所以展示的可能不是最新信息。
  last-successful-sync: 最后一次成功的同步
  no-anomalies-detected: 没有检测到异常
  sync-status: 同步状态
  search-database-name: 搜索数据库名称
  how-to-setup-database: 如何设置「数据库」？
  show-guide-description: |-
    每个 Bytebase 数据库都映射到由「CREATE DATABASE xxx」创建的一个数据库。

    在 Bytebase 中，一个数据库始终属于单个项目。Bytebase 将定期同步每个实例的数据库信息。

    您还可以从仪表板创建新数据库。
  restored-from: 恢复于
  database-name-is-restored-from-another-database-backup: "{0}恢复于另一个数据库备份"
  transfer-project: 转移项目
  alter-schema: 变更 Schema
  alter-schema-in-vcs: 变更 Schema (VCS)
  change-data: 变更数据
  change-data-in-vcs: 变更数据 (VCS)
  successfully-transferred-updateddatabase-name-to-project-updateddatabase-project-name: 成功将'{0}'转移到项目'{1}'。
  database-backup: 数据库备份
  backup-name: 备份名称
  create-backup: 创建备份
  automatic-weekly-backup: 每周自动备份
  disable-automatic-backup: 禁用自动备份
  backuppolicy-backup-enforced-and-cant-be-disabled: 强制{0}备份，不能禁用
  backup-policy:
    DAILY: 每日
    WEEKLY: 每周
  an-http-post-request-will-be-sent-to-it-after-a-successful-backup: 备份成功后向其发送 HTTP POST 请求。
  backup-info:
    template: 每{dayOrWeek}{time} 备份
  week:
    Friday: 周五
    Monday: 周一
    Saturday: 周六
    Sunday: 周日
    Thursday: 周四
    Wednesday: 周三
    Tuesday: 周二
    day: 日
  enable-backup: 启用备份
  backup-now: 现在备份
  create-a-manual-backup: 创建手动备份
  action-automatic-backup-for-database-props-database-name: 数据库'{1}'{0}自动备份
  enabled: 启用
  disabled: 禁用
  updated-backup-webhook-url-for-database-props-database-name: 更新了数据库'{0}'的 webhook URL。
  last-sync-status: 最后一次同步状态
  last-sync-status-long: 最后一次同步在{1}，状态为{0}
  version-control-enabled: 已启用版本控制
  restore-backup: 恢复备份'{0}'到一个新的数据库中
  nullable: 可为空
  restore: 恢复
  backup:
    enabled: 已启用
    disabled: 已禁用
  expression: 表达式
  position: 位置
  unique: Unique
  visible: Visible
  comment: 注释
  engine: 引擎
  row-count-estimate: 估计行数
  data-size: 数据大小
  index-size: 索引大小
  columns: 列
  indexes: 索引
  row-count-est: 估计行数
  incorrect-project-warning: SQL 编辑器只能查询用户可用的项目中的数据库。您应该首先将此数据库转移到一个可用的项目中。
  go-to-transfer: 前去转移
repository:
  branch-observe-file-change: Bytebase 跟踪文件变更的分支。
  branch-specify-tip: '诀窍: 可以使用诸如 "feature/*" 这样的通配符'
  base-directory: 根目录
  base-directory-description: Bytebase 跟踪文件变更的根目录。如果为空，则他会跟踪整个仓库。
  file-path-template: 文件路径模版
  file-path-template-description: Bytebase 仅会跟踪那些文件路径匹配模版 (相对于指定根目录）的文件。
  file-path-example-normal-migration: 针对普通迁移类型的文件路径样例
  file-path-example-baseline-migration: 针对基线迁移类型的文件路径样例
  schema-path-template: Schema 路径模版
  schema-writeback-description: >-
    如果指定，在每一次迁移之后，Bytebase 将把最新的 Schema
    回写到本来触发迁移的提交分支，回写的具体路径则是相对于前面指定的根目录。如果您不希望 Bytebase 这样做，则置为空。
  schema-writeback-protected-branch: 请保证被变更的分支不是处于保护 (protected) 状态，或者仓库允许他的 maintainer 可以推送变更到保护分支。
  if-specified: 如果指定
  schema-path-example: Schema 路径样例
  sheet-path-template: 工作表路径模板
  sheet-path-template-description: Bytebase 仅跟踪文件路径匹配模版 (相对于指定根目录）的文件。匹配的文件将被同步到 SQL Editor 以供使用。
  git-provider: Git 提供方
  version-control-status: "@.capitalize:common.version-control 已{status}"
  version-control-description-file-path: 数据库迁移脚本存放在 {fullPath}。为了进行一次变更，开发者需要创建一个匹配 {fullPathTemplate} 文件路径格式的迁移脚本。
  version-control-description-branch: 当脚本审核通过并且合并到 {branch} 分支后，Bytebase 将自动发起一条流水线来执行新的 schema 变更。
  version-control-description-description-schema-path: 当 schema 变更完成后, Bytebase 会把变更后的最新 schema 回写到指定的 {schemaPathTemplate}。
  restore-to-ui-workflow: 恢复到 UI 工作流
  restore-ui-workflow-description: |-
    当使用 UI 工作流时，开发者会通过 Bytebase

    控制台直接提交一个 SQL 审核工单，让指定的 DBA 或者开发同事审核。当审核通过后，Bytebase 再执行相应的 SQL 变更。
  restore-ui-workflow-success: 成功恢复到 UI 工作流
  update-version-control-config-success: 成功更新@:common.version-control配置
  setup-wizard-guide: 如果您在过程中遇到问题, 请参考{guide}
  add-git-provider: 添加 Git 提供方
  choose-git-provider: 选择 Git 提供方
  select-repository: 选择仓库
  configure-deploy: 配置部署
  choose-git-provider-description: >-
    选择存放着您数据库 schema 脚本的 Git 提供方。当您把变更脚本推送到 Git 仓库后，Bytebase 会自动创建一条流水线把 schema
    变更应用到数据库上。
  choose-git-provider-visit-workspace: 访问 {workspace} 设置以添加更多 Git 提供方.
  choose-git-provider-contact-workspace-owner: >-
    如果您希望其他 Git 提供方出现在列表中，请联系 Bytebase 实例的所有者。当前 Bytebase 支持自己托管的 GitLab
    EE/CE，我们之后也会支持 GitLab.com, GitHub Enterprise 以及 GitHub.com。
  select-repository-attention-gitlab: >-
    Bytebase 仅列出您至少拥有 'Maintainer' 权限的 GitLab 项目。因为只有至少拥有该权限，才能够配置项目的 webhook
    用来监听代码推送事件。
  select-repository-search: 搜索仓库
  linked: 关联的仓库
  role-provider: 项目角色权限提供方
  role-provider-description: Bytebase 将会从选定的角色提供方同步成员角色，所有此前存在的成员将会被替换。
workflow:
  current-workflow: 当前工作流
  ui-workflow: UI 工作流
  ui-workflow-description: >-
    经典的 SQL 审核工作流。开发者直接在 Bytebase 上提交一个 SQL 审核工单，然后等待被指派的 DBA
    或者开发同事审核。在审核通过后，Bytebase 会进行相应的 SQL schema 变更。
  gitops-workflow: GitOps 工作流
  gitops-workflow-description: >-
    数据库迁移脚本保存在 Git 仓库中。为了进行一次 schema 变更，开发者会创建一个迁移脚本并且提交至诸如 GitLab 这样的 VCS 进行审核。
    当审核通过并且合并到配置的分支后，Bytebase 会自动开启流水线来进行新的 schema 变更。
  configure-gitops: 配置 Git
  configure-gitops-success: 开启「{project}」GitOps 工作流成功
  change-gitops-success: 变更「{project}」仓库成功
anomaly:
  attention-title: 异常检测
  attention-desc: |-
    Bytebase 会定期扫描托管的资源，并在这里列出检测到的异常。
    该列表大约每 10 分钟刷新一次。
  table-search-placeholder: 搜索{type}或者环境
  table-placeholder: 很棒，没有检测到{type}异常！
  tooltip: "{env} 环境有 {criticalCount} 个严重异常, {highCount} 个高等级异常和 {mediumCount} 个中等级异常"
  types:
    connection-failure: 连接失败
    missing-migration-schema: 缺少迁移 Schema
    schema-drift: Schema 偏差
    backup-enforcement-viloation: 违反备份策略约束
    missing-backup: 缺少备份
  action:
    check-instance: 检查实例
    view-backup: 查看备份
    configure-backup: 配置备份
    view-diff: 查看差异
  last-seen: 上次出现
  first-seen: 首次出现
  contact-dba: 请联系您的 DBA 进行配置。
project:
  dashboard:
    modal:
      title: 如何创建您的'@:{'common.project'}' ?
      content: |-
        在 Bytebase 中，项目的概念与其他常见的的开发工具类似

        一个项目会有属于他的协作成员，并且每一个数据库和工单总是归属于某一个项目

        同时，一个项目可以关联一个代码仓库，并以此来进行版本控制
      cancel: 关闭
      confirm: 不再出现
    search-bar-placeholder: 搜索项目名称
  table:
    key: "@:common.key"
    name: "@:common.name"
    created-at: 创建于
  create-modal:
    project-name: "@:{'common.project'}@:{'common.name'}"
    key: "@:common.key"
    key-hint: （请使用大写字母来命名您的项目）
    cancel: "@:common.cancel"
    confirm: "@:common.create"
    success-prompt: 成功创建 {name}.
  overview:
    view-all: 查看所有
    view-all-closed: 查看所有结束的工单
    recent-activity: 近期@.lower:{'common.activities'}
    in-progress: 进行中
    recently-closed: 近期结束
    info-slot-content: Bytebase 会定时同步实例的 schema，新同步的数据库会首先被置于默认项目中，之后您可以再将他们转移到适当的项目中。
    no-db-prompt: 没有数据库属于当前项目。您可以通过点击位于上方菜单栏中的 {newDb} 或者 {transferInDb} 来添加数据库。
  webhook:
    success-created-prompt: 成功创建 {name} webhook.
    success-updated-prompt: 成功更新 {name} webhook.
    success-deleted-prompt: 成功删除 {name} webhook.
    success-tested-prompt: 测试 webhook 事件成功.
    fail-tested-title: 测试 webhook 事件失败.
    add-a-webhook: 添加 webhook
    create-webhook: 创建 webhook
    last-updated-by: 最后修改人
    destination: 外部应用
    webhook-url: Webhook url
    triggering-activity: 触发事件
    test-webhook: 测试 Webhook
    no-webhook:
      title: 当前项目暂未配置 webhook
      content: 配置 webhook 来让 Bytebase 在完成任务后向您的外部系统推送通知
    creation:
      title: 创建 webhook
      desc: 为 {destination} 创建一个 webhook
      how-to-protect: 您可以通过添加 'Bytebase' 到您的 webhook 关键字白名单中来保护您的 webhook
      view-doc: "{destination} 的官方文档"
    deletion:
      btn-text: 删除这个 webhook
    activity-item:
      issue-creation:
        title: 创建@:common.issue
        label: 当一个新的工单被创建
      issue-status-change:
        title: 工单状态变更
        label: 当一个工单的状态发生变更
      issue-task-status-change:
        title: 工单任务状态变更
        label: 当一个工单包含的任务状态发生了变更
      issue-info-change:
        title: 工单信息变更
        label: "当一个工单的信息 (比如: 分配人, 标题, 描述) 发生了变更"
      issue-comment-creation:
        title: 工单被评论
        label: 当新的工单评论被创建
  settings:
    success-updated-prompt: 成功更新 {subject}.
    success-member-added-prompt: 成功将 {name} 添加到当前项目中.
    success-member-deleted-prompt: 成功将 {name} 从当前项目移除.
    member-placeholder: 选择用户
    manage-member: 管理成员
    add-member: 添加成员
    owner: "@.upper:common.role.owner"
    developer: "@.upper:common.role.developer"
    archive:
      title: 归档项目
      description: 已归档的项目将不会显示在日常界面，但您仍然可以从归档页面中恢复他。
      btn-text: 归档这个@:common.project
    restore:
      title: 恢复项目
      btn-text: 恢复这个@:common.project
    sync-from-vcs: 从 VCS 同步
    success-member-sync-prompt: 从 VCS 同步成功
    view-vcs-member: 在 VCS 中查看成员
    switch-role-provider-to-bytebase-success-prompt: 成功关闭了 VCS 项目成员同步
  mode:
    standard: 标准
    tenant: 多租户
  db-name-template: 数据库名称模板
inbox:
  mark-all-as-read: 全部标记为已读
  view-older: 查看更早
version-control:
  setting:
    description: >-
      Bytebase 支持 GitOps 工作流。该工作流下，数据库迁移脚本存储在版本控制系统上
      (VCS)，新创建的迁移脚本会自动触发对应的数据库变更。Bytebase 的所有者先在此配置 VCS，在这之后，项目的所有者就可以从所配置的 VCS
      中选取他们的 Git 仓库。
    description-highlight: 配置 VCS 后，在付费版订阅下，Bytebase 将自动开启通过 VCS 的第三方认证登录
    add-git-provider:
      self: 添加 Git 提供方
      description: >-
        在项目可以启用 GitOps 工作流前，Bytebase 首先需要以在 VCS 中注册为 OAuth 应用的方式和 VCS
        进行集成。以下是配置该集成的步骤，您也可以按照我们的{guide}。
      gitlab-self-host: 自托管 GitLab
      gitlab-self-host-admin-requirement: >-
        您必须是 GitLab 实例的管理员才能进行该配置。否则您需要让您的 GitLab 实例管理员把 Bytebase 先注册为 GitLab
        整个实例级别的 OAuth 应用，之后再让对方提供给您注册完成后的应用 ID 以及 Secret，以让您在「OAuth 应用信息」步骤进行填写。
      ouath-info-correct: OAuth 信息验证成功
      check-oauth-info-match: 请确认 Secret 和注册在 GitLab 实例上的应用信息匹配。
      add-success: 成功添加了 Git 提供方「{vcs}」
      choose: 选择 Git 提供方
      gitlab-self-host-ce-ee: 自托管 GitLab 企业版 (EE) 或者 社区版 (CE)
      basic-info:
        self: 基本信息
        gitlab-instance-url: GitLab 实例 URL
        gitlab-instance-url-label: VCS 实例 URL。请确认这个实例和 Bytebase 之间网络是互通的。
        instance-url-error: 实例 URL 必须以 https:// or http:// 开头
        display-name: 展示名称
        display-name-label: 一个可选的展示名称用以区分不同的 Git 供应方。
      oauth-info:
        self: OAuth 应用信息
        register-oauth-application: 注册 Bytebase 为一个 GitLab 实例级别 (instance-wide) 的 OAuth 应用。
        login-as-admin: 以管理员身份登录 GitLab 实例。这个账号必须是整个 GitLab 实例的管理员 (会看到小扳手在顶栏)。
        visit-admin-page: 通过点击小扳手访问管理员界面，然后导航到「应用」分区，再点击「创建应用」。
        direct-link: 直达链接
        create-oauth-app: 使用如下信息来创建您的 Bytebase OAuth 应用。
        paste-oauth-info: 从刚创建好的应用上粘贴他的应用 ID 和 Secret 到下面的字段。
        application-id-error: 应用 ID 必须是 64 个字母长度
        secret-error: Secret 必须是 64 个字母长度
      confirm:
        confirm-info: 确认信息
        confirm-description: 创建完成后，这个 Git 供应方将出现在项目面板「版本控制」Tab 下，可以被项目所有者选中。
    git-provider:
      application-id-label: 注册为 GitLab 实例级 OAuth 应用的应用 ID。
      view-in-gitlab: 查看 GitLab
      secret-label-gitlab: 注册为 GitLab 实例级 OAuth 应用的 Secret。
      delete: 删除这个提供方前，需要先解除所有仓库的关联。
archive:
  archived: 已归档
  project-search-bar-placeholder: 搜索@.lower:{'common.project'}的名称
  instance-bar-placeholder: 搜索@.lower:{'common.instance'}的名称
  environment-bar-placeholder: 搜索@.lower:{'common.environment'}的名称
deployment-config:
  stage-n: 阶段 {n}
  add-selector: 添加选择条件
  update-success: 成功更新部署配置
  this-is-example-deployment-config: 这是部署配置的样例，你需要在此基础上编辑并保存。
  n-databases: "{n} 个数据库"
  selectors: 选择条件
  wont-be-deployed: 不会被部署
  add-stage: 添加阶段
  confirm-to-revert: 确定撤销编辑？
  name-placeholder: 阶段名称…
  error:
    at-least-one-stage: 至少需要 1 个阶段
    stage-name-required: 需要指定阶段名称
    at-least-one-selector: 每个阶段至少需要 1 个选择条件
    env-in-selector-required: 每个阶段都需要有 "Environment in" 选择条件
    env-selector-must-has-one-value: '"Environment in" 必须有且只有 1 个值'
    key-required: 需要指定 Key
    values-required: 需要指定值
  project-has-no-deployment-config: 这个项目还没有部署配置。请先{go}。
  go-and-config: 去配置
  preview-deployment-config: 预览部署配置
datasource:
  role-type: 权限类型
  successfully-deleted-data-source-name: 成功删除数据源'{0}'。
  create-data-source: 创建数据源
  data-source-list: 数据源列表
  all-data-source: 所有数据源
  search-name: 搜索名称
  search-name-database: 搜索名称，数据库
  successfully-created-data-source-datasource-name: 成功创建数据源 '{0}'。
  select-database-first: 先选择数据库
  select-data-source: 选择数据源
  search-user: 搜索用户
  user-list: 用户列表
  revoke-access: 您确定要取消 '{0}' 对 '{1}' 的访问权限？
  grant-data-source: 授予数据源
  grant-database: 授权数据库
  requested-issue: 申请工单
  successfully-revoked-member-principal-name-access-from-props-datasource-name: 成功取消 '{0}' 对 '{1}' 的访问权限。
  your-issue-id-e-g-1234: 您的工单 id (例如 1234)
  member-principal-name-already-exists: "{0} 已经存在"
  successfully-granted-datasource-name-to-addedmember-principal-name: 成功授予 '{1}' '{0}'
  we-also-linked-the-granted-database-to-the-requested-issue-linkedissue-name: 我们也把被授予的数据库链接到了申请工单 '{0}'。
  new-data-source: 新数据源
  connection-name-string-copied-to-clipboard: "{0} 字符串已复制到剪贴板。"
  jdbc-cant-connect-to-socket-database-value-instance-host: "JDBC 无法连接到 socket {0} "
setting:
  label:
    key: Key
    values: 值
    value-placeholder: 标签值…
sql-editor:
  self: SQL 编辑器
  select-connection: 请选择数据连接
  search-databases: 搜索数据库
  search-results: 搜索结果
  loading-databases: 加载数据库信息...
  close-pane: 关闭面板
  loading-data: 加载数据中...
  table-empty-placehoder: 点击 ”运行“ 执行查询
  no-rows-found: 暂无数据
  download-as-csv: 下载为 CSV 格式
  download-as-json: 下载为 JSON 格式
  only-select-allowed: 只允许执行 {select} 语句
  want-to-change-schema: 如果您想要 {changeschema}
  change-schema: 变更 Schema
  go-to-alter-schema: 您可以点击 “{alterschema}” 按钮，提交一个工单
  table-schema-placeholder: 选择一个表进行查看 Schema
  notify-empty-statement: 请在编辑器中输入 SQL 语句
  notify-multiple-statements: 检测到您输入了多条 SQL 语句。SQL 编辑器只支持执行第一条语句。您可以选择其他语句单独执行。
  notify-invalid-sql-statement: 请检查您的 SQL 语句。
  goto-alter-schema-hint: 请从编辑器顶部选择一个数据库连接
  can-not-execute-query: 加载数据时无法执行查询
  rows: 条记录
  no-history-found: 暂无历史记录
  no-sheet-found: 暂无工作表
  search-history: 搜索历史记录
  search-sheets: 搜索工作表
  hint-tips:
    confirm-to-delete-this-history: 确定删除这条记录？
    confirm-to-close-unsaved-tab: 确定关闭未保存的标签页？
  please-input-the-tab-label: 请输入标签页名称!
  copy-code: 复制代码
  notify:
    copy-code-succeed: 代码复制成功
    copy-share-link: 分享链接已拷贝到剪贴板
    sheet-is-read-only: 分享的工作表是只读的，无法编辑。
  view-all-tabs: 查看所有标签页
  sheet: 工作表
  sheets: 工作表
  connection-holder: 选择一个数据连接以开始
  link-access: 链接访问权限
  private: 私有
  private-desc: 只有您自己可以访问此工作表
  project-desc: 工作表所有者或者项目所有者拥有读、写权限，项目开发者拥有只读权限
  public: 公开
  public-desc: 工作表所有者拥有读写权限，其他人只拥有只读权限.
  create-read-only-data-source: 前去创建
  go-back: 返回
  save-sheet: 保存工作表
  save-sheet-input-placeholder: 请输入工作表名称
  untitled-sheet: 未命名工作表
  format: 格式化
label:
  empty-label-value: <空值>
  no-label: 没有标签
  error:
    key-necessary: 需要指定 Key
    value-necessary: 需要指定值
    key-duplicated: Key 重复了
    value-duplicated: 值重复了
    max-length-exceeded: 长度不能超过 {len} 字符
    max-label-count-exceeded: 不能多于 {count} 个标签
    cannot-edit-reserved-label: 不能编辑预留标签 "{key}"
  placeholder:
    select-key: 选择 Key…
    select-value: 选择值…
    select-values: 选择值…
  setting:
    description: 标签是一组可用于标识数据库租户的键值对。{link}。
  db-name-template-tips: 让您能够把属于不同租户但是有相同 {placeholder} 的数据库分成一组。{link}。
  confirm-change: 您确定要修改 '{label}' 吗？
  parsed-from-template: 从 {name} 中依据模板 {template} 解析得出
  cannot-transfer-template-not-match: 数据库 '{name}' 无法转移到这个项目，因为它的名称不符合模板 {template}。
oauth:
  unknown-event: 未知的事件类型，认证失败
subscription:
  description: 您可以在这里上传您购买的 bytebase 证书来解锁团队版/企业版功能。
  current: 当前版本
  instance-count: 实例数
  expires-at: 过期时间
  description-highlight: 购买证书
  sensitive-placeholder: 粘贴您的证书 - 仅写入
  upload-license: 上传证书
  plan-compare: 比较不同版本的功能，寻找适合您的方案
  disabled-feature: 这是一个订阅版高级功能
  trial: 您可以以 $14 的价格试用 14 天
  upgrade: 升级订阅
  per-month: / 月
  per-instance: 每个实例
  free-price-intro: 最多 5 个实例
  team-price-intro: 5 个起步，按年付费
  enterprise-price-intro: 自定义实例数，按年付费
  deploy: 部署
  contact-us: 联系我们
  start-trial: 以 {days} 天 {price} 美元的价格试用
  subscribe: 开始订阅
  current-plan: 当前订阅
  buy: 购买{plan}
  cancel: 取消订阅
  announcement: 您可以随时升级、降级或{cancel}。没有任何隐藏费用。
  trialing: 试用期
  update:
    success:
      title: 证书更新成功
      description: 订阅版高级功能已解锁
    failure:
      title: 证书更新失败
      description: 请检查证书是否有效
  features:
    bb-feature-task-schedule-time:
      title: 设定任务执行时间
      desc: 「设定任务执行时间」可以将任务设定在特定时间执行
    bb-feature-instance-count:
      title: 实例数量限制
      desc: 您已达最大实例数量限制，请付费升级来获取更多实例额度。
      remaining: 当前总实例额度为 {total}，目前仅剩 {count} 个份额可用。
      runoutof: 已用尽全部 {total} 个实例额度。
      upgrade: "@:{'subscription.upgrade'}来获取更多实例额度。"
    bb-feature-multi-tenancy:
      title: 多租户
      desc: 「多租户功能」可以同时管理多个属于不同租户的同构数据库，帮您更统一和方便地对多个数据库进行管理和表结构变更。
    bb-feature-approval-policy:
      title: 审批策略
      desc: 「审批策略」可以控制数据库 schema 的变更是否需要手动审批
    bb-feature-backup-policy:
      title: 备份策略
      desc: 「备份策略」可以根据指定的周期自动备份数据库
    bb-feature-backward-compatibility:
      title: 向后兼容
      desc: MySQL 和 TiDB 支持检测 schema 变更是否向后兼容，可以通过@:{'subscription.upgrade'}来开启该功能。
    bb-feature-rbac:
      title: 角色管理
      desc: 「角色管理」可以赋予成员诸如 DBA 这样的特定角色，可以通过@:{'subscription.upgrade'}来开启该功能。
    bb-feature-schema-drift:
      title: Schema 偏差
      desc: "@:{'subscription.upgrade'}来解锁 schema 偏差异常的自动检测。"
    bb-feature-3rd-party-auth:
      title: 第三方认证 & 授权
      desc: >-
        Bytebase 可根据您配置的 VCS 来支持相应的第三方认证 &
        授权。请通过@:{'subscription.upgrade'}来开启该功能。
      login: 请@:{'subscription.upgrade'}来开启该功能
    bb-feature-branding:
      title: 自定义品牌信息
      desc: 定制 Logo
  feature-sections:
    database-management:
      title: 数据库管理
      features:
        instance-count: 实例数
        instance-upto-5: 不多于 5 个
        instance-minimum-5: 5 ~ 无限制
        instance-customized: 自定义
        schema-change: Schema 和数据变更
        migration-history: 迁移历史
        sql-editor: SQL 编辑器
        database-backup-restore: 数据库备份和恢复
        archiving: 归档
        sql-check: SQL 检查
        sql-check-basic: 基础
        sql-check-basic-tooltip: 语法检查、数据库连接检查
        sql-check-advanced: 高级
        sql-check-advanced-tooltip: 基础版功能+向后兼容性检查
        anomaly-detection: 异常检测
        anomaly-detection-basic: 基础
        anomaly-detection-basic-tooltip: 数据库连接异常、备份缺失
        anomaly-detection-advanced: 高级
        anomaly-detection-advanced-tooltip: 基础版功能+ Schema 偏差检测
        schedule-change: 设定任务执行时间
        review-and-backup-policy: 审核和备份策略
        tenancy: 多地域/多租户部署
    collaboration:
      title: 团队协作
      features:
        ui-based-sql-review: 基于 UI 的 SQL 审查
        vsc-workflow: "VCS 工作流 #GitOps"
        shareable-query-link: 分享查询链接
        im-integration: IM 集成
        inbox-notification: 站内信通知
    admin-and-security:
      title: 管理与安全
      features:
        activity-log: 活动日志
        rbac: RBAC 权限管理
        3rd-party-auth: 通过 GitLab 登录
        sync-members-from-vcs: 从 GitLab 同步成员信息
    branding:
      title: 自定义品牌信息
      features:
        branding-logo: 自定义 Logo
  plan:
    title: 版本
    try: 试用团队版
    free:
      title: 免费版
      label: ""
      desc: 个人或小团队，无专职 DBA
    team:
      title: 团队版
      label: Beta
      desc: 中型团队，有专职 DBA 或 TL 以提高工程速度
    enterprise:
      title: 企业版
      label: 预览版
      desc: 大型组织，有专属 DBA 团队来管理数据库
<<<<<<< HEAD
sheet:
  self: 工作表
  my-sheets: 我的工作表
  shared-with-me: 与我共享
  starred: 已加星标
  actions:
    sync-from-vcs: 从 VCS 同步数据
  hint-tips:
    confirm-to-sync-sheet: 确定要同步工作表?
    confirm-to-delete-this-sheet: 确定删除这条工作表?
    confirm-to-duplicate-sheet: 确定要复制这条工作表?
=======
engine:
  mysql: MySQL
  common: 通用
schema-review-policy:
  title: Schema 审核策略
  no-policy-set: 没有 schema 审核策略
  add-review: 新增审核策略
  search-rule-name: 搜索规则名称
  remove-review: 审核策略已删除
  create-review: 审核策略已创建
  update-review: 审核策略已更新
  filter: 筛选
  no-permission: 仅 DBA 或所有者有权限创建或更新审核策略。
  disable: 停用审查策略
  enable: 开启审查策略
  delete: 删除审核策略
  category:
    engine: 引擎
    naming: 命名
    query: 查询
    table: 表
    column: 列
  error-level:
    name: 错误等级
    error: 错误
    warning: 警告
    disabled: 禁用
  create:
    breadcrumb: 创建审核策略
    basic-info:
      name: 基本信息
      display-name: 名称
      display-name-label: 用以区分不同审核策略的名称。
      display-name-default: Schema 审核策略
      environments: 环境
      environments-label: 将该审核策略应用于哪些环境。一个环境只能关联一个审核策略。
      environments-select: 选择环境
      no-linked-environments: 没有选择环境
      no-available-environment: 没有可供选择的环境
      no-available-environment-desc: 没有可供选择的环境。一个环境只能关联一个审核策略。
      choose-template: 选择模板
    configure-rule:
      name: 配置规则
      change-template: 更改模板
      confirm-override-title: 规则变更
      confirm-override-description: 之前的规则将会被覆盖
    preview:
      name: 预览
>>>>>>> 40ac3439
<|MERGE_RESOLUTION|>--- conflicted
+++ resolved
@@ -181,7 +181,6 @@
   file-selector:
     type-limit: 仅支持 {extension} 类型的文件
     size-limit: 文件大小需小于 {size} MiB
-<<<<<<< HEAD
   no-data: 无数据
   visibility: 可见性
   star: 添加收藏
@@ -189,10 +188,8 @@
   starred: 已收藏
   duplicate: 拷贝
   clear-search: 清空搜索
-=======
   enable: 开启
   disable: 禁用
->>>>>>> 40ac3439
 error-page:
   go-back-home: 回到主页
 anomaly-center: 异常中心
@@ -1230,7 +1227,6 @@
       title: 企业版
       label: 预览版
       desc: 大型组织，有专属 DBA 团队来管理数据库
-<<<<<<< HEAD
 sheet:
   self: 工作表
   my-sheets: 我的工作表
@@ -1242,7 +1238,6 @@
     confirm-to-sync-sheet: 确定要同步工作表?
     confirm-to-delete-this-sheet: 确定删除这条工作表?
     confirm-to-duplicate-sheet: 确定要复制这条工作表?
-=======
 engine:
   mysql: MySQL
   common: 通用
@@ -1290,5 +1285,4 @@
       confirm-override-title: 规则变更
       confirm-override-description: 之前的规则将会被覆盖
     preview:
-      name: 预览
->>>>>>> 40ac3439
+      name: 预览