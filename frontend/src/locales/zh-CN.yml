common:
  when: 于何时
  view: 查看
  you: 您
  general: 通用
  slack: Slack
  discord: Discord
  teams: Teams
  dingtalk: 钉钉
  feishu: 飞书
  wecom: 企业微信
  overview: 概览
  migration-history: 迁移历史
  webhook: Webhook
  webhooks: Webhook
  key: 键值
  workflow: 工作流
  activity: 活动
  activities: 活动
  unread: 未读
  read: 已读
  inbox: 通知
  sign-in: 登录
  sign-up: 注册
  email: 邮箱
  username: 用户名
  password: 密码
  activate: 激活
  save: 保存
  cancel: 取消
  comment: 评论
  home: 主页
  setting: 设置
  settings: 设置
  project: 项目
  projects: 项目
  help: 帮助
  database: 数据库
  databases: 数据库
  description: 描述
  instance: 实例
  instances: 实例
  environment: 环境
  environments: 环境
  bookmark: 书签
  bookmarks: 书签
  quick-action: 快捷操作
  archive: 归档
  quickstart: 快速入门
  logout: 登出
  close: 关闭
  latest: 最新
  error: 错误
  canceled: 已取消
  approval: 批准
  approve: 批准
  done: 完成
  create: 创建
  run: 运行
  retry: 重试
  skip: 跳过
  reopen: 重开
  dismiss: 关闭
  back: 返回
  next: 下一步
  edit: 编辑
  update: 更新
  visit: 访问
  role:
    dba: DBA
    owner: 所有者
    developer: 开发者
    member: 成员
  role-switch:
    dba: 切换到 DBA
    owner: 切换到所有者
    developer: 切换到开发者
  assignee: 审核人
  revert: 恢复
  apply: 应用
  reorder: 排序
  id: ID
  name: 名称
  creator: 创建人
  version: 版本
  issue: 工单
  issues: 工单
  duration: 时长
  created-at: 创建于
  updated-at: 更新于
  commit: 提交
  statement: 语句
  sql-statement: SQL @:{'common.statement'}
  snapshot: 快照
  status: 状态
  stage: 阶段
  task: 任务
  sql: SQL
  unassigned: 未指派
  new: 创建
  add: 添加
  confirm-and-add: 确认并添加
  query: 查询
  transfer: 转移
  migration: 迁移
  schema: Schema
  anomalies: 异常
  do-not-show-again: 不再显示
  backups: 备份
  detail: 详情
  type: 类型
  language: 语言
  repository: 仓库
  change: 变更
  branch: 分支
  config-guide: 配置指南
  required-placeholder: 必需的占位符
  optional-placeholder: 可选的占位符
  sensitive-placeholder: 敏感数据 - 仅写入
  enabled: 开启
  default: 默认
  version-control: 版本控制
  restore: 恢复
  detailed-guide: 详细指南
  workspace: 工作空间
  application: 应用
  confirm: 确认
  coming-later: 敬请期待
  learn-more: 了解更多
  schema-version: Schema 版本
  time: 时间
  manual: 手动
  automatic: 自动
  Default: 默认
  definition: 定义
  empty: 空
  creating: 创建中...
  updating: 更新中...
  Address: 地址
  User: 用户
  assigned: 已指派
  subscribed: 已订阅
  created: 已创建
  label: 标签
  labels: 标签
  mode: 模式
  roletype: 角色类型
  readonly: 只读
  user: 用户
  added-time: 添加时间
  data-source: 数据源
  grant: 授予
  admin: 管理员
  read-only: 只读
  connection-string: 连接字符串
  agents: Agents
  billings: 计费
  all: 全部
  deployment-config: 部署配置
  by: 由
  ok: OK
  share: 分享
  others: 其他
  or: 或者
  export: 导出
  tips: 提示信息
  template: 模板
  delete: 删除
  history: 历史记录
  loading: 加载中
  from: 来自于
  copied: 已拷贝
  copy: 拷贝
  manage: 管理
  table: 表
  search: 搜索
  warning: 警告
error-page:
  go-back-home: 回到主页
anomaly-center: 异常中心
kbar:
  recently-visited: 最近访问
  navigation: 导航
  help:
    navigate: 选择
    perform: 执行
    close: 关闭
    back: 返回
  options:
    placeholder: 输入命令或搜索…
  preferences:
    common: 偏好设置
    change-language: 更改语言…
task:
  checking: 检查中…
  run-task: 运行检查
  check-result:
    title: "{name} 的检查结果"
  check-type:
    fake: Fake
    syntax: 语法
    compatibility: 兼容性
    connection: 连接
    migration-schema: 迁移 schema
    earliest-allowed-time: 最早执行时间
  earliest-allowed-time-hint: "'@:{'common.when'}' 指定了该任务最早允许执行的时间。如果该字段没有被指定，则任务会在满足其他条件后立即执行。"
  comment: 评论
  invoker: 执行者
  started: 开始于
  ended: 结束于
  view-migration: 查看迁移
  view-migration-history: 查看迁移历史
  earliest-allowed-time-unset: 未设置
  status:
    running: 运行中
    failed: 失败
    canceled: 取消
    success: 成功
    warn: 警告
    error: 错误
  earliest-allowed-time-no-modify: 您无法修改此字段因为您不是该工单的审核人或者它不在待执行状态。
banner:
  demo-intro: 这是 Bytebase 的演示版本。
  demo-intro-readonly: 这是 Bytebase 的只读演示版本
  trial-expires: 您的{plan}试用仅剩 {days} 天
  extend-trial: 申请延长试用
  action: 5 秒部署您自己的服务
intro:
  content: >-
    Bytebase 是为 DBA 和开发人员进行数据库表结构 (schema) 变更而设计的团队协作工具。用户可以通过一个工作流
    (pipeline)，来推进 schema 在多个环境中的变化。同时用户也可以把 schema 保存在 VCS 中 ，再由新的 schema
    文件提交来触发工作流。请通过左下角的{quickstart}来熟悉该产品。如果遇到问题，请访问{doc}或在 GitHub 上报告{issue}。
  doc: 文档
  issue: 工单
  quickstart: 快速入门
bbkit:
  common:
    ok: 确认
    cancel: 取消
    back: 退回
    next: 下一步
    finish: 完成
    step: 步骤
  attention:
    default: 特别注意
settings:
  sidebar:
    account: 账户
    profile: 个人信息
    workspace: 工作空间
    general: 通用
    members: 成员
    version-control: 版本控制
    subscription: 订阅
    labels: 标签
  profile:
    email: 邮箱
    role: 角色
    password: 密码
    password-confirm: 确认密码
    password-confirm-placeholder: 再次输入以确认
    password-mismatch: 密码输入不一致
    subscription: （升级到付费方案来解锁角色管理）
  members:
    active: 已激活
    inactive: 未激活
    helper: 通过邮箱添加或邀请成员
    add-more: + 增加成员
    add: 添加
    invites: 发送邀请
    invited: 已邀请
    yourself: 您自己
    upgrade: 升级到付费方案来解锁角色管理
    select-role: 选择角色
    not-assigned: 未指派
    table:
      account: 账户
      role: 角色
      update-time: 更新时间
      granted-time: 批准时间
    action:
      deactivate: 禁用
      deactivate-confirm-title: 确定禁用
      deactivate-confirm-description: 之后可以重新启用
      reactivate: 启用
      reactivate-confirm-title: 确定启用
    tooltip:
      upgrade: 升级到付费方案来解锁角色管理
      not-allow-edit: 只有所有者才能改变角色
      not-allow-remove: 不能移除最后一个所有者
      project-role-provider-gitlab: 同步自对应 GitLab 项目的 {rawRole} 角色
    toggle-role-provider:
      title: 您确认吗？
    change-role-provider-to-vcs:
      content: |-
        开启 VCS 同步将会用 VCS 中对应仓库的成员列表替换现存的所有成员。
        原来的成员将会无效，您之后也可以关闭该 VCS 同步来撤销这一操作。
    change-role-provider-to-bytebase:
      content: 将会恢复成以下成员的权限。所有由 VCS 提供的成员将会被移除。
activity:
  name: 名称
  comment: 评论
  created: 创建于
  invoker: 执行者
  type:
    issue-create: 创建工单
    comment-create: 创建评论
    issue-field-update: 更新工单字段
    issue-status-update: 更新工单状态
    pipeline-task-status-update: 更新工单任务状态
    pipeline-task-file-commit: 提交文件
    pipeline-task-statement-update: 更新 SQL
    member-create: 创建成员
    member-role-update: 更新角色
    member-activate: 激活成员
    member-deactivate: 禁用成员
    project-repository-push: 仓库 push 事件
    project-database-transfer: 转移数据库
    project-member-create: 添加项目成员
    project-member-delete: 删除项目成员
    project-member-role-update: 变更项目成员角色
    pipeline-task-earliest-allowed-time-update: 更新最早允许执行时间
  sentence:
    created-issue: 创建工单
    commented: 评论
    reassigned-issue: 将工单由 {oldName} 重新指派给 {newName}
    assigned-issue: 将工单指派给 {newName}
    unassigned-issue: 将工单由 {oldName} 解除指派
    invalid-assignee-update: 无效的指派操作
    changed-description: 修改描述
    changed-from-to: 将 {name} 从 "{oldValue}" 修改为 "{newValue}"
    unset-from: 撤销 {name} 的值 (从 "{oldValue}")
    set-to: 将 {name} 设置为 "{newValue}"
    changed-update: 修改 {name}
    reopened-issue: 重开工单
    resolved-issue: 解决工单
    canceled-issue: 取消工单
    empty: ""
    changed: 修改
    updated: 更新
    canceled: 取消
    approved: 批准
    started: 开始
    completed: 完成
    failed: 失败
    task-name: 任务 {name}
    committed-to-at: 提交 {file} 到 {branch}{'@'}{repo}
  subject-prefix:
    task: 任务
issue:
  waiting-approval: 等待批准
  opened-by-at: "{id} 由 {creator} 开启于 {time}"
  commit-by-at: "{id} {title} 由 {author} 提交于 {time}"
  status-transition:
    modal:
      resolve: 解决工单?
      cancel: 取消整个工单?
      reopen: 重开工单?
    dropdown:
      resolve: 解决
      cancel: 取消工单
      reopen: 重开
    form:
      note: 笔记
      placeholder: （可选）添加一段笔记…
  subscribe: 订阅
  unsubscribe: 取消订阅
  subscriber: 没有订阅者 | 1 个订阅者 | {n} 个订阅者
  apply-to-other-stages: "@:{'common.apply'}到其他@:{'common.stage'}"
  add-sql-statement: 添加 SQL @:{'common.statement'}…
  optional-add-sql-statement: （可选）添加 SQL @:{'common.statement'}…
  edit-description: 编辑描述
  add-some-description: 添加一些描述…
  add-a-comment: 添加评论
  edit-comment: 编辑评论
  leave-a-comment: 发表一条评论…
  view-commit: 查看提交
  search-issue-name: 搜索工单名称
  table:
    open: 开启中
    closed: 已关闭
    status: 状态
    project: 项目
    name: 名称
    environment: 环境
    db: 数据库
    progress: 进度
    updated: 更新于
    assignee: 审核人
  stage-select:
    active: "{name}（活动中）"
alter-schema:
  vcs-enabled: 该项目开启了基于 VCS 的版本管理，选择下面的数据库会将您导航到相应的 Git 仓库以发起变更流程。
  vcs-info: 代表项目开启了基于 VCS 的版本管理。选择该类项目下的数据库会将您导航到对应的 Git 仓库以发起变更流程。
  alter-single-db: 变更单个数据库
  alter-multiple-db: 变更多个数据库
  alter-multiple-db-info: 针对每个环境，您可以选择一个数据库进行变更或者直接跳过该环境，这样您就可以在一条流水线上把变更逐步作用到多个环境。
quick-action:
  create-db: 创建数据库
  choose-db: 选择数据库
  new-db: 创建数据库
  add-instance: "@:common.add@:common.instance"
  create-instance: "@:common.create@:common.instance"
  manage-user: 成员管理
  default-project: 默认项目
  add-environment: "@:common.add@:common.environment"
  create-environment: "@:common.create@:common.environment"
  new-project: "@:common.new@:common.project"
  create-project: "@:common.create@:common.project"
  edit-data: 编辑数据
  troubleshoot: 问题排查
  transfer-in-db: 转移数据库
  request-db: 申请数据库
  from-default-project: 从默认项目
  from-other-projects: 从其他项目
  transfer-in-db-title: 从其他项目转移数据库
  transfer-in-db-hint: Bytebase 会定期同步实例的 Schema。新同步的数据库会放在默认项目中。
  transfer-in-db-alert: 您确定要转移 "{ dbName }" 到我们的项目中吗？
create-db:
  new-database-name: 新数据库名称
  reserved-db-error: "{databaseName} 是一个预留名称"
  generated-database-name: 生成的数据库名称
  db-name-generated-by-template: 依据模板 "{template}" 生成
  select-label-value: 选择 {key}
db:
  encoding: 字符编码
  character-set: 字符集
  collation: 字符排序规则
  select: 选择数据库
  select-instance-first: 先选择实例
  select-environment-first: 先选择环境
  tables: 表
  views: 视图
  parent: 母
  last-successful-sync: 上次成功同步于
  sync-status: 同步状态
instance:
  select: 选择实例
  new-database: "@:common.new@:common.database"
  syncing: 同步中 ...
  sync-now: 现在同步
  create-migration-schema: "@:common.create@:common.migration @:{'common.schema'}"
  missing-migration-schema: 缺少@:common.migration @:common.schema
  unable-to-connect-instance-to-check-migration-schema: 无法连接到@:{'common.instance'}以检查@:{'common.migration'} @:{'common.schema'}
  bytebase-relies-on-migration-schema-to-manage-version-control-based-schema-migration-for-databases-belonged-to-this-instance:
    >-
    Bytebase需要@:{'common.migration'} @:{'common.schema'}
    来管理属于这个@:{'common.instance'}的@:{'common.database'}的基于版本管理的 schema
    @:common.migration
  please-contact-your-dba-to-configure-it: 请联系 DBA 配置。
  please-check-the-instance-connection-info-is-correct: 请检查实例连接信息是否正确。
  users: 用户
  successfully-archived-instance-updatedinstance-name: 成功归档实例'{0}'。
  successfully-restored-instance-updatedinstance-name: 成功恢复实例'{0}'。
  failed-to-create-migration-schema-for-instance-instance-value-name: 为实例'{0}'创建迁移schema失败。
  successfully-created-migration-schema-for-instance-value-name: 成功为'{0}'创建迁移Schema。
  failed-to-sync-schema-for-instance-instance-value-name: 为实例'{0}'同步 schema 失败。
  successfully-synced-schema-for-instance-instance-value-name: 成功为实例'{0}'同步 schema 。
  archive-instance-instance-name: 归档实例'{0}'?
  archive-this-instance: 归档该实例
  archived-instances-will-not-be-shown-on-the-normal-interface-you-can-still-restore-later-from-the-archive-page: 已归档实例不会在界面上显示。您之后仍可以在归档页中恢复他。
  restore-this-instance: 恢复该实例
  restore: 恢复
  restore-instance-instance-name-to-normal-state: 恢复实例'{0}'到正常状态?
  account-name: "@:instance.account@:instance.name"
  account: 账户
  name: 名称
  host-or-socket: Host 或 Socket
  your-snowflake-account-name: 您的 Snowflake @:{'instance.account'}@:{'instance.name'}
  port: 端口
  instance-name: "@:common.instance@:instance.name"
  snowflake-web-console: Snowflake @:{'instance.web-console'}
  external-link: 外部链接
  web-console: Web 控制台
  connection-info: 连接信息
  show-how-to-create: 如何创建
  below-is-an-example-to-create-user-bytebase-with-password: 创建用户 'bytebase{'@'}%' 及其密码的例子如下
  no-read-only-data-source-warn: 该实例没有配置只读用户，请考虑配置。
  sentence:
    host:
      snowflake: 例如 host.docker.internal {'|'} <<ip>> {'|'} <<local socket>>
    proxy:
      snowflake: 对于代理服务器，加上 {'@'}PROXY_HOST，并在端口里指定 PROXY_PORT
    console:
      snowflake: "\b管理该@:{'common.instance'}的外部控制台 URL（如 AWS RDS 控制台，您的@:{'common.database'}控制台）"
    create-admin-user: 这是 Bytebase 用于连接数据库，执行 DDL 和 DML (非 SELECT) 操作的用户。
    create-readonly-user: 这是 Bytebase 用于连接数据库，执行诸如 SELECT 的只读操作。
    create-user-example:
      snowflake:
        user: bytebase{'@'}%
        password: YOUR_DB_PWD
        template: 创建用户 bytebase，密码 {password}，warehouse 为{warehouse}，并授予必要权限的例子如下。
      mysql:
        user: bytebase{'@'}%
        password: YOUR_DB_PWD
        template: 创建用户 {user}，密码 {password}，并授予必要权限的例子如下。
      clickhouse:
        sql-driven-workflow: SQL 工作流
        template: 创建用户 bytebase，密码 {password}，并授予必要权限的例子如下。您需要首先启用 {link}，才能执行以下创建用户的命令。
      postgres:
        warn: >-
          如果您将要连接到的实例是由云服务供应商管理的话，那么 SUPERUSER
          是不可用的，您需要通过供应商的管理员控制台来创建用户。您所创建的用户会拥有供应商特定的 semi-SUPERUSER 的权限。
        template: >-
          创建用户 bytebase，密码 {password}，并授予必要权限的例子如下。如果您将要连接到的实例是自己托管的，那么您可以 grant
          SUPERUSER。
  your_db_pwd: YOUR_DB_PWD
  no-password: 无密码
  password-write-only: YOUR_DB_PWD - 仅写入
  test-connection: 测试连接
  ignore-and-create: 忽略并创建
  connection-info-seems-to-be-incorrect: 连接信息似乎错误
  new-instance: 新实例
  unable-to-connect: |-
    Bytebase 无法连接到实例。我们推荐您再检查一遍连接信息。但也可以暂时忽略此警告。您在创建后仍能在实例详细页里修复连接信息。

    错误详情:{0}
  successfully-created-instance-createdinstance-name: 成功创建实例'{0}'。
  successfully-updated-instance-instance-name: 成功更新实例'{0}'。
  copy-grant-statement: CREATE USER and GRANT 语句已复制到剪贴板。 粘贴到您的 mysql 客户端。
  successfully-connected-instance: 成功连接到实例。
  failed-to-connect-instance: 连接到实例失败。
  how-to-setup-instance: 如何设置「实例」?
  how-to-setup-instance-description: |-
    每个 Bytebase 实例属于一个环境。一个实例通常映射到您的一个由 host:port 地址所代表的数据库实例。这可能是您在诸如 AWS 上的
    RDS 实例，也可能是您私有化部署的 MySQL 实例。
    Bytebase 要求实例的读写权限（而不是 super 权限）以代表用户执行数据库操作。
  search-instance-name: 搜索实例名称
  no-read-only-data-source-support: 暂时不支持 {database} 创建只读连接
  grants: 权限
environment:
  select: 选择环境
  archive: 归档此环境
  archive-info: 已归档环境不会显示。您可以从归档界面恢复。
  create: 创建环境
  how-to-setup-environment: 如何创建「环境」?
  how-to-setup-environment-description: |-
    每个环境与您的诸如测试，预发，生产环境一一对应。

    环境是一个全局配置，一套 Bytebase 的部署也只包含一套环境配置的集合。

    数据库实例是创建在某个特定环境下面的。
  restore: 恢复这个环境
quick-start:
  bookmark-an-issue: 收藏工单
  add-a-comment: 添加评论
  visit-project: "@:common.visit@:common.projects"
  visit-instance: "@:common.visit@:common.instances"
  visit-database: "@:common.visit@:common.databases"
  visit-environment: "@:common.visit@:common.environments"
  add-a-member: 添加成员
  use-kbar: 使用 kbar ({shortcut})
  notice:
    title: 快速入门导览已关闭
    desc: 您稍后仍可以从右上角的菜单中再次打开快速入门导览
auth:
  sign-up:
    title: 注册您的账号
    admin-title: 设置 {account}
    admin-account: 管理员账号
    create-admin-account: 注册管理员
    confirm-password: 确认密码
    confirm-password-placeholder: 确认您的密码
    password-mismatch: 不匹配
    existing-user: 已有账号?
  sign-in:
    title: 登录您的账号
    forget-password: 忘记密码?
    new-user: 第一次使用 Bytebase?
    demo-note: 请使用 demo 账号登录
    gitlab: 通过 GitLab 登录
    gitlab-demo: 演示模式不支持 GitLab 登录
    gitlab-oauth: 您可联系管理员开启 GitLab 登录
  password-forget:
    title: 忘记了您的密码？
    content: 请联系的您的 Bytebase 管理员重置密码
    return-to-sign-in: 返回登录
  password-forgot: 忘记密码
  password-reset:
    title: 重置您的密码
    content: 我们会将重置密码链接发送到您的邮箱
    send-reset-link: 发送重置链接
    return-to-sign-in: 返回登录
  activate:
    title: 激活您的 {type} 账号
policy:
  approval:
    name: 审批策略
    info: 要更改数据库 schema，该选项控制了是否需要手动审批。
    manual: 需要人工审批
    manual-info: 进行中的 schema 改动任务只有被人工审批后才会执行。
    auto: 无需审批
    auto-info: 进行中的任务无需审核并且会被自动执行。
  backup:
    name: 数据库备份策略
    not-enforced: 无策略
    not-enforced-info: 无备份策略。
    daily: 每日
    daily-info: 每日备份数据库。
    weekly: 每周
    weekly-info: 每周备份数据库。
migration-history:
  self: 迁移历史
  workflow: 工作流
  commit-info: 由 {author} 于 {time}
  no-schema-change: 本次迁移没有任何 Schema 的改动
  schema-drift: 上次迁移后的 Schema 与本次迁移前不一致
  before-left-schema-choice: 比较
  left-schema-choice-prev-history-schema: 上次迁移后
  left-schema-choice-current-history-schema-prev: 本次迁移前
  after-left-schema-choice: 和本次迁移后的 Schema
  show-diff: 显示差异
  left-vs-right: 之前 (左) vs 当前版本 (右)
  schema-snapshot-after-migration: 完成这次迁移后的 schema 快照
  list-limit: 对于有迁移历史的数据库，我们会在下面最多列出5条记录。您可以点击数据库名称去进一步查看全部的记录。
  no-history-in-project: 这个项目下没有发现任何数据库有迁移历史。
  recording-info: 每当数据库 schema 变更时，我们便会记录下迁移历史。
  establish-baseline: 建立新的基线
  refreshing-history: 刷新历史中 ...
  config-instance: 配置实例
  establish-baseline-description: >-
    Bytebase 将用当前的 schema 作为新的基线。您应该检查当前的基线确实反映了期望的状态。 对于 VCS
    工作流来说，也只有在建立起基线的前提下，才能进行数据库变更。
  establish-database-baseline: 建立「{name}」基线
  instance-missing-migration-schema: 实例「{name}」缺失用于记录迁移历史的 schema。
  instance-bad-connection: 无法连接实例「{name}」以获取迁移历史。
  contact-dba: 请联系您的 DBA 进行配置。
database:
  the-list-might-be-out-of-date-and-is-refreshed-roughly-every-10-minutes: 该表每隔约10分钟刷新一次，所以展示的可能不是最新信息。
  last-successful-sync: 最后一次成功的同步
  no-anomalies-detected: 没有检测到异常
  sync-status: 同步状态
  search-database-name: 搜索数据库名称
  how-to-setup-database: 如何设置「数据库」？
  show-guide-description: |-
    每个 Bytebase 数据库都映射到由「CREATE DATABASE xxx」创建的一个数据库。

    在 Bytebase 中，一个数据库始终属于单个项目。Bytebase 将定期同步每个实例的数据库信息。

    您还可以从仪表板创建新数据库。
  restored-from: 恢复于
  database-name-is-restored-from-another-database-backup: "{0}恢复于另一个数据库备份"
  transfer-project: 转移项目
  alter-schema: 变更 Schema
  alter-schema-in-vcs: 变更 Schema (VCS)
  change-data: 变更数据
  change-data-in-vcs: 变更数据 (VCS)
  successfully-transferred-updateddatabase-name-to-project-updateddatabase-project-name: 成功将'{0}'转移到项目'{1}'。
  database-backup: 数据库备份
  backup-name: 备份名称
  create-backup: 创建备份
  automatic-weekly-backup: 每周自动备份
  disable-automatic-backup: 禁用自动备份
  backuppolicy-backup-enforced-and-cant-be-disabled: 强制{0}备份，不能禁用
  backup-policy:
    DAILY: 每日
    WEEKLY: 每周
  an-http-post-request-will-be-sent-to-it-after-a-successful-backup: 备份成功后向其发送 HTTP POST 请求。
  backup-info:
    template: 每{dayOrWeek}{time} 备份
  week:
    Friday: 周五
    Monday: 周一
    Saturday: 周六
    Sunday: 周日
    Thursday: 周四
    Wednesday: 周三
    Tuesday: 周二
    day: 日
  enable-backup: 启用备份
  backup-now: 现在备份
  create-a-manual-backup: 创建手动备份
  action-automatic-backup-for-database-props-database-name: 数据库'{1}'{0}自动备份
  enabled: 启用
  disabled: 禁用
  updated-backup-webhook-url-for-database-props-database-name: 更新了数据库'{0}'的 webhook URL。
  last-sync-status: 最后一次同步状态
  last-sync-status-long: 最后一次同步在{1}，状态为{0}
  version-control-enabled: 已启用版本控制
  restore-backup: 恢复备份'{0}'到一个新的数据库中
  nullable: 可为空
  restore: 恢复
  backup:
    enabled: 已启用
    disabled: 已禁用
  expression: 表达式
  position: 位置
  unique: Unique
  visible: Visible
  comment: 注释
  engine: 引擎
  row-count-estimate: 估计行数
  data-size: 数据大小
  index-size: 索引大小
  columns: 列
  indexes: 索引
  row-count-est: 估计行数
  incorrect-project-warning: SQL 编辑器只能查询用户可用的项目中的数据库。您应该首先将此数据库转移到一个可用的项目中。
  go-to-transfer: 前去转移
repository:
  branch-observe-file-change: Bytebase 跟踪文件变更的分支。
  branch-specify-tip: '诀窍: 可以使用诸如 "feature/*" 这样的通配符'
  base-directory: 根目录
  base-directory-description: Bytebase 跟踪文件变更的根目录。如果为空，则他会跟踪整个仓库。
  file-path-template: 文件路径模版
  file-path-template-description: Bytebase 仅会跟踪那些文件路径匹配模版 (相对于指定根目录）的文件。
  file-path-example-normal-migration: 针对普通迁移类型的文件路径样例
  file-path-example-baseline-migration: 针对基线迁移类型的文件路径样例
  schema-path-template: Schema 路径模版
  schema-writeback-description: >-
    如果指定，在每一次迁移之后，Bytebase 将把最新的 Schema
    回写到本来触发迁移的提交分支，回写的具体路径则是相对于前面指定的根目录。如果您不希望 Bytebase 这样做，则置为空。
  schema-writeback-protected-branch: 请保证被变更的分支不是处于保护 (protected) 状态，或者仓库允许他的 maintainer 可以推送变更到保护分支。
  if-specified: 如果指定
  schema-path-example: Schema 路径样例
  git-provider: Git 提供方
  version-control-status: "@.capitalize:common.version-control 已{status}"
  version-control-description-file-path: 数据库迁移脚本存放在 {fullPath}。为了进行一次变更，开发者需要创建一个匹配 {fullPathTemplate} 文件路径格式的迁移脚本。
  version-control-description-branch: 当脚本审核通过并且合并到 {branch} 分支后，Bytebase 将自动发起一条流水线来执行新的 schema 变更。
  version-control-description-description-schema-path: 当 schema 变更完成后, Bytebase 会把变更后的最新 schema 回写到指定的 {schemaPathTemplate}。
  restore-to-ui-workflow: 恢复到 UI 工作流
  restore-ui-workflow-description: |-
    当使用 UI 工作流时，开发者会通过 Bytebase

    控制台直接提交一个 SQL 审核工单，让指定的 DBA 或者开发同事审核。当审核通过后，Bytebase 再执行相应的 SQL 变更。
  restore-ui-workflow-success: 成功恢复到 UI 工作流
  update-version-control-config-success: 成功更新@:common.version-control配置
  setup-wizard-guide: 如果您在过程中遇到问题, 请参考{guide}
  add-git-provider: 添加 Git 提供方
  choose-git-provider: 选择 Git 提供方
  select-repository: 选择仓库
  configure-deploy: 配置部署
  choose-git-provider-description: >-
    选择存放着您数据库 schema 脚本的 Git 提供方。当您把变更脚本推送到 Git 仓库后，Bytebase 会自动创建一条流水线把 schema
    变更应用到数据库上。
  choose-git-provider-visit-workspace: 访问 {workspace} 设置以添加更多 Git 提供方.
  choose-git-provider-contact-workspace-owner: >-
    如果您希望其他 Git 提供方出现在列表中，请联系 Bytebase 实例的所有者。当前 Bytebase 支持自己托管的 GitLab
    EE/CE，我们之后也会支持 GitLab.com, GitHub Enterprise 以及 GitHub.com。
  select-repository-attention-gitlab: >-
    Bytebase 仅列出您至少拥有 'Maintainer' 权限的 GitLab 项目。因为只有至少拥有该权限，才能够配置项目的 webhook
    用来监听代码推送事件。
  select-repository-search: 搜索仓库
  linked: 关联的仓库
  role-provider: 项目角色权限提供方
  role-provider-description: Bytebase 将会从选定的角色提供方同步成员角色，所有此前存在的成员将会被替换。
workflow:
  current-workflow: 当前工作流
  ui-workflow: UI 工作流
  ui-workflow-description: >-
    经典的 SQL 审核工作流。开发者直接在 Bytebase 上提交一个 SQL 审核工单，然后等待被指派的 DBA
    或者开发同事审核。在审核通过后，Bytebase 会进行相应的 SQL schema 变更。
  gitops-workflow: GitOps 工作流
  gitops-workflow-description: >-
    数据库迁移脚本保存在 Git 仓库中。为了进行一次 schema 变更，开发者会创建一个迁移脚本并且提交至诸如 GitLab 这样的 VCS 进行审核。
    当审核通过并且合并到配置的分支后，Bytebase 会自动开启流水线来进行新的 schema 变更。
  configure-gitops: 配置 Git
  configure-gitops-success: 开启「{project}」GitOps 工作流成功
  change-gitops-success: 变更「{project}」仓库成功
anomaly:
  attention-title: 异常检测
  attention-desc: |-
    Bytebase 会定期扫描托管的资源，并在这里列出检测到的异常。
    该列表大约每 10 分钟刷新一次。
  table-search-placeholder: 搜索{type}或者环境
  table-placeholder: 很棒，没有检测到{type}异常！
  tooltip: "{env} 环境有 {criticalCount} 个严重异常, {highCount} 个高等级异常和 {mediumCount} 个中等级异常"
  types:
    connection-failure: 连接失败
    missing-migration-schema: 缺少迁移 Schema
    schema-drift: Schema 偏差
    backup-enforcement-viloation: 违反备份策略约束
    missing-backup: 缺少备份
  action:
    check-instance: 检查实例
    view-backup: 查看备份
    configure-backup: 配置备份
    view-diff: 查看差异
  last-seen: 上次出现
  first-seen: 首次出现
  contact-dba: 请联系您的 DBA 进行配置。
project:
  dashboard:
    modal:
      title: 如何创建您的'@:{'common.project'}' ?
      content: |-
        在 Bytebase 中，项目的概念与其他常见的的开发工具类似

        一个项目会有属于他的协作成员，并且每一个数据库和工单总是归属于某一个项目

        同时，一个项目可以关联一个代码仓库，并以此来进行版本控制
      cancel: 关闭
      confirm: 不再出现
    search-bar-placeholder: 搜索项目名称
  table:
    key: "@:common.key"
    name: "@:common.name"
    created-at: 创建于
  create-modal:
    project-name: "@:{'common.project'}@:{'common.name'}"
    key: "@:common.key"
    key-hint: （请使用大写字母来命名您的项目）
    cancel: "@:common.cancel"
    confirm: "@:common.create"
    success-prompt: 成功创建 {name}.
  overview:
    view-all: 查看所有
    view-all-closed: 查看所有结束的工单
    recent-activity: 近期@.lower:{'common.activities'}
    in-progress: 进行中
    recently-closed: 近期结束
    info-slot-content: Bytebase 会定时同步实例的 schema，新同步的数据库会首先被置于默认项目中，之后您可以再将他们转移到适当的项目中。
    no-db-prompt: 没有数据库属于当前项目。您可以通过点击位于上方菜单栏中的 {newDb} 或者 {transferInDb} 来添加数据库。
  webhook:
    success-created-prompt: 成功创建 {name} webhook.
    success-updated-prompt: 成功更新 {name} webhook.
    success-deleted-prompt: 成功删除 {name} webhook.
    success-tested-prompt: 测试 webhook 事件成功.
    fail-tested-title: 测试 webhook 事件失败.
    add-a-webhook: 添加 webhook
    create-webhook: 创建 webhook
    last-updated-by: 最后修改人
    destination: 外部应用
    webhook-url: Webhook url
    triggering-activity: 触发事件
    test-webhook: 测试 Webhook
    no-webhook:
      title: 当前项目暂未配置 webhook
      content: 配置 webhook 来让 Bytebase 在完成任务后向您的外部系统推送通知
    creation:
      title: 创建 webhook
      desc: 为 {destination} 创建一个 webhook
      how-to-protect: 您可以通过添加 'Bytebase' 到您的 webhook 关键字白名单中来保护您的 webhook
      view-doc: "{destination} 的官方文档"
    deletion:
      btn-text: 删除这个 webhook
    activity-item:
      issue-creation:
        title: 创建@:common.issue
        label: 当一个新的工单被创建
      issue-status-change:
        title: 工单状态变更
        label: 当一个工单的状态发生变更
      issue-task-status-change:
        title: 工单任务状态变更
        label: 当一个工单包含的任务状态发生了变更
      issue-info-change:
        title: 工单信息变更
        label: "当一个工单的信息 (比如: 分配人, 标题, 描述) 发生了变更"
      issue-comment-creation:
        title: 工单被评论
        label: 当新的工单评论被创建
  settings:
    success-updated-prompt: 成功更新 {subject}.
    success-member-added-prompt: 成功将 {name} 添加到当前项目中.
    success-member-deleted-prompt: 成功将 {name} 从当前项目移除.
    member-placeholder: 选择用户
    manage-member: 管理成员
    add-member: 添加成员
    owner: "@.upper:common.role.owner"
    developer: "@.upper:common.role.developer"
    archive:
      title: 归档项目
      description: 已归档的项目将不会显示在日常界面，但您仍然可以从归档页面中恢复他。
      btn-text: 归档这个@:common.project
    restore:
      title: 恢复项目
      btn-text: 恢复这个@:common.project
    sync-from-vcs: 从 VCS 同步
    success-member-sync-prompt: 从 VCS 同步成功
    view-vcs-member: 在 VCS 中查看成员
    switch-role-provider-to-bytebase-success-prompt: 成功关闭了 VCS 项目成员同步
  mode:
    standard: 标准
    tenant: 多租户
  db-name-template: 数据库名称模板
inbox:
  mark-all-as-read: 全部标记为已读
  view-older: 查看更早
version-control:
  setting:
    description: >-
      Bytebase 支持 GitOps 工作流。该工作流下，数据库迁移脚本存储在版本控制系统上
      (VCS)，新创建的迁移脚本会自动触发对应的数据库变更。Bytebase 的所有者先在此配置 VCS，在这之后，项目的所有者就可以从所配置的 VCS
      中选取他们的 Git 仓库。
    description-highlight: 配置 VCS 后，在付费版订阅下，Bytebase 将自动开启通过 VCS 的第三方认证登录
    add-git-provider:
      self: 添加 Git 提供方
      description: >-
        在项目可以启用 GitOps 工作流前，Bytebase 首先需要以在 VCS 中注册为 OAuth 应用的方式和 VCS
        进行集成。以下是配置该集成的步骤，您也可以按照我们的{guide}。
      gitlab-self-host: 自托管 GitLab
      gitlab-self-host-admin-requirement: >-
        您必须是 GitLab 实例的管理员才能进行该配置。否则您需要让您的 GitLab 实例管理员把 Bytebase 先注册为 GitLab
        整个实例级别的 OAuth 应用，之后再让对方提供给您注册完成后的应用 ID 以及 Secret，以让您在「OAuth 应用信息」步骤进行填写。
      ouath-info-correct: OAuth 信息验证成功
      check-oauth-info-match: 请确认 Secret 和注册在 GitLab 实例上的应用信息匹配。
      add-success: 成功添加了 Git 提供方「{vcs}」
      choose: 选择 Git 提供方
      gitlab-self-host-ce-ee: 自托管 GitLab 企业版 (EE) 或者 社区版 (CE)
      basic-info:
        self: 基本信息
        gitlab-instance-url: GitLab 实例 URL
        gitlab-instance-url-label: VCS 实例 URL。请确认这个实例和 Bytebase 之间网络是互通的。
        instance-url-error: 实例 URL 必须以 https:// or http:// 开头
        display-name: 展示名称
        display-name-label: 一个可选的展示名称用以区分不同的 Git 供应方。
      oauth-info:
        self: OAuth 应用信息
        register-oauth-application: 注册 Bytebase 为一个 GitLab 实例级别 (instance-wide) 的 OAuth 应用。
        login-as-admin: 以管理员身份登录 GitLab 实例。这个账号必须是整个 GitLab 实例的管理员 (会看到小扳手在顶栏)。
        visit-admin-page: 通过点击小扳手访问管理员界面，然后导航到「应用」分区，再点击「创建应用」。
        direct-link: 直达链接
        create-oauth-app: 使用如下信息来创建您的 Bytebase OAuth 应用。
        paste-oauth-info: 从刚创建好的应用上粘贴他的应用 ID 和 Secret 到下面的字段。
        application-id-error: 应用 ID 必须是 64 个字母长度
        secret-error: Secret 必须是 64 个字母长度
      confirm:
        confirm-info: 确认信息
        confirm-description: 创建完成后，这个 Git 供应方将出现在项目面板「版本控制」Tab 下，可以被项目所有者选中。
    git-provider:
      application-id-label: 注册为 GitLab 实例级 OAuth 应用的应用 ID。
      view-in-gitlab: 查看 GitLab
      secret-label-gitlab: 注册为 GitLab 实例级 OAuth 应用的 Secret。
      delete: 删除这个提供方前，需要先解除所有仓库的关联。
archive:
  archived: 已归档
  project-search-bar-placeholder: 搜索@.lower:{'common.project'}的名称
  instance-bar-placeholder: 搜索@.lower:{'common.instance'}的名称
  environment-bar-placeholder: 搜索@.lower:{'common.environment'}的名称
deployment-config:
  stage-n: 阶段 {n}
  add-selector: 添加选择条件
  update-success: 成功更新部署配置
  this-is-example-deployment-config: 这是部署配置的样例，你需要在此基础上编辑并保存。
  n-databases: "{n} 个数据库"
  selectors: 选择条件
  wont-be-deployed: 不会被部署
  add-stage: 添加阶段
  name-placeholder: 阶段名称…
  error:
    at-least-one-stage: 至少需要 1 个阶段
    stage-name-required: 需要指定阶段名称
    at-least-one-selector: 每个阶段至少需要 1 个选择条件
    env-in-selector-required: 每个阶段都需要有 "environment In" 选择条件
    env-selector-must-has-one-value: '"environment In" 必须有且只有 1 个值'
    key-required: 需要指定 Key
    values-required: 需要指定值
  project-has-no-deployment-config: 这个项目还没有部署配置。请先{go}。
  go-and-config: 去配置
datasource:
  role-type: 权限类型
  successfully-deleted-data-source-name: 成功删除数据源'{0}'。
  create-data-source: 创建数据源
  data-source-list: 数据源列表
  all-data-source: 所有数据源
  search-name: 搜索名称
  search-name-database: 搜索名称，数据库
  successfully-created-data-source-datasource-name: 成功创建数据源 '{0}'。
  select-database-first: 先选择数据库
  select-data-source: 选择数据源
  search-user: 搜索用户
  user-list: 用户列表
  revoke-access: 您确定要取消 '{0}' 对 '{1}' 的访问权限？
  grant-data-source: 授予数据源
  grant-database: 授权数据库
  requested-issue: 申请工单
  successfully-revoked-member-principal-name-access-from-props-datasource-name: 成功取消 '{0}' 对 '{1}' 的访问权限。
  your-issue-id-e-g-1234: 您的工单 id (例如 1234)
  member-principal-name-already-exists: "{0} 已经存在"
  successfully-granted-datasource-name-to-addedmember-principal-name: 成功授予 '{1}' '{0}'
  we-also-linked-the-granted-database-to-the-requested-issue-linkedissue-name: 我们也把被授予的数据库链接到了申请工单 '{0}'。
  new-data-source: 新数据源
  connection-name-string-copied-to-clipboard: "{0} 字符串已复制到剪贴板。"
  jdbc-cant-connect-to-socket-database-value-instance-host: "JDBC 无法连接到 socket {0} "
setting:
  label:
    key: Key
    values: 值
    value-placeholder: 标签值…
sql-editor:
  self: SQL 编辑器
  select-connection: 请选择数据连接
  search-databases: 搜索数据库
  search-results: 搜索结果
  loading-databases: 加载数据库信息...
  close-pane: 关闭面板
  loading-data: 加载数据中...
  table-empty-placehoder: 点击 ”运行“ 执行查询
  no-rows-found: 暂无数据
  download-as-csv: 下载为 CSV 格式
  download-as-json: 下载为 JSON 格式
  only-select-allowed: 只允许执行 {select} 语句
  want-to-change-schema: 如果您想要 {changeschema}
  change-schema: 变更 Schema
  go-to-alter-schema: 您可以点击 “{alterschema}” 按钮，提交一个工单
  table-schema-placeholder: 选择一个表进行查看 Schema
  notify-empty-statement: 请在编辑器中输入 SQL 语句
  notify-multiple-statements: 检测到您输入了多条 SQL 语句。SQL 编辑器只支持执行第一条语句。您可以选择其他语句单独执行。
  notify-invalid-sql-statement: 请检查您的 SQL 语句。
  goto-alter-schema-hint: 请从编辑器顶部选择一个数据库连接
  can-not-execute-query: 加载数据时无法执行查询
  rows: 条记录
  no-history-found: 暂无历史记录
  no-sheet-found: 暂无工作表
  search-history: 搜索历史记录
  search-sheets: 搜索工作表
  hint-tips:
    confirm-to-delete-this-history: 确定删除这条记录？
    confirm-to-delete-this-sheet: 确定删除这条查询语句?
    confirm-to-close-unsaved-tab: 确定关闭未保存的标签页？
  please-input-the-tab-label: 请输入标签页名称!
  copy-code: 复制代码
  notify:
    copy-code-succeed: 代码复制成功
    copy-share-link: 分享链接已拷贝到剪贴板
    sheet-is-read-only: 分享的工作表是只读的，无法编辑。
  view-all-tabs: 查看所有标签页
  sheet: 工作表
  sheets: 工作表
  connection-holder: 选择一个数据连接或者从左侧面板选择一个工作表以开始
  link-access: 链接访问权限
  private: 私有
  private-desc: 只有您自己可以访问此工作表
  project-desc: 工作表所有者或者项目所有者拥有读、写权限，项目开发者拥有只读权限
  public: 公开
  public-desc: 工作表所有者拥有读写权限，其他人只拥有只读权限.
<<<<<<< HEAD
  create-read-only-data-source: 前去创建
=======
  go-back: 返回
>>>>>>> 68e9ba98
label:
  empty-label-value: <空值>
  no-label: 没有标签
  error:
    key-necessary: 需要指定 Key
    value-necessary: 需要指定值
    key-duplicated: Key 重复了
    value-duplicated: 值重复了
    max-length-exceeded: 长度不能超过 {len} 字符
    max-label-count-exceeded: 不能多于 {count} 个标签
    cannot-edit-reserved-label: 不能编辑预留标签 "{key}"
  placeholder:
    select-key: 选择 Key…
    select-value: 选择值…
    select-values: 选择值…
  setting:
    description: 标签是一组可用于标识数据库租户的键值对。{link}。
  db-name-template-tips: 让您能够把属于不同租户但是有相同 {placeholder} 的数据库分成一组。{link}。
oauth:
  unknown-event: 未知的事件类型，认证失败
subscription:
  description: 您可以在这里上传您购买的 bytebase 证书来解锁团队版/企业版功能。
  current: 当前版本
  instance-count: 实例数
  expires-at: 过期时间
  description-highlight: 购买证书
  sensitive-placeholder: 粘贴您的证书 - 仅写入
  upload-license: 上传证书
  plan-compare: 比较不同版本的功能，寻找适合您的方案
  disabled-feature: 这是一个订阅版高级功能
  trial: 您可以以 $14 的价格试用 14 天
  upgrade: 升级订阅
  per-month: / 月
  per-instance: 每个实例
  free-price-intro: 最多 5 个实例
  team-price-intro: 5 个起步，按年付费
  enterprise-price-intro: 自定义实例数，按年付费
  deploy: 部署
  contact-us: 联系我们
  start-trial: 以 {days} 天 {price} 美元的价格试用
  subscribe: 开始订阅
  current-plan: 当前订阅
  buy: 购买{plan}
  cancel: 取消订阅
  announcement: 您可以随时升级、降级或{cancel}。没有任何隐藏费用。
  trialing: 试用期
  update:
    success:
      title: 证书更新成功
      description: 订阅版高级功能已解锁
    failure:
      title: 证书更新失败
      description: 请检查证书是否有效
  features:
    bb-feature-task-schedule-time:
      title: 设定任务执行时间
      desc: 「设定任务执行时间」可以将任务设定在特定时间执行
    bb-feature-instance-count:
      title: 实例数量限制
      desc: 您已达最大实例数量限制，请付费升级来获取更多实例额度。
      remaining: 当前总实例额度为 {total}，目前仅剩 {count} 个份额可用。
      runoutof: 已用尽全部 {total} 个实例额度。
      upgrade: "@:{'subscription.upgrade'}来获取更多实例额度。"
    bb-feature-multi-tenancy:
      title: 多租户
      desc: 「多租户功能」可以同时管理多个属于不同租户的同构数据库，帮您更统一和方便地对多个数据库进行管理和表结构变更。
    bb-feature-approval-policy:
      title: 审批策略
      desc: 「审批策略」可以控制数据库 schema 的变更是否需要手动审批
    bb-feature-backup-policy:
      title: 备份策略
      desc: 「备份策略」可以根据指定的周期自动备份数据库
    bb-feature-backward-compatibility:
      title: 向后兼容
      desc: MySQL 和 TiDB 支持向后兼容的 schema 迁移，可以通过@:{'subscription.upgrade'}来开启该功能。
    bb-feature-rbac:
      title: 角色管理
      desc: 「角色管理」可以赋予成员诸如 DBA 这样的特定角色，可以通过@:{'subscription.upgrade'}来开启该功能。
    bb-feature-schema-drift:
      title: Schema 偏差
      desc: "@:{'subscription.upgrade'}来解锁 schema 偏差异常的自动检测。"
    bb-feature-3rd-party-auth:
      title: 第三方认证 & 授权
      desc: >-
        Bytebase 可根据您配置的 VCS 来支持相应的第三方认证 & 授权。请通过@:{'subscription.upgrade'}来开启该功能。
      login: 请@:{'subscription.upgrade'}来开启该功能
  feature-sections:
    database-management:
      title: 数据库管理
      features:
        instance-count: 实例数
        instance-upto-5: 不多于 5 个
        instance-minimum-5: 5 ~ 无限制
        instance-customized: 自定义
        schema-change: Schema 和数据变更
        migration-history: 迁移历史
        sql-editor: SQL 编辑器
        database-backup-restore: 数据库备份和恢复
        archiving: 归档
        sql-check: SQL 检查
        sql-check-basic: 基础
        sql-check-basic-tooltip: 语法检查、数据库连接检查
        sql-check-advanced: 高级
        sql-check-advanced-tooltip: 基础版功能+向后兼容性检查
        anomaly-detection: 异常检测
        anomaly-detection-basic: 基础
        anomaly-detection-basic-tooltip: 数据库连接异常、备份缺失
        anomaly-detection-advanced: 高级
        anomaly-detection-advanced-tooltip: 基础版功能+ Schema 偏差检测
        schedule-change: 设定任务执行时间
        review-and-backup-policy: 审核和备份策略
        tenancy: 多地域/多租户部署
    collaboration:
      title: 团队协作
      features:
        ui-based-sql-review: 基于 UI 的 SQL 审查
        vsc-workflow: "VCS 工作流 #GitOps"
        shareable-query-link: 分享查询链接
        im-integration: IM 集成
        inbox-notification: 站内信通知
    admin-and-security:
      title: 管理与安全
      features:
        activity-log: 活动日志
        rbac: RBAC 权限管理
        3rd-party-auth: 第三方认证 & 授权
        sync-members-from-vcs: 从 VCS 同步成员信息
  plan:
    title: 版本
    try: 试用团队版
    free:
      title: 免费版
      label: ""
      desc: 个人或小团队，无专职 DBA
    team:
      title: 团队版
      label: Beta
      desc: 中型团队，有专职 DBA 或 TL 以提高工程速度
    enterprise:
      title: 企业版
      label: 预览版
      desc: 大型组织，有专属 DBA 团队来管理数据库<|MERGE_RESOLUTION|>--- conflicted
+++ resolved
@@ -1025,11 +1025,8 @@
   project-desc: 工作表所有者或者项目所有者拥有读、写权限，项目开发者拥有只读权限
   public: 公开
   public-desc: 工作表所有者拥有读写权限，其他人只拥有只读权限.
-<<<<<<< HEAD
   create-read-only-data-source: 前去创建
-=======
   go-back: 返回
->>>>>>> 68e9ba98
 label:
   empty-label-value: <空值>
   no-label: 没有标签
