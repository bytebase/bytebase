--- conflicted
+++ resolved
@@ -1264,10 +1264,7 @@
     statement: 语句
     table: 表
     column: 列
-<<<<<<< HEAD
-=======
     schema: Schema
->>>>>>> 6cdde676
   template:
     policy-for-prod:
       title: 针对生产环境的审核策略
@@ -1313,12 +1310,9 @@
     statement-where-no-leading-wildcard-like:
       title: 禁止左模糊
       description: WHERE 语句中禁止使用左模糊匹配，例如禁止 LIKE foo = '%x'。
-<<<<<<< HEAD
-=======
     schema-backward-compatibility:
       title: 向后兼容
       description: MySQL 和 TiDB 支持检测 schema 变更是否向后兼容
->>>>>>> 6cdde676
   payload-config:
     table-name-format: 表命名规则（正则）
     column-name-format: 列命名规则（正则）
@@ -1326,10 +1320,7 @@
     uk-name-format: 唯一键命名规则
     idx-name-format: 索引命名规则
     required-column: 必须包含的字段名
-<<<<<<< HEAD
-=======
     input-then-press-enter: 输入后按下回车来添加
->>>>>>> 6cdde676
     template:
       table-name: 表名
       column-list: 索引包含的字段名，通过 _ 连接
