common:
  view: 查看
  you: 您
  general: 通用
  slack: Slack
  discord: Discord
  teams: Teams
  dingtalk: 钉钉
  feishu: 飞书
  wecom: 企业微信
  overview: 概览
  migration-history: 迁移历史
  webhooks: Webhook
  key: 键值
  workflow: 工作流
  activity: 活动
  activities: 活动
  unread: 未读
  read: 已读
  inbox: 通知
  sign-in: 登陆
  sign-up: 注册
  email: 邮箱
  username: 用户名
  password: 密码
  activate: 激活
  save: 保存
  cancel: 取消
  comment: 评论
  home: 主页
  settings: 设置
  project: 项目
  projects: 项目
  help: 帮助
  database: 数据库
  databases: 数据库
  description: 描述
  instance: 实例
  instances: 实例
  environment: 环境
  environments: 环境
  bookmark: 书签
  bookmarks: 书签
  quick-action: 快捷操作
  archive: 归档
  quickstart: 快速入门
  logout: 登出
  close: 关闭
  latest: 最新
  error: 错误
  canceled: 已取消
  approval: 批准
  approve: 批准
  done: 完成
  create: 创建
  rollback: 回滚
  run: 运行
  retry: 重试
  skip: 跳过
  reopen: 重开
  dismiss: 关闭
  back: 返回
  next: 下一步
  edit: 编辑
  update: 更新
  visit: 访问
  role:
    dba: DBA
    owner: 所有者
    developer: 开发者
  role-switch:
    dba: 切换到 DBA
    owner: 切换到所有者
    developer: 切换到开发者
  assignee: 审核人
  revert: 恢复
  apply: 应用
  reorder: 排序
  id: ID
  name: 名称
  creator: 创建人
  version: 版本
  issue: 工单
  duration: 时长
  created-at: 创建于
  updated-at: 更新于
  commit: 提交
  statement: 语句
  sql-statement: SQL @:{'common.statement'}
  snapshot: 快照
  status: 状态
  stage: 阶段
  sql: SQL
  unassigned: 未指派
  new: 创建
  add: 添加
  query: 查询
  transfer: 转移
<<<<<<< HEAD
  migration: 迁移
  schema: Schema
  anomalies: 异常
  do-not-show-again: 不再显示
  overview: 概观
  backups: 备份
=======
  detail: 详情
  type: 类型
  language: 语言
  repository: 仓库
  change: 变更
  branch: 分支
  config-guide: 配置指南
  required-placeholder: 必需的占位符
  optional-placeholder: 可选的占位符
  enabled: 开启
  default: 默认
  version-control: 版本控制
  restore: 重置
  detailed-guide: 详细指南
  workspace: 工作空间
>>>>>>> 853dad25
error-page:
  go-back-home: 回到主页
anomaly-center: 异常中心
kbar:
  recently-visited: 最近访问
  navigation: 导航
  help:
    navigate: 选择
    perform: 执行
    close: 关闭
    back: 返回
  options:
    placeholder: 输入命令或搜索…
  preferences:
    common: 偏好设置
    change-language: 更改语言…
task:
  checking: 检查中…
  run-task: 运行检查
  check-result:
    title: '{name} 的检查结果'
  check-type:
    fake: Fake
    syntax: 语法
    compatibility: 兼容性
    connection: 连接
    migration-schema: 迁移 schema
  comment: 评论
  invoker: 执行者
  started: 开始于
  ended: 结束于
  view-migration: 查看迁移
  view-migration-history: 查看迁移历史
banner:
  demo-intro: 这是 Bytebase 的演示版本。
  demo-intro-readonly: 这是 Bytebase 的只读演示版本
  action: 5 秒部署您自己的服务
intro:
  content: >-
    Bytebase 是为 DBA 和开发人员在数据库表结构 (schema) 变更上进行协作而设计的。用户可以通过一个 pipeline，来推进
    schema 在多个环境中的变化。同时用户也可以把 schema 保存在 VCS 中 ，再由新的 schema 文件提交来触发
    pipeline。请通过左下角的{quickstart}来熟悉该产品。如果遇到问题，请访问{doc}或在 GitHub 上报告{issue}。
  doc: 文档
  issue: 工单
  quickstart: 快速入门
bbkit:
  common:
    ok: 确认
    cancel: 取消
    back: 退回
    next: 下一步
    finish: 完成
    step: 步骤
  attention:
    default: 特别注意
settings:
  sidebar:
    account: 账户
    profile: 个人信息
    workspace: 工作空间
    general: 通用
    members: 成员
    version-control: 版本控制
    plans: 价格方案
  profile:
    email: 邮箱
    role: 角色
    password: 密码
    password-placeholder: 敏感数据 - 仅写入
    password-confirm: 确认密码
    password-confirm-placeholder: 再次输入以确认
    password-mismatch: 密码输入不一致
    plan: （升级到团队方案来开启角色管理）
  workspace:
    url-section: SQL Console URL
    url-tip: '提示: 用 {schema} 作为真实数据库名称的占位符'
    tip: >-
      如果您的团队使用一个单独的 SQL 控制台，如 phpMyAdmin，那么可以在这里提供它的 URL 模板，Bytebase
      就可以将控制台链接到相关的数据库和表的界面上。
    tip-link: 详细指引
  members:
    active: 已激活
    inactive: 未激活
    helper: 通过邮箱添加或邀请成员
    add-more: + 增加成员
    add: 添加
    invites: 发送邀请
    invited: 已邀请
    yourself: 您自己
    upgrade: 升级付费方案来解锁其他角色
    select-role: 选择角色
    not-assigned: 未指派
    table:
      account: 账户
      role: 角色
      update-time: 更新时间
      granted-time: 批准时间
    action:
      deactivate: 禁用
      deactivate-confirm-title: 确定禁用
      deactivate-confirm-description: 之后可以重新启用
      reactivate: 启用
      reactivate-confirm-title: 确定启用
    tooltip:
      upgrade: 升级到团队版来开启成员管理
      not-allow-edit: 只有所有者才能改变角色
      not-allow-remove: 不能移除最后一个所有者
activity:
  name: 名称
  comment: 评论
  created: 创建于
  invoker: 执行者
  sentence:
    created-issue: 创建工单
    commented: 评论
    reassigned-issue: 将工单由 {oldName} 重新指派给 {newName}
    assigned-issue: 将工单指派给 {newName}
    unassigned-issue: 将工单由 {oldName} 解除指派
    invalid-assignee-update: 无效的指派操作
    changed-description: 修改描述
    changed-from-to: 将 {name} 从 "{oldValue}" 修改为 "{newValue}"
    unset-from: 撤销 {name} 的值 (从 "{oldValue}")
    set-to: 将 {name} 设置为 "{newValue}"
    changed-update: 修改 {name}
    reopened-issue: 重开工单
    resolved-issue: 解决工单
    canceled-issue: 取消工单
<<<<<<< HEAD
    empty: ''
=======
    empty: ""
>>>>>>> 853dad25
    changed: 修改
    updated: 更新
    canceled: 取消
    approved: 批准
    started: 开始
    completed: 完成
    failed: 失败
    task-name: 任务 {name}
    committed-to-at: 提交 {file} 到 {branch}{'@'}{repo}
  subject-prefix:
    task: 任务
issue:
  waiting-approval: 等待批准
  opened-by-at: '{id} 由 {creator} 开启于 {time}'
  commit-by-at: '{id} {title} 由 {author} 提交于 {time}'
  status-transition:
    modal:
      resolve: 解决工单?
      cancel: 取消整个工单?
      reopen: 重开工单?
    dropdown:
      resolve: 解决
      cancel: 取消工单
      reopen: 重开
    form:
      note: 笔记
      placeholder: （可选）添加一段笔记…
  subscribe: 订阅
  unsubscribe: 取消订阅
  subscriber: 没有订阅者 | 1 个订阅者 | {n} 个订阅者
<<<<<<< HEAD
  apply-to-other-stages: '@:{''common.apply''}到其他@:{''common.stage''}'
  add-sql-statement: 添加 SQL @:{'common.statement'}…
  optional-add-sql-statement: （可选）添加 SQL @:{'common.statement'}…
  rollback-sql: '@:{''common.rollback''} SQL'
=======
  apply-to-other-stages: "@:{'common.apply'}到其他@:{'common.stage'}"
  add-sql-statement: 添加 SQL @:{'common.statement'}…
  optional-add-sql-statement: （可选）添加 SQL @:{'common.statement'}…
  rollback-sql: "@:{'common.rollback'} SQL"
>>>>>>> 853dad25
  add-rollback-sql-statement: 添加 @:{'common.rollback'} SQL @:{'common.statement'}…
  edit-description: 编辑描述
  add-some-description: 添加一些描述…
  add-a-comment: 添加评论
  edit-comment: 编辑评论
  leave-a-comment: 发表一条评论…
  view-commit: 查看提交
  search-issue-name: 搜索工单名称
  table:
    open: 开启中
    closed: 已关闭
    status: 状态
    project: 项目
    name: 名称
    environment: 环境
    db: 数据库
    progress: 进度
    updated: 更新于
    assignee: 审核人
  stage-select:
    active: '{name}（活动中）'
alter-schema:
  vcs-enabled: 该项目开启了基于 VCS 的版本管理，选择下面的数据库会将您导航到相应的 Git 仓库以创建 schema 变更。
  vcs-info: 代表项目开启了基于 VCS 的版本管理。选择该类项目下的数据库会将您导航到对应的 Git 仓库以创建 schema 变更。
  alter-single-db: 变更单个数据库
  alter-multiple-db: 变更多个数据库
  alter-multiple-db-info: 针对每个环境，您可以选择一个数据库进行变更或者直接跳过该环境，这样您就可以在一条流水线上把 schema 变更逐步作用到多个环境。
quick-action:
  alter-schema: 变更 Schema
  create-db: 创建数据库
  choose-db: 选择数据库
  new-db: 创建数据库
  add-instance: '@:common.add@:common.instance'
  create-instance: '@:common.create@:common.instance'
  manage-user: 成员管理
  default-project: 默认项目
  add-environment: '@:common.add@:common.environment'
  create-environment: '@:common.create@:common.environment'
  new-project: '@:common.new@:common.project'
  create-project: '@:common.create@:common.project'
  edit-data: 编辑数据
  troubleshoot: 问题排查
  transfer-in-db: 转移数据库
  request-db: 申请数据库
  from-default-project: 从默认项目
  from-other-projects: 从其他项目
  transfer-in-db-title: 从其他项目转移数据库
  transfer-in-db-hint: Bytebase 会定期同步实例的 Schema。新同步的数据库会放在默认项目中。
  transfer-in-db-alert: 您确定要转移 "{ dbName }" 到我们的项目中吗？
create-db:
  new-database-name: 新数据库名称
  reserved-db-error: '{databaseName} 是一个预留名称'
db:
  encoding: 字符编码
  character-set: 字符集
  collation: 字符排序规则
  select: 选择数据库
  select-instance-first: 先选择实例
  select-environment-first: 先选择环境
<<<<<<< HEAD
  tables: 表
  views: 视图
  parent: 母
=======
  last-successful-sync: 上次成功同步于
  sync-status: 同步状态
>>>>>>> 853dad25
instance:
  select: 选择实例
  new-database: '@:common.new@:common.database'
  syncing: 同步中 ...
  sync-now: 现在同步
  create-migration-schema: '@:common.create@:common.migration@:{''common.schema''}'
  missing-migration-schema: 缺少@:common.migration@:common.schema
  unable-to-connect-instance-to-check-migration-schema: 无法连接到@:{'common.instance'}以检查@:common.migration@:common.schema
  bytebase-relies-on-migration-schema-to-manage-version-control-based-schema-migration-for-databases-belonged-to-this-instance: >-
    Bytebase需要@:{'common.migration'}@:{'common.schema'}来管理属于这个@:{'common.instance'}的@:{'common.database'}的基于版本管理的schema@:common.migration
  please-contact-your-dba-to-configure-it: 请联系DBA配置。
  please-check-the-instance-connection-info-is-correct: 请检查实例连接信息是否正确。
  users: 用户
  successfully-archived-instance-updatedinstance-name: 成功归档实例'{0}'。
  successfully-restored-instance-updatedinstance-name: 成功恢复实例'{0}'。
  failed-to-create-migration-schema-for-instance-instance-value-name: 为实例'{0}'创建迁移schema失败。
  successfully-created-migration-schema-for-instance-value-name: 成功为'{0}'创建迁移Schema。
  failed-to-sync-schema-for-instance-instance-value-name: 为实例'{0}'同步schema失败。
  successfully-synced-schema-for-instance-instance-value-name: 成功为实例'{0}'同步schema。
  archive-instance-instance-name: 归档实例'{0}'?
  archive-this-instance: 归档该实例
  archived-instances-will-not-be-shown-on-the-normal-interface-you-can-still-restore-later-from-the-archive-page: 已归档实例不会在界面上显示。你之后仍可以在归档页中恢复它。
  restore-this-instance: 恢复该实例
  restore: 恢复
  restore-instance-instance-name-to-normal-state: 恢复实例'{0}'到正常状态?
environment:
  select: 选择环境
  archive: 归档此环境
  archive-info: 已归档环境不会显示。您可以从归档界面恢复。
  create: 创建环境
quick-start:
  bookmark-an-issue: 收藏工单
  add-a-comment: 添加评论
  visit-project: '@:common.visit@:common.projects'
  visit-instance: '@:common.visit@:common.instances'
  visit-database: '@:common.visit@:common.databases'
  visit-environment: '@:common.visit@:common.environments'
  add-a-member: 添加成员
  notice:
    title: 快速入门导览已关闭
    desc: 您稍后仍可以从右上角的菜单中再次打开快速入门导览
auth:
  sign-up:
    title: 注册您的账号
    admin-title: 设置 {account}
    admin-account: 管理员账号
    create-admin-account: 注册管理员
    confirm-password: 确认密码
    confirm-password-placeholder: 确认您的密码
    password-mismatch: 不匹配
    existing-user: 已有账号?
  sign-in:
    title: 登陆您的账号
    forget-password: 忘记密码?
    new-user: 第一次使用 Bytebase?
  password-forget:
    title: 忘记了您的密码？
    content: 请联系的您的 Bytebase 管理员重置密码
    return-to-sign-in: 返回登陆
  password-reset:
    title: 重置您的密码
    content: 我们会将重置密码链接发送到您的邮箱
    send-reset-link: 发送重置链接
    return-to-sign-in: 返回登陆
  activate:
    title: 激活您的 {type} 账号
policy:
  approval:
    name: 审批策略
    info: 要更改数据库 schema，该选项控制了是否需要手动审批。
    manual: 需要人工审批
    manual-info: 进行中的 schema 改动任务只有被人工审批后才会执行。
    auto: 无需审批
    auto-info: 进行中的任务无需审核并且会被自动执行。
  backup:
    name: 数据库备份策略
    not-enforced: 无策略
    not-enforced-info: 无备份策略。
    daily: 每日
    daily-info: 每日备份数据库。
    weekly: 每周
    weekly-info: 每周备份数据库。
migration-history:
  self: 迁移历史
  workflow: 工作流
  commit-info: 由 {author} 于 {time}
  no-schema-change: 本次迁移没有任何 Schema 的改动
  show-diff: 显示差异
  left-vs-right: 之前 (左) vs 当前版本 (右)
  schema-snapshot-after-migration: 完成这次迁移后的 schema 快照
  list-limit: 对于有迁移历史的数据库，我们会在下面最多列出5条记录。您可以点击数据库名称去进一步查看全部的记录。
  no-history-in-project: 这个项目下没有发现任何数据库有迁移历史。
  recording-info: 每当数据库 schema 变更时，我们便会记录下迁移历史。
  establish-baseline: 建立新的基线
  refreshing-history: 刷新历史中 ...
  config-instance: 配置实例
  establish-baseline-description: >-
    Bytebase 将用当前的 schema 作为新的基线。您应该检查当前的基线确实反映了期望的状态。 对于 VCS
    工作流来说，也只有在建立起基线的前提下，才能进行数据库变更。
  establish-database-baseline: 建立「{name}」基线
  instance-missing-migration-schema: 实例「{name}」缺失用于记录迁移历史的 schema。
  instance-bad-connection: 无法连接实例「{name}」以获取迁移历史。
  contact-dba: 请联系你的 DBA 进行配置。
<<<<<<< HEAD
database:
  the-list-might-be-out-of-date-and-is-refreshed-roughly-every-10-minutes: 该表每隔约10分钟刷新一次，可能过期。
  last-successful-sync: 最后一次成功的同步
  no-anomalies-detected: 没有检测到异常
  sync-status: 同步状态
  search-database-name: 搜索数据库名称
  how-to-setup-database: 如何设置\'数据库\'？
  show-guide-description: |-
    每个 Bytebase 数据库都映射到由 \'CREATE DATABASE xxx\' 创建的一个数据库。
    在 Bytebase 中，一个数据库始终属于单个项目。\n\nBytebase 将定期同步每个实例的数据库信息。
    您还可以从仪表板创建新数据库。
  restored-from: 恢复于
  database-name-is-restored-from-another-database-backup: '{0}恢复于另一个数据库备份'
  sql-console: SQL控制台
  transfer-project: 转移项目
  alter-schema-in-vcs: 变更Schema(VCS)
  successfully-transferred-updateddatabase-name-to-project-updateddatabase-project-name: 成功将'{0}'转移到项目'{1}'。
  database-backup: 数据库备份
  backup-name: 备份名称
  create-backup: 创建备份
  automatic-weekly-backup: 每周自动备份
  disable-automatic-backup: 禁用自动备份
  backuppolicy-backup-enforced-and-cant-be-disabled: 强制{0}备份，不能禁用
  backup-policy:
    DAILY: 每日
    WEEKLY: 每周
  an-http-post-request-will-be-sent-to-it-after-a-successful-backup: 备份成功后向其发送HTTP POST请求。
  learn-more: 了解更多。
  backup-info:
    template: 每{dayOrWeek}{time} 备份
  week:
    Friday: 周五
    Monday: 周一
    Saturday: 周六
    Sunday: 周日
    Thursday: 周四
    Wednesday: 周三
    Tuesday: 周二
    day: 日
  enable-backup: 启用备份
  backup-now: 现在备份
  create-a-manual-backup: 创建手动备份
  action-automatic-backup-for-database-props-database-name: 数据库'{1}'{0}自动备份
  enabled: 启用
  disabled: 禁用
  updated-backup-webhook-url-for-database-props-database-name: 更新了数据库'{0}'的 webhook URL。
  last-sync-status: 最后一次同步在{1}，状态为{0}
  version-control-enabled: 已启用版本控制
=======
repository:
  branch-observe-file-change: Bytebase 跟踪文件变更的分支。
  branch-specify-tip: '诀窍: 可以使用诸如 "feature/*" 这样的通配符'
  base-directory: 根目录
  base-directory-description: Bytebase 跟踪文件变更的根目录。如果为空，则他会跟踪整个仓库。
  file-path-template: 文件路径模版
  file-path-template-description: Bytebase 仅会跟踪那些文件路径匹配模版 (相对于指定根目录）的文件。
  file-path-example-normal-migration: 针对普通迁移类型的文件路径样例
  file-path-example-baseline-migration: 针对基线迁移类型的文件路径样例
  schema-path-template: Schema 路径模版
  schema-writeback-description: >-
    如果指定，在每一次迁移之后，Bytebase 将把最新的 Schema
    回写到本来触发迁移的提交分支，回写的具体路径则是相对于前面指定的根目录。如果您不希望 Bytebase 这样做，则置为空。
  schema-writeback-protected-branch: 请保证被变更的分支不是处于保护 (protected) 状态，或者仓库允许他的 maintainer 可以推送变更到保护分支。
  if-specified: 如果指定
  schema-path-example: Schema 路径样例
  git-provider: Git 实例
  version-control-status: '@.capitalize:common.version-control 已{status}'
  version-control-description-file-path: 数据库迁移脚本存放在 {fullPath}。为了进行一次变更，开发者需要创建一个匹配 {fullPathTemplate} 文件路径格式的迁移脚本。
  version-control-description-branch: 当脚本审核通过并且合并到 {branch} 分支后，Bytebase 将自动发起一条流水线来执行新的 schema 变更。
  version-control-description-description-schema-path: 当 schema 变更完成后, Bytebase 会把变更后的最新 schema 回写到指定的 {schemaPathTemplate}。
  restore-to-ui-workflow: 重置到 UI 工作流
  restore-ui-workflow-description: "当使用 UI 工作流时，开发者会通过 Bytebase \b控制台直接提交一个 SQL 审核工单，让指定的 DBA 或者开发同事审核。当审核通过后，Bytebase 再执行相应的 SQL 变更。"
  restore-ui-workflow-success: 成功重置到 UI 工作流
  update-version-control-config-success: 成功更新@:common.version-control配置
  setup-wizard-guide: 如果您在过程中遇到问题, 请参考{guide}
  choose-git-provider: 选择 Git 提供方
  select-repository: 选择仓库
  configure-deploy: 配置部署
  choose-git-provider-description: >-
    选择存放着您数据库 schema 脚本的 Git 提供方。当您把变更脚本推送到 Git 仓库后，Bytebase 会自动创建一条流水线把 schema
    变更应用到数据库上。
  choose-git-provider-visit-workspace: 访问 {workspace} 设置以添加更多 Git 提供方.
  choose-git-provider-contact-workspace-owner: >-
    如果您希望其他 Git 提供方出现在列表中，请联系 Bytebase 实例的所有者。当前 Bytebase 支持自己托管的 GitLab
    EE/CE，我们之后也会支持 GitLab.com, GitHub Enterprise 以及 GitHub.com。
  select-repository-attention-gitlab: >-
    Bytebase 仅列出您至少拥有 ’Maintainer' 权限的 GitLab 项目。因为只有至少拥有该权限，才能够配置项目的 webhook
    用来监听代码推送事件。
  select-repository-search: 搜索仓库
workflow:
  current-workflow: 当前工作流
  ui-workflow: UI 工作流
  ui-workflow-description: >-
    经典的 SQL 审核工作流。开发者直接在 Bytebase 上提交一个 SQL 审核工单，然后等待被指派的 DBA
    或者开发同事审核。在审核通过后，Bytebase 会进行相应的 SQL schema 变更。
  gitops-workflow: GitOps 工作流
  gitops-workflow-description: >-
    数据库迁移脚本保存在 Git 仓库中。为了进行一次 schema 变更，开发者会创建一个迁移脚本并且提交至诸如 GitLab 这样的 VCS 进行审核。
    当审核通过并且合并到配置的分支后，Bytebase 会自动开启流水线来进行新的 schema 变更。
  configure-gitops: 配置 Git
  configure-gitops-success: 开启「{project}」GitOps 工作流成功
  change-gitops-success: 变更「{project}」仓库成功
anomaly:
  attention-title: 异常检测
  attention-desc: |-
    Bytebase 会定期扫描托管资源并在这里列出检测到的异常。
    该列表大约每 10 分钟刷新一次。
  table-search-placeholder: 搜索{type}或者环境
  table-placeholder: 很棒，没有检测到{type}异常！
  tooltip: "{env} 环境有 {criticalCount} 个严重异常, {highCount} 个高等级异常和 {mediumCount} 个中等级异常"
  types:
    connection-failure: 连接失败
    missing-migration-schema: 缺少迁移 Schema
    schema-drift: Schema 偏差
    backup-enforcement-viloation: 违反备份策略约束
    missing-backup: 缺少备份
  action:
    check-instance: 检查实例
    view-backup: 查看备份
    configure-backup: 配置备份
    view-diff: 查看差异
  last-seen: 上次出现
  first-seen: 首次出现
  contact-dba: 请联系您的 DBA 进行配置。
project:
  dashboard:
    modal:
      title: 如何创建您的'@:{'common.project'}' ?
      content: >-
        在 Bytebase 中，项目的概念与其他常见的的开发工具类似


        一个项目会有属于他的协作成员，并且每一个数据库和工单总是归属于某一个项目


        同时，一个项目可以关联一个代码仓库，并以此来进行版本控制
      cancel: 关闭
      confirm: 不再出现
    search-bar-placeholder: 搜索项目名称
  table:
    key: "@:common.key"
    name: "@:common.name"
    created-at: 创建于
  create-modal:
    project-name: "@:common.project @:common.name"
    key: "@:common.key"
    key-hint:  ( 请使用大写字母来命名您的项目 )
    cancel: "@:common.cancel"
    confirm: "@:common.create"
  overview:
    view-all: 查看所有
    view-all-closed: 查看所有结束的工单
    recent-activity: "近期@.lower:{'common.activities'}"
    in-progress: 进行中
    recently-closed: 近期结束
    info-slot-content: >-
      Bytebase periodically syncs the instance schema.
      Newly synced databases are first placed in this default project.
      User should transfer them to the proper application project.
    no-db-prompt: >-
      没有数据库属于当前项目
      您可以通过点击位于上方菜单栏中的 {newDb} 或者 {transferInDb} 来添加数据库.
  webhook:
    create-webhook: 添加 webhook
    last-updated-by: 最后修改人
    destination: 外部应用
    webhook-url: Webhook url
    triggering-activity: 触发事件
    test-webhook: 测试 Webhook
    no-webhook:
      title: 当前项目暂未配置 webhook
      content: >-
        配置 webhook 来让 Bytebase 在完成任务后向您的外部系统推送通知
    creation:
      title: 创建 webhook
      desc:  >-
        为 {destination} 创建一个 webhook
      how-to-protect: >-
        您可以通过添加 'Bytebase' 到您的 webhook 关键字白名单中来保护您的 webhook
      view-doc: '{destination} 的官方文档'
    deletion:
      btn-text: Delete this webhook
    activity-item:
      issue-creation:
        title: Issue creation
        label: When new issue has been created
      issue-status-change:
        title: Issue status change
        label: When issue status has changed
      issue-task-status-change:
        title: Issue task status change
        label: When issue's enclosing task status has changed
      issue-info-change:
        title: Issue info change
        label: When issue info (e.g. assignee, title, description) has changed
      issue-comment-creation:
        title: Issue comment creation
        label: When new issue comment has been created
  settings:
    member-placeholder: 选择用户
    manage-member: 管理成员
    add-member: 添加成员
    owner: "@.upper:commo project.setting.add-membern.role.owner"
    developer: "@.upper:common.role.developer"
    archive:
      btn-text: 收藏这个@:common.project
    restore:
      btn-text: 取消收藏这个@:common.project
inbox:
  mark-all-as-read: 全部标记为已读
  view-older: 查看更早
>>>>>>> 853dad25
<|MERGE_RESOLUTION|>--- conflicted
+++ resolved
@@ -96,14 +96,11 @@
   add: 添加
   query: 查询
   transfer: 转移
-<<<<<<< HEAD
   migration: 迁移
   schema: Schema
   anomalies: 异常
   do-not-show-again: 不再显示
-  overview: 概观
   backups: 备份
-=======
   detail: 详情
   type: 类型
   language: 语言
@@ -119,7 +116,6 @@
   restore: 重置
   detailed-guide: 详细指南
   workspace: 工作空间
->>>>>>> 853dad25
 error-page:
   go-back-home: 回到主页
 anomaly-center: 异常中心
@@ -247,11 +243,7 @@
     reopened-issue: 重开工单
     resolved-issue: 解决工单
     canceled-issue: 取消工单
-<<<<<<< HEAD
-    empty: ''
-=======
     empty: ""
->>>>>>> 853dad25
     changed: 修改
     updated: 更新
     canceled: 取消
@@ -282,17 +274,10 @@
   subscribe: 订阅
   unsubscribe: 取消订阅
   subscriber: 没有订阅者 | 1 个订阅者 | {n} 个订阅者
-<<<<<<< HEAD
-  apply-to-other-stages: '@:{''common.apply''}到其他@:{''common.stage''}'
-  add-sql-statement: 添加 SQL @:{'common.statement'}…
-  optional-add-sql-statement: （可选）添加 SQL @:{'common.statement'}…
-  rollback-sql: '@:{''common.rollback''} SQL'
-=======
   apply-to-other-stages: "@:{'common.apply'}到其他@:{'common.stage'}"
   add-sql-statement: 添加 SQL @:{'common.statement'}…
   optional-add-sql-statement: （可选）添加 SQL @:{'common.statement'}…
   rollback-sql: "@:{'common.rollback'} SQL"
->>>>>>> 853dad25
   add-rollback-sql-statement: 添加 @:{'common.rollback'} SQL @:{'common.statement'}…
   edit-description: 编辑描述
   add-some-description: 添加一些描述…
@@ -352,14 +337,11 @@
   select: 选择数据库
   select-instance-first: 先选择实例
   select-environment-first: 先选择环境
-<<<<<<< HEAD
   tables: 表
   views: 视图
   parent: 母
-=======
   last-successful-sync: 上次成功同步于
   sync-status: 同步状态
->>>>>>> 853dad25
 instance:
   select: 选择实例
   new-database: '@:common.new@:common.database'
@@ -463,7 +445,6 @@
   instance-missing-migration-schema: 实例「{name}」缺失用于记录迁移历史的 schema。
   instance-bad-connection: 无法连接实例「{name}」以获取迁移历史。
   contact-dba: 请联系你的 DBA 进行配置。
-<<<<<<< HEAD
 database:
   the-list-might-be-out-of-date-and-is-refreshed-roughly-every-10-minutes: 该表每隔约10分钟刷新一次，可能过期。
   last-successful-sync: 最后一次成功的同步
@@ -512,7 +493,6 @@
   updated-backup-webhook-url-for-database-props-database-name: 更新了数据库'{0}'的 webhook URL。
   last-sync-status: 最后一次同步在{1}，状态为{0}
   version-control-enabled: 已启用版本控制
-=======
 repository:
   branch-observe-file-change: Bytebase 跟踪文件变更的分支。
   branch-specify-tip: '诀窍: 可以使用诸如 "feature/*" 这样的通配符'
@@ -674,5 +654,4 @@
       btn-text: 取消收藏这个@:common.project
 inbox:
   mark-all-as-read: 全部标记为已读
-  view-older: 查看更早
->>>>>>> 853dad25
+  view-older: 查看更早