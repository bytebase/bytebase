common:
  when: 于何时
  view: 查看
  you: 您
  general: 通用
  slack: Slack
  discord: Discord
  teams: Teams
  dingtalk: 钉钉
  feishu: 飞书
  wecom: 企业微信
  overview: 概览
  migration-history: 迁移历史
  webhook: Webhook
  webhooks: Webhook
  key: 键值
  workflow: 工作流
  activity: 活动
  activities: 活动
  unread: 未读
  read: 已读
  inbox: 通知
  sign-in: 登录
  sign-up: 注册
  email: 邮箱
  username: 用户名
  password: 密码
  activate: 激活
  save: 保存
  cancel: 取消
  comment: 评论
  home: 主页
  setting: 设置
  settings: 设置
  project: 项目
  projects: 项目
  help: 帮助
  database: 数据库
  databases: 数据库
  description: 描述
  instance: 实例
  instances: 实例
  environment: 环境
  environments: 环境
  bookmark: 书签
  bookmarks: 书签
  quick-action: 快捷操作
  archive: 归档
  quickstart: 快速入门
  logout: 登出
  close: 关闭
  latest: 最新
  error: 错误
  canceled: 已取消
  approval: 批准
  approve: 批准
  done: 完成
  create: 创建
  rollback: 回滚
  run: 运行
  retry: 重试
  skip: 跳过
  reopen: 重开
  dismiss: 关闭
  back: 返回
  next: 下一步
  edit: 编辑
  update: 更新
  visit: 访问
  role:
    dba: DBA
    owner: 所有者
    developer: 开发者
  role-switch:
    dba: 切换到 DBA
    owner: 切换到所有者
    developer: 切换到开发者
  assignee: 审核人
  revert: 恢复
  apply: 应用
  reorder: 排序
  id: ID
  name: 名称
  creator: 创建人
  version: 版本
  issue: 工单
  duration: 时长
  created-at: 创建于
  updated-at: 更新于
  commit: 提交
  statement: 语句
  sql-statement: SQL @:{'common.statement'}
  snapshot: 快照
  status: 状态
  stage: 阶段
  sql: SQL
  unassigned: 未指派
  new: 创建
  add: 添加
  query: 查询
  transfer: 转移
  migration: 迁移
  schema: Schema
  anomalies: 异常
  do-not-show-again: 不再显示
  backups: 备份
  detail: 详情
  type: 类型
  language: 语言
  repository: 仓库
  change: 变更
  branch: 分支
  config-guide: 配置指南
  required-placeholder: 必需的占位符
  optional-placeholder: 可选的占位符
  sensitive-placeholder: 敏感数据 - 仅写入
  enabled: 开启
  default: 默认
  version-control: 版本控制
  restore: 恢复
  detailed-guide: 详细指南
  workspace: 工作空间
  application: 应用
  confirm: 确认
  coming-later: 敬请期待
  learn-more: 了解更多
  schema-version: Schema 版本
  time: 时间
  manual: 手动
  automatic: 自动
  Default: 默认
  definition: 定义
  empty: 空
  creating: 创建中...
  updating: 更新中...
  Address: 地址
  User: 用户
  assigned: 已指派
  subscribed: 已订阅
  created: 已创建
  label: 标签
  labels: 标签
  roletype: 角色类型
  readonly: 只读
  user: 用户
  added-time: 添加时间
  data-source: 数据源
  grant: 授予
  read-only: 只读
  connection-string: 连接字符串
  agents: Agents
  billings: 计费
  all: 全部
  by: 由
  ok: OK
  share: 分享
error-page:
  go-back-home: 回到主页
anomaly-center: 异常中心
kbar:
  recently-visited: 最近访问
  navigation: 导航
  help:
    navigate: 选择
    perform: 执行
    close: 关闭
    back: 返回
  options:
    placeholder: 输入命令或搜索…
  preferences:
    common: 偏好设置
    change-language: 更改语言…
task:
  checking: 检查中…
  run-task: 运行检查
  check-result:
    title: '{name} 的检查结果'
  check-type:
    fake: Fake
    syntax: 语法
    compatibility: 兼容性
    connection: 连接
    migration-schema: 迁移 schema
    earliest-allowed-time: 最早执行时间
  earliest-allowed-time-hint: '''@:{''common.when''}'' 指定了该任务最早允许执行的时间。如果该字段没有被指定，则任务会在满足其他条件后立即执行。'
  comment: 评论
  invoker: 执行者
  started: 开始于
  ended: 结束于
  view-migration: 查看迁移
  view-migration-history: 查看迁移历史
  earliest-allowed-time-unset: 未设置
banner:
  demo-intro: 这是 Bytebase 的演示版本。
  demo-intro-readonly: 这是 Bytebase 的只读演示版本
  action: 5 秒部署您自己的服务
intro:
  content: >-
    Bytebase 是为 DBA 和开发人员进行数据库表结构 (schema) 变更而设计的团队协作工具。用户可以通过一个工作流
    (pipeline)，来推进 schema 在多个环境中的变化。同时用户也可以把 schema 保存在 VCS 中 ，再由新的 schema
    文件提交来触发工作流。请通过左下角的{quickstart}来熟悉该产品。如果遇到问题，请访问{doc}或在 GitHub 上报告{issue}。
  doc: 文档
  issue: 工单
  quickstart: 快速入门
bbkit:
  common:
    ok: 确认
    cancel: 取消
    back: 退回
    next: 下一步
    finish: 完成
    step: 步骤
  attention:
    default: 特别注意
settings:
  sidebar:
    account: 账户
    profile: 个人信息
    workspace: 工作空间
    general: 通用
    members: 成员
    version-control: 版本控制
    plans: 价格方案
    labels: 标签
  profile:
    email: 邮箱
    role: 角色
    password: 密码
    password-confirm: 确认密码
    password-confirm-placeholder: 再次输入以确认
    password-mismatch: 密码输入不一致
    plan: （升级到团队方案来开启角色管理）
  members:
    active: 已激活
    inactive: 未激活
    helper: 通过邮箱添加或邀请成员
    add-more: + 增加成员
    add: 添加
    invites: 发送邀请
    invited: 已邀请
    yourself: 您自己
    upgrade: 升级付费方案来解锁其他角色
    select-role: 选择角色
    not-assigned: 未指派
    table:
      account: 账户
      role: 角色
      update-time: 更新时间
      granted-time: 批准时间
    action:
      deactivate: 禁用
      deactivate-confirm-title: 确定禁用
      deactivate-confirm-description: 之后可以重新启用
      reactivate: 启用
      reactivate-confirm-title: 确定启用
    tooltip:
      upgrade: 升级到团队版来开启成员管理
      not-allow-edit: 只有所有者才能改变角色
      not-allow-remove: 不能移除最后一个所有者
activity:
  name: 名称
  comment: 评论
  created: 创建于
  invoker: 执行者
  type:
    issue-create: 创建工单
    comment-create: 创建评论
    issue-field-update: 更新工单字段
    issue-status-update: 更新工单状态
    pipeline-task-status-update: 更新工单任务状态
    pipeline-task-file-commit: 提交文件
    pipeline-task-statement-update: 更新 SQL
    member-create: 创建成员
    member-role-update: 更新角色
    member-activate: 激活成员
    member-deactivate: 禁用成员
    project-repository-push: 仓库 push 事件
    project-database-transfer: 转移数据库
    project-member-create: 添加项目成员
    project-member-delete: 删除项目成员
    project-member-role-update: 变更项目成员角色
    pipeline-task-earliest-allowed-time-update: 更新最早允许执行时间
  sentence:
    created-issue: 创建工单
    commented: 评论
    reassigned-issue: 将工单由 {oldName} 重新指派给 {newName}
    assigned-issue: 将工单指派给 {newName}
    unassigned-issue: 将工单由 {oldName} 解除指派
    invalid-assignee-update: 无效的指派操作
    changed-description: 修改描述
    changed-from-to: 将 {name} 从 "{oldValue}" 修改为 "{newValue}"
    unset-from: 撤销 {name} 的值 (从 "{oldValue}")
    set-to: 将 {name} 设置为 "{newValue}"
    changed-update: 修改 {name}
    reopened-issue: 重开工单
    resolved-issue: 解决工单
    canceled-issue: 取消工单
    empty: ''
    changed: 修改
    updated: 更新
    canceled: 取消
    approved: 批准
    started: 开始
    completed: 完成
    failed: 失败
    task-name: 任务 {name}
    committed-to-at: 提交 {file} 到 {branch}{'@'}{repo}
  subject-prefix:
    task: 任务
issue:
  waiting-approval: 等待批准
  opened-by-at: '{id} 由 {creator} 开启于 {time}'
  commit-by-at: '{id} {title} 由 {author} 提交于 {time}'
  status-transition:
    modal:
      resolve: 解决工单?
      cancel: 取消整个工单?
      reopen: 重开工单?
    dropdown:
      resolve: 解决
      cancel: 取消工单
      reopen: 重开
    form:
      note: 笔记
      placeholder: （可选）添加一段笔记…
  subscribe: 订阅
  unsubscribe: 取消订阅
  subscriber: 没有订阅者 | 1 个订阅者 | {n} 个订阅者
  apply-to-other-stages: '@:{''common.apply''}到其他@:{''common.stage''}'
  add-sql-statement: 添加 SQL @:{'common.statement'}…
  optional-add-sql-statement: （可选）添加 SQL @:{'common.statement'}…
  rollback-sql: '@:{''common.rollback''} SQL'
  add-rollback-sql-statement: 添加 @:{'common.rollback'} SQL @:{'common.statement'}…
  edit-description: 编辑描述
  add-some-description: 添加一些描述…
  add-a-comment: 添加评论
  edit-comment: 编辑评论
  leave-a-comment: 发表一条评论…
  view-commit: 查看提交
  search-issue-name: 搜索工单名称
  table:
    open: 开启中
    closed: 已关闭
    status: 状态
    project: 项目
    name: 名称
    environment: 环境
    db: 数据库
    progress: 进度
    updated: 更新于
    assignee: 审核人
  stage-select:
    active: '{name}（活动中）'
alter-schema:
  vcs-enabled: 该项目开启了基于 VCS 的版本管理，选择下面的数据库会将您导航到相应的 Git 仓库以创建 schema 变更。
  vcs-info: 代表项目开启了基于 VCS 的版本管理。选择该类项目下的数据库会将您导航到对应的 Git 仓库以创建 schema 变更。
  alter-single-db: 变更单个数据库
  alter-multiple-db: 变更多个数据库
  alter-multiple-db-info: 针对每个环境，您可以选择一个数据库进行变更或者直接跳过该环境，这样您就可以在一条流水线上把 schema 变更逐步作用到多个环境。
quick-action:
  alter-schema: 变更 Schema
  create-db: 创建数据库
  choose-db: 选择数据库
  new-db: 创建数据库
  add-instance: '@:common.add@:common.instance'
  create-instance: '@:common.create@:common.instance'
  manage-user: 成员管理
  default-project: 默认项目
  add-environment: '@:common.add@:common.environment'
  create-environment: '@:common.create@:common.environment'
  new-project: '@:common.new@:common.project'
  create-project: '@:common.create@:common.project'
  edit-data: 编辑数据
  troubleshoot: 问题排查
  transfer-in-db: 转移数据库
  request-db: 申请数据库
  from-default-project: 从默认项目
  from-other-projects: 从其他项目
  transfer-in-db-title: 从其他项目转移数据库
  transfer-in-db-hint: Bytebase 会定期同步实例的 Schema。新同步的数据库会放在默认项目中。
  transfer-in-db-alert: 您确定要转移 "{ dbName }" 到我们的项目中吗？
create-db:
  new-database-name: 新数据库名称
  reserved-db-error: '{databaseName} 是一个预留名称'
db:
  encoding: 字符编码
  character-set: 字符集
  collation: 字符排序规则
  select: 选择数据库
  select-instance-first: 先选择实例
  select-environment-first: 先选择环境
  tables: 表
  views: 视图
  parent: 母
  last-successful-sync: 上次成功同步于
  sync-status: 同步状态
instance:
  select: 选择实例
  new-database: '@:common.new@:common.database'
  syncing: 同步中 ...
  sync-now: 现在同步
  create-migration-schema: '@:common.create@:common.migration @:{''common.schema''}'
  missing-migration-schema: 缺少@:common.migration @:common.schema
  unable-to-connect-instance-to-check-migration-schema: 无法连接到@:{'common.instance'}以检查@:{'common.migration'} @:{'common.schema'}
  bytebase-relies-on-migration-schema-to-manage-version-control-based-schema-migration-for-databases-belonged-to-this-instance: >-
    Bytebase需要@:{'common.migration'} @:{'common.schema'}
    来管理属于这个@:{'common.instance'}的@:{'common.database'}的基于版本管理的 schema
    @:common.migration
  please-contact-your-dba-to-configure-it: 请联系 DBA 配置。
  please-check-the-instance-connection-info-is-correct: 请检查实例连接信息是否正确。
  users: 用户
  successfully-archived-instance-updatedinstance-name: 成功归档实例'{0}'。
  successfully-restored-instance-updatedinstance-name: 成功恢复实例'{0}'。
  failed-to-create-migration-schema-for-instance-instance-value-name: 为实例'{0}'创建迁移schema失败。
  successfully-created-migration-schema-for-instance-value-name: 成功为'{0}'创建迁移Schema。
  failed-to-sync-schema-for-instance-instance-value-name: 为实例'{0}'同步 schema 失败。
  successfully-synced-schema-for-instance-instance-value-name: 成功为实例'{0}'同步 schema 。
  archive-instance-instance-name: 归档实例'{0}'?
  archive-this-instance: 归档该实例
  archived-instances-will-not-be-shown-on-the-normal-interface-you-can-still-restore-later-from-the-archive-page: 已归档实例不会在界面上显示。您之后仍可以在归档页中恢复他。
  restore-this-instance: 恢复该实例
  restore: 恢复
  restore-instance-instance-name-to-normal-state: 恢复实例'{0}'到正常状态?
  account-name: '@:instance.account@:instance.name'
  account: 账户
  name: 名称
  host-or-socket: Host 或 Socket
  your-snowflake-account-name: 您的 Snowflake @:{'instance.account'}@:{'instance.name'}
  port: 端口
  instance-name: '@:common.instance@:instance.name'
  snowflake-web-console: Snowflake @:{'instance.web-console'}
  external-link: 外部链接
  web-console: Web 控制台
  connection-info: 连接信息
  show-how-to-create: 如何创建
  below-is-an-example-to-create-user-bytebase-with-password: 创建用户 'bytebase{'@'}%' 及其密码的例子如下
  sentence:
    host:
      snowflake: 例如 host.docker.internal {'|'} <<ip>> {'|'} <<local socket>>
    proxy:
      snowflake: 对于代理服务器，加上 {'@'}PROXY_HOST，并在端口里指定 PROXY_PORT
    console:
      snowflake: "\b管理该@:{'common.instance'}的外部控制台 URL（如 AWS RDS 控制台，您的@:{'common.database'}控制台）"
    create-user: 这是 Bytebase 用于连接数据库，执行 DDL 和 DML 操作的用户。
    create-user-example:
      snowflake:
        user: bytebase{'@'}%
        password: YOUR_DB_PWD
        template: 创建用户 bytebase，密码 {password}，warehouse 为{warehouse}，并授予必要权限的例子如下。
      mysql:
        user: bytebase{'@'}%
        password: YOUR_DB_PWD
        template: 创建用户 {user}，密码 {password}，并授予必要权限的例子如下。
      clickhouse:
        sql-driven-workflow: SQL 工作流
        template: 创建用户 bytebase，密码 {password}，并授予必要权限的例子如下。您需要首先启用 {link}，才能执行以下创建用户的命令。
      postgres:
        warn: >-
          如果您将要连接到的实例是由云服务供应商管理的话，那么 SUPERUSER
          是不可用的，您需要通过供应商的管理员控制台来创建用户。您所创建的用户会拥有供应商特定的 semi-SUPERUSER 的权限。
        template: >-
          创建用户 bytebase，密码 {password}，并授予必要权限的例子如下。如果您将要连接到的实例是自己托管的，那么您可以 grant
          SUPERUSER。
  your_db_pwd: YOUR_DB_PWD
  no-password: 无密码
  password-write-only: YOUR_DB_PWD - 仅写入
  test-connection: 测试连接
  ignore-and-create: 忽略并创建
  connection-info-seems-to-be-incorrect: 连接信息似乎错误
  new-instance: 新实例
  unable-to-connect: |-
    Bytebase 无法连接到实例。我们推荐您再检查一遍连接信息。但也可以暂时忽略此警告。您在创建后仍能在实例详细页里修复连接信息。

    错误详情:{0}
  successfully-created-instance-createdinstance-name: 成功创建实例'{0}'。
  successfully-updated-instance-instance-name: 成功更新实例'{0}'。
  copy-grant-statement: CREATE USER and GRANT 语句已复制到剪贴板。 粘贴到您的 mysql 客户端。
  successfully-connected-instance: 成功连接到实例。
  failed-to-connect-instance: 连接到实例失败。
  how-to-setup-instance: 如何设置「实例」?
  how-to-setup-instance-description: |-
    每个 Bytebase 实例属于一个环境。一个实例通常映射到您的一个由 host:port 地址所代表的数据库实例。这可能是您在诸如 AWS 上的
    RDS 实例，也可能是您私有化部署的 MySQL 实例。
    Bytebase 要求实例的读写权限（而不是 super 权限）以代表用户执行数据库操作。
  search-instance-name: 搜索实例名称
  grants: 权限
environment:
  select: 选择环境
  archive: 归档此环境
  archive-info: 已归档环境不会显示。您可以从归档界面恢复。
  create: 创建环境
  how-to-setup-environment: 如何创建「环境」?
  how-to-setup-environment-description: |-
    每个环境与您的诸如测试，预发，生产环境一一对应。

    环境是一个全局配置，一套 Bytebase 的部署也只包含一套环境配置的集合。

    数据库实例是创建在某个特定环境下面的。
  restore: 恢复这个环境
quick-start:
  bookmark-an-issue: 收藏工单
  add-a-comment: 添加评论
  visit-project: '@:common.visit@:common.projects'
  visit-instance: '@:common.visit@:common.instances'
  visit-database: '@:common.visit@:common.databases'
  visit-environment: '@:common.visit@:common.environments'
  add-a-member: 添加成员
  notice:
    title: 快速入门导览已关闭
    desc: 您稍后仍可以从右上角的菜单中再次打开快速入门导览
auth:
  sign-up:
    title: 注册您的账号
    admin-title: 设置 {account}
    admin-account: 管理员账号
    create-admin-account: 注册管理员
    confirm-password: 确认密码
    confirm-password-placeholder: 确认您的密码
    password-mismatch: 不匹配
    existing-user: 已有账号?
  sign-in:
    title: 登录您的账号
    forget-password: 忘记密码?
    new-user: 第一次使用 Bytebase?
  password-forget:
    title: 忘记了您的密码？
    content: 请联系的您的 Bytebase 管理员重置密码
    return-to-sign-in: 返回登录
  password-forgot: 忘记密码
  password-reset:
    title: 重置您的密码
    content: 我们会将重置密码链接发送到您的邮箱
    send-reset-link: 发送重置链接
    return-to-sign-in: 返回登录
  activate:
    title: 激活您的 {type} 账号
policy:
  approval:
    name: 审批策略
    info: 要更改数据库 schema，该选项控制了是否需要手动审批。
    manual: 需要人工审批
    manual-info: 进行中的 schema 改动任务只有被人工审批后才会执行。
    auto: 无需审批
    auto-info: 进行中的任务无需审核并且会被自动执行。
  backup:
    name: 数据库备份策略
    not-enforced: 无策略
    not-enforced-info: 无备份策略。
    daily: 每日
    daily-info: 每日备份数据库。
    weekly: 每周
    weekly-info: 每周备份数据库。
migration-history:
  self: 迁移历史
  workflow: 工作流
  commit-info: 由 {author} 于 {time}
  no-schema-change: 本次迁移没有任何 Schema 的改动
  show-diff: 显示差异
  left-vs-right: 之前 (左) vs 当前版本 (右)
  schema-snapshot-after-migration: 完成这次迁移后的 schema 快照
  list-limit: 对于有迁移历史的数据库，我们会在下面最多列出5条记录。您可以点击数据库名称去进一步查看全部的记录。
  no-history-in-project: 这个项目下没有发现任何数据库有迁移历史。
  recording-info: 每当数据库 schema 变更时，我们便会记录下迁移历史。
  establish-baseline: 建立新的基线
  refreshing-history: 刷新历史中 ...
  config-instance: 配置实例
  establish-baseline-description: >-
    Bytebase 将用当前的 schema 作为新的基线。您应该检查当前的基线确实反映了期望的状态。 对于 VCS
    工作流来说，也只有在建立起基线的前提下，才能进行数据库变更。
  establish-database-baseline: 建立「{name}」基线
  instance-missing-migration-schema: 实例「{name}」缺失用于记录迁移历史的 schema。
  instance-bad-connection: 无法连接实例「{name}」以获取迁移历史。
  contact-dba: 请联系您的 DBA 进行配置。
database:
  the-list-might-be-out-of-date-and-is-refreshed-roughly-every-10-minutes: 该表每隔约10分钟刷新一次，所以展示的可能不是最新信息。
  last-successful-sync: 最后一次成功的同步
  no-anomalies-detected: 没有检测到异常
  sync-status: 同步状态
  search-database-name: 搜索数据库名称
  how-to-setup-database: 如何设置「数据库」？
  show-guide-description: |-
    每个 Bytebase 数据库都映射到由「CREATE DATABASE xxx」创建的一个数据库。

    在 Bytebase 中，一个数据库始终属于单个项目。Bytebase 将定期同步每个实例的数据库信息。

    您还可以从仪表板创建新数据库。
  restored-from: 恢复于
  database-name-is-restored-from-another-database-backup: '{0}恢复于另一个数据库备份'
  transfer-project: 转移项目
  alter-schema-in-vcs: 变更 Schema(VCS)
  successfully-transferred-updateddatabase-name-to-project-updateddatabase-project-name: 成功将'{0}'转移到项目'{1}'。
  database-backup: 数据库备份
  backup-name: 备份名称
  create-backup: 创建备份
  automatic-weekly-backup: 每周自动备份
  disable-automatic-backup: 禁用自动备份
  backuppolicy-backup-enforced-and-cant-be-disabled: 强制{0}备份，不能禁用
  backup-policy:
    DAILY: 每日
    WEEKLY: 每周
  an-http-post-request-will-be-sent-to-it-after-a-successful-backup: 备份成功后向其发送 HTTP POST 请求。
  backup-info:
    template: 每{dayOrWeek}{time} 备份
  week:
    Friday: 周五
    Monday: 周一
    Saturday: 周六
    Sunday: 周日
    Thursday: 周四
    Wednesday: 周三
    Tuesday: 周二
    day: 日
  enable-backup: 启用备份
  backup-now: 现在备份
  create-a-manual-backup: 创建手动备份
  action-automatic-backup-for-database-props-database-name: 数据库'{1}'{0}自动备份
  enabled: 启用
  disabled: 禁用
  updated-backup-webhook-url-for-database-props-database-name: 更新了数据库'{0}'的 webhook URL。
  last-sync-status: 最后一次同步状态
  last-sync-status-long: 最后一次同步在{1}，状态为{0}
  version-control-enabled: 已启用版本控制
  restore-backup: 恢复备份'{0}'到一个新的数据库中
  nullable: 可为空
  restore: 恢复
  backup:
    enabled: 已启用
    disabled: 已禁用
  expression: 表达式
  position: 位置
  unique: Unique
  visible: Visible
  comment: 注释
  engine: 引擎
  row-count-estimate: 估计行数
  data-size: 数据大小
  index-size: 索引大小
  columns: 列
  indexes: 索引
  row-count-est: 估计行数
repository:
  branch-observe-file-change: Bytebase 跟踪文件变更的分支。
  branch-specify-tip: '诀窍: 可以使用诸如 "feature/*" 这样的通配符'
  base-directory: 根目录
  base-directory-description: Bytebase 跟踪文件变更的根目录。如果为空，则他会跟踪整个仓库。
  file-path-template: 文件路径模版
  file-path-template-description: Bytebase 仅会跟踪那些文件路径匹配模版 (相对于指定根目录）的文件。
  file-path-example-normal-migration: 针对普通迁移类型的文件路径样例
  file-path-example-baseline-migration: 针对基线迁移类型的文件路径样例
  schema-path-template: Schema 路径模版
  schema-writeback-description: >-
    如果指定，在每一次迁移之后，Bytebase 将把最新的 Schema
    回写到本来触发迁移的提交分支，回写的具体路径则是相对于前面指定的根目录。如果您不希望 Bytebase 这样做，则置为空。
  schema-writeback-protected-branch: 请保证被变更的分支不是处于保护 (protected) 状态，或者仓库允许他的 maintainer 可以推送变更到保护分支。
  if-specified: 如果指定
  schema-path-example: Schema 路径样例
  git-provider: Git 提供方
  version-control-status: '@.capitalize:common.version-control 已{status}'
  version-control-description-file-path: 数据库迁移脚本存放在 {fullPath}。为了进行一次变更，开发者需要创建一个匹配 {fullPathTemplate} 文件路径格式的迁移脚本。
  version-control-description-branch: 当脚本审核通过并且合并到 {branch} 分支后，Bytebase 将自动发起一条流水线来执行新的 schema 变更。
  version-control-description-description-schema-path: 当 schema 变更完成后, Bytebase 会把变更后的最新 schema 回写到指定的 {schemaPathTemplate}。
  restore-to-ui-workflow: 恢复到 UI 工作流
  restore-ui-workflow-description: |-
    当使用 UI 工作流时，开发者会通过 Bytebase

    控制台直接提交一个 SQL 审核工单，让指定的 DBA 或者开发同事审核。当审核通过后，Bytebase 再执行相应的 SQL 变更。
  restore-ui-workflow-success: 成功恢复到 UI 工作流
  update-version-control-config-success: 成功更新@:common.version-control配置
  setup-wizard-guide: 如果您在过程中遇到问题, 请参考{guide}
  add-git-provider: 添加 Git 提供方
  choose-git-provider: 选择 Git 提供方
  select-repository: 选择仓库
  configure-deploy: 配置部署
  choose-git-provider-description: >-
    选择存放着您数据库 schema 脚本的 Git 提供方。当您把变更脚本推送到 Git 仓库后，Bytebase 会自动创建一条流水线把 schema
    变更应用到数据库上。
  choose-git-provider-visit-workspace: 访问 {workspace} 设置以添加更多 Git 提供方.
  choose-git-provider-contact-workspace-owner: >-
    如果您希望其他 Git 提供方出现在列表中，请联系 Bytebase 实例的所有者。当前 Bytebase 支持自己托管的 GitLab
    EE/CE，我们之后也会支持 GitLab.com, GitHub Enterprise 以及 GitHub.com。
  select-repository-attention-gitlab: >-
    Bytebase 仅列出您至少拥有 'Maintainer' 权限的 GitLab 项目。因为只有至少拥有该权限，才能够配置项目的 webhook
    用来监听代码推送事件。
  select-repository-search: 搜索仓库
  linked: 关联的仓库
workflow:
  current-workflow: 当前工作流
  ui-workflow: UI 工作流
  ui-workflow-description: >-
    经典的 SQL 审核工作流。开发者直接在 Bytebase 上提交一个 SQL 审核工单，然后等待被指派的 DBA
    或者开发同事审核。在审核通过后，Bytebase 会进行相应的 SQL schema 变更。
  gitops-workflow: GitOps 工作流
  gitops-workflow-description: >-
    数据库迁移脚本保存在 Git 仓库中。为了进行一次 schema 变更，开发者会创建一个迁移脚本并且提交至诸如 GitLab 这样的 VCS 进行审核。
    当审核通过并且合并到配置的分支后，Bytebase 会自动开启流水线来进行新的 schema 变更。
  configure-gitops: 配置 Git
  configure-gitops-success: 开启「{project}」GitOps 工作流成功
  change-gitops-success: 变更「{project}」仓库成功
anomaly:
  attention-title: 异常检测
  attention-desc: |-
    Bytebase 会定期扫描托管的资源，并在这里列出检测到的异常。
    该列表大约每 10 分钟刷新一次。
  table-search-placeholder: 搜索{type}或者环境
  table-placeholder: 很棒，没有检测到{type}异常！
  tooltip: '{env} 环境有 {criticalCount} 个严重异常, {highCount} 个高等级异常和 {mediumCount} 个中等级异常'
  types:
    connection-failure: 连接失败
    missing-migration-schema: 缺少迁移 Schema
    schema-drift: Schema 偏差
    backup-enforcement-viloation: 违反备份策略约束
    missing-backup: 缺少备份
  action:
    check-instance: 检查实例
    view-backup: 查看备份
    configure-backup: 配置备份
    view-diff: 查看差异
  last-seen: 上次出现
  first-seen: 首次出现
  contact-dba: 请联系您的 DBA 进行配置。
project:
  dashboard:
    modal:
      title: 如何创建您的'@:{'common.project'}' ?
      content: |-
        在 Bytebase 中，项目的概念与其他常见的的开发工具类似

        一个项目会有属于他的协作成员，并且每一个数据库和工单总是归属于某一个项目

        同时，一个项目可以关联一个代码仓库，并以此来进行版本控制
      cancel: 关闭
      confirm: 不再出现
    search-bar-placeholder: 搜索项目名称
  table:
    key: '@:common.key'
    name: '@:common.name'
    created-at: 创建于
  create-modal:
    project-name: '@:common.project @:common.name'
    key: '@:common.key'
    key-hint: ( 请使用大写字母来命名您的项目 )
    cancel: '@:common.cancel'
    confirm: '@:common.create'
    success-prompt: 成功创建 {name}.
  overview:
    view-all: 查看所有
    view-all-closed: 查看所有结束的工单
    recent-activity: 近期@.lower:{'common.activities'}
    in-progress: 进行中
    recently-closed: 近期结束
    info-slot-content: Bytebase 会定时同步实例的 schema，新同步的数据库会首先被置于默认项目中，之后您可以再将他们转移到适当的项目中。
    no-db-prompt: 没有数据库属于当前项目。您可以通过点击位于上方菜单栏中的 {newDb} 或者 {transferInDb} 来添加数据库。
  webhook:
    success-created-prompt: 成功创建 {name} webhook.
    success-updated-prompt: 成功更新 {name} webhook.
    success-deleted-prompt: 成功删除 {name} webhook.
    success-tested-prompt: 测试 webhook 事件成功.
    fail-tested-title: 测试 webhook 事件失败.
    add-a-webhook: 添加 webhook
    create-webhook: 创建 webhook
    last-updated-by: 最后修改人
    destination: 外部应用
    webhook-url: Webhook url
    triggering-activity: 触发事件
    test-webhook: 测试 Webhook
    no-webhook:
      title: 当前项目暂未配置 webhook
      content: 配置 webhook 来让 Bytebase 在完成任务后向您的外部系统推送通知
    creation:
      title: 创建 webhook
      desc: 为 {destination} 创建一个 webhook
      how-to-protect: 您可以通过添加 'Bytebase' 到您的 webhook 关键字白名单中来保护您的 webhook
      view-doc: '{destination} 的官方文档'
    deletion:
      btn-text: 删除这个 webhook
    activity-item:
      issue-creation:
        title: 创建@:common.issue
        label: 当一个新的工单被创建
      issue-status-change:
        title: 工单状态变更
        label: 当一个工单的状态发生变更
      issue-task-status-change:
        title: 工单任务状态变更
        label: 当一个工单包含的任务状态发生了变更
      issue-info-change:
        title: 工单信息变更
        label: '当一个工单的信息 (比如: 分配人, 标题, 描述) 发生了变更'
      issue-comment-creation:
        title: 工单被评论
        label: 当新的工单评论被创建
  settings:
    success-updated-prompt: 成功更新 {subject}.
    success-member-added-prompt: 成功将 {name} 添加到当前项目中.
    success-member-deleted-prompt: 成功将 {name} 从当前项目移除.
    member-placeholder: 选择用户
    manage-member: 管理成员
    add-member: 添加成员
    owner: '@.upper:common.role.owner'
    developer: '@.upper:common.role.developer'
    archive:
      title: 归档项目
      description: 已归档的项目将不会显示在日常界面，但您仍然可以从归档页面中恢复他。
      btn-text: 归档这个@:common.project
    restore:
      title: 恢复项目
      btn-text: 恢复这个@:common.project
inbox:
  mark-all-as-read: 全部标记为已读
  view-older: 查看更早
version-control:
  setting:
    description: >-
      Bytebase 支持 GitOps 工作流。该工作流下，数据库迁移脚本存储在版本控制系统上
      (VCS)，新创建的迁移脚本会自动触发对应的数据库变更。Bytebase 的所有者先在此配置 VCS，在这之后，项目的所有者就可以从所配置的 VCS
      中选取他们的 Git 仓库。
    add-git-provider:
      self: 添加 Git 提供方
      description: >-
        在项目可以启用 GitOps 工作流前，Bytebase 首先需要以在 VCS 中注册为 OAuth 应用的方式和 VCS
        进行集成。以下是配置该集成的步骤，您也可以按照我们的{guide}。
      gitlab-self-host: 自托管 GitLab
      gitlab-self-host-admin-requirement: >-
        您必须是 GitLab 实例的管理员才能进行该配置。否则您需要让您的 GitLab 实例管理员把 Bytebase 先注册为 GitLab
        整个实例级别的 OAuth 应用，之后再让对方提供给您注册完成后的应用 ID 以及 Secret，以让您在「OAuth 应用信息」步骤进行填写。
      ouath-info-correct: OAuth 信息验证成功
      check-oauth-info-match: 请确认 Secret 和注册在 GitLab 实例上的应用信息匹配。
      add-success: 成功添加了 Git 提供方「{vcs}」
      choose: 选择 Git 提供方
      gitlab-self-host-ce-ee: 自托管 GitLab 企业版 (EE) 或者 社区版 (CE)
      basic-info:
        self: 基本信息
        gitlab-instance-url: GitLab 实例 URL
        gitlab-instance-url-label: VCS 实例 URL。请确认这个实例和 Bytebase 之间网络是互通的。
        instance-url-error: 实例 URL 必须以 https:// or http:// 开头
        display-name: 展示名称
        display-name-label: 一个可选的展示名称用以区分不同的 Git 供应方。
      oauth-info:
        self: OAuth 应用信息
        register-oauth-application: 注册 Bytebase 为一个 GitLab 实例级别 (instance-wide) 的 OAuth 应用。
        login-as-admin: 以管理员身份登录 GitLab 实例。这个账号必须是整个 GitLab 实例的管理员 (会看到小扳手在顶栏)。
        visit-admin-page: 通过点击小扳手访问管理员界面，然后导航到「应用」分区，再点击「创建应用」。
        direct-link: 直达链接
        create-oauth-app: 使用如下信息来创建您的 Bytebase OAuth 应用。
        paste-oauth-info: 从刚创建好的应用上粘贴他的应用 ID 和 Secret 到下面的字段。
        application-id-error: 应用 ID 必须是 64 个字母长度
        secret-error: Secret 必须是 64 个字母长度
      confirm:
        confirm-info: 确认信息
        confirm-description: 创建完成后，这个 Git 供应方将出现在项目面板「版本控制」Tab 下，可以被项目所有者选中。
    git-provider:
      application-id-label: 注册为 GitLab 实例级 OAuth 应用的应用 ID。
      view-in-gitlab: 查看 GitLab
      secret-label-gitlab: 注册为 GitLab 实例级 OAuth 应用的 Secret。
      delete: 删除这个提供方前，需要先解除所有仓库的关联。
archive:
  archived: 已归档
  project-search-bar-placeholder: 搜索@.lower:{'common.project'}的名称
  instance-bar-placeholder: 搜索@.lower:{'common.instance'}的名称
  environment-bar-placeholder: 搜索@.lower:{'common.environment'}的名称
datasource:
  successfully-deleted-data-source-name: 成功删除数据源'{0}'。
  create-data-source: 创建数据源
  data-source-list: 数据源列表
  all-data-source: 所有数据源
  search-name: 搜索名称
  search-name-database: 搜索名称，数据库
  successfully-created-data-source-datasource-name: 成功创建数据源 '{0}'。
  select-database-first: 先选择数据库
  select-data-source: 选择数据源
  search-user: 搜索用户
  user-list: 用户列表
  revoke-access: 您确定要取消 '{0}' 对 '{1}' 的访问权限？
  grant-data-source: 授予数据源
  grant-database: 授权数据库
  requested-issue: 申请工单
  successfully-revoked-member-principal-name-access-from-props-datasource-name: 成功取消 '{0}' 对 '{1}' 的访问权限。
  your-issue-id-e-g-1234: 您的工单 id (例如 1234)
  member-principal-name-already-exists: '{0} 已经存在'
  successfully-granted-datasource-name-to-addedmember-principal-name: 成功授予 '{1}' '{0}'
  we-also-linked-the-granted-database-to-the-requested-issue-linkedissue-name: 我们也把被授予的数据库链接到了申请工单 '{0}'。
  new-data-source: 新数据源
  connection-name-string-copied-to-clipboard: '{0} 字符串已复制到剪贴板。'
  jdbc-cant-connect-to-socket-database-value-instance-host: 'JDBC 无法连接到 socket {0} '
setting:
  plan:
    self: 版本
    free: 免费版
    team: 团队版
    enterprise: 企业版
  label:
    key: Key
    values: 值
    value-placeholder: 标签值…
sql-editor:
  self: SQL 编辑器
  select-connection: 请选择数据连接
<<<<<<< HEAD
  search-databases: 搜索数据库
  loading-databases: 加载数据库信息...
  close-pane: 关闭面板
=======
label:
  error:
    key-necessary: 需要指定 Key
    value-necessary: 需要指定值
    key-duplicated: Key 重复了
    value-duplicated: 值重复了
    max-length-exceeded: 长度不能超过 {len} 字符
    max-label-count-exceeded: 不能多于 {count} 个标签
    cannot-edit-reserved-label: 不能编辑预留标签 "{key}"
>>>>>>> 762005b3
<|MERGE_RESOLUTION|>--- conflicted
+++ resolved
@@ -895,11 +895,9 @@
 sql-editor:
   self: SQL 编辑器
   select-connection: 请选择数据连接
-<<<<<<< HEAD
   search-databases: 搜索数据库
   loading-databases: 加载数据库信息...
   close-pane: 关闭面板
-=======
 label:
   error:
     key-necessary: 需要指定 Key
@@ -908,5 +906,4 @@
     value-duplicated: 值重复了
     max-length-exceeded: 长度不能超过 {len} 字符
     max-label-count-exceeded: 不能多于 {count} 个标签
-    cannot-edit-reserved-label: 不能编辑预留标签 "{key}"
->>>>>>> 762005b3
+    cannot-edit-reserved-label: 不能编辑预留标签 "{key}"