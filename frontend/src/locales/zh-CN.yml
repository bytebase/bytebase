--- conflicted
+++ resolved
@@ -526,10 +526,7 @@
     forget-password: 忘记密码?
     new-user: 第一次使用 Bytebase?
     third-party: 您可联系管理员开启第三方认证登录
-<<<<<<< HEAD
     gitlab: 通过 Gitlab 登录
-=======
->>>>>>> 46acaee4
   password-forget:
     title: 忘记了您的密码？
     content: 请联系的您的 Bytebase 管理员重置密码
