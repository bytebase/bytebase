--- conflicted
+++ resolved
@@ -1030,16 +1030,13 @@
     bb-feature-backward-compatibility:
       title: 向后兼容
       desc: MySQL 和 TiDB 支持向后兼容的 schema 迁移，可以通过@:{'subscription.upgrade'}来开启该功能。
-<<<<<<< HEAD
     bb-feature-rbac:
       title: 角色管理
       desc: 「角色管理」将不同角色赋予不同权限，可以通过@:{'subscription.upgrade'}来开启该功能。
-=======
     bb-feature-3rd-party-login:
       title: 第三方登录
       desc: Bytebase 可自动根据您配置的 VCS 来支持相应的第三方登录。请通过@:{'subscription.upgrade'}来开启该功能。
       login: "请@:{'subscription.upgrade'}来开启该功能"
     bb-feature-schema-drift:
       title: Schema 偏差
-      desc: "@:{'subscription.upgrade'}来解锁 schema 偏差异常的自动检测。"
->>>>>>> 0ddb4cee
+      desc: "@:{'subscription.upgrade'}来解锁 schema 偏差异常的自动检测。"