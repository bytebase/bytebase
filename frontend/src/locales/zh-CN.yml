common:
  view: 查看
  you: 您
  general: 通用
  slack: Slack
  discord: Discord
  teams: Teams
  dingtalk: 钉钉
  feishu: 飞书
  wecom: 企业微信
  overview: 概览
  migration-history: 迁移历史
  webhooks: Webhook
  key: 键值
  workflow: 工作流
  activity: 活动
  activities: 活动
  unread: 未读
  read: 已读
  inbox: 通知
  sign-in: 登陆
  sign-up: 注册
  email: 邮箱
  username: 用户名
  password: 密码
  activate: 激活
  save: 保存
  cancel: 取消
  comment: 评论
  home: 主页
  settings: 设置
  project: 项目
  projects: 项目
  help: 帮助
  database: 数据库
  databases: 数据库
  description: 描述
  instance: 实例
  instances: 实例
  environment: 环境
  environments: 环境
  bookmark: 书签
  bookmarks: 书签
  quick-action: 快捷操作
  archive: 归档
  quickstart: 快速入门
  logout: 登出
  close: 关闭
  latest: 最新
  error: 错误
  canceled: 已取消
  approval: 批准
  approve: 批准
  done: 完成
  create: 创建
  rollback: 回滚
  run: 运行
  retry: 重试
  skip: 跳过
  reopen: 重开
  dismiss: 关闭
  back: 返回
  next: 下一步
  edit: 编辑
  update: 更新
  visit: 访问
  role:
    dba: DBA
    owner: 所有者
    developer: 开发者
  role-switch:
    dba: 切换到 DBA
    owner: 切换到所有者
    developer: 切换到开发者
  assignee: 审核人
  revert: 恢复
  apply: 应用
  reorder: 排序
  id: ID
  name: 名称
  creator: 创建人
  version: 版本
  issue: 工单
  duration: 时长
  created-at: 创建于
  updated-at: 更新于
  commit: 提交
  statement: 语句
  sql-statement: SQL @:{'common.statement'}
  snapshot: 快照
  status: 状态
  stage: 阶段
  sql: SQL
  unassigned: 未指派
  new: 创建
  add: 添加
  query: 查询
  transfer: 转移
  migration: 迁移
  schema: Schema
  anomalies: 异常
  do-not-show-again: 不再显示
  backups: 备份
  detail: 详情
  type: 类型
  language: 语言
  repository: 仓库
  change: 变更
  branch: 分支
  config-guide: 配置指南
  required-placeholder: 必需的占位符
  optional-placeholder: 可选的占位符
  sensitive-placeholder: 敏感数据 - 仅写入
  enabled: 开启
  default: 默认
  version-control: 版本控制
  restore: 重置
  detailed-guide: 详细指南
  workspace: 工作空间
  application: 应用
  confirm: 确认
  coming-later: 敬请期待
  learn-more: 了解更多
  schema-version: Schema 版本
  time: 时间
  manual: 手动
  automatic: 自动
  Default: 默认
  definition: 定义
<<<<<<< HEAD
  empty: 空
  creating: 创建中...
  updating: 更新中...
  Address: 地址
  User: 用户
=======
>>>>>>> a1113bd0
error-page:
  go-back-home: 回到主页
anomaly-center: 异常中心
kbar:
  recently-visited: 最近访问
  navigation: 导航
  help:
    navigate: 选择
    perform: 执行
    close: 关闭
    back: 返回
  options:
    placeholder: 输入命令或搜索…
  preferences:
    common: 偏好设置
    change-language: 更改语言…
task:
  checking: 检查中…
  run-task: 运行检查
  check-result:
    title: '{name} 的检查结果'
  check-type:
    fake: Fake
    syntax: 语法
    compatibility: 兼容性
    connection: 连接
    migration-schema: 迁移 schema
  comment: 评论
  invoker: 执行者
  started: 开始于
  ended: 结束于
  view-migration: 查看迁移
  view-migration-history: 查看迁移历史
banner:
  demo-intro: 这是 Bytebase 的演示版本。
  demo-intro-readonly: 这是 Bytebase 的只读演示版本
  action: 5 秒部署您自己的服务
intro:
  content: >-
    Bytebase 是为 DBA 和开发人员在数据库表结构 (schema) 变更上进行协作而设计的。用户可以通过一个 pipeline，来推进
    schema 在多个环境中的变化。同时用户也可以把 schema 保存在 VCS 中 ，再由新的 schema 文件提交来触发
    pipeline。请通过左下角的{quickstart}来熟悉该产品。如果遇到问题，请访问{doc}或在 GitHub 上报告{issue}。
  doc: 文档
  issue: 工单
  quickstart: 快速入门
bbkit:
  common:
    ok: 确认
    cancel: 取消
    back: 退回
    next: 下一步
    finish: 完成
    step: 步骤
  attention:
    default: 特别注意
settings:
  sidebar:
    account: 账户
    profile: 个人信息
    workspace: 工作空间
    general: 通用
    members: 成员
    version-control: 版本控制
    plans: 价格方案
  profile:
    email: 邮箱
    role: 角色
    password: 密码
    password-confirm: 确认密码
    password-confirm-placeholder: 再次输入以确认
    password-mismatch: 密码输入不一致
    plan: （升级到团队方案来开启角色管理）
  workspace:
    url-section: SQL Console URL
    url-tip: '提示: 用 {schema} 作为真实数据库名称的占位符'
    tip: >-
      如果您的团队使用一个单独的 SQL 控制台，如 phpMyAdmin，那么可以在这里提供他的 URL 模板，Bytebase
      就可以将控制台链接到相关的数据库和表的界面上。
    tip-link: 详细指引
  members:
    active: 已激活
    inactive: 未激活
    helper: 通过邮箱添加或邀请成员
    add-more: + 增加成员
    add: 添加
    invites: 发送邀请
    invited: 已邀请
    yourself: 您自己
    upgrade: 升级付费方案来解锁其他角色
    select-role: 选择角色
    not-assigned: 未指派
    table:
      account: 账户
      role: 角色
      update-time: 更新时间
      granted-time: 批准时间
    action:
      deactivate: 禁用
      deactivate-confirm-title: 确定禁用
      deactivate-confirm-description: 之后可以重新启用
      reactivate: 启用
      reactivate-confirm-title: 确定启用
    tooltip:
      upgrade: 升级到团队版来开启成员管理
      not-allow-edit: 只有所有者才能改变角色
      not-allow-remove: 不能移除最后一个所有者
activity:
  name: 名称
  comment: 评论
  created: 创建于
  invoker: 执行者
  sentence:
    created-issue: 创建工单
    commented: 评论
    reassigned-issue: 将工单由 {oldName} 重新指派给 {newName}
    assigned-issue: 将工单指派给 {newName}
    unassigned-issue: 将工单由 {oldName} 解除指派
    invalid-assignee-update: 无效的指派操作
    changed-description: 修改描述
    changed-from-to: 将 {name} 从 "{oldValue}" 修改为 "{newValue}"
    unset-from: 撤销 {name} 的值 (从 "{oldValue}")
    set-to: 将 {name} 设置为 "{newValue}"
    changed-update: 修改 {name}
    reopened-issue: 重开工单
    resolved-issue: 解决工单
    canceled-issue: 取消工单
    empty: ''
    changed: 修改
    updated: 更新
    canceled: 取消
    approved: 批准
    started: 开始
    completed: 完成
    failed: 失败
    task-name: 任务 {name}
    committed-to-at: 提交 {file} 到 {branch}{'@'}{repo}
  subject-prefix:
    task: 任务
issue:
  waiting-approval: 等待批准
  opened-by-at: '{id} 由 {creator} 开启于 {time}'
  commit-by-at: '{id} {title} 由 {author} 提交于 {time}'
  status-transition:
    modal:
      resolve: 解决工单?
      cancel: 取消整个工单?
      reopen: 重开工单?
    dropdown:
      resolve: 解决
      cancel: 取消工单
      reopen: 重开
    form:
      note: 笔记
      placeholder: （可选）添加一段笔记…
  subscribe: 订阅
  unsubscribe: 取消订阅
  subscriber: 没有订阅者 | 1 个订阅者 | {n} 个订阅者
  apply-to-other-stages: '@:{''common.apply''}到其他@:{''common.stage''}'
  add-sql-statement: 添加 SQL @:{'common.statement'}…
  optional-add-sql-statement: （可选）添加 SQL @:{'common.statement'}…
  rollback-sql: '@:{''common.rollback''} SQL'
  add-rollback-sql-statement: 添加 @:{'common.rollback'} SQL @:{'common.statement'}…
  edit-description: 编辑描述
  add-some-description: 添加一些描述…
  add-a-comment: 添加评论
  edit-comment: 编辑评论
  leave-a-comment: 发表一条评论…
  view-commit: 查看提交
  search-issue-name: 搜索工单名称
  table:
    open: 开启中
    closed: 已关闭
    status: 状态
    project: 项目
    name: 名称
    environment: 环境
    db: 数据库
    progress: 进度
    updated: 更新于
    assignee: 审核人
  stage-select:
    active: '{name}（活动中）'
alter-schema:
  vcs-enabled: 该项目开启了基于 VCS 的版本管理，选择下面的数据库会将您导航到相应的 Git 仓库以创建 schema 变更。
  vcs-info: 代表项目开启了基于 VCS 的版本管理。选择该类项目下的数据库会将您导航到对应的 Git 仓库以创建 schema 变更。
  alter-single-db: 变更单个数据库
  alter-multiple-db: 变更多个数据库
  alter-multiple-db-info: 针对每个环境，您可以选择一个数据库进行变更或者直接跳过该环境，这样您就可以在一条流水线上把 schema 变更逐步作用到多个环境。
quick-action:
  alter-schema: 变更 Schema
  create-db: 创建数据库
  choose-db: 选择数据库
  new-db: 创建数据库
  add-instance: '@:common.add@:common.instance'
  create-instance: '@:common.create@:common.instance'
  manage-user: 成员管理
  default-project: 默认项目
  add-environment: '@:common.add@:common.environment'
  create-environment: '@:common.create@:common.environment'
  new-project: '@:common.new@:common.project'
  create-project: '@:common.create@:common.project'
  edit-data: 编辑数据
  troubleshoot: 问题排查
  transfer-in-db: 转移数据库
  request-db: 申请数据库
  from-default-project: 从默认项目
  from-other-projects: 从其他项目
  transfer-in-db-title: 从其他项目转移数据库
  transfer-in-db-hint: Bytebase 会定期同步实例的 Schema。新同步的数据库会放在默认项目中。
  transfer-in-db-alert: 您确定要转移 "{ dbName }" 到我们的项目中吗？
create-db:
  new-database-name: 新数据库名称
  reserved-db-error: '{databaseName} 是一个预留名称'
db:
  encoding: 字符编码
  character-set: 字符集
  collation: 字符排序规则
  select: 选择数据库
  select-instance-first: 先选择实例
  select-environment-first: 先选择环境
  tables: 表
  views: 视图
  parent: 母
  last-successful-sync: 上次成功同步于
  sync-status: 同步状态
instance:
  select: 选择实例
  new-database: '@:common.new@:common.database'
  syncing: 同步中 ...
  sync-now: 现在同步
  create-migration-schema: '@:common.create@:common.migration @:{''common.schema''}'
  missing-migration-schema: 缺少@:common.migration @:common.schema
  unable-to-connect-instance-to-check-migration-schema: 无法连接到@:{'common.instance'}以检查@:{'common.migration'} @:{'common.schema'}
  bytebase-relies-on-migration-schema-to-manage-version-control-based-schema-migration-for-databases-belonged-to-this-instance: >-
    Bytebase需要@:{'common.migration'} @:{'common.schema'}
    来管理属于这个@:{'common.instance'}的@:{'common.database'}的基于版本管理的 schema
    @:common.migration
  please-contact-your-dba-to-configure-it: 请联系 DBA 配置。
  please-check-the-instance-connection-info-is-correct: 请检查实例连接信息是否正确。
  users: 用户
  successfully-archived-instance-updatedinstance-name: 成功归档实例'{0}'。
  successfully-restored-instance-updatedinstance-name: 成功恢复实例'{0}'。
  failed-to-create-migration-schema-for-instance-instance-value-name: 为实例'{0}'创建迁移schema失败。
  successfully-created-migration-schema-for-instance-value-name: 成功为'{0}'创建迁移Schema。
  failed-to-sync-schema-for-instance-instance-value-name: 为实例'{0}'同步 schema 失败。
  successfully-synced-schema-for-instance-instance-value-name: 成功为实例'{0}'同步 schema 。
  archive-instance-instance-name: 归档实例'{0}'?
  archive-this-instance: 归档该实例
  archived-instances-will-not-be-shown-on-the-normal-interface-you-can-still-restore-later-from-the-archive-page: 已归档实例不会在界面上显示。您之后仍可以在归档页中恢复他。
  restore-this-instance: 恢复该实例
  restore: 恢复
  restore-instance-instance-name-to-normal-state: 恢复实例'{0}'到正常状态?
  account-name: '@:instance.account@:instance.name'
  account: 账户
  name: 名称
  host-or-socket: Host 或 Socket
  your-snowflake-account-name: 你的 Snowflake @:{'instance.account'}@:{'instance.name'}
  port: 端口
  instance-name: '@:common.instance@:instance.name'
  snowflake-web-console: Snowflake @:{'instance.web-console'}
  external-link: 外部链接
  web-console: 网络控制台
  connection-info: 连接信息
  show-how-to-create: 如何创建
  below-is-an-example-to-create-user-bytebase-with-password: 创建用户'bytebase{'@'}%'及其密码的例子如下
  sentence:
    host:
      snowflake: 例如 host.docker.internal {'|'} <<ip>> {'|'} <<local socket>>
    proxy:
      snowflake: 对于代理服务器，加上 {'@'}PROXY_HOST，并在端口里指定 PROXY_PORT
    console:
      snowflake: "\b管理该@:{'common.instance'}的外部控制台 URL（如 AWS RDS 控制台，您的@:{'common.database'}控制台）"
    create-user: 这是 Bytebase 用于连接数据库，执行 DDL 和 DML 操作的用户。
    create-user-example:
      snowflake:
        user: bytebase{'@'}%
        password: YOUR_DB_PWD
        template: 创建用户bytebase，密码{password}，warehouse为{warehouse}，并授予必要权限的例子如下。
      mysql:
        user: bytebase{'@'}%
        password: YOUR_DB_PWD
        template: 创建用户{user}，密码{password}，并授予必要权限的例子如下。
      clickhouse:
        sql-driven-workflow: SQL 工作流
        template: 创建用户bytebase，密码{password}，并授予必要权限的例子如下。你需要首先启用{link}，才能执行以下创建用户的命令。
      postgres:
        warn: >-
          如果你将要连接到的实例是由云服务供应商管理的话，那么 SUPERUSER
          是不可用的，你需要通过供应商的管理员控制台来创建用户。你所创建的用户会拥有由供应商决定的半 SUPERUSER 的权限。
        template: >-
          创建用户bytebase，密码{password}，并授予必要权限的例子如下。如果你将要连接到的实例是自己托管的，那么你可以grant
          SUPERUSER。
  your_db_pwd: YOUR_DB_PWD
  no-password: 无密码
  password-write-only: YOUR_DB_PWD - 仅写入
  test-connection: 测试连接
  ignore-and-create: 忽略并创建
  connection-info-seems-to-be-incorrect: 连接信息似乎错误
  new-instance: '@:common.new@:common.instance'
  unable-to-connect: >-
    Bytebase 无法连接到实例。我们推荐您再检查一遍连接信息。但也可以暂时忽略此警告。您在创建后仍能在实例详细页里修复连接信息。\n\n错误详情:
    {0}
  successfully-created-instance-createdinstance-name: 成功创建实例'{0}'。
  successfully-updated-instance-instance-name: 成功更新实例'{0}'。
  copy-grant-statement: CREATE USER and GRANT 语句已复制到剪贴板。 粘贴到您的 mysql 客户端。
  successfully-connected-instance: 成功连接到实例。
  failed-to-connect-instance: 连接到实例失败。
  how-to-setup-instance: 如何设置'实例'?
  how-to-setup-instance-description: >-
    每个 Bytebase 实例属于一个环境。一个实例通常映射到您的一个由 host:port 地址所代表的数据库实例。这可能是您的私有化部署的 MySQL
    实例，RDS 实例。\n\nBytebase 要求实例的读写权限（而不是 super 权限）以代表用户执行数据库操作。
  search-instance-name: 搜索实例名称
  grants: 权限
environment:
  select: 选择环境
  archive: 归档此环境
  archive-info: 已归档环境不会显示。您可以从归档界面恢复。
  create: 创建环境
quick-start:
  bookmark-an-issue: 收藏工单
  add-a-comment: 添加评论
  visit-project: '@:common.visit@:common.projects'
  visit-instance: '@:common.visit@:common.instances'
  visit-database: '@:common.visit@:common.databases'
  visit-environment: '@:common.visit@:common.environments'
  add-a-member: 添加成员
  notice:
    title: 快速入门导览已关闭
    desc: 您稍后仍可以从右上角的菜单中再次打开快速入门导览
auth:
  sign-up:
    title: 注册您的账号
    admin-title: 设置 {account}
    admin-account: 管理员账号
    create-admin-account: 注册管理员
    confirm-password: 确认密码
    confirm-password-placeholder: 确认您的密码
    password-mismatch: 不匹配
    existing-user: 已有账号?
  sign-in:
    title: 登陆您的账号
    forget-password: 忘记密码?
    new-user: 第一次使用 Bytebase?
  password-forget:
    title: 忘记了您的密码？
    content: 请联系的您的 Bytebase 管理员重置密码
    return-to-sign-in: 返回登陆
  password-reset:
    title: 重置您的密码
    content: 我们会将重置密码链接发送到您的邮箱
    send-reset-link: 发送重置链接
    return-to-sign-in: 返回登陆
  activate:
    title: 激活您的 {type} 账号
policy:
  approval:
    name: 审批策略
    info: 要更改数据库 schema，该选项控制了是否需要手动审批。
    manual: 需要人工审批
    manual-info: 进行中的 schema 改动任务只有被人工审批后才会执行。
    auto: 无需审批
    auto-info: 进行中的任务无需审核并且会被自动执行。
  backup:
    name: 数据库备份策略
    not-enforced: 无策略
    not-enforced-info: 无备份策略。
    daily: 每日
    daily-info: 每日备份数据库。
    weekly: 每周
    weekly-info: 每周备份数据库。
migration-history:
  self: 迁移历史
  workflow: 工作流
  commit-info: 由 {author} 于 {time}
  no-schema-change: 本次迁移没有任何 Schema 的改动
  show-diff: 显示差异
  left-vs-right: 之前 (左) vs 当前版本 (右)
  schema-snapshot-after-migration: 完成这次迁移后的 schema 快照
  list-limit: 对于有迁移历史的数据库，我们会在下面最多列出5条记录。您可以点击数据库名称去进一步查看全部的记录。
  no-history-in-project: 这个项目下没有发现任何数据库有迁移历史。
  recording-info: 每当数据库 schema 变更时，我们便会记录下迁移历史。
  establish-baseline: 建立新的基线
  refreshing-history: 刷新历史中 ...
  config-instance: 配置实例
  establish-baseline-description: >-
    Bytebase 将用当前的 schema 作为新的基线。您应该检查当前的基线确实反映了期望的状态。 对于 VCS
    工作流来说，也只有在建立起基线的前提下，才能进行数据库变更。
  establish-database-baseline: 建立「{name}」基线
  instance-missing-migration-schema: 实例「{name}」缺失用于记录迁移历史的 schema。
  instance-bad-connection: 无法连接实例「{name}」以获取迁移历史。
  contact-dba: 请联系您的 DBA 进行配置。
database:
  the-list-might-be-out-of-date-and-is-refreshed-roughly-every-10-minutes: 该表每隔约10分钟刷新一次，所以信息可能已过期。
  last-successful-sync: 最后一次成功的同步
  no-anomalies-detected: 没有检测到异常
  sync-status: 同步状态
  search-database-name: 搜索数据库名称
  how-to-setup-database: 如何设置\'数据库\'？
  show-guide-description: |-
    每个 Bytebase 数据库都映射到由 \'CREATE DATABASE xxx\' 创建的一个数据库。
    在 Bytebase 中，一个数据库始终属于单个项目。\n\nBytebase 将定期同步每个实例的数据库信息。
    您还可以从仪表板创建新数据库。
  restored-from: 恢复于
  database-name-is-restored-from-another-database-backup: '{0}恢复于另一个数据库备份'
  sql-console: SQL控制台
  transfer-project: 转移项目
  alter-schema-in-vcs: 变更 Schema(VCS)
  successfully-transferred-updateddatabase-name-to-project-updateddatabase-project-name: 成功将'{0}'转移到项目'{1}'。
  database-backup: 数据库备份
  backup-name: 备份名称
  create-backup: 创建备份
  automatic-weekly-backup: 每周自动备份
  disable-automatic-backup: 禁用自动备份
  backuppolicy-backup-enforced-and-cant-be-disabled: 强制{0}备份，不能禁用
  backup-policy:
    DAILY: 每日
    WEEKLY: 每周
  an-http-post-request-will-be-sent-to-it-after-a-successful-backup: 备份成功后向其发送 HTTP POST 请求。
  backup-info:
    template: 每{dayOrWeek}{time} 备份
  week:
    Friday: 周五
    Monday: 周一
    Saturday: 周六
    Sunday: 周日
    Thursday: 周四
    Wednesday: 周三
    Tuesday: 周二
    day: 日
  enable-backup: 启用备份
  backup-now: 现在备份
  create-a-manual-backup: 创建手动备份
  action-automatic-backup-for-database-props-database-name: 数据库'{1}'{0}自动备份
  enabled: 启用
  disabled: 禁用
  updated-backup-webhook-url-for-database-props-database-name: 更新了数据库'{0}'的 webhook URL。
  last-sync-status: 最后一次同步在{1}，状态为{0}
  version-control-enabled: 已启用版本控制
  restore-backup: 恢复备份'{0}'到一个新的数据库中
  nullable: 可为空
  restore: 恢复
  backup:
    enabled: 已启用
    disabled: 已禁用
  expression: 表达式
  position: 位置
  unique: Unique
  visible: Visible
  comment: 注释
  engine: 引擎
  row-count-estimate: 估计行数
  data-size: 数据大小
  index-size: 索引大小
  columns: 列
  indexes: 索引
repository:
  branch-observe-file-change: Bytebase 跟踪文件变更的分支。
  branch-specify-tip: '诀窍: 可以使用诸如 "feature/*" 这样的通配符'
  base-directory: 根目录
  base-directory-description: Bytebase 跟踪文件变更的根目录。如果为空，则他会跟踪整个仓库。
  file-path-template: 文件路径模版
  file-path-template-description: Bytebase 仅会跟踪那些文件路径匹配模版 (相对于指定根目录）的文件。
  file-path-example-normal-migration: 针对普通迁移类型的文件路径样例
  file-path-example-baseline-migration: 针对基线迁移类型的文件路径样例
  schema-path-template: Schema 路径模版
  schema-writeback-description: >-
    如果指定，在每一次迁移之后，Bytebase 将把最新的 Schema
    回写到本来触发迁移的提交分支，回写的具体路径则是相对于前面指定的根目录。如果您不希望 Bytebase 这样做，则置为空。
  schema-writeback-protected-branch: 请保证被变更的分支不是处于保护 (protected) 状态，或者仓库允许他的 maintainer 可以推送变更到保护分支。
  if-specified: 如果指定
  schema-path-example: Schema 路径样例
  git-provider: Git 提供方
  version-control-status: '@.capitalize:common.version-control 已{status}'
  version-control-description-file-path: 数据库迁移脚本存放在 {fullPath}。为了进行一次变更，开发者需要创建一个匹配 {fullPathTemplate} 文件路径格式的迁移脚本。
  version-control-description-branch: 当脚本审核通过并且合并到 {branch} 分支后，Bytebase 将自动发起一条流水线来执行新的 schema 变更。
  version-control-description-description-schema-path: 当 schema 变更完成后, Bytebase 会把变更后的最新 schema 回写到指定的 {schemaPathTemplate}。
  restore-to-ui-workflow: 重置到 UI 工作流
  restore-ui-workflow-description: "当使用 UI 工作流时，开发者会通过 Bytebase \b控制台直接提交一个 SQL 审核工单，让指定的 DBA 或者开发同事审核。当审核通过后，Bytebase 再执行相应的 SQL 变更。"
  restore-ui-workflow-success: 成功重置到 UI 工作流
  update-version-control-config-success: 成功更新@:common.version-control配置
  setup-wizard-guide: 如果您在过程中遇到问题, 请参考{guide}
  choose-git-provider: 选择 Git 提供方
  select-repository: 选择仓库
  configure-deploy: 配置部署
  choose-git-provider-description: >-
    选择存放着您数据库 schema 脚本的 Git 提供方。当您把变更脚本推送到 Git 仓库后，Bytebase 会自动创建一条流水线把 schema
    变更应用到数据库上。
  choose-git-provider-visit-workspace: 访问 {workspace} 设置以添加更多 Git 提供方.
  choose-git-provider-contact-workspace-owner: >-
    如果您希望其他 Git 提供方出现在列表中，请联系 Bytebase 实例的所有者。当前 Bytebase 支持自己托管的 GitLab
    EE/CE，我们之后也会支持 GitLab.com, GitHub Enterprise 以及 GitHub.com。
  select-repository-attention-gitlab: >-
    Bytebase 仅列出您至少拥有 'Maintainer' 权限的 GitLab 项目。因为只有至少拥有该权限，才能够配置项目的 webhook
    用来监听代码推送事件。
  select-repository-search: 搜索仓库
  linked: 关联的仓库
workflow:
  current-workflow: 当前工作流
  ui-workflow: UI 工作流
  ui-workflow-description: >-
    经典的 SQL 审核工作流。开发者直接在 Bytebase 上提交一个 SQL 审核工单，然后等待被指派的 DBA
    或者开发同事审核。在审核通过后，Bytebase 会进行相应的 SQL schema 变更。
  gitops-workflow: GitOps 工作流
  gitops-workflow-description: >-
    数据库迁移脚本保存在 Git 仓库中。为了进行一次 schema 变更，开发者会创建一个迁移脚本并且提交至诸如 GitLab 这样的 VCS 进行审核。
    当审核通过并且合并到配置的分支后，Bytebase 会自动开启流水线来进行新的 schema 变更。
  configure-gitops: 配置 Git
  configure-gitops-success: 开启「{project}」GitOps 工作流成功
  change-gitops-success: 变更「{project}」仓库成功
anomaly:
  attention-title: 异常检测
  attention-desc: |-
    Bytebase 会定期扫描托管资源并在这里列出检测到的异常。
    该列表大约每 10 分钟刷新一次。
  table-search-placeholder: 搜索{type}或者环境
  table-placeholder: 很棒，没有检测到{type}异常！
  tooltip: '{env} 环境有 {criticalCount} 个严重异常, {highCount} 个高等级异常和 {mediumCount} 个中等级异常'
  types:
    connection-failure: 连接失败
    missing-migration-schema: 缺少迁移 Schema
    schema-drift: Schema 偏差
    backup-enforcement-viloation: 违反备份策略约束
    missing-backup: 缺少备份
  action:
    check-instance: 检查实例
    view-backup: 查看备份
    configure-backup: 配置备份
    view-diff: 查看差异
  last-seen: 上次出现
  first-seen: 首次出现
  contact-dba: 请联系您的 DBA 进行配置。
project:
  dashboard:
    modal:
      title: 如何创建您的'@:{'common.project'}' ?
      content: |-
        在 Bytebase 中，项目的概念与其他常见的的开发工具类似

        一个项目会有属于他的协作成员，并且每一个数据库和工单总是归属于某一个项目

        同时，一个项目可以关联一个代码仓库，并以此来进行版本控制
      cancel: 关闭
      confirm: 不再出现
    search-bar-placeholder: 搜索项目名称
  table:
    key: '@:common.key'
    name: '@:common.name'
    created-at: 创建于
  create-modal:
    project-name: '@:common.project @:common.name'
    key: '@:common.key'
    key-hint: ( 请使用大写字母来命名您的项目 )
<<<<<<< HEAD
    cancel: '@:common.cancel'
    confirm: '@:common.create'
=======
    cancel: "@:common.cancel"
    confirm: "@:common.create"
    success-prompt: 成功创建 {name}.
>>>>>>> a1113bd0
  overview:
    view-all: 查看所有
    view-all-closed: 查看所有结束的工单
    recent-activity: 近期@.lower:{'common.activities'}
    in-progress: 进行中
    recently-closed: 近期结束
    info-slot-content: Bytebase 会定时同步实例的 schema，新同步的数据库会首先被置于默认项目中，之后您可以再将他们转移到适当的项目中。
    no-db-prompt: 没有数据库属于当前项目 您可以通过点击位于上方菜单栏中的 {newDb} 或者 {transferInDb} 来添加数据库.
  webhook:
    success-created-prompt: 成功创建 {name} webhook.
    success-updated-prompt: 成功更新 {name} webhook.
    success-deleted-prompt: 成功删除 {name} webhook.
    success-tested-prompt: 测试 webhook 事件成功.
    fail-tested-title: 测试 webhook 事件失败.
    create-webhook: 添加 webhook
    last-updated-by: 最后修改人
    destination: 外部应用
    webhook-url: Webhook url
    triggering-activity: 触发事件
    test-webhook: 测试 Webhook
    no-webhook:
      title: 当前项目暂未配置 webhook
      content: 配置 webhook 来让 Bytebase 在完成任务后向您的外部系统推送通知
    creation:
      title: 创建 webhook
      desc: 为 {destination} 创建一个 webhook
      how-to-protect: 您可以通过添加 'Bytebase' 到您的 webhook 关键字白名单中来保护您的 webhook
      view-doc: '{destination} 的官方文档'
    deletion:
      btn-text: 删除这个 webhook
    activity-item:
      issue-creation:
        title: 创建@:common.issue
        label: 当一个新的工单被创建
      issue-status-change:
        title: 工单状态变更
        label: 当一个工单的状态发生变更
      issue-task-status-change:
        title: 工单任务状态变更
        label: 当一个工单包含的任务状态发生了变更
      issue-info-change:
        title: 工单信息变更
        label: "当一个工单的信息 (比如: 分配人, 标题, 描述) 发生了变更"
      issue-comment-creation:
        title: 工单被评论
        label: 当新的工单评论被创建
  settings:
    success-updated-prompt: 成功更新 {subject}.
    success-member-added-prompt: 成功将 {name} 添加到当前项目中.
    success-member-deleted-prompt: 成功将 {name} 从当前项目移除.
    member-placeholder: 选择用户
    manage-member: 管理成员
    add-member: 添加成员
    owner: '@.upper:commo project.setting.add-membern.role.owner'
    developer: '@.upper:common.role.developer'
    archive:
      btn-text: 收藏这个@:common.project
    restore:
      btn-text: 取消收藏这个@:common.project
inbox:
  mark-all-as-read: 全部标记为已读
  view-older: 查看更早
version-control:
  setting:
    description: >-
      Bytebase 支持 GitOps 工作流。该工作流下，数据库迁移脚本存储在版本控制系统上
      (VCS)，新创建的迁移脚本会自动触发对应的数据库变更。Bytebase 的所有者先在此配置 VCS，在这之后，项目的所有者就可以从所配置的 VCS
      中选取他们的 Git 仓库。
    add-git-provider:
      self: 添加 Git 提供方
      description: >-
        在项目可以启用 GitOps 工作流前，Bytebase 首先需要以在 VCS 中注册为 OAuth 应用的方式和 VCS
        进行集成。以下是配置该集成的步骤，你也可以按照我们的{guide}。
      gitlab-self-host: 自托管 GitLab
      gitlab-self-host-admin-requirement: >-
        您必须是 GitLab 实例的管理员才能进行该配置。否则您需要让您的 GitLab 实例管理员把 Bytebase 先注册为 GitLab
        整个实例级别的 OAuth 应用，之后再让对方提供给您注册完成后的应用 ID 以及 Secret，以让您在「OAuth 应用信息」步骤进行填写。
      ouath-info-correct: OAuth 信息验证成功
      check-oauth-info-match: 请确认 Secret 和注册在 GitLab 实例上的应用信息匹配。
      add-success: 成功添加了 Git 提供方「{vcs}」
      choose: 选择 Git 提供方
      gitlab-self-host-ce-ee: 自托管 GitLab 企业版 (EE) 或者 社区版 (CE)
      basic-info:
        self: 基本信息
        gitlab-instance-url: GitLab 实例 URL
        gitlab-instance-url-label: VCS 实例 URL。请确认这个实例和 Bytebase 之间网络是互通的。
        instance-url-error: 实例 URL 必须以 https:// or http:// 开头
        display-name: 展示名称
        display-name-label: 一个可选的展示名称用以区分不同的 Git 供应方。
      oauth-info:
        self: OAuth 应用信息
        register-oauth-application: 注册 Bytebase 为一个 GitLab 实例级别 (instance-wide) 的 OAuth 应用。
        login-as-admin: 以管理员身份登陆 GitLab 实例。这个账号必须是整个 GitLab 实例的管理员 (会看到小扳手在顶栏)。
        visit-admin-page: 通过点击小扳手访问管理员界面，然后导航到「应用」分区，再点击「创建应用」。
        direct-link: 直达链接
        create-oauth-app: 使用如下信息来创建您的 Bytebase OAuth 应用。
        paste-oauth-info: 从刚创建好的应用上粘贴他的应用 ID 和 Secret 到下面的字段。
        application-id-error: 应用 ID 必须是 64 个字母长度
        secret-error: Secret 必须是 64 个字母长度
      confirm:
        confirm-info: 确认信息
        confirm-description: 创建完成后，这个 Git 供应方将出现在项目面板「版本控制」Tab 下，可以被项目所有者选中。
    git-provider:
      application-id-label: 注册为 GitLab 实例级 OAuth 应用的应用 ID。
      view-in-gitlab: 查看 GitLab
      secret-label-gitlab: 注册为 GitLab 实例级 OAuth 应用的 Secret。
      delete: 删除这个提供方前，需要先解除所有仓库的关联。
archive:
  archived: 已归档
  project-search-bar-placeholder: 搜索@.lower:{'common.project'}的名称
  instance-bar-placeholder: 搜索@.lower:{'common.instance'}的名称
  environment-bar-placeholder: 搜索@.lower:{'common.environment'}的名称<|MERGE_RESOLUTION|>--- conflicted
+++ resolved
@@ -127,14 +127,11 @@
   automatic: 自动
   Default: 默认
   definition: 定义
-<<<<<<< HEAD
   empty: 空
   creating: 创建中...
   updating: 更新中...
   Address: 地址
   User: 用户
-=======
->>>>>>> a1113bd0
 error-page:
   go-back-home: 回到主页
 anomaly-center: 异常中心
@@ -687,14 +684,9 @@
     project-name: '@:common.project @:common.name'
     key: '@:common.key'
     key-hint: ( 请使用大写字母来命名您的项目 )
-<<<<<<< HEAD
-    cancel: '@:common.cancel'
-    confirm: '@:common.create'
-=======
     cancel: "@:common.cancel"
     confirm: "@:common.create"
     success-prompt: 成功创建 {name}.
->>>>>>> a1113bd0
   overview:
     view-all: 查看所有
     view-all-closed: 查看所有结束的工单
