common:
  save: 保存
  home: 主页
  settings: 设置
  projects: 项目
  help: 帮助
  databases: 数据库
  instances: 实例
  environments: 环境
  bookmarks: 书签
  quick-action: 快捷操作
  archive: 归档
  quickstart: 快速入门
  logout: 登出
  close: 关闭
  latest: 最新
  error: 错误
  canceled: 已取消
not-found: 未找到
anomaly-center: 异常中心
kbar:
  recently-visited: 最近访问
  navigation: 导航
  help:
    navigate: 选择
    perform: 执行
    close: 关闭
    back: 返回
  options:
    placeholder: 输入命令或搜索…
  preferences:
    common: 偏好设置
    change-language: 更改语言…
<<<<<<< HEAD
task:
  checking: 检查中…
  run-task: 运行检查
  check-result:
    title: "{name} 的检查结果"
  check-type:
    fake: Fake
    syntax: 语法
    compatibility: 兼容性
    connection: 连接
    migration-schema: 迁移 schema
  comment: 注释
  invoker: 执行者
  started: 开始于
  ended: 结束于
  view-migration: 查看迁移
  view-migration-history: 查看迁移历史
=======
activity:
  name: 名称
  comment: 注释
  created: 创建于
  invoker: 执行者
>>>>>>> 59cdf418
<|MERGE_RESOLUTION|>--- conflicted
+++ resolved
@@ -31,7 +31,6 @@
   preferences:
     common: 偏好设置
     change-language: 更改语言…
-<<<<<<< HEAD
 task:
   checking: 检查中…
   run-task: 运行检查
@@ -49,10 +48,8 @@
   ended: 结束于
   view-migration: 查看迁移
   view-migration-history: 查看迁移历史
-=======
 activity:
   name: 名称
   comment: 注释
   created: 创建于
-  invoker: 执行者
->>>>>>> 59cdf418
+  invoker: 执行者