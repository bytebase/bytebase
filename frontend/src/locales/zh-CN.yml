common:
  view: 查看
  you: 您
  general: 通用
  slack: Slack
  discord: Discord
  teams: Teams
  dingtalk: 钉钉
  feishu: 飞书
  wecom: 企业微信
  overview: 概览
  migration-history: 迁移历史
  webhooks: Webhook
  key: 键值
  workflow: 工作流
  activity: 活动
  activities: 活动
  unread: 未读
  read: 已读
  inbox: 通知
  sign-in: 登陆
  sign-up: 注册
  email: 邮箱
  username: 用户名
  password: 密码
  activate: 激活
  save: 保存
  cancel: 取消
  comment: 评论
  home: 主页
  settings: 设置
  project: 项目
  projects: 项目
  help: 帮助
  database: 数据库
  databases: 数据库
  description: 描述
  instance: 实例
  instances: 实例
  environment: 环境
  environments: 环境
  bookmark: 书签
  bookmarks: 书签
  quick-action: 快捷操作
  archive: 归档
  quickstart: 快速入门
  logout: 登出
  close: 关闭
  latest: 最新
  error: 错误
  canceled: 已取消
  approval: 批准
  approve: 批准
  done: 完成
  create: 创建
  rollback: 回滚
  run: 运行
  retry: 重试
  skip: 跳过
  reopen: 重开
  dismiss: 关闭
  back: 返回
  next: 下一步
  edit: 编辑
  update: 更新
  visit: 访问
  role:
    dba: DBA
    owner: 所有者
    developer: 开发者
  role-switch:
    dba: 切换到 DBA
    owner: 切换到所有者
    developer: 切换到开发者
  assignee: 审核人
  revert: 恢复
  apply: 应用
  reorder: 排序
  id: ID
  name: 名称
  creator: 创建人
  version: 版本
  issue: 工单
  duration: 时长
  created-at: 创建于
  updated-at: 更新于
  commit: 提交
  statement: 语句
  sql-statement: SQL @:{'common.statement'}
  snapshot: 快照
  status: 状态
  stage: 阶段
  sql: SQL
  unassigned: 未指派
  new: 创建
  add: 添加
  query: 查询
  transfer: 转移
  migration: 迁移
  schema: Schema
  anomalies: 异常
  do-not-show-again: 不再显示
  backups: 备份
  detail: 详情
  type: 类型
  language: 语言
  repository: 仓库
  change: 变更
  branch: 分支
  config-guide: 配置指南
  required-placeholder: 必需的占位符
  optional-placeholder: 可选的占位符
  sensitive-placeholder: 敏感数据 - 仅写入
  enabled: 开启
  default: 默认
  version-control: 版本控制
  restore: 重置
  detailed-guide: 详细指南
  workspace: 工作空间
  application: 应用
  confirm: 确认
  coming-later: 敬请期待
  learn-more: 了解更多
  schema-version: Schema 版本
  time: 时间
  manual: 手动
  automatic: 自动
  Default: 默认
  definition: 定义
error-page:
  go-back-home: 回到主页
anomaly-center: 异常中心
kbar:
  recently-visited: 最近访问
  navigation: 导航
  help:
    navigate: 选择
    perform: 执行
    close: 关闭
    back: 返回
  options:
    placeholder: 输入命令或搜索…
  preferences:
    common: 偏好设置
    change-language: 更改语言…
task:
  checking: 检查中…
  run-task: 运行检查
  check-result:
    title: '{name} 的检查结果'
  check-type:
    fake: Fake
    syntax: 语法
    compatibility: 兼容性
    connection: 连接
    migration-schema: 迁移 schema
  comment: 评论
  invoker: 执行者
  started: 开始于
  ended: 结束于
  view-migration: 查看迁移
  view-migration-history: 查看迁移历史
banner:
  demo-intro: 这是 Bytebase 的演示版本。
  demo-intro-readonly: 这是 Bytebase 的只读演示版本
  action: 5 秒部署您自己的服务
intro:
  content: >-
    Bytebase 是为 DBA 和开发人员在数据库表结构 (schema) 变更上进行协作而设计的。用户可以通过一个 pipeline，来推进
    schema 在多个环境中的变化。同时用户也可以把 schema 保存在 VCS 中 ，再由新的 schema 文件提交来触发
    pipeline。请通过左下角的{quickstart}来熟悉该产品。如果遇到问题，请访问{doc}或在 GitHub 上报告{issue}。
  doc: 文档
  issue: 工单
  quickstart: 快速入门
bbkit:
  common:
    ok: 确认
    cancel: 取消
    back: 退回
    next: 下一步
    finish: 完成
    step: 步骤
  attention:
    default: 特别注意
settings:
  sidebar:
    account: 账户
    profile: 个人信息
    workspace: 工作空间
    general: 通用
    members: 成员
    version-control: 版本控制
    plans: 价格方案
  profile:
    email: 邮箱
    role: 角色
    password: 密码
    password-confirm: 确认密码
    password-confirm-placeholder: 再次输入以确认
    password-mismatch: 密码输入不一致
    plan: （升级到团队方案来开启角色管理）
  workspace:
    url-section: SQL Console URL
    url-tip: '提示: 用 {schema} 作为真实数据库名称的占位符'
    tip: >-
      如果您的团队使用一个单独的 SQL 控制台，如 phpMyAdmin，那么可以在这里提供他的 URL 模板，Bytebase
      就可以将控制台链接到相关的数据库和表的界面上。
    tip-link: 详细指引
  members:
    active: 已激活
    inactive: 未激活
    helper: 通过邮箱添加或邀请成员
    add-more: + 增加成员
    add: 添加
    invites: 发送邀请
    invited: 已邀请
    yourself: 您自己
    upgrade: 升级付费方案来解锁其他角色
    select-role: 选择角色
    not-assigned: 未指派
    table:
      account: 账户
      role: 角色
      update-time: 更新时间
      granted-time: 批准时间
    action:
      deactivate: 禁用
      deactivate-confirm-title: 确定禁用
      deactivate-confirm-description: 之后可以重新启用
      reactivate: 启用
      reactivate-confirm-title: 确定启用
    tooltip:
      upgrade: 升级到团队版来开启成员管理
      not-allow-edit: 只有所有者才能改变角色
      not-allow-remove: 不能移除最后一个所有者
activity:
  name: 名称
  comment: 评论
  created: 创建于
  invoker: 执行者
  sentence:
    created-issue: 创建工单
    commented: 评论
    reassigned-issue: 将工单由 {oldName} 重新指派给 {newName}
    assigned-issue: 将工单指派给 {newName}
    unassigned-issue: 将工单由 {oldName} 解除指派
    invalid-assignee-update: 无效的指派操作
    changed-description: 修改描述
    changed-from-to: 将 {name} 从 "{oldValue}" 修改为 "{newValue}"
    unset-from: 撤销 {name} 的值 (从 "{oldValue}")
    set-to: 将 {name} 设置为 "{newValue}"
    changed-update: 修改 {name}
    reopened-issue: 重开工单
    resolved-issue: 解决工单
    canceled-issue: 取消工单
    empty: ''
    changed: 修改
    updated: 更新
    canceled: 取消
    approved: 批准
    started: 开始
    completed: 完成
    failed: 失败
    task-name: 任务 {name}
    committed-to-at: 提交 {file} 到 {branch}{'@'}{repo}
  subject-prefix:
    task: 任务
issue:
  waiting-approval: 等待批准
  opened-by-at: '{id} 由 {creator} 开启于 {time}'
  commit-by-at: '{id} {title} 由 {author} 提交于 {time}'
  status-transition:
    modal:
      resolve: 解决工单?
      cancel: 取消整个工单?
      reopen: 重开工单?
    dropdown:
      resolve: 解决
      cancel: 取消工单
      reopen: 重开
    form:
      note: 笔记
      placeholder: （可选）添加一段笔记…
  subscribe: 订阅
  unsubscribe: 取消订阅
  subscriber: 没有订阅者 | 1 个订阅者 | {n} 个订阅者
  apply-to-other-stages: '@:{''common.apply''}到其他@:{''common.stage''}'
  add-sql-statement: 添加 SQL @:{'common.statement'}…
  optional-add-sql-statement: （可选）添加 SQL @:{'common.statement'}…
  rollback-sql: '@:{''common.rollback''} SQL'
  add-rollback-sql-statement: 添加 @:{'common.rollback'} SQL @:{'common.statement'}…
  edit-description: 编辑描述
  add-some-description: 添加一些描述…
  add-a-comment: 添加评论
  edit-comment: 编辑评论
  leave-a-comment: 发表一条评论…
  view-commit: 查看提交
  search-issue-name: 搜索工单名称
  table:
    open: 开启中
    closed: 已关闭
    status: 状态
    project: 项目
    name: 名称
    environment: 环境
    db: 数据库
    progress: 进度
    updated: 更新于
    assignee: 审核人
  stage-select:
    active: '{name}（活动中）'
alter-schema:
  vcs-enabled: 该项目开启了基于 VCS 的版本管理，选择下面的数据库会将您导航到相应的 Git 仓库以创建 schema 变更。
  vcs-info: 代表项目开启了基于 VCS 的版本管理。选择该类项目下的数据库会将您导航到对应的 Git 仓库以创建 schema 变更。
  alter-single-db: 变更单个数据库
  alter-multiple-db: 变更多个数据库
  alter-multiple-db-info: 针对每个环境，您可以选择一个数据库进行变更或者直接跳过该环境，这样您就可以在一条流水线上把 schema 变更逐步作用到多个环境。
quick-action:
  alter-schema: 变更 Schema
  create-db: 创建数据库
  choose-db: 选择数据库
  new-db: 创建数据库
  add-instance: '@:common.add@:common.instance'
  create-instance: '@:common.create@:common.instance'
  manage-user: 成员管理
  default-project: 默认项目
  add-environment: '@:common.add@:common.environment'
  create-environment: '@:common.create@:common.environment'
  new-project: '@:common.new@:common.project'
  create-project: '@:common.create@:common.project'
  edit-data: 编辑数据
  troubleshoot: 问题排查
  transfer-in-db: 转移数据库
  request-db: 申请数据库
  from-default-project: 从默认项目
  from-other-projects: 从其他项目
  transfer-in-db-title: 从其他项目转移数据库
  transfer-in-db-hint: Bytebase 会定期同步实例的 Schema。新同步的数据库会放在默认项目中。
  transfer-in-db-alert: 您确定要转移 "{ dbName }" 到我们的项目中吗？
create-db:
  new-database-name: 新数据库名称
  reserved-db-error: '{databaseName} 是一个预留名称'
db:
  encoding: 字符编码
  character-set: 字符集
  collation: 字符排序规则
  select: 选择数据库
  select-instance-first: 先选择实例
  select-environment-first: 先选择环境
  tables: 表
  views: 视图
  parent: 母
  last-successful-sync: 上次成功同步于
  sync-status: 同步状态
instance:
  select: 选择实例
  new-database: '@:common.new@:common.database'
  syncing: 同步中 ...
  sync-now: 现在同步
  create-migration-schema: '@:common.create@:common.migration @:{''common.schema''}'
  missing-migration-schema: 缺少@:common.migration @:common.schema
  unable-to-connect-instance-to-check-migration-schema: 无法连接到@:{'common.instance'}以检查@:{'common.migration'} @:{'common.schema'}
  bytebase-relies-on-migration-schema-to-manage-version-control-based-schema-migration-for-databases-belonged-to-this-instance: >-
    Bytebase需要@:{'common.migration'} @:{'common.schema'}
    来管理属于这个@:{'common.instance'}的@:{'common.database'}的基于版本管理的 schema
    @:common.migration
  please-contact-your-dba-to-configure-it: 请联系 DBA 配置。
  please-check-the-instance-connection-info-is-correct: 请检查实例连接信息是否正确。
  users: 用户
  successfully-archived-instance-updatedinstance-name: 成功归档实例'{0}'。
  successfully-restored-instance-updatedinstance-name: 成功恢复实例'{0}'。
  failed-to-create-migration-schema-for-instance-instance-value-name: 为实例'{0}'创建迁移schema失败。
  successfully-created-migration-schema-for-instance-value-name: 成功为'{0}'创建迁移Schema。
  failed-to-sync-schema-for-instance-instance-value-name: 为实例'{0}'同步 schema 失败。
  successfully-synced-schema-for-instance-instance-value-name: 成功为实例'{0}'同步 schema 。
  archive-instance-instance-name: 归档实例'{0}'?
  archive-this-instance: 归档该实例
  archived-instances-will-not-be-shown-on-the-normal-interface-you-can-still-restore-later-from-the-archive-page: 已归档实例不会在界面上显示。您之后仍可以在归档页中恢复他。
  restore-this-instance: 恢复该实例
  restore: 恢复
  restore-instance-instance-name-to-normal-state: 恢复实例'{0}'到正常状态?
environment:
  select: 选择环境
  archive: 归档此环境
  archive-info: 已归档环境不会显示。您可以从归档界面恢复。
  create: 创建环境
quick-start:
  bookmark-an-issue: 收藏工单
  add-a-comment: 添加评论
  visit-project: '@:common.visit@:common.projects'
  visit-instance: '@:common.visit@:common.instances'
  visit-database: '@:common.visit@:common.databases'
  visit-environment: '@:common.visit@:common.environments'
  add-a-member: 添加成员
  notice:
    title: 快速入门导览已关闭
    desc: 您稍后仍可以从右上角的菜单中再次打开快速入门导览
auth:
  sign-up:
    title: 注册您的账号
    admin-title: 设置 {account}
    admin-account: 管理员账号
    create-admin-account: 注册管理员
    confirm-password: 确认密码
    confirm-password-placeholder: 确认您的密码
    password-mismatch: 不匹配
    existing-user: 已有账号?
  sign-in:
    title: 登陆您的账号
    forget-password: 忘记密码?
    new-user: 第一次使用 Bytebase?
  password-forget:
    title: 忘记了您的密码？
    content: 请联系的您的 Bytebase 管理员重置密码
    return-to-sign-in: 返回登陆
  password-reset:
    title: 重置您的密码
    content: 我们会将重置密码链接发送到您的邮箱
    send-reset-link: 发送重置链接
    return-to-sign-in: 返回登陆
  activate:
    title: 激活您的 {type} 账号
policy:
  approval:
    name: 审批策略
    info: 要更改数据库 schema，该选项控制了是否需要手动审批。
    manual: 需要人工审批
    manual-info: 进行中的 schema 改动任务只有被人工审批后才会执行。
    auto: 无需审批
    auto-info: 进行中的任务无需审核并且会被自动执行。
  backup:
    name: 数据库备份策略
    not-enforced: 无策略
    not-enforced-info: 无备份策略。
    daily: 每日
    daily-info: 每日备份数据库。
    weekly: 每周
    weekly-info: 每周备份数据库。
migration-history:
  self: 迁移历史
  workflow: 工作流
  commit-info: 由 {author} 于 {time}
  no-schema-change: 本次迁移没有任何 Schema 的改动
  show-diff: 显示差异
  left-vs-right: 之前 (左) vs 当前版本 (右)
  schema-snapshot-after-migration: 完成这次迁移后的 schema 快照
  list-limit: 对于有迁移历史的数据库，我们会在下面最多列出5条记录。您可以点击数据库名称去进一步查看全部的记录。
  no-history-in-project: 这个项目下没有发现任何数据库有迁移历史。
  recording-info: 每当数据库 schema 变更时，我们便会记录下迁移历史。
  establish-baseline: 建立新的基线
  refreshing-history: 刷新历史中 ...
  config-instance: 配置实例
  establish-baseline-description: >-
    Bytebase 将用当前的 schema 作为新的基线。您应该检查当前的基线确实反映了期望的状态。 对于 VCS
    工作流来说，也只有在建立起基线的前提下，才能进行数据库变更。
  establish-database-baseline: 建立「{name}」基线
  instance-missing-migration-schema: 实例「{name}」缺失用于记录迁移历史的 schema。
  instance-bad-connection: 无法连接实例「{name}」以获取迁移历史。
  contact-dba: 请联系您的 DBA 进行配置。
database:
  the-list-might-be-out-of-date-and-is-refreshed-roughly-every-10-minutes: 该表每隔约10分钟刷新一次，所以信息可能已过期。
  last-successful-sync: 最后一次成功的同步
  no-anomalies-detected: 没有检测到异常
  sync-status: 同步状态
  search-database-name: 搜索数据库名称
  how-to-setup-database: 如何设置\'数据库\'？
  show-guide-description: |-
    每个 Bytebase 数据库都映射到由 \'CREATE DATABASE xxx\' 创建的一个数据库。
    在 Bytebase 中，一个数据库始终属于单个项目。\n\nBytebase 将定期同步每个实例的数据库信息。
    您还可以从仪表板创建新数据库。
  restored-from: 恢复于
  database-name-is-restored-from-another-database-backup: '{0}恢复于另一个数据库备份'
  sql-console: SQL控制台
  transfer-project: 转移项目
  alter-schema-in-vcs: 变更 Schema(VCS)
  successfully-transferred-updateddatabase-name-to-project-updateddatabase-project-name: 成功将'{0}'转移到项目'{1}'。
  database-backup: 数据库备份
  backup-name: 备份名称
  create-backup: 创建备份
  automatic-weekly-backup: 每周自动备份
  disable-automatic-backup: 禁用自动备份
  backuppolicy-backup-enforced-and-cant-be-disabled: 强制{0}备份，不能禁用
  backup-policy:
    DAILY: 每日
    WEEKLY: 每周
  an-http-post-request-will-be-sent-to-it-after-a-successful-backup: 备份成功后向其发送 HTTP POST 请求。
  backup-info:
    template: 每{dayOrWeek}{time} 备份
  week:
    Friday: 周五
    Monday: 周一
    Saturday: 周六
    Sunday: 周日
    Thursday: 周四
    Wednesday: 周三
    Tuesday: 周二
    day: 日
  enable-backup: 启用备份
  backup-now: 现在备份
  create-a-manual-backup: 创建手动备份
  action-automatic-backup-for-database-props-database-name: 数据库'{1}'{0}自动备份
  enabled: 启用
  disabled: 禁用
  updated-backup-webhook-url-for-database-props-database-name: 更新了数据库'{0}'的 webhook URL。
  last-sync-status: 最后一次同步在{1}，状态为{0}
  version-control-enabled: 已启用版本控制
  restore-backup: 恢复备份'{0}'到一个新的数据库中
  nullable: 可为空
  restore: 恢复
  backup:
    enabled: 已启用
    disabled: 已禁用
  expression: 表达式
  position: 位置
  unique: Unique
  visible: Visible
  comment: 注释
  engine: 引擎
  row-count-estimate: 估计行数
  data-size: 数据大小
  index-size: 索引大小
  columns: 列
  indexes: 索引
repository:
  branch-observe-file-change: Bytebase 跟踪文件变更的分支。
  branch-specify-tip: '诀窍: 可以使用诸如 "feature/*" 这样的通配符'
  base-directory: 根目录
  base-directory-description: Bytebase 跟踪文件变更的根目录。如果为空，则他会跟踪整个仓库。
  file-path-template: 文件路径模版
  file-path-template-description: Bytebase 仅会跟踪那些文件路径匹配模版 (相对于指定根目录）的文件。
  file-path-example-normal-migration: 针对普通迁移类型的文件路径样例
  file-path-example-baseline-migration: 针对基线迁移类型的文件路径样例
  schema-path-template: Schema 路径模版
  schema-writeback-description: >-
    如果指定，在每一次迁移之后，Bytebase 将把最新的 Schema
    回写到本来触发迁移的提交分支，回写的具体路径则是相对于前面指定的根目录。如果您不希望 Bytebase 这样做，则置为空。
  schema-writeback-protected-branch: 请保证被变更的分支不是处于保护 (protected) 状态，或者仓库允许他的 maintainer 可以推送变更到保护分支。
  if-specified: 如果指定
  schema-path-example: Schema 路径样例
  git-provider: Git 提供方
  version-control-status: '@.capitalize:common.version-control 已{status}'
  version-control-description-file-path: 数据库迁移脚本存放在 {fullPath}。为了进行一次变更，开发者需要创建一个匹配 {fullPathTemplate} 文件路径格式的迁移脚本。
  version-control-description-branch: 当脚本审核通过并且合并到 {branch} 分支后，Bytebase 将自动发起一条流水线来执行新的 schema 变更。
  version-control-description-description-schema-path: 当 schema 变更完成后, Bytebase 会把变更后的最新 schema 回写到指定的 {schemaPathTemplate}。
  restore-to-ui-workflow: 重置到 UI 工作流
  restore-ui-workflow-description: "当使用 UI 工作流时，开发者会通过 Bytebase \b控制台直接提交一个 SQL 审核工单，让指定的 DBA 或者开发同事审核。当审核通过后，Bytebase 再执行相应的 SQL 变更。"
  restore-ui-workflow-success: 成功重置到 UI 工作流
  update-version-control-config-success: 成功更新@:common.version-control配置
  setup-wizard-guide: 如果您在过程中遇到问题, 请参考{guide}
  choose-git-provider: 选择 Git 提供方
  select-repository: 选择仓库
  configure-deploy: 配置部署
  choose-git-provider-description: >-
    选择存放着您数据库 schema 脚本的 Git 提供方。当您把变更脚本推送到 Git 仓库后，Bytebase 会自动创建一条流水线把 schema
    变更应用到数据库上。
  choose-git-provider-visit-workspace: 访问 {workspace} 设置以添加更多 Git 提供方.
  choose-git-provider-contact-workspace-owner: >-
    如果您希望其他 Git 提供方出现在列表中，请联系 Bytebase 实例的所有者。当前 Bytebase 支持自己托管的 GitLab
    EE/CE，我们之后也会支持 GitLab.com, GitHub Enterprise 以及 GitHub.com。
  select-repository-attention-gitlab: >-
    Bytebase 仅列出您至少拥有 ’Maintainer' 权限的 GitLab 项目。因为只有至少拥有该权限，才能够配置项目的 webhook
    用来监听代码推送事件。
  select-repository-search: 搜索仓库
  linked: 关联的仓库
workflow:
  current-workflow: 当前工作流
  ui-workflow: UI 工作流
  ui-workflow-description: >-
    经典的 SQL 审核工作流。开发者直接在 Bytebase 上提交一个 SQL 审核工单，然后等待被指派的 DBA
    或者开发同事审核。在审核通过后，Bytebase 会进行相应的 SQL schema 变更。
  gitops-workflow: GitOps 工作流
  gitops-workflow-description: >-
    数据库迁移脚本保存在 Git 仓库中。为了进行一次 schema 变更，开发者会创建一个迁移脚本并且提交至诸如 GitLab 这样的 VCS 进行审核。
    当审核通过并且合并到配置的分支后，Bytebase 会自动开启流水线来进行新的 schema 变更。
  configure-gitops: 配置 Git
  configure-gitops-success: 开启「{project}」GitOps 工作流成功
  change-gitops-success: 变更「{project}」仓库成功
anomaly:
  attention-title: 异常检测
  attention-desc: |-
    Bytebase 会定期扫描托管资源并在这里列出检测到的异常。
    该列表大约每 10 分钟刷新一次。
  table-search-placeholder: 搜索{type}或者环境
  table-placeholder: 很棒，没有检测到{type}异常！
  tooltip: '{env} 环境有 {criticalCount} 个严重异常, {highCount} 个高等级异常和 {mediumCount} 个中等级异常'
  types:
    connection-failure: 连接失败
    missing-migration-schema: 缺少迁移 Schema
    schema-drift: Schema 偏差
    backup-enforcement-viloation: 违反备份策略约束
    missing-backup: 缺少备份
  action:
    check-instance: 检查实例
    view-backup: 查看备份
    configure-backup: 配置备份
    view-diff: 查看差异
  last-seen: 上次出现
  first-seen: 首次出现
  contact-dba: 请联系您的 DBA 进行配置。
project:
  dashboard:
    modal:
      title: 如何创建您的'@:{'common.project'}' ?
      content: |-
        在 Bytebase 中，项目的概念与其他常见的的开发工具类似

        一个项目会有属于他的协作成员，并且每一个数据库和工单总是归属于某一个项目

        同时，一个项目可以关联一个代码仓库，并以此来进行版本控制
      cancel: 关闭
      confirm: 不再出现
    search-bar-placeholder: 搜索项目名称
  table:
    key: '@:common.key'
    name: '@:common.name'
    created-at: 创建于
  create-modal:
    project-name: '@:common.project @:common.name'
    key: '@:common.key'
    key-hint: ( 请使用大写字母来命名您的项目 )
<<<<<<< HEAD
    cancel: "@:common.cancel"
    confirm: "@:common.create"
    success-prompt: 成功创建 {name}.
=======
    cancel: '@:common.cancel'
    confirm: '@:common.create'
>>>>>>> 9286757b
  overview:
    view-all: 查看所有
    view-all-closed: 查看所有结束的工单
    recent-activity: 近期@.lower:{'common.activities'}
    in-progress: 进行中
    recently-closed: 近期结束
    info-slot-content: Bytebase 会定时同步实例的 schema，新同步的数据库会首先被置于默认项目中，之后您可以再将他们转移到适当的项目中。
    no-db-prompt: 没有数据库属于当前项目 您可以通过点击位于上方菜单栏中的 {newDb} 或者 {transferInDb} 来添加数据库.
  webhook:
    success-created-prompt: 成功创建 {name} webhook.
    success-updated-prompt: 成功更新 {name} webhook.
    success-deleted-prompt: 成功删除 {name} webhook.
    success-tested-prompt: 测试 webhook 事件成功.
    fail-tested-title: 测试 webhook 事件失败.
    create-webhook: 添加 webhook
    last-updated-by: 最后修改人
    destination: 外部应用
    webhook-url: Webhook url
    triggering-activity: 触发事件
    test-webhook: 测试 Webhook
    no-webhook:
      title: 当前项目暂未配置 webhook
      content: 配置 webhook 来让 Bytebase 在完成任务后向您的外部系统推送通知
    creation:
      title: 创建 webhook
      desc: 为 {destination} 创建一个 webhook
      how-to-protect: 您可以通过添加 'Bytebase' 到您的 webhook 关键字白名单中来保护您的 webhook
      view-doc: '{destination} 的官方文档'
    deletion:
      btn-text: 删除这个 webhook
    activity-item:
      issue-creation:
        title: 创建@:common.issue
        label: 当一个新的工单被创建
      issue-status-change:
        title: 工单状态变更
        label: 当一个工单的状态发生变更
      issue-task-status-change:
        title: 工单任务状态变更
        label: 当一个工单包含的任务状态发生了变更
      issue-info-change:
        title: 工单信息变更
        label: "当一个工单的信息 (比如: 分配人, 标题, 描述) 发生了变更"
      issue-comment-creation:
        title: 工单被评论
        label: 当新的工单评论被创建
  settings:
    success-updated-prompt: 成功更新 {subject}.
    success-member-added-prompt: 成功将 {name} 添加到当前项目中.
    success-member-deleted-prompt: 成功将 {name} 从当前项目移除.
    member-placeholder: 选择用户
    manage-member: 管理成员
    add-member: 添加成员
    owner: '@.upper:commo project.setting.add-membern.role.owner'
    developer: '@.upper:common.role.developer'
    archive:
      btn-text: 收藏这个@:common.project
    restore:
      btn-text: 取消收藏这个@:common.project
inbox:
  mark-all-as-read: 全部标记为已读
  view-older: 查看更早
version-control:
  setting:
    description: >-
      Bytebase 支持 GitOps 工作流。该工作流下，数据库迁移脚本存储在版本控制系统上
      (VCS)，新创建的迁移脚本会自动触发对应的数据库变更。Bytebase 的所有者先在此配置 VCS，在这之后，项目的所有者就可以从所配置的 VCS
      中选取他们的 Git 仓库。
    add-git-provider:
      self: 添加 Git 提供方
      description: >-
        在项目可以启用 GitOps 工作流前，Bytebase 首先需要以在 VCS 中注册为 OAuth 应用的方式和 VCS
        进行集成。以下是配置该集成的步骤，你也可以按照我们的{guide}。
      gitlab-self-host: 自托管 GitLab
      gitlab-self-host-admin-requirement: >-
        您必须是 GitLab 实例的管理员才能进行该配置。否则您需要让您的 GitLab 实例管理员把 Bytebase 先注册为 GitLab
        整个实例级别的 OAuth 应用，之后再让对方提供给您注册完成后的应用 ID 以及 Secret，以让您在「OAuth 应用信息」步骤进行填写。
      ouath-info-correct: OAuth 信息验证成功
      check-oauth-info-match: 请确认 Secret 和注册在 GitLab 实例上的应用信息匹配。
      add-success: 成功添加了 Git 提供方「{vcs}」
      choose: 选择 Git 提供方
      gitlab-self-host-ce-ee: 自托管 GitLab 企业版 (EE) 或者 社区版 (CE)
      basic-info:
        self: 基本信息
        gitlab-instance-url: GitLab 实例 URL
        gitlab-instance-url-label: VCS 实例 URL。请确认这个实例和 Bytebase 之间网络是互通的。
        instance-url-error: 实例 URL 必须以 https:// or http:// 开头
        display-name: 展示名称
        display-name-label: 一个可选的展示名称用以区分不同的 Git 供应方。
      oauth-info:
        self: OAuth 应用信息
        register-oauth-application: 注册 Bytebase 为一个 GitLab 实例级别 (instance-wide) 的 OAuth 应用。
        login-as-admin: 以管理员身份登陆 GitLab 实例。这个账号必须是整个 GitLab 实例的管理员 (会看到小扳手在顶栏)。
        visit-admin-page: 通过点击小扳手访问管理员界面，然后导航到「应用」分区，再点击「创建应用」。
        direct-link: 直达链接
        create-oauth-app: 使用如下信息来创建您的 Bytebase OAuth 应用。
        paste-oauth-info: 从刚创建好的应用上粘贴他的应用 ID 和 Secret 到下面的字段。
        application-id-error: 应用 ID 必须是 64 个字母长度
        secret-error: Secret 必须是 64 个字母长度
      confirm:
        confirm-info: 确认信息
        confirm-description: 创建完成后，这个 Git 供应方将出现在项目面板「版本控制」Tab 下，可以被项目所有者选中。
    git-provider:
      application-id-label: 注册为 GitLab 实例级 OAuth 应用的应用 ID。
      view-in-gitlab: 查看 GitLab
      secret-label-gitlab: 注册为 GitLab 实例级 OAuth 应用的 Secret。
      delete: 删除这个提供方前，需要先解除所有仓库的关联。
archive:
  archived: 已归档
  project-search-bar-placeholder: 搜索@.lower:{'common.project'}的名称
  instance-bar-placeholder: 搜索@.lower:{'common.instance'}的名称
  environment-bar-placeholder: 搜索@.lower:{'common.environment'}的名称<|MERGE_RESOLUTION|>--- conflicted
+++ resolved
@@ -618,14 +618,9 @@
     project-name: '@:common.project @:common.name'
     key: '@:common.key'
     key-hint: ( 请使用大写字母来命名您的项目 )
-<<<<<<< HEAD
     cancel: "@:common.cancel"
     confirm: "@:common.create"
     success-prompt: 成功创建 {name}.
-=======
-    cancel: '@:common.cancel'
-    confirm: '@:common.create'
->>>>>>> 9286757b
   overview:
     view-all: 查看所有
     view-all-closed: 查看所有结束的工单
