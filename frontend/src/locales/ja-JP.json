{
  "common": {
    "view": "チェック",
    "you": "あなた",
    "general": "ユニバーサル",
    "slack": "スラック",
    "discord": "不和",
    "teams": "チーム",
    "dingtalk": "ディントーク",
    "feishu": "フェイシュ",
    "wecom": "エンタープライズ WeChat",
    "system": "システム",
    "custom": "カスタマイズ",
    "im": "私は",
    "overview": "概要",
    "change-history": "変更履歴",
    "webhook": "Webhook",
    "webhooks": "Webhook",
    "key": "キー値",
    "workflow": "ワークフロー",
    "unread": "未読",
    "read": "読んだことがある",
    "activity": "活動",
    "activities": "活動",
    "sign-in": "ログイン",
    "sign-up": "登録する",
    "email": "郵便",
    "username": "ユーザー名",
    "credentials": "資格",
    "password": "パスワード",
    "activate": "アクティベーション",
    "save": "保存",
    "cancel": "キャンセル",
    "cancelled": "キャンセル",
    "comment": "コメント",
    "home": "ホームページ",
    "setting": "設定",
    "settings": "設定",
    "project": "プロジェクト",
    "projects": "プロジェクト",
    "default-project": "デフォルトのプロジェクト",
    "visit-default-project": "@:common.visit@:common.default-project",
    "help": "ヘルプ",
    "database": "データベース",
    "databases": "データベース",
    "description": "説明する",
    "instance": "実例",
    "instances": "インスタンス",
    "environment": "環境",
    "environments": "環境",
    "environment-name": "環境名",
    "quick-action": "素早い操作",
    "archive": "アーカイブ",
    "archived": "アーカイブ済み",
    "no-license": "証明書がありません",
    "logout": "サインアウト",
    "close": "閉鎖",
    "latest": "最新の",
    "error": "間違い",
    "canceled": "キャンセル",
    "approval": "承認する",
    "approve": "承認する",
    "done": "仕上げる",
    "create": "作成する",
    "run": "走る",
    "retry": "リトライ",
    "skip": "飛び越える",
    "reopen": "再開",
    "dismiss": "閉鎖",
    "back": "戻る",
    "next": "次のステップ",
    "edit": "編集",
    "update": "更新する",
    "updated": "更新しました",
    "visit": "アクセス",
    "role": {
      "self": "役割"
    },
    "assignee": "被指名者",
    "revert": "回復する",
    "apply": "応用",
    "reorder": "選別",
    "id": "ID",
    "name": "名前",
    "creator": "創設者",
    "updater": "アップデーター",
    "version": "バージョン",
    "issue": "作業命令",
    "issues": "作業命令",
    "duration": "間隔",
    "created-at": "内蔵",
    "updated-at": "に更新されました",
    "commit": "提出する",
    "statement": "声明",
    "sql-statement": "SQL@:{'common.statement'}",
    "snapshot": "スナップショット",
    "status": "州",
    "stage": "ステージ",
    "task": "タスク",
    "tasks": "タスク",
    "sql": "SQL",
    "unassigned": "割り当てられていない",
    "new": "作成する",
    "add": "に追加",
    "confirm-and-add": "確認して追加",
    "confirm-and-update": "確認して更新する",
    "query": "お問い合わせ",
    "transfer": "移行",
    "migration": "変化",
    "schema": "スキーマ",
    "anomalies": "異常な",
    "do-not-show-again": "再び表示しない",
    "detail": "詳細",
    "type": "タイプ",
    "language": "言語",
    "repository": "倉庫",
    "change": "変化",
    "branch": "支店",
    "required-placeholder": "必須のプレースホルダー",
    "optional-placeholder": "オプションのプレースホルダ",
    "optional-directory-wildcard": "オプションのディレクトリワイルドカード",
    "sensitive-placeholder": "機密データ - 書き込みのみ",
    "enabled": "オンにする",
    "default": "デフォルト",
    "gitops": "GitOps",
    "restore": "回復する",
    "detailed-guide": "詳細ガイド",
    "workspace": "ワークスペース",
    "application": "応用",
    "confirm": "確認する",
    "coming-later": "乞うご期待",
    "learn-more": "もっと詳しく知る",
    "troubleshoot": "トラブルシューティング",
    "schema-version": "スキーマのバージョン",
    "time": "時間",
    "manual": "マニュアル",
    "automatic": "自動",
    "Default": "デフォルト",
    "definition": "意味",
    "empty": "ヌル",
    "connecting": "接続中...",
    "creating": "作成...",
    "updating": "更新中...",
    "Address": "住所",
    "User": "ユーザー",
    "assigned": "割り当てられた",
    "subscribed": "購読しました",
    "created": "作成した",
    "label": "ラベル",
    "labels": "ラベル",
    "mode": "モデル",
    "roletype": "役割の種類",
    "readonly": "読み取り専用",
    "user": "ユーザー",
    "added-time": "時間を追加する",
    "data-source": "情報元",
    "grant": "付与",
    "admin": "管理者",
    "read-only": "読み取り専用",
    "connection-string": "接続文字列",
    "agents": "エージェント",
    "billings": "請求する",
    "all": "全て",
    "recent": "最近の訪問",
    "deployment-config": "導入構成",
    "by": "による",
    "ok": "わかりました",
    "share": "共有",
    "others": "他の",
    "or": "または",
    "export": "輸出",
    "tips": "プロンプトメッセージ",
    "template": "テンプレート",
    "delete": "消去",
    "history": "歴史の記録",
    "loading": "読み込み中",
    "from": "から",
    "copy": "コピー",
    "copied": "コピーされました",
    "manage": "管理",
    "table": "表面",
    "search": "検索",
    "warning": "警告する",
    "edited": "編集日時",
    "preview": "プレビュー",
    "file-selector": {
      "type-limit": "タイプ {extension} のファイルのみがサポートされます",
      "size-limit": "ファイルサイズは {size} MiB 未満である必要があります"
    },
    "no-data": "データなし",
    "visibility": "可視性",
    "duplicate": "コピー",
    "clear-search": "検索をクリア",
    "enable": "オンにする",
    "disable": "無効にする",
    "view-doc": "ドキュメントを見る",
    "write-only": "書くだけ",
    "pitr": "PITR",
    "fix": "修理",
    "go-now": "今行く",
    "sync": "同期する",
    "sync-now": "今すぐ同期する",
    "show-help": "ヘルプを見る",
    "success": "成功",
    "failed": "失敗",
    "load-more": "もっと読み込む",
    "access-denied": "アクセスが拒否されました",
    "no": "いいえ",
    "yes": "はい",
    "advanced": "高度な",
    "restart": "再起動",
    "want-help": "ユーザーグループに参加する",
    "operation": "操作する",
    "rollback": "ロールバック",
    "total": "合計",
    "discard-changes": "変更をキャンセルする",
    "error-message": "エラーメッセージ",
    "demo-mode": "デモモード",
    "operations": "操作する",
    "on": "開ける",
    "off": "近い",
    "verify": "確認する",
    "regenerate": "再生する",
    "download": "ダウンロード",
    "will-lose-unsaved-data": "これにより、現在保存されていないデータはすべて失われます。",
    "deleted": "削除されました",
    "will-override-current-data": "現在のデータは上書きされます。",
    "rollout": "リリース",
    "uploading": "アップロードする",
    "active": "オンにする",
    "added": "作成した",
    "revoke": "キャンセル",
    "cannot-undo-this-action": "この操作は元に戻せません",
    "expand": "拡大する",
    "collapse": "近い",
    "select": "選ぶ",
    "optional": "オプション",
    "reason": "理由",
    "date": {
      "days": "{days} 日",
      "months": "{months}か月",
      "years": "{years}年"
    },
    "expiration": "有効期限",
    "configure": "構成",
    "groups": "グループ",
    "database-groups": "データベースのグループ化",
    "members": "メンバー",
    "warehouse": "倉庫",
    "schedule": "プラン",
    "state": "州",
    "condition": "状態",
    "search-user": "ユーザーを検索する",
    "branches": "支店",
    "merge": "マージ",
    "info": "情報",
    "minutes": "分",
    "go-to-configure": "設定に移動",
    "updated-at-by": "{user} から {time} に更新されました",
    "created-at-by": "{time} に {user} によって作成されました",
    "filter-by-name": "名前でフィルタリングする",
    "tenant": "テナント",
    "license": "証明書",
    "show-all": "すべて表示",
    "view-details": "詳細を確認する",
    "force-verb": "フォース{verb}",
    "nothing-changed": "変化なし",
    "untitled": "名前のない",
    "nickname": "ニックネーム",
    "missing-permission": "必要な権限がありません",
    "continue-anyway": "まだ続けたい",
    "permissions": "権限",
    "cutover": "スイッチ",
    "baseline": "ベースライン",
    "project-member": "プロジェクトメンバー",
    "leave-without-saving": "変更を保存していませんか?",
    "configure-now": "今すぐ設定する",
    "connection": "接続する"
  },
  "error-page": {
    "go-back-home": "ホームページに戻る"
  },
  "anomaly-center": "異常な中心",
  "kbar": {
    "recently-visited": "最近の訪問",
    "navigation": "ナビゲーション",
    "help": {
      "navigate": "選ぶ",
      "perform": "埋め込む",
      "close": "閉鎖",
      "back": "戻る"
    },
    "options": {
      "placeholder": "コマンドを入力するか検索してください…"
    },
    "preferences": {
      "common": "環境設定",
      "change-language": "言語を変えてください…"
    }
  },
  "task": {
    "checking": "検査中…",
    "run-task": "実行チェック",
    "check-result": {
      "title": "{name} の結果を確認します",
      "title-general": "テスト結果"
    },
    "check-type": {
      "fake": "偽物",
      "syntax": "文法",
      "compatibility": "互換性",
      "connection": "接続する",
      "sql-review": "SQL監査",
      "earliest-allowed-time": "最も早い実行時間",
      "ghost-sync": "gh-ost同期",
      "statement-type": "ステートメントの種類",
      "lgtm": "LGTM",
      "pitr": "PITR",
      "affected-rows": "影響を受ける行数 (統計に基づいて推定)",
      "sql-type": "SQLの種類",
      "summary-report": "概略報告"
    },
    "rollout-time": "公開時間を指定する",
    "earliest-allowed-time-hint": "「@:{'task.rollout-time'}」はタスクを実行する時刻です。指定しない場合、タスクは条件が満たされるとすぐに実行されます。",
    "earliest-allowed-time-unset": "設定されていません",
    "comment": "コメント",
    "invoker": "執行者",
    "started": "から始まりました",
    "ended": "で終わる",
    "view-change": "変更を表示する",
    "view-change-history": "変更履歴を表示する",
    "status": {
      "running": "ランニング",
      "failed": "失敗",
      "canceled": "キャンセル",
      "success": "成功",
      "warn": "警告する",
      "error": "間違い"
    },
    "earliest-allowed-time-no-modify": "チケットのレビュー担当者ではないか、チケットが保留中ではないため、このフィールドは変更できません。",
    "type": {
      "bb-task-database-schema-update-ghost-sync": "同期データ",
      "bb-task-database-schema-update-ghost-cutover": "スイッチテーブル",
      "bb-task-database-schema-update-ghost-drop-original-table": "元のテーブルを削除する"
    },
    "progress": {
      "completed-units": "完了しました{units}",
      "total-units": "合計 {units}",
      "eta": "予想終了時間",
      "units": {
        "unit": "ユニット数",
        "row": "行"
      },
      "counting": "統計の下"
    },
    "n-similar-tasks": "({count} 件の同様のタスク)",
    "skip": "飛び越える",
    "skip-modal-title": "タスク [{name}] をスキップしますか?",
    "task-checks": "タスクのチェック項目",
    "prior-backup": "事前にデータをバックアップしておくこと",
    "rollback": {
      "sql-rollback": "SQLロールバック",
      "failed": "失敗",
      "preview-rollback-issue": "ロールバック作業指示のプレビュー",
      "generating": "生成中",
      "empty-rollback-statement": "ロールバック ステートメントが空です",
      "cancel-generating": "ロールバックステートメントの生成をキャンセルします",
      "sql-rollback-tips": "有効にすると、データ変更のロールバック ログが保持され、この変更をロールバックするための新しい作業指示を作成するために使用できます。\n警告: データ テーブルに主キーがない場合、ロールバック ステートメントは重複行に影響を与える可能性があります。実行前にご確認ください。\n{link}",
      "maximum-size-tips": "サポートされるロールバック データの最大サイズは 32MB です"
    },
    "skip-failed-in-current-stage": "現在のステージで失敗したタスクをスキップします",
    "apply-change-to-all-pending-tasks": {
      "title": "すべての未処理のタスクに適用しますか?",
      "self": "すべての未処理のタスクに適用する",
      "current-only": "現在のタスクにのみ適用されます"
    },
    "execution-time": "実行時間",
    "run-checks": "実行チェック",
    "run-checks-in-current-stage": "現在のステージのすべてのチェックを実行します",
    "database-create": {
      "pending": "(作成予定)",
      "created": "（作成した）"
    },
    "action-failed-in-current-stage": "{action}現在のステージで失敗したタスク",
    "action-all-tasks-in-current-stage": "{action}現在のステージのすべてのタスク",
    "cancel-task": "タスクをキャンセルする",
    "created": "内蔵",
    "online-migration": {
      "self": "オンラインでの大規模なテーブル変更",
      "configure-ghost-parameters-for-db": "データベース「{db}」の gh-ost パラメータを構成します",
      "configure-ghost-parameters": "gh-ost パラメータを構成する",
      "ghost-parameters": "gh-ostパラメータ",
      "configure": "構成",
      "error": {
        "some-tasks-are-not-editable-in-batch-mode": "一部のタスクはバッチ モードでは編集できません",
        "task-is-not-editable": "このタスクは編集できません",
        "x-status-task-is-not-editable": "{status} のタスクは編集できません",
        "nothing-changed": "変化なし",
        "not-applicable": {
          "some-tasks-dont-meet-ghost-requirement": "一部のタスクは gh-ost の要件を満たしていません"
        }
      },
      "show-default-parameters": "デフォルトパラメータを表示",
      "hide-default-parameters": "デフォルトパラメータを非表示にする",
      "enable": "オンラインでの大規模なテーブル変更を有効にする"
    },
    "prior-backup-tips": "影響を受けるデータを事前にバックアップする"
  },
  "task-run": {
    "status": {
      "enqueued": "処刑を待っています。",
      "enqueued-with-rollout-time": "実行を待機しています。{time} の後に実行されます。",
      "dumping-schema-before-executing-sql": "実行の準備、スキーマのエクスポート。",
      "preparing-to-export-data": "データをエクスポートする準備をします。",
      "exporting-data": "データをエクスポートしています。",
      "executing-sql": "SQLを実行しています。",
      "executing-sql-detail": "SQL {current}/{total} を ({startLine}, {startColumn}) から ({endLine}, {endColumn}) まで実行しています。",
      "dumping-schema-after-executing-sql": "SQL の実行が完了し、スキーマがエクスポートされています。",
      "failed-sql-detail": "({startLine}、{startColumn}) から ({endLine}、{endColumn}) までの実行が失敗しました: {message}。"
    }
  },
  "banner": {
    "update-license": "証明書を更新する",
    "license-expires": "{plan} 証明書は {expireAt} に期限切れになりました",
    "trial-expires": "{plan} トライアルは {days} 日後に期限切れになります",
    "trial-expired": "{plan} のトライアル期間が終了しました",
    "extend-trial": "トライアル延長を申請する",
    "deploy": "ローカル展開",
    "cloud": "クラウドサービス",
    "request-demo": "30 分間の製品デモを予約してください。",
    "readonly": "バイトベースは読み取り専用モードです。コンソールを表示することはできますが、変更を加えようとすると失敗します。",
    "external-url": "Bytebase は --extern-url を構成していません"
  },
  "intro": {
    "doc": "書類",
    "issue": "作業命令",
    "quickstart": "初心者のタスク"
  },
  "bbkit": {
    "common": {
      "ok": "確認する",
      "cancel": "キャンセル",
      "back": "戻る",
      "next": "次のステップ",
      "finish": "仕上げる",
      "step": "ステップ"
    },
    "attention": {
      "default": "注意してください"
    },
    "confirm-button": {
      "sure-to-delete": "本当に削除してもよろしいですか?",
      "cannot-undo": "この操作は元に戻すことができません。"
    }
  },
  "settings": {
    "sidebar": {
      "account": "アカウント",
      "profile": "個人情報",
      "workspace": "ワークスペース",
      "security-and-policy": "セキュリティ戦略",
      "integration": "統合された",
      "general": "ユニバーサル",
      "members": "メンバー",
      "im-integration": "私は",
      "sso": "SSO",
      "gitops": "GitOps",
      "subscription": "サブスクリプション",
      "labels": "ラベル",
      "debug-log": "デバッグログ",
      "sensitive-data": "データの非感作化",
      "access-control": "データアクセス制御",
      "audit-log": "監査ログ",
      "custom-roles": "カスタムロール",
      "mail-delivery": "メール送信"
    },
    "profile": {
      "email": "郵便",
      "role": "役割",
      "phone": "電話番号",
      "country-code": "国または地域コード",
      "password": "パスワード",
      "password-confirm": "パスワードを認証する",
      "password-confirm-placeholder": "新しいパスワードを確認します",
      "password-mismatch": "新しいパスワードが一致しません",
      "subscription": "(有料プランにアップグレードするとキャラクター管理が可能になります)"
    },
    "members": {
      "active": "アクティブ化された",
      "inactive": "不活性化された",
      "helper": "電子メールでメンバーを追加または招待する",
      "add-more": "+ メンバーを追加",
      "add": "に追加",
      "invites": "招待状を送信する",
      "invited": "招待されました",
      "yourself": "あなた自身",
      "upgrade": "有料プランにアップグレードしてキャラクター管理のロックを解除する",
      "select-role": "役割の選択",
      "not-assigned": "割り当てられていない",
      "table": {
        "account": "アカウント",
        "role": "役割",
        "update-time": "更新時間",
        "granted-time": "の承認",
        "roles": "役割"
      },
      "action": {
        "deactivate": "無効にする",
        "deactivate-confirm-title": "無効にしてもOK",
        "deactivate-confirm-description": "後で再度有効にすることができます",
        "reactivate": "有効にする",
        "reactivate-confirm-title": "[OK] を有効にします"
      },
      "tooltip": {
        "upgrade": "有料プランにアップグレードしてキャラクター管理のロックを解除する",
        "not-allow-edit": "管理者のみがロールを変更できる",
        "not-allow-remove": "最後の管理者を削除できません",
        "project-role-provider-gitlab": "対応する GitLab プロジェクトから {rawRole} ロールを同期します",
        "cannot-change-role-of-systembot-or-service-account": "ロボット アシスタントとサービス アカウントの役割は変更できません。"
      },
      "system-bot": "ロボットアシスタント",
      "service-account": "サービスアカウント",
      "copy-service-key": "サービスキーをコピーする",
      "reset-service-key": "サービスキーのリセット",
      "reset-service-key-alert": "古いサービス キーはすぐにリセットされ、この操作は元に戻すことはできません。サービス キーをリセットしてもよろしいですか?",
      "service-key-copied": "サービスキーはコピーされています。公開しないでください",
      "create-as-service-account": "サービスアカウントとして作成",
      "show-inactive": "非アクティブなメンバーを表示する",
      "remove-self-admin": {
        "title": "@.lower:role.workspace-admin.self ロールを削除することを確認してください。",
        "description": "残りの @.lower:role.workspace-admin.self メンバーがログインできることを確認してください。ログインできない場合は、誰もユーザーを管理できません。"
      },
      "view-by-principals": "メンバー別に見る",
      "view-by-roles": "役割ごとに表示",
      "add-member": "メンバーを追加",
      "update-member": "メンバーを更新する",
      "workspace-role-at-least-one": "少なくとも 1 つのワークスペースレベルの役割を選択してください"
    },
    "im-integration": {
      "enable": "有効にする",
      "description": "ユーザーが IM で作業指示書を直接承認できるようにします。",
      "feishu-updated-tip": "フェイシュの設定が正常に更新されました"
    },
    "sso": {
      "create": "SSOの作成",
      "description": "シングル サインオン (SSO) は、ユーザーが他のアプリケーションや Web サイトからログインできるようにする認証方法です。",
      "archive": "この SSO をアーカイブする",
      "archive-info": "アーカイブされた SSO は表示されなくなります。",
      "restore": "この SSO を復元する",
      "form": {
        "type": "タイプ",
        "learn-more-with-user-doc": "設定方法の詳細については、こちらをご覧ください",
        "redirect-url": "コールバックアドレス",
        "redirect-url-description": "ID プロバイダー要求フォームの対応するフィールドに入力するために使用されます。",
        "use-template": "テンプレートを使用する",
        "select-template": "テンプレートを選択",
        "basic-information": "基本情報",
        "name": "名前",
        "name-description": "ログインユーザーに表示される名前",
        "resource-id": "リソースID",
        "resource-id-description": "一意の文字列。有効な文字は /[a-z][0-9]-/ です。",
        "domain": "ドメイン名",
        "domain-description": "OAuthプロバイダーのドメイン名",
        "identity-provider-information": "ID プロバイダー情報",
        "identity-provider-information-description": "この情報は ID プロバイダーによって提供されます。",
        "identity-provider-needed-information": "次の情報を使用して SSO アプリケーションを作成します。",
        "endpoints": "リンク情報",
        "endpoints-description": "リンク情報は OAuth プロバイダーによって提供されます。",
        "auth-url-description": "ログインページへのリンク",
        "scopes-description": "認証 URL にアクセスするときに渡される範囲パラメーター。複数の値を区切るにはスペースを使用します。",
        "token-url-description": "accessTokenの取得に使用するAPIアドレス",
        "user-info-url-description": "accessTokenによるユーザー情報の取得に使用するAPIアドレス",
        "security-protocol": "セキュリティプロトコル",
        "connection-security": "セキュリティオプション",
        "connection-security-skip-tls-verify": "証明書の検証をスキップする",
        "user-information-mapping": "ユーザー情報のマッピング",
        "user-information-mapping-description": "フィールド マップには、API ユーザー情報のフィールド名が保持されます。",
        "identifier": "バイトベースユーザーの電子メールアドレス",
        "identifier-tips": "電子メールは一意である必要があります。実際の値がメールボックス形式でない場合は、ドメインと連結されます。",
        "display-name": "バイトベースユーザーのニックネーム",
        "phone": "Bytebase ユーザーの携帯電話番号",
        "auth-style": {
          "self": "認証パラメータの引き渡し方法",
          "in-params": {
            "self": "リクエストパラメータ経由"
          },
          "in-header": {
            "self": "リクエストヘッダー経由"
          }
        }
      },
      "copy-redirect-url": "リダイレクト URL がクリップボードにコピーされました。"
    },
    "general": {
      "workspace": {
        "id": "ワークスペースID",
        "id-description": "一意の読み取り専用ワークスペース ID",
        "branding": "ブランド",
        "only-admin-can-edit": "この設定を変更できるのは管理者だけです",
        "logo": "ロゴ",
        "logo-aspect": "推奨されるロゴの幅:高さの比率 (例: 100 x 40 ピクセル)",
        "select-logo": "選ぶ",
        "drag-logo": "またはファイルをドラッグ アンド ドロップします",
        "logo-upload-tip": "{extension} タイプのファイルをサポートします。{size} MiB より大きくすることはできません",
        "logo-upload-succeed": "ロゴ更新完了",
        "security": "安全性",
        "watermark": {
          "self": "透かし",
          "update-success": "ウォーターマーク設定が更新されました",
          "description": "ユーザー名、ID、メールアドレスを含むページにウォーターマークを表示します。",
          "only-admin-can-edit": "管理者のみがウォーターマーク設定を更新できます",
          "enable": "ウォーターマークをオンにする"
        },
        "disallow-signup": {
          "enable": "セルフサービス登録を無効にする",
          "description": "無効化されると、新しいユーザーは自己登録できなくなり、管理者の招待を通じてのみアカウントを作成できます。"
        },
        "require-2fa": {
          "enable": "すべてのユーザーに 2 要素認証の構成を要求する",
          "description": "有効にすると、2 要素認証が設定されていないユーザーは強制的に設定されます。",
          "need-all-user-2fa-enabled": "これを有効にする前に、すべてのユーザーが 2 要素認証を構成する必要があります。 2 要素認証が構成されていないユーザーが {count} 人います: {users}"
        },
        "network": "通信網",
        "external-url": {
          "self": "外部URL",
          "description": "ユーザーまたはコールバックがアクセスできるバイトベース URL は、http:// または https:// で始まる必要があります。"
        },
        "gitops-webhook-url": {
          "self": "GitOps Webhook URL",
          "description": "GitOps のサードパーティ サービスが Webhook を Bytebase に送信するために使用する URL。",
          "default-to-external-url": "デフォルト値は外部 URL です。"
        },
        "sign-in-frequency": {
          "self": "ログイン頻度",
          "description": "ログイン頻度は、ユーザーが再度ログインする必要がある間隔を指定します。",
          "hours": "時間",
          "days": "日々",
          "config-updated": "構成が更新されたため、有効にするには Bytebase を再起動し、再度ログインする必要があります。"
        },
        "config-updated": "構成が更新されました。",
        "plugin": {
          "openai": {
            "ai-augmentation": "AIの強化",
            "openai-key": {
              "self": "OpenAI APIキー",
              "description": "SQL エディターで ChatSQL を開く機能を有効にする OpenAI API キーを提供します。 {viewDoc}",
              "find-my-key": "鍵を探す",
              "placeholder": "OpenAI API キーは通常 sk-***** で始まります"
            },
            "openai-endpoint": {
              "self": "OpenAI API エンドポイント",
              "description": "プライベート展開用の OpenAI API エンドポイントを提供します。"
            }
          }
        },
        "announcement": {
          "self": "発表",
          "update-success": "アナウンス設定が更新されました。",
          "admin-or-dba-can-edit": "管理者または DBA のみがアナウンス設定を更新できます。"
        },
        "announcement-alert-level": {
          "description": "学年",
          "field": {
            "info": "普通",
            "warning": "警告する",
            "critical": "重要"
          }
        },
        "announcement-text": {
          "self": "タイトル",
          "description": "お知らせを非表示にしたい場合は空白のままにしてください。",
          "placeholder": "お知らせのタイトルを入力してください"
        },
        "extra-link": {
          "self": "リンク",
          "placeholder": "お知らせリンクを入力してください"
        },
        "confirm-delete-custom-logo": "カスタム ブランド ロゴを削除しますか?",
        "restrict-issue-creation-for-sql-review": {
          "title": "エラーアラートを含む作業指示書の提出は禁止されています",
          "description": "有効にすると、プレビュー段階で「エラー」レベルのアラームを含まない作業指示のみを送信できます。"
        }
      }
    },
    "sensitive-data": {
      "description": "次の感度解除列には、感度解除レベルが明示的にマークされており、グローバルな感度解除ルールよりも高い優先順位を持ちます。",
      "remove-sensitive-column-tips": "このデータ列の感度を下げなくなりますか?",
      "sensitive-column-list": "明示的にマークされたマスクされた列",
      "global-masking-rule": "グローバルな減感作ルール",
      "grant-access": "許可されたアクセス",
      "never-expires": "有効期限なし",
      "global-rules": {
        "self": "グローバルな減感作ルール",
        "description": "たとえば、列名が email のすべてのフィールドは、半鈍感化に設定されます。",
        "condition-order": "条件付きシーケンス",
        "re-order": "選別",
        "delete-rule-tip": "このルールを削除しますか?",
        "check-rules": "グローバル構成を表示する"
      },
      "semantic-types": {
        "self": "セマンティックタイプ",
        "label": "同じセマンティック タイプの列は、同じマスキング アルゴリズムを使用します。",
        "use-predefined-type": "事前定義されたタイプを使用する",
        "add-from-template": "テンプレートから追加",
        "table": {
          "semantic-type": "セマンティックタイプ",
          "description": "説明する",
          "full-masking-algorithm": "完全な減感アルゴリズム",
          "partial-masking-algorithm": "半減感アルゴリズム",
          "delete": "このセマンティック タイプを削除しますか?"
        },
        "template": {
          "address": {
            "title": "中国の詳細な住所",
            "description": ""
          },
          "secret_key": {
            "title": "暗号化キー",
            "description": ""
          },
          "card_number": {
            "title": "銀行カード、クレジットカード",
            "description": ""
          },
          "email": {
            "title": "Eメール",
            "description": ""
          },
          "id_number": {
            "title": "識別番号",
            "description": ""
          },
          "ipv4_address": {
            "title": "IPv4アドレス",
            "description": ""
          },
          "license_plate_number": {
            "title": "ナンバープレートの番号",
            "description": ""
          },
          "mac_address": {
            "title": "Macアドレス",
            "description": ""
          },
          "password": {
            "title": "パスワード",
            "description": ""
          },
          "phone": {
            "title": "電話番号",
            "description": ""
          }
        }
      },
      "column-detail": {
        "masking-setting-for-column": "「{column}」の感度解除設定",
        "access-user-list": "ユーザーアクセスリスト",
        "access-user-list-desc": "許可されたユーザーは、感度を下げられていない生データにアクセスできます。",
        "remove-user-permission": "このユーザー権限を削除しますか?",
        "remove-sensitive-warning": "データはクリア テキストに設定され、感度が解除されます。",
        "column-effective-masking-tips": "このフィールドには、独自の感度解除レベルが設定されていません。\nここでは、世界的なルールに基づいた減感レベルを示します。 {link}"
      },
      "algorithms": {
        "self": "減感アルゴリズム",
        "default": "デフォルト",
        "default-desc": "*** を使用してデータをマスクする",
        "table": {
          "title": "名前",
          "description": "説明する",
          "masking-type": "アルゴリズムの種類",
          "delete": "アルゴリズムを削除しますか?"
        },
        "error": {
          "title-required": "アルゴリズム名を入力してください",
          "substitution-required": "マスク文字列を入力してください",
          "substitution-length": "マスク文字列の長さは 16 文字を超えることはできません",
          "salt-required": "塩分値を入力してください",
          "slice-required": "マスク範囲を空にすることはできません",
          "slice-invalid-number": "マスク範囲の開始値と終了値は数値である必要があります",
          "slice-number-range": "マスク範囲の終了値は開始値より小さくなければなりません",
          "slice-overlap": "マスキング範囲は重複できません"
        },
        "mask": "隠れた",
        "hash": "ハッシュ",
        "full-mask": {
          "self": "完全なカバー範囲",
          "substitution": "マスク文字列",
          "substitution-label": "マスキング文字列は、元の値を置換するために使用される文字列であり、最大長 16 文字を超えることはできません。"
        },
        "range-mask": {
          "self": "範囲マスキング",
          "label": "範囲マスキングでは、マスクされた文字列を使用して、開始インデックスから終了インデックスまでの元の値を置き換えます (排他的)。",
          "slice-start": "出発点",
          "slice-start-label": "開始位置は元の値の開始インデックスであり、0 から始まり、終了位置より小さい値になります。",
          "slice-end": "終了位置",
          "slice-end-label": "終了位置は元の値の停止インデックスであり、元の値の長さより小さくなければなりません。",
          "substitution": "マスク文字列",
          "substitution-label": "マスキング文字列は、開始位置から終了位置までの文字列を置換するために使用されます。"
        },
        "md5-mask": {
          "self": "MD5ハッシュ",
          "salt": "塩",
          "salt-label": "ソルトは、元の値からハッシュ値を生成するために使用されます。"
        }
      },
      "masking-level": {
        "self": "脱感作の程度",
        "selet-level": "減感作のレベルを選択します",
        "masking_level_unspecified": "全体像に従ってください",
        "none": "プレーンテキスト",
        "partial": "半鈍感症",
        "full": "完全な脱感作"
      },
      "action": {
        "self": "操作の種類",
        "query": "お問い合わせ",
        "export": "輸出"
      },
      "classification": {
        "self": "データの分類とグレーディング",
        "upload": "輸入分類と格付け",
        "upload-succeed": "インポート成功",
        "search": "検索分類の評価",
        "label": "データを分類・分類したJSON形式ファイルをアップロードできます。",
        "view-example": "サンプルを見る",
        "json-format-example": "分類と格付けの JSON 形式の例",
        "copy-succeed": "サンプルをコピーしました",
        "override-title": "カバレッジの分類および等級付けされたデータ",
        "override-desc": "既存の分類およびグレーディング データは上書きされ、関連するすべてのプロジェクトが影響を受けます。",
        "override-confirm": "インポートを続行する"
      }
    },
    "release": {
      "new-version-available": "更新する新しいバージョンがあります",
      "new-version-content": "新しいバージョン {tag} が正式にリリースされました。新しいバージョンを入手するには、ドキュメントに従ってください。",
      "not-show-till-next-release": "次の更新までは通知しないでください"
    },
    "mail-delivery": {
      "description": "電子メール情報を構成すると、ユーザーはスロー クエリの週次レポートなど、データベース関連のレポートを電子メールで受信できるようになります。",
      "field": {
        "smtp-server-host": "SMTPサーバーホスト",
        "smtp-server-port": "SMTPサーバーポート",
        "from": "送信者のアドレス",
        "smtp-username": "SMTPユーザー名",
        "smtp-password": "SMTPパスワード",
        "send-test-email-to": "受信者テストアドレス",
        "send": "送信",
        "authentication-method": "識別方法",
        "encryption": "暗号化"
      },
      "updated-tip": "メールトランスポート構成が正常に更新されました",
      "tested-tip": "正常に送信されました。{address} の受信箱を確認してください。"
    }
  },
  "activity": {
    "name": "名前",
    "comment": "コメント",
    "created": "内蔵",
    "invoker": "執行者",
    "type": {
      "issue-create": "作業指示書を作成する",
      "comment-create": "コメントを作成する",
      "issue-field-update": "チケットフィールドを更新する",
      "issue-status-update": "作業指示ステータスを更新する",
      "pipeline-stage-status-update": "作業指示書のステージステータスを更新する",
      "pipeline-task-status-update": "作業指示タスクのステータスを更新する",
      "pipeline-task-statement-update": "SQLを更新する",
      "pipeline-task-prior-backup": "事前にデータをバックアップしておくこと",
      "member-create": "メンバーの作成",
      "member-role-update": "役割を更新する",
      "member-activate": "メンバーをアクティブ化する",
      "member-deactivate": "メンバーを無効にする",
      "project-repository-push": "倉庫プッシュイベント",
      "project-database-transfer": "転送データベース",
      "project-member-create": "プロジェクトメンバーを追加する",
      "project-member-delete": "プロジェクトメンバーを削除する",
      "project-member-role-update": "プロジェクトメンバーの役割を変更する",
      "pipeline-task-earliest-allowed-time-update": "許可される最も早い実行時間を更新する",
      "database-recovery-pitr-done": "データベースを指定した時点にリカバリする",
      "external-approval-rejected": "外部の承認を拒否する"
    },
    "sentence": {
      "created-issue": "作業指示書を作成する",
      "commented": "コメント",
      "reassigned-issue": "作業指示書を {oldName} から {newName} に再割り当てします",
      "assigned-issue": "作業指示書を {newName} に割り当てます",
      "unassigned-issue": "{oldName} からの作業指示の割り当てを解除する",
      "invalid-assignee-update": "無効な代入操作",
      "changed-description": "説明の変更",
      "changed-from-to": "{name} を「{oldValue}」から「{newValue}」に変更します",
      "unset-from": "{name} の値を元に戻します (「{oldValue}」から)",
      "set-to": "{name} を「{newValue}」に設定します",
      "changed-update": "{name}を編集",
      "reopened-issue": "作業指示を再開する",
      "resolved-issue": "作業指示を完了する",
      "canceled-issue": "作業指示をキャンセルする",
      "empty": "",
      "changed": "改訂",
      "updated": "更新する",
      "canceled": "キャンセル",
      "approved": "承認する",
      "started": "始める",
      "completed": "仕上げる",
      "failed": "失敗",
      "task-name": "タスク{name}",
      "committed-to-at": "{file} を {branch}{'@'}{repo} に送信します",
      "dismissed-stale-approval": "{task} を更新しました。以前の承認は取り消されました",
      "external-approval-rejected": "{imName} 拒否ステージ「{stageName}」に対する外部承認",
      "skipped": "飛び越える",
      "rolled-out": "リリース",
      "schema-version": "スキーマのバージョン {version}",
      "xxx-automatically": "自動{verb}",
      "verb-type-target-by-people": "{verb}{type} {target}",
      "verb-type-target-by-system-bot": "{type} {target} {verb}",
      "changed-x-link": "{name} が変更されました。 {link}",
      "prior-back-table": "データベース {database} のテーブル {tables} にバックアップされました",
      "prior-back-table-for-line": "DML のデータベース {database} とテーブル {tables} の行 {line} へのデータのバックアップ"
    },
    "subject-prefix": {
      "task": "タスク",
      "stage": "ステージ"
    },
    "n-similar-activities": "({count} 件の同様のイベント)"
  },
  "issue": {
    "my-issues": "私の仕事の命令",
    "waiting-approval": "承認待ち",
    "waiting-rollout": "リリースを待っています",
    "opened-by-at": "{id} は {creator} から {time} まで始まりました",
    "commit-by-at": "{id} {title} は {time} に {author} によって送信されました",
    "status-transition": {
      "modal": {
        "resolve": "作業指示は完了しましたか?",
        "cancel": "作業指示全体をキャンセルしますか?",
        "reopen": "作業指示を再開しますか?",
        "title": "{action}{type} [{name}]?",
        "action-to-stage": "{action} ステージ ({n} 個のタスク)"
      },
      "dropdown": {
        "resolve": "作業指示を完了する",
        "cancel": "作業指示をキャンセルする",
        "reopen": "再開"
      },
      "form": {
        "note": "ノート",
        "placeholder": "(オプション) メモを追加します…"
      },
      "error": {
        "some-tasks-are-still-running": "一部のタスクはまだ実行中です"
      }
    },
    "subscribe": "サブスクリプション",
    "unsubscribe": "購読を解除する",
    "subscriber": "購読者なし | 購読者 1 人 | {n} 人の購読者",
    "apply-to-other-tasks": "@:{'common.apply'} から他の @:{'common.task'}",
    "add-sql-statement": "SQL @:{'common.statement'}…を追加",
    "optional-add-sql-statement": "(オプション) SQL @:{'common.statement'}…を追加します。",
    "edit-description": "説明の編集",
    "add-some-description": "説明を追加してください…",
    "add-a-comment": "コメントを追加",
    "edit-comment": "編集者のコメント",
    "leave-a-comment": "コメントを残す…",
    "comment-editor": {
      "write": "編集",
      "preview": "プレビュー",
      "nothing-to-preview": "まだプレビューはありません",
      "toolbar": {
        "header": "タイトルを挿入",
        "bold": "太字のテキストを挿入する",
        "code": "SQLコードスニペットを挿入",
        "link": "リンクを挿入",
        "hashtag": "ID によるチケットリンクを挿入します。 「#」の後に作業指示書 ID を入力してください"
      }
    },
    "view-commit": "提出物を見る",
    "advanced-search": {
      "self": "高度な検索",
      "filter": "フィルター",
      "scope": {
        "project": {
          "title": "プロジェクト",
          "description": "プロジェクトでフィルターする"
        },
        "instance": {
          "title": "例",
          "description": "インスタンスによるフィルター"
        },
        "environment": {
          "title": "環境",
          "description": "環境に基づいてフィルタリングする"
        },
        "database": {
          "title": "データベース",
          "description": "データベースに基づいてフィルタリングする"
        },
        "type": {
          "title": "種類の変更",
          "description": "データベース変更タイプによる検索"
        },
        "creator": {
          "title": "創設者",
          "description": "チケット作成者で検索"
        },
        "assignee": {
          "title": "被指名者",
          "description": "作業指示の担当者で検索"
        },
        "subscriber": {
          "title": "購読者",
          "description": "チケット購入者から探す"
        },
        "principal": {
          "title": "関連ユーザー",
          "description": "チケットの作成者、譲受人、または購読者"
        },
        "approver": {
          "title": "承認者",
          "description": "作業指示書の承認者で検索"
        },
        "approval": {
          "value": {
            "pending": "保留中",
            "approved": "承認された"
          },
          "description": "作業指示書の承認ステータスで検索する",
          "title": "承認状況"
        },
        "project-assigned": {
          "title": "割り当てられたプロジェクト",
          "description": "データベースのプロジェクト割り当て状況から検索",
          "value": {
            "yes": "はい",
            "no": "いいえ"
          }
        }
      },
      "hide": "詳細検索を非表示にする"
    },
    "table": {
      "open": "オープニング",
      "closed": "閉まっている",
      "status": "州",
      "project": "プロジェクト",
      "name": "名前",
      "environment": "環境",
      "db": "データベース",
      "progress": "スケジュール",
      "updated": "に更新されました",
      "approver": "承認者",
      "creator": "創設者",
      "assignee": "被指名者"
    },
    "stage-select": {
      "active": "{name} (アクティブ)"
    },
    "not-allowed-to-operate-unassigned-database": "未割り当てのデータベースは {operation} できません。\nまずプロジェクトに転送する必要があります。",
    "migration-mode": {
      "title": "モードを変更する",
      "normal": {
        "title": "通常の変更 (通常サイズのテーブルの場合)",
        "description": "ターゲットテーブルに対して直接スキーマ変更を実行すると、テーブルは変更中ずっとロックされます。"
      },
      "online": {
        "title": "オンラインでの大規模なテーブル変更 (大量のデータを含むテーブルに適用)",
        "description": "gh-ostをベースにしています。大規模なテーブルの場合、テーブルのロック時間を数時間から数秒 {link} に短縮できます。"
      }
    },
    "new-issue": "@:common.new@:common.issue",
    "format-on-save": "保存時にフォーマットする",
    "action-to-current-stage": "{action}現在の段階",
    "edit-sql-statement-in-vcs": "このプロジェクトにより、VCS ベースのバージョン管理が可能になります。対応する Git リポジトリ内の SQL ファイルを変更し、それを送信して新しい作業指示をオープンしてください。",
    "edit-sql-statement": "SQL文を編集する",
    "upload-sql": "SQLのアップロード",
    "upload-sql-as-sheet": "SQLをワークシートにアップロード",
    "statement-from-sheet-warning": "SQL は大きすぎて直接編集できません。新しい SQL ファイルをアップロードして上書きできます。",
    "overwrite-current-statement": "現在の SQL ステートメントを上書きする",
    "upload-sql-file-max-size-exceeded": "アップロード ファイルのサイズは {size} を超えることはできません。",
    "waiting-earliest-allowed-time": "{time}の後に実行されます",
    "batch-transition": {
      "not-allowed-tips": "選択した作業指示の一部を {operation} にすることはできません",
      "resolve": "仕上げる",
      "resolved": "仕上げる",
      "cancel": "キャンセル",
      "cancelled": "キャンセル",
      "reopen": "再開",
      "reopened": "再開",
      "action-n-issues": "{action} {n} 枚のチケット",
      "successfully-updated-n-issues": "{n} 個のチケットが正常に更新されました"
    },
    "sql-hint": {
      "change-will-apply-to-all-tasks-in-tenant-mode": "変更は他のすべてのタスクに適用されます",
      "dont-apply-to-database-in-baseline-migration": "ベースラインを確立すると、現在のスキーマが変更履歴に記録されるだけで、データベースに SQL は適用されません。",
      "snowflake": "<<schema>>.<<table>> を使用して SnowFlake テーブルに注釈を付けます"
    },
    "will-rollback": "現在のタスクはロールバックされます {link}",
    "issue-link-with-task": "チケット {issue} - タスク {task}",
    "assignee-attention": {
      "send-approval-request-successfully": "{im}承認リクエストは正常に送信されました",
      "send-attention-request-successfully": "レビューアー {principal} がフォローリクエストを受け取りました",
      "needs-attention": "注意が必要です",
      "click-to-mark": "クリックして査読者の注意をリクエストします"
    },
    "sdl": {
      "schema-change": "スキーマの変更",
      "generated-ddl-statements": "生成されたDDLステートメント",
      "full-schema": "完全なスキーマ",
      "left-schema-may-change": "左側のスキーマは、チケットが実行される前に変更される可能性があります。"
    },
    "assignee-tooltip": "担当者は、問題に取り組む責任のある人であり、問題が割り当てられると、その担当者の [割り当て済み問題] リストに表示されます。",
    "approval-flow": {
      "self": "承認の流れ",
      "tooltip": "承認者は、承認フローで指定された順序で作業指示書を確認し、承認する必要があります。作業指示は、承認フローのすべてのステップが承認された後にのみ実行できます。リスクレベルごとに承認をカスタマイズできます。",
      "pre-issue-created-tips": "作業指示書が作成されると、システムは作業指示書のタイプとリスク レベルに基づいて、対応するカスタム承認を自動的に照合します。"
    },
    "waiting-to-rollout": "リリースを待っています",
    "waiting-for-review": "モデレート済み",
    "issue-name": "作業指示書名",
    "grant-request": {
      "export-rows": "エクスポート行の最大数",
      "expire-days": "有効期限日",
      "expired-at": "有効期限",
      "all-databases": "すべてのデータベース",
      "all-databases-tip": "このプロジェクトに属する現在および将来のすべてのデータベース。",
      "manually-select": "手動選択",
      "custom": "カスタマイズ",
      "data-export-attention": "データはファイルにエクスポートされ、自動的にダウンロードされます。また、エクスポート操作は 1 回しか完了できません。",
      "export-method": "エクスポート方法",
      "request-sent": "エクスポートリクエストが送信されました",
      "please-select-database-first": "最初にデータベースを選択してください"
    },
    "review-sent-back": "レビューが返されました",
    "update-statement": {
      "self": "{type}を更新します",
      "apply-current-change-to": "現在の変更を適用する",
      "target": {
        "selected-task": "選択したタスク",
        "selected-stage": "選択したステージ",
        "all-tasks": "すべてのタスク"
      },
      "current-change-will-apply-to-all-tasks-in-batch-mode": "バッチ モードでは、現在の変更がすべてのタスクに適用されます。"
    },
    "not-editable-legacy-issue": "このチケットは古いバージョンの Bytebase で作成されたため編集できません。",
    "action-anyway": "まだ {action} が必要です",
    "disallow-edit-reasons": {
      "issue-is-done": "作業指示が完了しました",
      "issue-is-canceled": "作業指示がキャンセルされました",
      "task-is-x-status": "タスクのステータスは {status} です",
      "task-is-running-cancel-first": "タスクが実行中です。この値を変更するには、タスクをキャンセルする必要があります。"
    },
    "you-are-not-allowed-to-change-this-value": "この値を変更する権限がありません",
    "sql-check": {
      "sql-checks": "SQLチェック項目",
      "not-executed-yet": "まだ実行されていません",
      "no-configured-sql-review-policy": {
        "admin": "{environment}環境には SQL 監査ポリシーが構成されていません。 {link}",
        "developer": "{environment} 環境には SQL 監査ポリシーが構成されていません。DBA に構成を依頼してください。"
      },
      "statement-is-too-large": "ステートメントが大きすぎます",
      "back-to-edit": "編集に戻る",
      "continue-anyway": "まだ続く",
      "sql-review-violations": "SQL監査ルール違反"
    },
    "error": {
      "issue-is-not-open": "作業指示はオープンされていません",
      "you-don-have-privilege-to-edit-this-issue": "このチケットを編集する権限がありません",
      "you-are-not-allowed-to-perform-this-action": "このアクションを実行する権限がありません"
    },
    "approval-requested": "承認リクエスト",
    "assignee": {
      "current-assignee": "現在の譲受人",
      "workspace-admins": "バイトベースワークスペース管理者",
      "workspace-dbas": "DBA",
      "project-owners": "プロジェクトオーナー",
      "releasers-of-current-stage": "現在のステージの発行元",
      "approvers-of-current-step": "現在のステップの承認者"
    },
    "unfinished-resolved-issue-tips": "作業指示書は「完了」とマークされましたが、一部のタスクは正常に実行されませんでした。",
    "some-tasks-are-not-executed-successfully": "(一部のタスクは正常に実行されませんでした)",
    "preview": "作業指示のプレビュー",
    "missing-sql-statement": "SQL ステートメントが欠落しています。この変更をすべてのタスクに適用するには、「@:{'issue.apply-to-other-tasks'}」ボタンをクリックします。",
    "task-summary-tooltip": "{failed} 個のタスクが失敗しました",
    "data-export": {
      "options": "設定項目",
      "format": "エクスポート形式",
      "encrypt": "暗号化",
      "file-downloaded": "ダウンロードされたファイル"
    }
  },
  "alter-schema": {
    "vcs-enabled": "このプロジェクトでは、VCS ベースのバージョン管理が有効になっています。以下のデータベースを選択すると、対応する Git リポジトリに移動して、変更プロセスを開始します。",
    "vcs-info": "VCS バージョン管理が有効になっています。データベースを選択すると、対応する Git リポジトリにジャンプし、変更プロセスが開始されます。",
    "alter-single-db": "単一のデータベースを変更する",
    "alter-multiple-db": "データベースを手動で選択する",
    "alter-db-group": "デプロイされた構成による",
    "no-databases-in-project": "このプロジェクトにはデータベースがありません。 「データベースの作成」または「データベースの転送」をクリックしてデータベースを追加します。"
  },
  "quick-action": {
    "create-db": "データベースの作成",
    "new-db": "データベースの作成",
    "add-instance": "@:common.add@:common.instance",
    "create-instance": "@:common.create@:common.instance",
    "manage-user": "会員管理",
    "add-environment": "@:common.add@:common.environment",
    "create-environment": "@:common.create@:common.environment",
    "new-project": "@:common.new@:common.project",
    "create-project": "@:common.create@:common.project",
    "edit-data": "データ編集",
    "troubleshoot": "トラブルシューティング",
    "transfer-in-db": "データベースへの転送",
    "request-db": "データベースの申請",
    "from-unassigned-databases": "未割り当てのデータベースを転送する",
    "from-projects": "他のプロジェクトからの移管",
    "transfer-in-db-title": "データベースへの転送",
    "transfer-in-db-alert": "「{ dbName }」をプロジェクトに転送してもよろしいですか?",
    "unassigned-db-hint": "新しく同期されたデータベースは最初は割り当てられていないため、使用するにはプロジェクトに移動する必要があります。",
    "transfer-out-db": "データベースを転送する",
    "transfer-out-db-title": "データベースを転送する",
    "request-export-data": "データのエクスポートに適用する"
  },
  "create-db": {
    "new-database-name": "新しいデータベース名",
    "database-owner-name": "データベース所有者",
    "cluster": "集まる",
    "reserved-db-error": "{databaseName} は予約された名前です",
    "generated-database-name": "生成されたデータベース名",
    "db-name-generated-by-template": "テンプレート「{template}」に基づいて生成されました",
    "input-label-value": "{key}を入力してください",
    "new-collection-name": "新しいコレクション名"
  },
  "db": {
    "encoding": "文字コード",
    "character-set": "キャラクターセット",
    "collation": "文字の並べ替え規則",
    "select": "データベースの選択",
    "select-instance-first": "最初にインスタンスを選択します",
    "select-environment-first": "まずは環境を選ぶ",
    "tables": "表面",
    "collections": "集める",
    "views": "ビュー",
    "extensions": "プラグイン",
    "external-tables": "外部テーブル",
    "functions": "関数",
    "streams": "ストリーム",
    "tasks": "タスク",
    "parent": "母親",
    "labels-for-resource": "{resource} のタグ",
    "last-successful-sync": "最後に正常に同期された日",
    "sync-status": "同期ステータス",
    "failed-to-sync-schema-for-database-database-value-name": "データベース '{0}' のスキーマを同期できませんでした。",
    "successfully-synced-schema-for-database-database-value-name": "データベース '{0}' のスキーマが正常に同期されました。",
    "start-to-sync-schema": "スキーマの同期を開始します",
    "failed-to-sync-schema": "スキーマの同期に失敗しました",
    "successfully-synced-schema": "スキーマの同期が完了しました",
    "create": "データベースの作成",
    "procedures": "ストアドプロシージャ",
    "partitions": "パーティション"
  },
  "instance": {
    "select": "インスタンスの選択",
    "select-database-user": "データベースユーザーの選択",
    "new-database": "@:common.new@:common.database",
    "syncing": "同期中 ...",
    "selected-n-instances": "{n} 個のインスタンスが選択されました",
    "create-migration-schema": "@:common.create@:common.migration @:{'common.schema'}",
    "missing-migration-schema": "@:common.migration @:common.schema がありません",
    "unable-to-connect-instance-to-check-migration-schema": "@:{'common.migration'} @:{'common.schema'} を確認するために @:{'common.instance'} に接続できません",
    "bytebase-relies-on-migration-schema-to-manage-gitops-based-schema-migration-for-databases-belonged-to-this-instance": "Bytebase は、このインスタンスのデータベース スキーマの変更を記録するために「スキーマの変更」に依存する必要があります。 「スキーマの変更」が設定されていない場合、このインスタンスのデータベースに対してテーブル構造やデータを変更することはできません。",
    "please-contact-your-dba-to-configure-it": "構成については DBA に問い合わせてください。",
    "please-check-the-instance-connection-info-is-correct": "インスタンスの接続情報が正しいか確認してください。",
    "users": "ユーザー",
    "successfully-archived-instance-updatedinstance-name": "インスタンス '{0}' が正常にアーカイブされました。",
    "successfully-restored-instance-updatedinstance-name": "インスタンス '{0}' が正常に復元されました。",
    "failed-to-create-migration-schema-for-instance-instance-value-name": "インスタンス '{0}' の変更スキーマを作成できませんでした。",
    "successfully-created-migration-schema-for-instance-value-name": "'{0}' の変更スキーマが正常に作成されました。",
    "failed-to-sync-schema-for-instance-instance-value-name": "インスタンス '{0}' のスキーマを同期できませんでした。",
    "successfully-synced-schema-for-instance-instance-value-name": "インスタンス '{0}' のスキーマが正常に同期されました。",
    "archive-this-instance": "このインスタンスをアーカイブする",
    "archive-instance-instance-name": "インスタンス '{0}' をアーカイブしますか?",
    "archived-instances-will-not-be-displayed": "アーカイブされたインスタンスは表示されなくなります。",
    "restore-this-instance": "インスタンスを復元する",
    "restore": "回復する",
    "restore-instance-instance-name-to-normal-state": "インスタンス '{0}' を通常の状態に復元しますか?",
    "account-locator": "アカウントロケーター",
    "account": "アカウント",
    "name": "名前",
    "host-or-socket": "ホストまたはソケット",
    "project-id-and-instance-id": "プロジェクト ID とインスタンス ID",
    "project-id": "プロジェクトID",
    "instance-id": "インスタンスID",
    "your-snowflake-account-locator": "Snowflake アカウント ロケーター",
    "port": "ポート",
    "authentication-database": "認証データベース",
    "instance-name": "@:common.instance@:instance.name",
    "snowflake-web-console": "スノーフレーク@:{'instance.web-console'}",
    "external-link": "外部リンク",
    "web-console": "Webコンソール",
    "connection-info": "接続情報",
    "show-how-to-create": "作成方法",
    "below-is-an-example-to-create-user-bytebase-with-password": "ユーザー「bytebase{'@'}%」とそのパスワードを作成する例は次のとおりです。",
    "your_db_pwd": "YOUR_DB_PWD",
    "no-read-only-data-source-warn-for-admin-dba": "このインスタンスは読み取り専用接続で構成されていません。構成を検討してください。",
    "no-read-only-data-source-warn-for-developer": "このインスタンスには読み取り専用接続が構成されていません。構成するように DBA に依頼してください。",
    "sentence": {
      "host": {
        "snowflake": "たとえば、host.docker.internal {'|'} <<ip>> {'|'} <<ローカルソケット>>"
      },
      "proxy": {
        "snowflake": "プロキシ サーバーの場合は、{'@'}PROXY_HOST を追加し、ポートに PROXY_PORT を指定します。"
      },
      "console": {
        "snowflake": "この @:{'common.instance'} を管理する外部コンソール URL (AWS RDS コンソール、@:{'common.database'} コンソールなど)"
      },
      "outbound-ip-list": "データベースが受信 IP ホワイトリストを使用している場合は、次の IP をホワイトリストに登録して、Bytebase Cloud への接続を許可します。",
      "create-admin-user": "これは、データベースに接続し、DDL および DML (非 SELECT) 操作を実行するために Bytebase によって使用されるユーザーです。",
      "create-readonly-user": "これは、データベースに接続し、SELECT などの読み取り専用操作を実行するために Bytebase によって使用されるユーザーです。",
      "create-admin-user-non-sql": "これは、データベースに接続し、書き込みおよび管理操作を実行するために Bytebase によって使用されるユーザーです。",
      "create-readonly-user-non-sql": "これは、データベースに接続して読み取り専用操作を実行するために Bytebase によって使用されるユーザーです。",
      "google-cloud-sql": {
        "instance-name": "インスタンス接続名",
        "instance-name-tips": "インスタンス接続名は project-id:region:instance-name である必要があります。",
        "mysql": {
          "template": "{user} という名前のサービス アカウントを作成し、IAM ユーザー {user}{'@'}'%' として Google Cloud SQL に追加します。このユーザーに必要な権限を付与します。"
        },
        "postgresql": {
          "template": "{user} という名前のサービス アカウントを作成し、IAM ユーザー {user}{'@'}project-id.iam として Google Cloud SQL に追加します。ユーザーに必要な権限を付与します。"
        }
      },
      "create-user-example": {
        "snowflake": {
          "template": "ユーザー {user}、パスワード {password}、ウェアハウス {warehouse} を作成し、必要な権限を付与する例は次のとおりです。"
        },
        "mysql": {
          "template": "ユーザー {user}、パスワード {password} を作成し、必要な権限を付与する例は次のとおりです。"
        },
        "clickhouse": {
          "template": "ユーザー {user}、パスワード {password} を作成し、必要な権限を付与する例は次のとおりです。次のコマンドを実行してユーザーを作成する前に、{link} を有効にする必要があります。",
          "sql-driven-workflow": "SQLワークフロー"
        },
        "postgresql": {
          "warn": "接続しているインスタンスがクラウド サービス プロバイダーによって管理されている場合、SUPERUSER は使用できないため、プロバイダーの管理者コンソールを通じてユーザーを作成する必要があります。作成したユーザーには、ベンダー固有の準 SUPERUSER 権限が与えられます。 「GRANT role_name TO bytebase;」ステートメントを使用して、すべてのロールに Bytebase 権限を付与する必要があります。そうしないと、Bytebase に既存のデータベースまたはテーブルを操作する権限がない可能性があり、操作が失敗します。",
          "template": "ユーザー {user}、パスワード {password} を作成し、必要な権限を付与する例は次のとおりです。接続しているインスタンスが自己ホスト型の場合は、SUPERUSER を付与できます。"
        },
        "redis": {
          "template": "ユーザー {user}、パスワード {password} を作成し、必要な権限を付与する例は次のとおりです。"
        }
      }
    },
    "no-password": "パスワードがありません",
    "type-or-paste-credentials": "資格情報を入力または貼り付けます",
    "type-or-paste-credentials-write-only": "資格情報を入力または貼り付けます - 書き込みのみ",
    "password-write-only": "YOUR_DB_PWD - 書き込み専用",
    "password-type": {
      "password": "パスワード",
      "password-tip": "外部のパスワード管理サービスのエンドポイントを指定することもできます",
      "google-iam": "Google CloudSQL IAM",
      "external-secret-vault": "ボールト (KV v2)",
      "external-secret-aws": "AWS シークレットマネージャー",
      "external-secret-gcp": "GCP シークレット マネージャー"
    },
    "external-secret-gcp": {
      "secret-name": "キーのフルパス",
      "secret-name-tips": "キーへのフルパスは、「projects/project-id/secrets/secret-id」のようなものである必要があります。"
    },
    "external-secret-vault": {
      "vault-url": "ボールトの URL",
      "vault-auth-type": {
        "self": "ボールトの検証方法",
        "token": {
          "self": "トークン",
          "tips": "有効期限のないルートトークン"
        },
        "approle": {
          "self": "アプリロール",
          "role-id": "認証ロールID",
          "secret-id": "認証シークレットID",
          "secret-id-plain-text": "シークレットIDのプレーンテキスト",
          "secret-id-environment": "シークレットIDを格納する環境変数の名前",
          "secret-plain-text": "プレーンテキスト",
          "secret-env-name": "環境変数名",
          "secret-tips": "有効期限のないカプセル化されていないシークレット ID は、プレーン テキスト、環境変数名、またはファイル パスを使用できます。 {learn_more}"
        }
      },
      "vault-secret-engine-name": "シークレットエンジン名",
      "vault-secret-path": "秘密の道",
      "vault-secret-key": "秘密鍵",
      "vault-secret-engine-tips": "KV v2 ストレージのみをサポートします"
    },
    "external-secret": {
      "secret-name": "秘密の名前",
      "key-name": "秘密鍵"
    },
    "test-connection": "テスト接続",
    "ignore-and-create": "無視して作成する",
    "add-a-postgresql-sample-instance": "PostgreSQL サンプル インスタンスを追加する",
    "successfully-added-postgresql-instance": "PostgreSQL サンプル インスタンスが正常に追加されました。そして接続情報を入力します。",
    "connection-info-seems-to-be-incorrect": "接続情報が間違っているようです",
    "new-instance": "新しいインスタンス",
    "unable-to-connect": "Bytebase はインスタンスに接続できません。接続情報を再度確認することをお勧めします。ただし、今のところこの警告は無視してかまいません。作成後もインスタンスの詳細ページで接続情報を修正できます。\n\nエラーの詳細:{0}",
    "successfully-created-instance-createdinstance-name": "インスタンス '{0}' が正常に作成されました。",
    "successfully-updated-instance-instance-name": "インスタンス '{0}' が正常に更新されました。",
    "copy-grant-statement": "CREATE USER および GRANT ステートメントがクリップボードにコピーされました。 {engine} クライアントに貼り付けます。",
    "successfully-connected-instance": "インスタンスに正常に接続されました。",
    "failed-to-connect-instance": "インスタンスへの接続に失敗しました。",
    "failed-to-connect-instance-localhost": "Docker デプロイメントを使用している場合は、ホスト アドレスとして「host.docker.internal」を使用してみてください。",
    "filter-instance-name": "インスタンス名のフィルタリング",
    "grants": "権限",
    "find-gcp-project-id-and-instance-id": "GCP プロジェクト ID とインスタンス ID を表示するには、次を参照してください。",
    "create-gcp-credentials": "認証情報の作成方法については、を参照してください。",
    "used-for-testing-connection": "テスト接続のみ",
    "all": "すべてのインスタンス",
    "force-archive-description": "アーカイブを強制します。関連するすべての作業指示書は完了としてマークされ、関連するすべてのワークシートが削除されます。",
    "sync-mode": {
      "self": "同期モード",
      "database": {
        "self": "データベースで管理",
        "description": "データベース全体を単一の管理オブジェクトとして扱うと、CDBとPDBは別のデータベースとして扱われます。 (CDB モードと非 CDB モードをサポート)"
      },
      "schema": {
        "self": "スキーマによる管理",
        "description": "各スキーマを管理対象オブジェクトとして扱います。 (非CDBモードでのみサポートされます)"
      }
    },
    "scan-interval": {
      "self": "スキャン間隔",
      "default-never": "デフォルト (なし)",
      "description": "Bytebase は定期的にインスタンスのスキーマを同期し、異常検出を実行します。",
      "min-value": "最短 {value} 分"
    },
    "maximum-connections": {
      "self": "最大接続数",
      "default-value": "デフォルト (10 接続)",
      "description": "インスタンスの最大接続数を設定して、接続とリソースの使用を制限します。",
      "max-value": "最大接続数 {value}"
    }
  },
  "environment": {
    "all": "すべての環境",
    "id": "環境ID",
    "id-description": "環境 ID は、環境の一意の識別子です。一度作成すると変更することはできません。",
    "select": "環境を選ぶ",
    "archive": "この環境をアーカイブする",
    "archive-info": "アーカイブされた環境は表示されなくなります。",
    "create": "環境を作成する",
    "restore": "この環境を復元する",
    "successfully-updated-environment": "環境「{name}」は正常に更新されました",
    "production-environment": "本番環境",
    "access-control": {
      "title": "アクセス制御",
      "disable-copy-data-from-sql-editor": "SQLエディタからのデータのコピーを無効にする"
    }
  },
  "quick-start": {
    "self": "初心者のタスク",
    "guide": "手順をクリックして試してください",
    "view-an-issue": "作業指示を表示する",
    "visit-project": "@:common.visit@:common.projects",
    "visit-instance": "@:common.visit@:common.instances",
    "visit-database": "@:common.visit@:common.databases",
    "visit-environment": "@:common.visit@:common.environments",
    "visit-member": "@:common.visit@:common.members",
    "use-kbar": "kbar ({shortcut}) を使用する",
    "query-data": "クエリデータ",
    "notice": {
      "title": "初心者向けタスクは終了しました",
      "desc": "右上隅のメニューから後でもう一度初心者ミッションを開くこともできます"
    }
  },
  "auth": {
    "sign-up": {
      "title": "アカウントを登録してください",
      "admin-title": "設定{account}",
      "admin-account": "管理者アカウント",
      "create-admin-account": "登録管理者",
      "confirm-password": "パスワードを認証する",
      "confirm-password-placeholder": "あなたのパスワードを確認",
      "password-mismatch": "ミスマッチ",
      "existing-user": "すでにアカウントをお持ちですか？",
      "accept-terms-and-policy": "{terms} と {policy} のバイトベースを受け入れます",
      "terms-of-service": "利用規約",
      "privacy-policy": "プライバシーポリシー"
    },
    "sign-in": {
      "title": "あなたのアカウントにログイン",
      "forget-password": "パスワードを忘れましたか？",
      "new-user": "Bytebase を初めて使用しますか?",
      "demo-note": "メールアドレス: {username} パスワード: {password}",
      "gitlab": "GitLab経由でログインする",
      "github": "GitHub 経由でサインインする",
      "gitlab-oauth": "管理者に問い合わせて、GitLab ログインを有効にしてください。",
      "sign-in-with-idp": "{idp} 経由でログイン"
    },
    "password-forget": {
      "title": "パスワードをお忘れですか？",
      "selfhost": "Bytebase 管理者に連絡してパスワードをリセットしてください",
      "cloud": "{link} にログインしてパスワードをリセットしてください",
      "return-to-sign-in": "ログインに戻る"
    },
    "password-forgot": "パスワードを忘れる",
    "password-reset": {
      "title": "あなたのパスワードをリセット",
      "content": "パスワードをリセットするリンクをメールに送信します",
      "send-reset-link": "リセットリンクを送信する",
      "return-to-sign-in": "ログインに戻る"
    },
    "activate": {
      "title": "{type} アカウントをアクティブ化します"
    }
  },
  "policy": {
    "rollout": {
      "name": "リリース戦略",
      "tip": "新しいポリシーは古い作業指示にも適用されます",
      "info": "このオプションは、データベースへの変更を公開するときに手動で公開する必要があるかどうかを制御します。",
      "auto": "自動公開",
      "auto-info": "すべての事前チェックに合格すると、自動的にリリースされ、変更が実装されます。",
      "manual-by-project-owner": "プロジェクトオーナー",
      "manual-by-project-releaser": "プロジェクトの発行者",
      "manual-by-issue-creator": "チケットの作成者",
      "manual-by-last-approver": "カスタム承認の最終承認者が公開されます",
      "manual-by-dedicated-roles": "特定の役割の手動リリース",
      "manual-by-dedicated-roles-info": "以下の選択したロールのいずれかを許可し、「公開」ボタンをクリックして変更を実行します。",
      "manual-by-dba": "DBA",
      "manual-by-workspace-admin": "バイトベースワークスペース管理者",
      "manual-by-custom-project-roles": "カスタムプロジェクトロール"
    },
    "environment-tier": {
      "name": "環境レベル",
      "description": "この環境を他の環境とは異なって見えるようにします。",
      "mark-env-as-production": "実稼働環境としてマークする"
    }
  },
  "change-history": {
    "self": "変更履歴",
    "select": "スキーマのバージョンは、Bytebase を通じてスキーマの変更が実行されるたびに記録されます。",
    "workflow": "ワークフロー",
    "change-type": "タイプ",
    "commit-info": "{author}から{time}まで",
    "no-schema-change": "この変更ではスキーマの変更はありません",
    "schema-drift": "スキーマの逸脱",
    "schema-drift-detected": "最後の変更後のスキーマは、この変更前のスキーマと矛盾しています。",
    "view-drift": "ビューの偏差",
    "before-left-schema-choice": "比較する",
    "left-schema-choice-prev-history-schema": "前回の変更以降",
    "left-schema-choice-current-history-schema-prev": "この変更前",
    "after-left-schema-choice": "この変更後のスキーマ",
    "show-diff": "違いを表示",
    "left-vs-right": "以前の{prevLink}バージョンと現在のバージョン",
    "schema-snapshot-after-change": "この変更を完了した後のスキーマのスナップショット",
    "current-schema-empty": "現在のスキーマは空です",
    "list-limit": "変更履歴のあるデータベースの場合、以下に最大 5 件のレコードがリストされます。データベース名をクリックすると、すべてのレコードをさらに表示できます。",
    "no-history-in-project": "このプロジェクトでは変更履歴のあるデータベースが見つかりませんでした。",
    "recording-info": "データベース スキーマが変更されるたびに、変更履歴が記録されます。",
    "establish-baseline": "新しいベースラインを確立する",
    "refreshing-history": "履歴を更新中...",
    "config-instance": "インスタンスの構成",
    "establish-baseline-description": "Bytebase は、現在のスキーマを新しいベースラインとして使用します。これにより、データベースの現在のスキーマ状態が Bytebase によって記録されたスキーマ状態と同期され、スキーマの逸脱の問題が解決されます。これを行う前に、現在のベースラインが実際に望ましい状態を反映していることを確認する必要があります。",
    "establish-database-baseline": "ベースライン「{name}」を作成します",
    "instance-missing-change-schema": "インスタンス '{name}' には、変更履歴を記録するためのスキーマがありません。",
    "instance-bad-connection": "インスタンス '{name}' に接続して変更履歴を取得できません。",
    "contact-dba": "構成については DBA にお問い合わせください。",
    "export": "変更履歴のエクスポート",
    "need-to-select-first": "最初に変更履歴を選択する必要があります",
    "all-tables": "すべてのテーブル",
    "affected-tables": "影響を受けるテーブル",
    "view-full": "すべて見る"
  },
  "database": {
    "select": "データベースの選択",
    "the-list-might-be-out-of-date-and-is-refreshed-roughly-every-10-minutes": "表は約10分ごとに更新されるため、表示される情報は最新ではない場合があります。",
    "no-anomalies-detected": "例外は検出されませんでした",
    "sync-status": "同期ステータス",
    "last-successful-sync": "最後に成功した同期",
    "filter-database": "フィルターデータベース",
    "transfer-project": "転送アイテム",
    "unassign": "割り当てを解除する",
    "unassign-alert-title": "データベースの割り当てを解除する",
    "unassign-alert-description": "選択したデータベースがプロジェクトから削除されます",
    "edit-schema": "スキーマの変更",
    "edit-schema-in-vcs": "スキーマの変更 (VCS)",
    "edit-labels": "タグを編集する",
    "mixed-values-for-label": "タグの値が異なります",
    "mixed-label-values-warning": "一部のタグには異なる値があり、タグの編集はバッチで適用されます",
    "change-data": "データ変更",
    "change-data-in-vcs": "データ変更 (VCS)",
    "branch": "支店",
    "branches": "支店",
    "branching": "支店",
    "new-branch": "新しいブランチを作成する",
    "branch-name": "支店名",
    "select-branch": "ブランチを選択してください",
    "delete-this-branch": "このブランチを削除します",
    "table-detail": "テーブルの詳細",
    "batch-action-not-support-alter-schema": "一部のデータベースはテーブル構造の変更をサポートしていません",
    "batch-action-permission-denied": "データベース {action} に対する権限がありません",
    "batch-action-disabled": "異なるプロジェクトのデータベース {action} を比較できません",
    "batch-action-disabled-for-unassigned": "未割り当てのデータベース {action} にアクセスできません",
    "data-export-action-disabled": "複数のデータベースからデータをエクスポートできない",
    "successfully-transferred-databases": "データベースの移行が完了しました",
    "successfully-transferred-updateddatabase-name-to-project-updateddatabase-project-name": "「{0}」をプロジェクト「{1}」に正常に転送しました。",
    "last-sync-status": "前回の同期ステータス",
    "last-sync-status-long": "最後の同期は {0} で、ステータスは {1} です",
    "gitops-enabled": "GitOps が有効になっている",
    "nullable": "null も可能",
    "expression": "表現",
    "position": "位置",
    "unique": "個性的",
    "visible": "見える",
    "comment": "コメント",
    "engine": "エンジン",
    "row-count-estimate": "推定行数",
    "data-size": "データサイズ",
    "index-size": "インデックスサイズ",
    "column": "リスト",
    "columns": "リスト",
    "data-type": "データの種類",
    "indexes": "索引",
    "row-count-est": "推定行数",
    "incorrect-project-warning": "SQL エディターは、ユーザーが使用できるプロジェクト内のデータベースのみをクエリできます。まず、このデータベースを作業中のプロジェクトに転送する必要があります。",
    "go-to-transfer": "転送に行く",
    "pitr": {
      "restore": "@:common.restore@:common.database",
      "no-available-backup": "利用可能なバックアップがありません",
      "point-in-time": "時点",
      "help-info": "データベースの状態を特定の時点に復元します。 {link}。",
      "minimum-supported-engine-and-version": "{engine} >= {min_version} が必要です",
      "restore-to-point-in-time": "指定した時点に復元する",
      "no-earlier-than": "[{earliest}] (利用可能な最も古いバックアップ) よりも古い時点から復元することはできません。",
      "no-later-than-now": "回復時刻を現在時刻より遅くすることはできません。",
      "will-overwrite-current-database": "既存のデータベースを上書きします",
      "restore-before-last-migration": "最後の変更前の履歴に戻す",
      "restore-before-last-migration-help-info": "@:{'database.pitr.restore-before-last-migration'}。 {link}。",
      "restore-to": "再開しました",
      "restore-to-new-db": "新しいデータベース",
      "restore-to-in-place": "オリジナルデータベース"
    },
    "show-reserved-tables": "バイトベース予約テーブルを表示",
    "show-reserved-databases": "Bytebase によって保持されているデータベースを表示する",
    "synced-at": "{time} と同期しました",
    "not-found-last-successful-sync-was": "見つかりません。最後に正常に同期されたのは {time} です",
    "view-unassigned-databases": "未割り当てのデータベースを表示する",
    "unassigned-databases": "未割り当てのデータベース",
    "restore-database": "データベースを復元する",
    "selected-n-databases": "{n} 個のデータベースが選択されました",
    "n-databases": "{n} データベース",
    "select-databases-from-same-project": "同じプロジェクト内のデータベースを選択してください",
    "sync-schema": {
      "title": "データベーステーブルの同期",
      "description": "Bytebase は、指定されたスキーマと 1 つ以上のターゲット データベースの同期をサポートします。",
      "schema-history-version": "スキーマの履歴バージョン",
      "copy-schema": "スキーマテキストを貼り付け",
      "select-source-schema": "ソーススキーマの選択",
      "select-target-databases": "ターゲットデータベースを選択してください",
      "select-project": "アイテムを選択",
      "select-database-placeholder": "データベースの選択 (MySQL、PostgreSQL、TiDB、Oracle のみ)",
      "source-database": "ソースデータベース",
      "source-schema": "ソーススキーマ",
      "schema-version": {
        "self": "スキーマのバージョン",
        "description": "Bytebase を通じてスキーマの変更が適用されるたびに、スキーマのバージョンが記録されます。"
      },
      "target-databases": "ターゲットデータベース",
      "with-diff": "違い",
      "no-diff": "変わりはない",
      "message": {
        "select-a-target-database-first": "最初にターゲット データベースを選択してください。",
        "no-target-databases": "ターゲットデータベースがありません",
        "no-diff-found": "違いは見つかりませんでした。"
      },
      "to-database": "同期するデータベースを選択してください",
      "from-database": "ソースデータベースの選択",
      "schema-change-preview": "「{database}」のスキーマ変更をプレビューします",
      "schema-change-preview-no-database": "スキーマの変更をプレビューする",
      "synchronize-statements": "生成されたDDLステートメントに対応",
      "synchronize-statements-description": "生成されたスキーマ DDL ステートメントの編集を続けることができます。",
      "select-from-database-and-schema-tip": "ソースデータベースとスキーマバージョンを選択してください",
      "select-to-database-tip": "同期するデータベースを選択してください",
      "no-difference-tip": "違いは見つかりませんでした",
      "more-version": "もっと...",
      "character-sets-diff-found": "文字セットはスキーマ間で異なります",
      "preview-issue": "作業指示のプレビュー",
      "schema-change": "スキーマの変更",
      "generated-ddl-statement": "生成されたDDLステートメント"
    },
    "sensitive": "センシティブ",
    "access-denied": "データベースにアクセスする権限がありません",
    "schema": {
      "select": "スキーマの選択"
    },
    "show-missing-databases": "データベースが見つからないことを表示",
    "n-selected-m-in-total": "({selected} 個が選択され、合計 {total} 個)",
    "doesnt-match-database-name-template": "テナントデータベース名のテンプレートに準拠していません",
    "doesnt-match-tenant-value": "テナントタグ値と一致しません",
    "should-follow-database-name-template": "テナントデータベース名のテンプレートに従う必要があります",
    "all": "すべてのデータベース",
    "unassigned": "もう割り当てられていません",
    "show-schemaless-databases": "スキーマレス データベースを示します。 (スキーマの変更は、スキーマのないデータベースでは機能しません。)",
    "secret": {
      "self": "秘密変数",
      "new": "シークレット変数を追加する",
      "edit": "シークレット変数を編集する",
      "name-placeholder": "シークレット変数名を入力してください",
      "validation": {
        "cannot-be-changed-later": "作成後に変更することはできません",
        "duplicated-name": "シークレット変数名が重複しています",
        "name-is-required": "変数名が必要です",
        "name-pattern-mismatch": "シークレット名は大文字、数字、_ (アンダースコア) のみで構成する必要があります。",
        "name-cannot-prefix-with-bytebase": "シークレット名に「BYTEBASE_」という接頭辞を付けることはできません",
        "name-cannot-start-with-number": "シークレット名を数字で始めることはできません"
      },
      "description-placeholder": "説明を入力してください",
      "value": "価値",
      "value-placeholder": "値を入力してください (書き込みのみ)",
      "delete-tips": "シークレット変数の削除",
      "description": "変更スクリプトでシークレット変数を使用すると、機密情報を非表示にすることができます。{guide} を参照してください。"
    },
    "transfer": {
      "source-project": "ソースプロジェクト",
      "target-project": "対象プロジェクト",
      "errors": {
        "select-target-project": "対象プロジェクトを選択",
        "select-at-least-one-database": "少なくとも 1 つのデータベースを選択してください"
      },
      "select-databases": "データベースの選択",
      "select-target-project": "対象プロジェクトを選択"
    },
    "transfer-database-to": "データベースをターゲットプロジェクトに転送します",
    "transfer-database-from-to": "データベースをソース プロジェクトからターゲット プロジェクトに転送する",
    "classification": {
      "self": "分類と格付け"
    },
    "recent": "最近の訪問",
    "partitioned": "パーティション",
    "partition-tables": "パーティションテーブル",
    "external-server-name": "外部サーバー名",
    "external-database-name": "外部データベース名",
    "foreign-table-detail": "外部テーブルの詳細",
    "view-definition": "ビューの定義"
  },
  "repository": {
    "our-webhook-link": "Bytebase によって作成された Webhook は、{webhookLink} にあります。",
    "branch-observe-file-change": "バイトベースはファイルへのブランチ変更を追跡します。",
    "database-group-description": "デフォルトでは、変更はプロジェクト内のすべてのデータベースに適用されます。あるいは、データベース グループに適用することもできます。",
    "base-directory": "ルートディレクトリ",
    "base-directory-description": "Bytebase は、ファイルの変更を監視するためのルート ディレクトリです。ファイルがリポジトリ ルートに保存されている場合は、「/」を使用します。",
    "merge-request": "マージリクエスト",
    "pull-request": "プルリクエスト",
    "git-provider": "Gitプロバイダー",
    "gitops-naming-format": "命名形式",
    "gitops-description-file-path": "データベース変更スクリプトは {fullPath} にあります。変更を加えるには、開発者は {naming} に一致する変更スクリプトを作成する必要があります。",
    "gitops-description-branch": "スクリプトが承認され、{branch} ブランチにマージされると、Bytebase はデータベースを変更するための作業指示書を自動的に作成します。",
    "setup-wizard-guide": "プロセス中に問題が発生した場合は、{guide} を参照してください。",
    "add-git-provider": "Gitプロバイダーの追加",
    "choose-git-provider": "Git プロバイダーを選択する",
    "select-repository": "倉庫を選択してください",
    "configure-deploy": "デプロイメントの構成",
    "choose-git-provider-description": "データベース スキーマ スクリプトをホストする Git プロバイダーを選択します。変更スクリプトを Git リポジトリにプッシュすると、Bytebase はデータベースの変更をデータベースに適用するための作業指示書を自動的に作成します。",
    "choose-git-provider-visit-workspace": "さらに Git プロバイダを追加するには、{workspace} 設定にアクセスしてください。",
    "choose-git-provider-contact-workspace-admin": "他の Git プロバイダーをリストに表示したい場合は、Bytebase ワークスペース管理者に問い合わせてください。現在、Bytebase は独自にホストされた GitLab EE/CE をサポートしていますが、将来的には GitLab.com と GitHub Enterprise もサポートする予定です",
    "select-repository-attention-gitlab": "Bytebase には、少なくとも「Maintainer」権限を持つ GitLab プロジェクトのみがリストされます。少なくともこの権限を持っている場合にのみ、コード プッシュ イベントをリッスンするようにプロジェクトの Webhook を構成できるためです。",
    "select-repository-attention-github": "Bytebase には、管理者権限を持つ GitHub リポジトリのみがリストされます。この権限があればのみ、コード プッシュ イベントをリッスンするようにウェアハウスの Webhook を構成できるためです。",
    "select-repository-attention-bitbucket": "Bytebase には、管理者権限がある Bitbucket リポジトリのみがリストされます。この権限があればのみ、コード プッシュ イベントをリッスンするようにウェアハウスの Webhook を構成できるためです。",
    "select-repository-attention-azure-devops": "Bytebase には、OAuth を介してサードパーティ アプリケーションへのアクセスを許可する組織に属する Azure DevOps リポジトリのみがリストされます。\n必要なリポジトリが表示されない場合は、[組織] -> [組織の設定] -> [ポリシー] に移動して、サードパーティ アプリケーションのアクセスを有効にします。",
    "select-repository-search": "倉庫を検索する",
    "linked": "関連倉庫"
  },
  "workflow": {
    "gitops-workflow": "GitOps ワークフロー",
    "gitops-workflow-description": "データベース変更スクリプトは Git リポジトリに保存されます。データベースを変更するには、開発者は変更スクリプトを作成し、レビューのために GitLab などの VCS に送信します。レビューが合格し、構成されたブランチにマージされると、Bytebase はデータベースを変更するための作業指示を自動的に生成します。"
  },
  "anomaly": {
    "attention-title": "異常検出",
    "attention-desc": "Bytebase は、インスタンスに設定されたスキャン間隔に基づいて異常を検出し、ここに表示します。",
    "table-search-placeholder": "{type} または環境を検索",
    "table-placeholder": "すばらしいです。{type} 例外は検出されませんでした。",
    "tooltip": "{env} 環境には、{criticalCount} の重大な異常、{highCount} の高レベルの異常、{mediumCount} 中レベルの異常があります",
    "types": {
      "connection-failure": "接続に失敗しました",
      "missing-migration-schema": "変更スキーマがありません",
      "backup-enforcement-violation": "バックアップポリシーの制約違反",
      "missing-backup": "バックアップがありません",
      "schema-drift": "スキーマの逸脱"
    },
    "action": {
      "check-instance": "インスタンスをチェックする",
      "view-diff": "違いを表示する"
    },
    "last-seen": "最後に見たのは",
    "first-seen": "第一印象"
  },
  "project": {
    "dashboard": {
      "modal": {
        "title": "「@:{'common.project'}」を作成するにはどうすればよいですか?",
        "content": "Bytebase では、プロジェクトの概念は他の一般的な開発ツールと似ています。\n\nプロジェクトには共同作業者がおり、各データベースと作業指示書は常に特定のプロジェクトに属します。\n\n同時に、プロジェクトをコード リポジトリに関連付け、これを使用して GitOps ワークフローを開始できます。",
        "cancel": "閉鎖",
        "confirm": "二度と現れないでください"
      }
    },
    "table": {
      "key": "@:common.key",
      "name": "@:common.name"
    },
    "create-modal": {
      "project-name": "@:{'common.project'}@:{'common.name'}",
      "key": "@:common.key",
      "cancel": "@:common.キャンセル",
      "confirm": "@:common.create",
      "success-prompt": "{name} が正常に作成されました。"
    },
    "overview": {
      "view-all": "すべて見る",
      "view-all-closed": "終了した作業指示書をすべて表示する",
      "recent-activity": "最近の@.lower:{'common.activities'}",
      "in-progress": "進行中",
      "recently-closed": "最近終了しました",
      "info-slot-content": "Bytebase はインスタンスのスキーマを定期的に同期します。新しく同期されたデータベースは最初にここに配置され、その後、それらを適切なプロジェクトに転送できます。",
      "no-db-prompt": "現在のプロジェクトに属しているデータベースはありません。上のメニュー バーの {newDb} または {transferInDb} をクリックすると、データベースを追加できます。"
    },
    "webhook": {
      "success-created-prompt": "{name} Webhook が正常に作成されました。",
      "success-updated-prompt": "{name} Webhook が正常に更新されました。",
      "success-deleted-prompt": "{name} Webhook が正常に削除されました。",
      "success-tested-prompt": "Webhook イベントのテストが成功しました。",
      "fail-tested-title": "Webhook イベントのテストに失敗しました。",
      "add-a-webhook": "Webhook を追加する",
      "create-webhook": "Webhook の作成",
      "last-updated-by": "最終更新者",
      "destination": "外部アプリケーション",
      "webhook-url": "Webhook URL",
      "triggering-activity": "トリガーイベント",
      "test-webhook": "Webhook のテスト",
      "no-webhook": {
        "title": "現在のプロジェクトはまだ Webhook を構成していません",
        "content": "タスクが完了したときに Bytebase が外部システムに通知をプッシュできるように Webhook を構成する"
      },
      "creation": {
        "title": "Webhook の作成",
        "desc": "{destination} の Webhook を作成します",
        "how-to-protect": "Webhook キーワードのホワイトリストに「Bytebase」を追加することで Webhook を保護できます",
        "view-doc": "{destination} の公式ドキュメント"
      },
      "deletion": {
        "btn-text": "この Webhook を削除します",
        "confirm-title": "Webhook '{title}' とすべての実行履歴を削除しますか?"
      },
      "activity-item": {
        "issue-creation": {
          "title": "@:common.issue を作成する",
          "label": "新しいチケットが作成されたとき"
        },
        "issue-status-change": {
          "title": "作業指示書のステータスの変更",
          "label": "作業指示書のステータスが変更されたとき"
        },
        "issue-stage-status-change": {
          "title": "作業指示ステージのステータスの変更",
          "label": "作業指示書に含まれるステージステータスが変更されたとき"
        },
        "issue-task-status-change": {
          "title": "作業指示タスクのステータスの変更",
          "label": "作業指示書に含まれるタスクのステータスが変更されたとき"
        },
        "issue-info-change": {
          "title": "作業指示情報の変更",
          "label": "作業指示書の情報 (例: 担当者、タイトル、説明) が変更されたとき"
        },
        "issue-comment-creation": {
          "title": "作業指示のコメント付き",
          "label": "新しいチケットコメントが作成されたとき"
        },
        "issue-approval-notify": {
          "title": "作業指示は承認待ちです",
          "label": "作業指示書に承認が必要な場合"
        },
        "issue-task-run-status-change": {
          "title": "作業指示タスクの実行ステータスの変更",
          "label": "作業指示書に含まれるタスクの実行ステータスが変更された場合"
        },
        "notify-issue-approved": {
          "title": "作業指示書が承認されました",
          "label": "作業指示が承認されたとき"
        },
        "notify-pipeline-rollout": {
          "title": "リリースされる作業命令",
          "label": "作業指示書がリリース保留中の場合"
        }
      }
    },
    "settings": {
      "success-updated": "プロジェクト設定が正常に更新されました",
      "success-member-added-prompt": "現在のプロジェクトに正常に追加されました。",
      "success-member-deleted-prompt": "現在のプロジェクトから {name} が正常に削除されました。",
      "member-placeholder": "ユーザーの選択",
      "manage-member": "メンバーの管理",
      "owner": "@.upper:role.project-owner.self",
      "developer": "@.upper:role.project-member.self",
      "archive": {
        "title": "アーカイブアイテム",
        "description": "アーカイブされたアイテムは表示されなくなります。",
        "btn-text": "この @:common.project をアーカイブする"
      },
      "restore": {
        "title": "アイテムを復元する",
        "btn-text": "この @:common.project を復元します"
      },
      "schema-change-type": "スキーマ変更タイプ",
      "select-schema-change-type-ddl": "命令的 - 任意の DDL ステートメントを使用して変更コマンドを記述します。",
      "select-schema-change-type-sdl": "宣言型 - 最終的に必要なスキーマを直接記述するには、CREATE TABLE/INDEX のみを使用します。",
      "schema-path-template-sdl-description": "スキーマ ファイルには、完全なデータベース構造が記述されます。",
      "branch-protection-rules": {
        "self": "ブランチ保護ルール",
        "add-rule": "ブランチを追加",
        "branch-name-pattern": {
          "self": "ブランチ名のパターン",
          "description": "feature/* や *-stable などのワイルドカードがサポートされています。すべてのブランチと一致させるには空白のままにします。"
        },
        "applies-to-n-branches": "{n} ブランチに適用",
        "only-allow-specified-roles-to-create-branch": "指定されたロールのみにブランチの作成を許可する",
        "no-protection-rule-configured": "ブランチ保護ルールは構成されていません。",
        "only-apply-to-main-branches": "メインブランチでのみ有効です"
      }
    },
    "members": {
      "description": "プロジェクト メンバーの役割により、プロジェクト内のデータベースと作業指示書を操作するための権限が決まります。プロジェクト所有者、ワークスペース管理者、および DBA はすべて、プロジェクトに対する完全な権限を持っています。",
      "add-member": "メンバーを追加",
      "revoke-member": "メンバーシップを取り消す",
      "revoke-access": "アクセス権を取り消す",
      "grant-access": "許可されたアクセス",
      "edit": "メンバーの編集 - {member}",
      "view-by-principals": "担当者ごとに見る",
      "view-by-roles": "役割ごとに表示",
      "cannot-remove-last-owner": "プロジェクトの最後の所有者を削除できません",
      "revoke-role-from-user": "「{user}」{role} のロールを削除します",
      "inactive-members": "非アクティブなメンバー",
      "show-inactive": "非アクティブなメンバーを表示する",
      "select-users": "ユーザーの選択",
      "assign-role": "役割の割り当て",
      "assign-reason": "(オプション) 理由",
      "never-expires": "有効期限が切れることはありません",
      "expired": "期限切れ",
      "role-description": "役割の説明",
      "role-never-expires": "この役割には有効期限はありません。",
      "add-more": "さらに追加",
      "role-name": "役割名",
      "condition-name": "条件名",
      "users": "ユーザー",
      "roles": "役割",
      "search-member": "メンバーを検索する",
      "revoke-members": "メンバーシップを取り消す",
      "clean-up-expired-roles": "期限切れのロールをクリアする",
      "workspace-level-roles": "ワークスペースレベルの役割",
      "project-level-roles": "プロジェクトレベルの役割"
    },
    "mode": {
      "standard": "標準モード",
      "batch": "バッチモード"
    },
    "db-name-template": "テナントデータベース名のテンプレート",
    "select": "アイテムを選択",
    "lgtm-check": {
      "self": "LGTM検査",
      "disabled": "LGTM チェックをスキップする",
      "project-member": "プロジェクトメンバーにLGTMを要求",
      "project-owner": "プロジェクトオーナーからのLGTMの要求"
    },
    "successfully-updated-db-name-template": "データベース名のテンプレートが正常に更新されました。",
    "all": "全てのアイテム",
    "key-hint": "アイテムを識別するには、短く識別可能な英数字の組み合わせが使用されます。",
    "gitops-connector": {
      "self": "GitOps接続",
      "add": "新しい GitOps 接続を追加",
      "delete": "GitOps接続を削除する",
      "update-success": "GitOps 接続が更新されました",
      "create-success": "GitOps 接続が作成されました",
      "delete-success": "GitOps 接続が削除されました"
    }
  },
  "gitops": {
    "setting": {
      "description": "Bytebase GitOps ワークフローでは、開発者は移行スクリプトを VCS に保存します。プル リクエストにより SQL レビューがトリガーされ、マージ時に移行計画が開始されます。管理者は VCS プロバイダーを構成し、プロジェクト所有者はプロジェクト内で VCS 接続を確立します。",
      "add-git-provider": {
        "self": "Gitプロバイダーの追加",
        "description": "プロジェクトで GitOps ワークフローを有効にする前に、まず Bytebase を VCS に OAuth アプリケーションとして登録して VCS と統合する必要があります。",
        "gitlab-self-host": "自己ホスト型 GitLab",
        "gitlab-self-host-admin-requirement": "GitLab インスタンスの管理者である必要があります。",
        "gitlab-com-admin-requirement": "プロジェクトまたはグループの管理者である必要があります。",
        "github-self-host": "セルフホスト型 GitHub",
        "github-com-admin-requirement": "GitHub 組織の管理者である必要があります。",
        "bitbucket-admin-requirement": "Bitbucket ワークスペースの管理者である必要があります。",
        "azure-devops-service": "Azure DevOps サービス",
        "azure-admin-requirement": "Azure DevOps 組織の管理者である必要があります。",
        "add-success": "Git プロバイダー「{vcs}」が正常に追加されました",
        "choose": "Git プロバイダーを選択する",
        "basic-info": {
          "self": "基本情報",
          "gitlab-instance-url": "GitLab インスタンスの URL",
          "gitlab-instance-url-label": "VCS インスタンスの URL。このインスタンスと Bytebase の間のネットワークが相互接続されていることを確認してください。",
          "github-instance-url": "GitHub インスタンスの URL",
          "bitbucket-instance-url": "Bitbucket インスタンスの URL",
          "azure-instance-url": "Azure DevOps インスタンスの URL",
          "instance-url-error": "インスタンス URL は https:// または http:// で始まる必要があります",
          "display-name": "表示名",
          "display-name-label": "異なる Git プロバイダーを区別するためのオプションの表示名。"
        },
        "access-token": {
          "self": "OAuthアプリケーション情報",
          "personal-access-token": "個人アクセストークン",
          "github-fine-grained-token": "きめ細かい個人アクセス トークン",
          "gitlab-personal-access-token": "専用のサービス ユーザーを作成し、メンテナー ロールと、管理するグループまたはプロジェクトに対する少なくとも次の権限を持つ {token} を生成します。プロジェクト アクセス トークンを生成して単一のプロジェクトを管理することも、グループ アクセス トークンを生成してグループ内のすべてのプロジェクトを管理することもできます。",
          "github-personal-access-token": "専用のサービス ユーザーを作成し、組織または管理する必要があるすべてのプロジェクトのメンバー ロールを持つ {token} を生成します。",
          "bitbucket-app-access-token": "特定のサービス ユーザーを生成し、関連する組織、プロジェクト、またはリポジトリを管理するための少なくとも次の権限を持つ 1 つの {app_password} を作成します。以下に「<bitbucket ユーザー名>:<生成されたアプリケーション パスワード>」を挿入します。",
          "bitbucket-app-password": "アプリケーションパスワード",
          "azure-devops-personal-access-token": "専用のサービス ユーザーを作成し、次のスコープを持つアクセス可能なすべての組織のメンバー ロールを持つ {token} を生成します。 「組織」フィールドは「アクセス可能なすべての組織」に設定する必要があります。"
        },
        "confirm": {
          "confirm-info": "情報を確認する",
          "confirm-description": "作成後、Git サプライヤーはプロジェクト パネルの [GitOps] タブに表示され、プロジェクト所有者が選択できます。"
        }
      },
      "git-provider": {
        "gitlab-self-host-application-id-label": "GitLab インスタンスレベルの OAuth アプリケーションとして登録されたアプリケーション ID。",
        "gitlab-com-application-id-label": "GitLab OAuth アプリケーションとして登録されたアプリケーション ID。",
        "view-in-gitlab": "GitLab アプリを表示する",
        "view-in-azure": "Azure アプリを見る",
        "gitlab-self-host-secret-label": "GitLab インスタンス レベルの OAuth アプリケーションとして登録されたシークレット。",
        "gitlab-com-secret-label": "GitLab OAuth アプリケーションのシークレットとして登録します。",
        "azure-secret-label": "Azure OAuth アプリのクライアント シークレットとして登録します。",
        "github-application-id-label": "GitHub 組織レベルの OAuth アプリとして登録されたクライアント ID。",
        "azure-application-id-label": "Azure 組織レベルの OAuth アプリとして登録されたクライアント ID。",
        "secret-label-github": "GitHub 組織レベルの OAuth アプリとして登録されたクライアント シークレット。",
        "delete-forbidden": "このプロバイダーを削除する前に、すべてのウェアハウスの関連付けを解除する必要があります。",
        "delete": "Git プロバイダーを削除する",
        "delete-confirm": "Git プロバイダー「{name}」を削除しますか?"
      }
    }
  },
  "deployment-config": {
    "stage-n": "ステージ{n}",
    "add-selector": "選択基準を追加する",
    "update-success": "デプロイメント構成が正常に更新されました",
    "this-is-example-deployment-config": "これはサンプルの展開構成であり、編集して保存する必要があります。",
    "n-databases": "{n} データベース",
    "selectors": "選定基準",
    "add-stage": "ステージを追加",
    "confirm-to-revert": "編集を元に戻してもよろしいですか?",
    "name-placeholder": "芸名…",
    "error": {
      "at-least-one-stage": "少なくとも 1 つのステージが必要です",
      "stage-name-required": "ステージ名の指定が必要です",
      "at-least-one-selector": "各ステージには少なくとも 1 つの選択基準が必要です",
      "env-in-selector-required": "各ステージには「環境」の選択条件が必要です",
      "env-selector-must-has-one-value": "「環境 ID」の値は 1 つだけでなければなりません",
      "key-required": "キーを指定する必要があります",
      "values-required": "値を指定する必要があります"
    },
    "project-has-no-deployment-config": "このプロジェクトにはまだデプロイメント構成がありません。まず {go} してください。",
    "go-and-config": "設定に移動",
    "wont-be-deployed-explanation": "どの選択基準も満たされなかったため、これらのデータベースは展開されません。",
    "wont-be-deployed": "導入には関与しない",
    "pipeline-generated-from-deployment-config": "デプロイ パイプラインはプロジェクト {deployment_config} に基づいて生成されます。",
    "preview-deployment-pipeline": "導入パイプラインのプレビュー",
    "select-database-group": "データベースグループの選択"
  },
  "data-source": {
    "role-type": "権限の種類",
    "successfully-deleted-data-source-name": "データ ソース '{0}' は正常に削除されました。",
    "create-data-source": "データソースの作成",
    "data-source-list": "データソースリスト",
    "all-data-source": "すべてのデータソース",
    "search-name": "検索名",
    "search-name-database": "検索名、データベース",
    "successfully-created-data-source-datasource-name": "データ ソース '{0}' が正常に作成されました。",
    "select-database-first": "最初にデータベースを選択してください",
    "select-data-source": "データソースの選択",
    "search-user": "ユーザーを検索する",
    "user-list": "ユーザーリスト",
    "revoke-access": "「{0}」の「{1}」へのアクセスを削除してもよろしいですか?",
    "grant-data-source": "付与データソース",
    "grant-database": "認可データベース",
    "requested-issue": "作業指示を申請する",
    "successfully-revoked-member-principal-name-access-from-props-datasource-name": "「{0}」の「{1}」へのアクセスが正常に取り消されました。",
    "your-issue-id-e-g-1234": "チケット ID (例: 1234)",
    "member-principal-name-already-exists": "{0} はすでに存在します",
    "successfully-granted-datasource-name-to-addedmember-principal-name": "「{0}」「{1}」が正常に付与されました",
    "we-also-linked-the-granted-database-to-the-requested-issue-linkedissue-name": "また、付与されたデータベースをチケット '{0}' にリンクしました。",
    "new-data-source": "新しいデータソース",
    "connection-name-string-copied-to-clipboard": "{0} 文字列がクリップボードにコピーされました。",
    "jdbc-cant-connect-to-socket-database-value-instance-host": "JDBC がソケット {0} に接続できません",
    "snowflake-keypair-tip": "キーペア認証",
    "ssl-type": {
      "ca": "@:{'data-source.ssl.ca-cert'}",
      "ca-and-key-and-cert": "@:{'data-source.ssl.ca-cert'} + @:{'data-source.ssl.client-key'} + @:{'data-source.ssl.client-cert'}",
      "none": "使ってはいけません"
    },
    "ssl": {
      "ca-cert": "CA証明書",
      "client-key": "クライアントキー",
      "client-cert": "クライアント証明書"
    },
    "ssh-type": {
      "tunnel": "@:{'data-source.ssh.tunnel'}",
      "tunnel-and-private-key": "@:{'data-source.ssh.tunnel'} + @:{'data-source.ssh.private-key'}",
      "none": "使ってはいけません"
    },
    "ssh": {
      "host": "サーバ",
      "port": "ポート",
      "user": "ユーザー名",
      "password": "パスワード",
      "ssh-key": "SSHキー",
      "tunnel": "トンネル",
      "private-key": "秘密鍵"
    },
    "ssl-connection": "SSL接続",
    "ssh-connection": "SSH接続",
    "read-replica-host": "リードレプリカホスト",
    "read-replica-port": "リードレプリカポート",
    "delete-read-only-data-source": "読み取り専用データソースを削除する",
    "connection-string-schema": "接続文字列モード",
    "admin": "メインライブラリ",
    "read-only": "図書館から"
  },
  "setting": {
    "project": {
      "description": "これは、Bytebase 上のすべてのプロジェクトをリストするプロジェクト管理者インターフェイスです。",
      "show-archived": "アーカイブされたアイテムを表示する"
    },
    "label": {
      "key": "鍵",
      "values": "価値",
      "value-placeholder": "タグ値…",
      "key-placeholder": "タグキー..."
    }
  },
  "sql-editor": {
    "self": "SQLエディタ",
    "select-connection": "データ接続を選択してください",
    "search-databases": "データベースを検索する",
    "search-results": "の検索結果",
    "loading-databases": "データベース情報をロードしています...",
    "close-pane": "パネルを閉じる",
    "loading-data": "データのロード...",
    "table-empty-placeholder": "「実行」をクリックしてクエリを実行します。",
    "no-data-available": "データなし",
    "download-as-file": "{file} 形式でダウンロード",
    "only-select-allowed": "{select} ステートメントのみが実行を許可されます",
    "want-to-action": "{want} が必要な場合は、「{action}」ボタン {reaction} をクリックしてください。",
    "and-submit-an-issue": "そしてチケットを提出してください",
    "to-enable-admin-mode": "管理者モードを有効にするには",
    "table-schema-placeholder": "スキーマを表示するテーブルを選択してください",
    "notify-empty-statement": "エディターに SQL ステートメントを入力してください",
    "notify-multiple-statements": "複数の SQL ステートメントを入力したことが検出されました。 SQL エディターは、最初のステートメントの実行のみをサポートします。他のステートメントを選択して個別に実行できます。",
    "goto-edit-schema-hint": "エディタの上部からデータベース接続を選択してください",
    "notify-invalid-sql-statement": "SQL ステートメントを確認してください。",
    "can-not-execute-query": "データのロード中にクエリを実行できません",
    "rows": "記録",
    "vertical-display": "縦型表示",
    "no-history-found": "まだ履歴がありません",
    "no-sheet-found": "ワークシートはまだありません",
    "search-history": "検索履歴",
    "search-sheets": "ワークシートの検索",
    "hint-tips": {
      "confirm-to-delete-this-history": "このレコードを削除してもよろしいですか?",
      "confirm-to-close-unsaved-sheet": {
        "title": "未保存のワークシートを閉じてもよろしいですか?",
        "content": "現在のワークシートを閉じると、保存されていないデータはすべて失われますか?"
      }
    },
    "please-input-the-tab-label": "タブ名を入力してください。",
    "copy-code": "コードをコピーする",
    "copy-url": "URLをコピー",
    "notify": {
      "copy-code-succeed": "コードが正常にコピーされました",
      "copy-share-link": "共有リンクがクリップボードにコピーされました",
      "sheet-is-read-only": "共有ワークシートは読み取り専用であり、編集できません。"
    },
    "view-all-tabs": "すべてのタブを表示",
    "sheets": "ワークシート",
    "connect-to-a-database": "データベースに接続する",
    "link-access": "リンクアクセス",
    "private": "プライベート",
    "private-desc": "このシートにアクセスできるのはあなただけです",
    "project-read": "プロジェクト内で読み取り可能",
    "project-read-desc": "ワークシート所有者またはプロジェクト所有者は読み取りおよび書き込み権限を持ち、他のメンバーは読み取り専用権限を持ちます。",
    "project-write": "プロジェクト内での読み取りと書き込み",
    "project-write-desc": "ワークシート所有者とプロジェクト内のメンバーには読み取りおよび書き込み権限があります。",
    "create-read-only-data-source": "作成に行く",
    "go-back": "戻る",
    "save-sheet": "ワークシートの保存",
    "save-sheet-input-placeholder": "ワークシート名を入力してください",
    "untitled-sheet": "名前のないワークシート",
    "format": "フォーマット",
    "sql-review-result": "SQLチェック結果",
    "alter-table": "テーブル構造の変更",
    "visualize-explain": "視覚化の説明",
    "sql-execute-in-production-environment": "実稼働データベースを使用していることに注意してください。",
    "rows-upper-limit": "クエリ結果の数が上限に達しました",
    "tab-mode": {
      "readonly": "読み取り専用",
      "admin": "管理者"
    },
    "close-sheet": "ワークシートを閉じる",
    "connect": "接続する",
    "connect-in-admin-mode": "管理者モードで接続する",
    "admin-mode": {
      "self": "管理者モード"
    },
    "allow-admin-mode-only": "インスタンス {instance} には管理者モードでのみアクセスできます。",
    "run-selected": "選択したステートメントを実行する",
    "clear-screen": "クリアスクリーン",
    "query-time": "クエリ時間",
    "connection-lost": "接続切断。次回クエリが実行されるときに再接続が試行されます。",
    "sheet": {
      "choose-sheet": "ワークシートを選択",
      "self": "ワークシート",
      "connection": "接続する"
    },
    "tab": {
      "unsaved": "保存されていません",
      "context-menu": {
        "actions": {
          "close": "閉鎖",
          "close-others": "その他を閉じる",
          "close-to-the-right": "右側をすべて閉じます",
          "close-saved": "保存済みを閉じる",
          "close-all": "すべて閉じる",
          "rename": "名前の変更"
        }
      }
    },
    "batch-query": {
      "batch": "バッチ",
      "select-database": "以下のデータベースを選択してください",
      "description": "{project} の下にある {count} データベースをバッチクエリします。"
    },
    "executing-query": "クエリの実行",
    "grouping": "グループ",
    "previous-row": "前の行",
    "next-row": "次の行",
    "copy-success": "正常にコピーされました",
    "missing-permission-to-load-db-metadata": "データベース {db} のメタデータをロードする権限がありません。",
    "connect-in-new-tab": "新しいタブで接続する",
    "copy-name": "名前をコピーする",
    "copy-select-statement": "SELECT ステートメントをコピーする",
    "preview-table-data": "テーブルデータのプレビュー",
    "view-table-detail": "テーブルの詳細を表示する",
    "view-database-detail": "データベースの詳細を表示する",
    "copy-all-column-names": "すべての列名をコピーします",
    "view-schema-text": "テキストの表示 スキーマ",
    "override-current-statement": "現在のステートメントを上書きする",
    "last-synced": "最終同期時間: {time}",
    "click-to-sync-now": "クリックして今すぐ同期します",
    "sync-in-progress": "同期中",
    "create-a-worksheet": "新しいワークシートを作成する",
    "select-a-database-to-start": "開始するにはデータベースを選択してください",
    "select-encoding": "エンコーディングの選択"
  },
  "schema-editor": {
    "self": "スキーマエディタ",
    "use-tips": "編集するデータベースまたはテーブルを選択します",
    "preview-issue": "作業指示のプレビュー",
    "sync-sql-from-schema-editor": "スキーマエディタからSQLを同期する",
    "raw-sql": "SQL文",
    "search-database-and-table": "データベースとテーブルを検索する",
    "search-table": "検索テーブル",
    "search-column": "検索欄",
    "actions": {
      "create-schema": "新しいスキーマ",
      "drop-schema": "スキーマの削除",
      "create-table": "新しいテーブルを作成する",
      "rename": "名前の変更",
      "drop-table": "テーブルの削除",
      "restore": "回復する",
      "add-column": "列の追加",
      "add-from-template": "テンプレートから追加",
      "drop-column": "列の削除",
      "sql-preview": "SQLのプレビュー",
      "reset": "リセット",
      "save": "保存",
      "create-procedure": "プロシージャの作成",
      "create-function": "関数の作成",
      "drop": "落とす"
    },
    "database": {
      "name": "名前",
      "row-count": "データ行数",
      "data-size": "データサイズ",
      "engine": "エンジン",
      "collation": "文字の並べ替え規則",
      "comment": "コメント"
    },
    "schema": {
      "select": "スキーマの選択",
      "name": "スキーマ名"
    },
    "tables": "表面",
    "table": {
      "select": "テーブルの選択",
      "name": "テーブル名"
    },
    "columns": "リスト",
    "column": {
      "select": "列を選択",
      "name": "名前",
      "type": "タイプ",
      "default": "デフォルト値",
      "comment": "コメント",
      "not-null": "空にすることはできません",
      "primary": "主キー",
      "foreign-key": "外部キー",
      "classification": "分類と格付け",
      "on-update": "アップデート時"
    },
    "default": {
      "no-default": "デフォルト値なし",
      "empty-string": "空の文字列",
      "expression": "表現",
      "zero": "0",
      "true": "真実",
      "false": "間違い"
    },
    "nothing-changed-for-database": "データベース {database} 変更なし",
    "message": {
      "invalid-schema-name": "無効なスキーマ名",
      "duplicated-schema-name": "スキーマ名が重複しています",
      "invalid-table-name": "無効なテーブル名です",
      "duplicated-table-name": "テーブル名が重複しています",
      "invalid-column-name": "無効な列名です",
      "duplicated-column-name": "列名が重複しています",
      "invalid-column-type": "無効な列タイプです",
      "schema-not-found": "スキーマが見つかりません",
      "failed-to-fetch-database-schema": "データベース スキーマの要求に失敗しました",
      "invalid-schema": "無効なスキーマ",
<<<<<<< HEAD
      "cannot-drop-the-last-column": "最後の列を削除することはできません",
      "cannot-change-config": "データベースの設定はスキーマと共に変更する必要があります",
      "duplicated-procedure-name": "重複したプロシージャ名",
      "invalid-procedure-name": "無効なプロシージャ名です",
      "duplicated-function-name": "関数名が重複しています",
      "invalid-function-name": "無効な関数名です"
=======
      "cannot-drop-the-last-column": "最後の列は削除できません",
      "cannot-change-config": "データベース構成はスキーマとともに変更する必要があります"
>>>>>>> 5c779140
    },
    "confirm-to-close": {
      "title": "閉じることを確認しますか？",
      "description": "変更は閉じると失われます。"
    },
    "tenant-mode-tips": "[チケットのプレビュー] をクリックすると、現在の変更が選択したすべてのテナント データベースに適用されます。",
    "edit-foreign-key": "外部キーを変更する",
    "select-reference-schema": "外部キーのスキーマを選択します",
    "select-reference-table": "外部キーのあるテーブルを選択",
    "select-reference-column": "外部キー列を選択します",
    "index": {
      "indexes": "索引",
      "edit-indexes": "インデックスの編集",
      "unique": "のみ"
    },
    "generated-ddl-is-empty": "生成された DDL は空です",
    "table-partition": {
      "partitions": "パーティション",
      "edit-partitions": "パーティションの編集",
      "expression": "表現",
      "value": "価値",
      "add-sub-partition": "サブパーティションの追加",
      "type": "タイプ"
    },
    "views": "ビュー",
    "procedures": "手順",
    "functions": "関数"
  },
  "label": {
    "empty-label-value": "ヌル",
    "no-label": "ラベルなし",
    "error": {
      "key-necessary": "キーを指定する必要があります",
      "value-necessary": "値を指定する必要があります",
      "key-duplicated": "キーが繰り返されました",
      "value-duplicated": "値が重複しています",
      "max-length-exceeded": "{len} 文字を超えることはできません",
      "max-label-count-exceeded": "{count} 個を超えるタグを含めることはできません",
      "cannot-edit-reserved-label": "予約されたラベル「{key}」を編集できません",
      "max-value-length-exceeded": "値は {length} 文字を超えることはできません",
      "key-format": "文字と数字 ([a-z0-9A-Z])、ハイフン (-)、アンダースコア (_)、およびドット (.) のみが使用できます。\nまた、先頭と末尾は文字と数字にする必要があります。",
      "x-is-reserved-key": "「{key}」はシステムで予約されているキーです"
    },
    "placeholder": {
      "select-key": "キーを選択…",
      "select-value": "値を選択してください…",
      "select-values": "値を選択してください…"
    },
    "setting": {
      "description": "タグは、データベース テナントを識別するために使用できるキーと値のペアのセットです。 {link}。"
    },
    "db-name-template-tips": "テンプレートを使用してデータベースの名前付けを制限します。たとえば、データベース db1 が地域に従って米国、アジア、ヨーロッパに分割されており、それらの名前を db1__US、db1__ASIA、db1__EU にしたい場合、テンプレートは {placeholder} として指定できます。 {link}。",
    "confirm-change": "「{label}」を編集してもよろしいですか?",
    "parsed-from-template": "テンプレート {template} に従って {name} から解析されました",
    "cannot-transfer-template-not-match": "データベース '{name}' は、名前がテンプレート {template} と一致しないため、このプロジェクトに転送できません。",
    "add-label": "タグ付けする",
    "filter-by-label": "タグでフィルタリングする"
  },
  "oauth": {
    "unknown-event": "不明なイベント タイプ、認証に失敗しました"
  },
  "subscription": {
    "try-for-free": "無料トライアル",
    "inquire-enterprise-plan": "Enterprise版のお問い合わせ",
    "enterprise-free-trial": "Enterprise の {days} 日間の無料トライアル",
    "button": {
      "free-trial": "{days} 日間の無料トライアル",
      "upgrade": "アップグレード",
      "contact-us": "お問い合わせ",
      "view-subscription": "サブスクリプションを表示する"
    },
    "trial-start-modal": {
      "title": "{plan} トライアルが開始されました",
      "content": "{plan} のトライアルが開始されました。 {date} より前のすべての {plan} 機能は制限されません。",
      "button": "学ぶ",
      "subscription-page": "購読ページ",
      "subscription": "サブスクリプション プランと有料機能は {page} でご覧いただけます。"
    },
    "description": "ここで購入した Bytebase 証明書をアップロードして、プロフェッショナル/エンタープライズ機能のロックを解除できます。",
    "upload-license": "証明書のアップロード",
    "upgrade-trial-button": "アップグレードトライアル",
    "request-n-days-trial": "{days} 日間のトライアルをリクエストします (クレジット カードは必要ありません)",
    "request-with-qr": "QRコードを読み取ってトライアルを申し込みます",
    "successfully-start-trial": "{days} 日間の無料トライアルが正常に開始されました",
    "successfully-upgrade-trial": "{plan} 試用版に正常にアップグレードされました",
    "require-subscription": "この機能には、{requiredPlan} のサブスクリプションが必要です。この機能のロックを解除するには、Bytebase 証明書を購入してください。",
    "feature-require-subscription": "{feature} には {requiredPlan} が必要です。",
    "required-plan-with-trial": "この機能には、{requiredPlan} のサブスクリプション、{startTrial} が必要です",
    "trial-for-plan": "{plan} の {days} 日間の無料トライアルを開始できます。クレジット カードや前払いは必要ありません。",
    "trial-for-days": "{days} 日間の無料トライアルを開始できます。クレジット カードや前払いは必要ありません。",
    "upgrade-trial": "既存の試用版をこのバージョンに直接アップグレードできます。",
    "contact-to-upgrade": "試用版にアップグレードするには、ワークスペースの所有者に問い合わせてください。",
    "upgrade-now": "今すぐアップグレード",
    "instance-assignment": {
      "license": "証明書",
      "assign-license": "証明書の割り当て",
      "require-license": "インスタンス証明書が必要です",
      "missing-license-attention": "この機能のロックを解除するには、インスタンスに証明書を割り当ててください。",
      "n-license-remain": "残り {n}",
      "manage-license": "証明書の管理",
      "used-and-total-license": "割り当てられた/合計インスタンス証明書",
      "success-notification": "証明書の割り当てが正常に更新されました",
      "missing-license-for-instances": "この機能を有効にするための証明書が不足しているインスタンス ({count}) があります。",
      "missing-license-for-feature": "{feature} を有効にするためのインスタンス証明書がありません。クリックして証明書を割り当てます。"
    },
    "update": {
      "success": {
        "title": "証明書が正常に更新されました",
        "description": "サブスクリプション版のプレミアム機能がロック解除されました"
      },
      "failure": {
        "title": "証明書の更新に失敗しました",
        "description": "証明書が有効かどうかを確認してください"
      }
    },
    "plan-features": "{plan} 関数",
    "overuse-warning": "{neededPlan} は {currentPlan} で制限されます。通常どおり使用できるように、できるだけ早くアップグレードしてください。",
    "overuse-modal": {
      "description": "現在「{plan}」に含まれていない機能を使用しています。使用に影響を与えないように、すぐにアップグレードしてください。",
      "instance-count-exceeds": "インスタンス数 {count} が制限 {limit} を超えています"
    },
    "features": {
      "bb-feature-external-secret-manager": {
        "title": "外部キーを設定する",
        "desc": "データベース パスワードの外部キーとして Vault またはカスタム URL を設定します。"
      },
      "bb-feature-task-schedule-time": {
        "title": "タスクの実行時間を設定する",
        "desc": "「タスク実行時刻の設定」では、特定の時刻に実行するタスクを設定できます"
      },
      "bb-feature-instance-count": {
        "title": "インスタンスの制限",
        "desc": "インスタンスの最大制限に達しました。追加のインスタンス割り当てを取得するには、アップグレードに料金を支払ってください。",
        "remaining": "現在の合計インスタンス割り当ては {total} で、使用可能な共有は {count} 個のみです。",
        "runoutof": "すべての {total} インスタンス クレジットが使用されました。",
        "upgrade": "@:{'subscription.upgrade'} を使用して、より多くのインスタンス割り当てを取得します。"
      },
      "bb-feature-user-count": {
        "title": "ユーザー制限",
        "desc": "ユーザーの最大数に達しました。無制限のユーザー割り当てを取得するには、アップグレードに料金を支払ってください。",
        "remaining": "現在の合計ユーザー割り当ては {total} で、使用できる共有は {count} 個のみです。",
        "runoutof": "{total} 個のユーザー クレジットがすべて使用されました。",
        "upgrade": "@:{'subscription.upgrade'} を使用すると、無制限のユーザー割り当てを取得できます。"
      },
      "bb-feature-multi-tenancy": {
        "title": "バッチモード",
        "desc": "異なるテナントまたはデータベース シャードに属するデータベースのグループに対するバッチ変更。"
      },
      "bb-feature-approval-policy": {
        "title": "リリース戦略",
        "desc": "「リリース戦略」は、データベーススキーマへの変更を手動でリリースする必要があるかどうかを制御できます。"
      },
      "bb-feature-environment-tier-policy": {
        "title": "環境レベル",
        "desc": "「環境レベル」では、環境を実稼働環境としてマークできます。"
      },
      "bb-feature-sensitive-data": {
        "title": "機密データ",
        "desc": "データ テーブルの列を機密データとしてマークすると、クエリ結果に「******」として表示されます。"
      },
      "bb-feature-access-control": {
        "title": "データアクセス制御",
        "desc": "ユーザーによるデータ クエリ結果のコピーの禁止など、データへのユーザー アクセスを制限します。"
      },
      "bb-feature-lgtm": {
        "title": "LGTM検査",
        "desc": "チケットに「LGTM」コメントがあるかどうかを確認してください。"
      },
      "bb-feature-im-approval": {
        "title": "IMの統合",
        "desc": "統合された IM を使用して作業指示を承認します。"
      },
      "bb-feature-sql-review": {
        "title": "100 を超える SQL 監査ポリシーのロックを解除します",
        "desc": "さまざまな SQL lint ルールを構成して、研究開発組織に SQL のベスト プラクティスを実装し、スキーマ仕様の一貫性を確保します。"
      },
      "bb-feature-custom-approval": {
        "title": "カスタム承認",
        "desc": "さまざまなタスクのリスク レベルとカスタム承認フローを構成します。"
      },
      "bb-feature-vcs-sql-review": {
        "title": "GitOps ワークフローでの SQL 監査",
        "desc": "SQL 監査 CI を VCS リポジトリ パイプラインに追加して、プル リクエストで変更された SQL ファイルを自動的に監査します。"
      },
      "bb-feature-rbac": {
        "title": "役割管理",
        "desc": "「ロール管理」では、DBAなどのメンバーに特定のロールを割り当てることができます。"
      },
      "bb-feature-custom-role": {
        "title": "カスタムロール",
        "desc": "カスタム承認を構成するためにプロジェクト メンバーに適用できるカスタム ロールを定義します。"
      },
      "bb-feature-watermark": {
        "title": "ウォーターマークの設定",
        "desc": "ユーザー名、ID、メールアドレスを含むページにウォーターマークを表示します。"
      },
      "bb-feature-audit-log": {
        "title": "監査ログ",
        "desc": "ワークスペースでユーザーが実行したアクションを記録およびクエリします。"
      },
      "bb-feature-schema-drift": {
        "title": "スキーマの逸脱",
        "desc": "予期しないスキーマ変更を検出し、スキーマの逸脱を報告します。"
      },
      "bb-feature-branding": {
        "title": "カスタムブランド情報",
        "desc": "カスタマイズされたロゴ"
      },
      "bb-feature-online-migration": {
        "title": "オンラインでの大規模なテーブル変更",
        "desc": "gh-ostをベースにしています。大きなテーブルの場合、テーブルのロック時間を数時間から数秒に短縮できます。"
      },
      "bb-feature-sync-schema-all-versions": {
        "title": "データベーステーブルの同期",
        "desc": "データベースのスキーマ バージョンを選択し、ターゲット データベースと同期します。"
      },
      "bb-feature-read-replica-connection": {
        "title": "リードレプリカ接続",
        "desc": "リードレプリカを使用して、読み取り専用データ ソースに接続します。"
      },
      "bb-feature-instance-ssh-connection": {
        "title": "SSHインスタンス接続",
        "desc": "SSH 経由でインスタンスに接続します。"
      },
      "bb-feature-custom-instance-scan-interval": {
        "title": "カスタムインスタンスのスキャン間隔",
        "desc": "インスタンス スキーマと例外スキャン間隔をカスタマイズする"
      },
      "bb-feature-index-advisor": {
        "title": "インデックスの提案",
        "desc": "インデックスの推奨事項により、クエリの遅延の原因となっているインデックスを検出し、関連する最適化の推奨事項を提供できます。"
      },
      "bb-feature-sso": {
        "title": "シングル サインオン (SSO)",
        "desc": "ユーザーが SSO を通じて Bytebase に安全にログインできるようにします。"
      },
      "bb-feature-2fa": {
        "title": "二要素認証",
        "desc": "2 要素認証は、システム メンバーに追加のセキュリティ層を提供します。ログインするとき、ユーザーは認証アプリケーションによって生成されたセキュリティ コードを入力する必要があります。"
      },
      "bb-feature-plugin-openai": {
        "title": "AIの強化",
        "desc": "OpenAI テクノロジーを活用した、AI で強化された SQL エディターとインデックス提案機能。"
      },
      "bb-feature-batch-query": {
        "title": "バッチクエリ",
        "desc": "SQL エディターで複数のデータベースに対してバッチ クエリを実行します。"
      },
      "bb-feature-shared-sql-script": {
        "title": "共有SQLスクリプト",
        "desc": "SQL スクリプトをプロジェクト メンバーと共有するか、誰でも利用できるようにします。"
      },
      "bb-feature-announcement": {
        "title": "発表",
        "desc": "お知らせバナーを設定します。"
      },
      "bb-feature-encrypted-secrets": {
        "title": "秘密変数",
        "desc": "シークレット変数をデータベースに保存し、チケットの SQL で使用します。"
      },
      "bb-feature-database-grouping": {
        "title": "データベースのグループ化",
        "desc": "データベースをグループ化すると、データベース グループ内のデータベースに対してバッチ操作を実行できます。"
      },
      "bb-feature-disallow-signup": {
        "title": "セルフサービス登録を無効にする",
        "desc": "無効化されると、新しいユーザーは自己登録できなくなり、管理者の招待を通じてのみアカウントを作成できます。"
      },
      "bb-feature-schema-template": {
        "title": "スキーマテンプレート",
        "desc": "スキーマの変更または設計時に適用できるスキーマ テンプレートを事前定義します。"
      },
      "bb-feature-secure-token": {
        "title": "ログイン頻度",
        "desc": "ログイン頻度は、ユーザーが再度ログインする必要がある間隔を指定します。"
      },
      "bb-feature-issue-advanced-search": {
        "title": "チケットの詳細検索",
        "desc": "高度な検索機能を使用して、無制限の過去のチケットにアクセスできます。"
      }
    }
  },
  "sheet": {
    "self": "ワークシート",
    "my-sheets": "私のワークシート",
    "mine": "私の",
    "star": "お気に入りに追加",
    "unstar": "お気に入りをキャンセルする",
    "starred": "集めました",
    "shared": "共有",
    "actions": {
      "sync-from-vcs": "VCS から SQL スクリプトを同期する"
    },
    "notifications": {
      "duplicate-success": "「マイワークシート」にコピーされました"
    },
    "hint-tips": {
      "confirm-to-sync-sheet": "ワークシートを同期してもよろしいですか?",
      "confirm-to-delete-this-sheet": "このワークシートを削除してもよろしいですか?",
      "confirm-to-duplicate-sheet": "このワークシートをコピーしてもよろしいですか?"
    },
    "linked-issue": "関連する作業指示書",
    "from-issue-warning": "このシートはチケット {issue} のもので、読み取り専用モードです。 {oversize}",
    "content-oversize-warning": "SQL は大きすぎて直接編集できません。",
    "sheets": "ワークシート",
    "search-sheets": "ワークシートの検索",
    "sheet": "ワークシート",
    "unconnected": "接続されていません",
    "draft": "下書き"
  },
  "engine": {
    "mysql": "MySQL",
    "common": "ユニバーサル"
  },
  "sql-review": {
    "title": "SQL監査ポリシー",
    "description": "SQL 監査ポリシーは、さまざまな環境に対してさまざまな SQL lint ルールのセットを定義でき、チームが SQL のベスト プラクティスを採用し、さまざまなデータベースでスキーマの一貫性を制約するのに役立ちます。 DDL/DML を変更しようとしたり、SQL エディターを使用してデータをクエリしようとしたりすると、設定された SQL 監査ルールによって対応する実行ステートメントがチェックされます。",
    "disabled": "無効",
    "no-policy-set": "SQL監査ポリシーなし",
    "create-policy": "監査ポリシーを作成する",
    "duplicate-policy": "監査ポリシーをコピーする",
    "configure-policy": "監査ポリシーを構成する",
    "policy-removed": "監査ポリシーが削除されました",
    "policy-created": "監査ポリシーが作成されました",
    "policy-updated": "監査ポリシーが更新されました",
    "policy-duplicated": "監査ポリシーがコピーされました",
    "rules": "ルール",
    "filter": "フィルター",
    "no-permission": "管理者または DBA のみが監査ポリシーを作成または更新する権限を持っています。",
    "disable": "監査ポリシーを無効にする",
    "enable": "監査ポリシーを有効にする",
    "delete": "監査ポリシーの削除",
    "input-then-press-enter": "入力後、Enterを押して追加します",
    "not-available-for-free": "{plan}定期購入ではこのルールを使用できません",
    "unlock-full-feature": "100 を超える SQL レビュー ルールのロックを解除する",
    "create": {
      "breadcrumb": "監査ポリシーを作成する",
      "basic-info": {
        "name": "基本情報",
        "display-name": "名前",
        "display-name-placeholder": "監査ポリシー名",
        "display-name-default": "SQL監査ポリシー",
        "display-name-label": "さまざまな監査ポリシーを区別するために使用される名前。",
        "environments": "環境",
        "environments-label": "この監査ポリシーが適用される環境。 1 つの環境に関連付けることができる監査ポリシーは 1 つだけです。",
        "environments-select": "環境を選ぶ",
        "no-linked-environments": "環境が選択されていません",
        "no-available-environment": "代わりの環境がない",
        "no-available-environment-desc": "代わりの環境はありません。 1 つの環境に関連付けることができる監査ポリシーは 1 つだけです。",
        "choose-template": "テンプレートを選択"
      },
      "configure-rule": {
        "name": "ルールを構成する",
        "change-template": "テンプレートの変更",
        "confirm-override-title": "ルール変更",
        "confirm-override-description": "以前のルールは上書きされます"
      },
      "preview": {
        "name": "プレビュー"
      }
    },
    "edit-rule": {
      "self": "SQL監査ルールを編集する",
      "readonly": "SQL監査ルール"
    },
    "rule": {
      "active": "オンにする"
    },
    "enabled-rules": "開かれたルールの数",
    "rule-detail": "ルールの詳細",
    "view-definition": "ビューの定義",
    "other-engines": "他の種類のデータベース"
  },
  "debug-log": {
    "title": "デバッグログ",
    "no-logs": "デバッグログはまだありません",
    "count-of-logs": "サーバーから取得した最新の {count} ログ。",
    "debug-log-detail": "ログの詳細",
    "enabled": "デバッグモードがオンになっています",
    "open-debug-mode": "デバッグモードをオンにする",
    "table": {
      "record-ts": "時間",
      "method": "方法",
      "request-path": "リクエストパス",
      "role": "役割",
      "error": "間違った情報",
      "stack-trace": "コールスタック",
      "empty": "<なし>",
      "operation": {
        "operation": "操作する",
        "view-details": "詳細を確認する",
        "copy": "コピー",
        "copy-all": "すべてコピーする",
        "copied": "コピーされました",
        "export": "輸出"
      }
    }
  },
  "audit-log": {
    "no-logs": "監査ログはまだありません",
    "audit-log-detail": "監査の詳細",
    "table": {
      "created-ts": "時間",
      "created-time": "作成時間",
      "updated-time": "更新時間",
      "actor": "オペレーター",
      "type": "イベントタイプ",
      "level": "イベントレベル",
      "comment": "コメント",
      "payload": "ペイロード",
      "empty": "<空>",
      "view-details": "詳細を確認する",
      "select-type": "タイプを選択してください"
    },
    "type": {
      "workspace": {
        "member-create": "ワークスペースメンバーを追加する",
        "member-role-update": "ワークスペースメンバーの役割を更新する",
        "member-activate": "ワークスペースメンバーをアクティブ化する",
        "member-deactivate": "ワークスペースのメンバーを無効にする"
      },
      "project": {
        "member-role-update": "プロジェクトメンバーの役割を更新する",
        "database-transfer": "転送データベース"
      },
      "sql-editor-query": "SQLエディタのクエリ",
      "sql-export": "SQL エクスポート"
    }
  },
  "onboarding-guide": {
    "create-database-guide": {
      "let-add-a-instance": "まずインスタンスを追加しましょう",
      "go-to-project-list-page": "プロジェクトページに移動",
      "click-new-project": "「プロジェクトの作成」ボタンをクリックします",
      "click-new-database": "「データベースの作成」ボタンをクリックします",
      "click-approve": "この作業指示を実行するには、「承認」ボタンをクリックしてください",
      "wait-issue-finished": "作業指示の実行が完了するのを待っています...",
      "back-to-home": "ホームページに戻る",
      "finished-dialog": {
        "you-have-done": "正常に完了しました:",
        "add-an-instance": "インスタンスを追加しました",
        "create-a-project": "プロジェクトを作成しました",
        "create-an-issue": "作業指示書を作成しました",
        "create-a-new-database": "データベースを作成しました",
        "keep-going-with-bytebase": "Bytebase を使い続けてください。"
      }
    }
  },
  "schema-diagram": {
    "self": "スキーマ図",
    "fit-content-with-view": "ビューに自動的に適応します"
  },
  "identity-provider": {
    "test-connection": "テスト接続",
    "test-modal": {
      "title": "OAuth2 接続をテストする",
      "start-test": "ログインボタンをクリックしてテストを開始してください"
    }
  },
  "sensitive-data": {
    "self": "機密データ"
  },
  "resource": {
    "environment": "環境",
    "instance": "例",
    "project": "プロジェクト",
    "idp": "アイデンティティプロバイダー",
    "role": "役割",
    "database-group": "データベースのグループ化",
    "schema-group": "テーブルのグループ化",
    "changelist": "変更リスト",
    "vcs-provider": "GitOpsプロバイダー",
    "vcs-connector": "GitOps接続"
  },
  "resource-id": {
    "self": "{resource} ID",
    "description": "{resource} ID は一意の識別子です。作成後に変更することはできません。",
    "cannot-be-changed-later": "作成後に変更することはできません。",
    "validation": {
      "duplicated": "{resource} ID はすでに存在します。別のIDを使用してください。",
      "pattern": "{resource} ID には小文字、数字、ハイフンのみを含めることができます。小文字で始める必要があります。",
      "minlength": "{resource} ID には少なくとも 1 文字が含まれている必要があります。",
      "overflow": "{resource} ID は 64 文字未満である必要があります。"
    }
  },
  "multi-factor": {
    "self": "多要素認証",
    "auth-code": "認証コード",
    "recovery-code": "リカバリーコード",
    "other-methods": {
      "self": "その他の方法",
      "use-auth-app": {
        "self": "認証アプリを使用する",
        "description": "モバイル デバイスで Two-Factor Authenticator (TOTP) アプリを開き、認証コードを表示します。"
      },
      "use-recovery-code": {
        "self": "リカバリーコードを使用する",
        "description": "モバイルデバイスにアクセスできない場合は、回復コードを入力して身元を確認してください。"
      }
    }
  },
  "two-factor": {
    "self": "二要素認証",
    "description": "2 要素認証は、システム メンバーに追加のセキュリティ層を提供します。ログインするとき、ユーザーは認証アプリケーションによって生成されたセキュリティ コードを入力する必要があります。",
    "enabled": "二要素認証がオンになっています",
    "setup-steps": {
      "setup-auth-app": {
        "self": "認証アプリケーションをセットアップする",
        "description": "2 要素認証には、Google Authenticator、Microsoft Authenticator、Authy などのモバイル アプリを使用します。",
        "scan-qr-code": {
          "self": "QRコードをスキャンします",
          "description": "携帯電話の認証アプリを使用してスキャンします。スキャンできない場合は、{action} を実行できます。",
          "enter-the-text": "テキストを入力してください"
        },
        "verify-code": "アプリケーションのコードを検証する"
      },
      "download-recovery-codes": {
        "self": "リカバリーコードをダウンロード",
        "tips": "リカバリ コードもパスワードと同じくらい安全に保管してください。 Lastpass、1Password、Keeper などのパスワード マネージャーに保存することをお勧めします。",
        "keep-safe": {
          "self": "リカバリ コードは安全な場所に保管してください。",
          "description": "これらのコードは、2 要素認証コードを受信できない場合にアカウントにアクセスするために使用されます。これらのコードが見つからない場合は、アカウントにアクセスできなくなります。"
        }
      },
      "recovery-codes-saved": "リカバリーコードを保存したことを確認してください"
    },
    "recovery-codes": {
      "self": "リカバリーコード",
      "description": "2 要素認証コードを受信できない場合は、リカバリ コードを使用してアカウントにアクセスできます。"
    },
    "disable": {
      "self": "二要素認証を無効にする",
      "description": "アカウントの 2 要素認証を無効にしようとしています。ログイン時に認証アプリによって生成されたセキュリティ コードを入力する必要がなくなりました。"
    },
    "your-two-factor-secret": {
      "self": "二要素認証キー",
      "description": "キーをコピーし、アプリケーションに手動で入力します。",
      "copy-succeed": "正常にコピーされました。申請書に入力してください。"
    },
    "messages": {
      "2fa-enabled": "二要素認証が正常にオンになりました",
      "2fa-disabled": "二要素認証が正常に無効になりました",
      "recovery-codes-regenerated": "リカバリコードが再生成されました",
      "2fa-required": "管理者は、すべてのユーザーに 2 要素認証を構成するよう要求します。引き続き使用する前に、2 要素認証を設定してください。",
      "cannot-disable": "管理者は、すべてのユーザーに 2 要素認証を構成するよう要求します。 2 要素認証を無効にすることはできません。"
    }
  },
  "plugin": {
    "ai": {
      "examples": "例",
      "text-to-sql-placeholder": "ここに自然言語を入力すると、Bytebase はすぐにそれを SQL ステートメントに変換します。",
      "text-to-sql-disabled-placeholder": "OpenAI API キーを指定して、ChatSQL 機能を有効にします。",
      "run-automatically": "自動運転",
      "conversation": {
        "conversations": "セッション",
        "untitled": "名前のないセッション",
        "delete": "セッションの削除",
        "rename": "セッション名の変更",
        "select-or-create": "開始するセッションを選択または {create} します。",
        "exit-conversation-mode": "会話モードを終了する",
        "history-conversations": "歴史対話",
        "view-history-conversations": "過去の会話を表示する",
        "new-conversation": "新しい会話を開始する",
        "no-message": "ニュースはありません",
        "tips": {
          "suggest-prompt": "プロンプト単語を生成...",
          "more": "もっと",
          "no-more": "何も残っていない"
        }
      },
      "preset-suggestion": {
        "1": "従業員数が最も多い部門はどこですか?",
        "2": "どの部長が最も多くの部下を持っていますか?",
        "3": "部署間の男女比はどのくらいですか？"
      },
      "statement-copied": "ステートメントがクリップボードにコピーされました",
      "dont-show-again": "再び表示しない",
      "chat-sql": "チャットSQL",
      "disable-chat-sql": "ChatSQLを閉じる",
      "enable-chat-sql": "ChatSQLを開く"
    }
  },
  "custom-approval": {
    "self": "カスタム承認",
    "risk-rule": {
      "self": "安全規約",
      "risk-rules": "安全規約",
      "x-risk-rules": {
        "low": "低リスクルール",
        "moderate": "中リスクルール",
        "high": "ハイリスクルール"
      },
      "active": "オンにする",
      "edit-rule": "ルールの編集",
      "delete": "セキュリティルールを削除する",
      "default-rules": {
        "self": "デフォルトのルール",
        "description": "作業指示がカスタム ルールを満たさない場合、デフォルト ルールが実行されます。"
      },
      "risk": {
        "self": "危険",
        "select": "リスクを選択する",
        "risk-level": {
          "0": "デフォルト",
          "100": "低い",
          "200": "真ん中",
          "300": "高い"
        },
        "namespace": {
          "dml": "DML",
          "ddl": "DDL",
          "create_database": "データベースの作成",
          "data_export": "データのエクスポート",
          "request_query": "クエリ権限を申請する",
          "request_export": "輸出許可を申請する"
        }
      },
      "template": {
        "templates": "テンプレート",
        "load": "負荷",
        "presets": {
          "environment-prod-high": "運用環境、デフォルトで高リスク",
          "environment-dev-low": "開発環境、デフォルトでは低リスク",
          "dml-in-environment-prod-10k-rows-high": "運用環境で更新または削除されたデータ行の数が 10,000 を超えており、デフォルトで高リスクとみなされます。",
          "create-database-in-environment-prod-moderate": "本番環境でデータベースを作成します。デフォルトは中リスクです"
        },
        "load-template": "テンプレートをロードする",
        "view": "テンプレートを表示"
      },
      "rule-name": "ルール名",
      "view-rule": "ルールを表示する",
      "source": {
        "select": "タイプを選択してください",
        "self": "タイプ"
      },
      "input-rule-name": "ルール名を入力してください",
      "search": "検索ルール"
    },
    "approval-flow": {
      "self": "承認の流れ",
      "description": "アクションの種類ごとに、カスタム条件、リスク、承認フローを構成します。",
      "approval-flows": "承認の流れ",
      "approval-nodes": "承認ノード",
      "delete": "承認フローの削除",
      "search": "検索承認フロー",
      "select": "承認フローの選択",
      "create-approval-flow": "承認フローの作成",
      "edit-approval-flow": "承認フローの編集",
      "node": {
        "nodes": "承認ノード",
        "description": "ノードに複数の承認者がいる場合、必要な承認は 1 つだけです。",
        "order": "注文",
        "approver": "承認者",
        "group": {
          "WORKSPACE_OWNER": "ワークスペース管理者",
          "WORKSPACE_DBA": "DBA",
          "PROJECT_OWNER": "プロジェクトオーナー",
          "PROJECT_MEMBER": "プロジェクトメンバー"
        },
        "add": "ノードの追加",
        "delete": "承認ノードの削除",
        "select-approver": "承認者の選択",
        "roles": {
          "system": "システムの役割",
          "custom": "カスタムロール"
        }
      },
      "presets": {
        "owner-dba": "システム定義のプロセス。承認は最初にプロジェクト所有者によって行われ、次に DBA によって行われます。",
        "owner": "システム定義のプロセス。プロジェクト所有者の承認のみが必要です。",
        "dba": "システム定義のプロセス。 DBA の承認のみが必要です。",
        "admin": "システム定義のプロセス。管理者の承認のみが必要です。",
        "owner-dba-admin": "システム定義のプロセス。承認は、最初にプロジェクト所有者によって行われ、次に DBA、最後に管理者によって行われます。"
      },
      "view-approval-flow": "承認フローを見る",
      "skip": "手動承認をスキップする",
      "risk-not-configured-tips": "{link} が定義されていることを確認してください。",
      "the-related-risk-rules": "関連するリスクルール",
      "external-approval": {
        "self": "外部承認",
        "delete": "外部承認ノードを削除しますか?",
        "endpoint": "終点",
        "view-node": "外部承認ノードを表示する",
        "create-node": "新しい外部承認ノードを作成する",
        "edit-node": "外部承認ノードを編集する"
      },
      "issue-review": {
        "sent-back": "戻ってきた",
        "review-sent-back-by": "{user} から承認が返されました"
      }
    },
    "risk": {
      "self": "危険",
      "risk-center": "リスクセンター",
      "description": "リスク センターは、さまざまな条件下でのさまざまなデータベース操作のリスク レベルを定義します。リスク レベルによって、作業指示書のカスタム承認プロセスが決まります。"
    },
    "workflow-center": {
      "workflow": "ワークフロー"
    },
    "rule": {
      "rules": "ルール"
    },
    "issue-review": {
      "approve-issue": "作業指示を承認しますか?",
      "form": {
        "placeholder": "(オプション) メモを追加します…",
        "note": "ノート"
      },
      "you": "あなた",
      "generating-approval-flow": "承認フローが生成されています",
      "approved-issue": "作業指示を承認する",
      "disallow-approve-reason": {
        "some-task-checks-didnt-pass": "失敗したタスクチェックがまだあります",
        "some-task-checks-are-still-running": "確認すべき実行中のタスクがまだあります",
        "x-field-is-required": "{field}は必須です"
      },
      "send-back": "戻る",
      "send-back-issue": "作業指示書を返しますか?",
      "re-request-review": "再度承認をリクエストする",
      "re-request-review-issue": "作業指示書の承認を再度リクエストしますか?",
      "sent-back-issue": "作業指示書を返却する",
      "re-requested-review": "作業指示書の承認を再度リクエストします",
      "no-one-matches-role": "このロールに一致するユーザーはいません。プロジェクト管理者に連絡してロールを割り当ててください。",
      "any-n-role-can-approve": "任意の {role} を承認できます",
      "approved-by-n": "{approver} によって承認されました"
    },
    "send-back": "戻る"
  },
  "slow-query": {
    "self": "遅いクエリ",
    "slow-queries": "遅いクエリ",
    "report": "報告",
    "last-query-time": "最終実行時刻",
    "database-name": "データベース名",
    "sql-statement": "SQL文",
    "total-query-count": "合計実行時間",
    "query-count-percent": "約定比率",
    "max-query-time": "最大実行時間",
    "avg-query-time": "平均実行時間",
    "query-time-percent": "実行時間比率",
    "max-rows-examined": "最大走査線数",
    "avg-rows-examined": "平均スキャンライン数",
    "max-rows-sent": "返される行の最大数",
    "avg-rows-sent": "返される平均行数",
    "query-start-time": "実行開始時刻",
    "rows-examined": "解析された行数",
    "rows-sent": "行数を返す",
    "lock-time": "ロックが保持される時間",
    "query-time": "実行時間",
    "attention-description": "Bytebase は、インスタンスからの低速クエリ ログを定期的に同期します。 MySQL インスタンスの場合は、まず、slow_query を有効にする必要があります。 PostgreSQL インスタンスの場合、pg_stat_statements がオンになっているデータベースのみが遅いクエリを収集します。",
    "sync-job-started": "同期ジョブが開始されました。同期が完了するまでお待ちください。",
    "detail": "遅いクエリの詳細",
    "filter": {
      "from-date": "開始日",
      "to-date": "終了日"
    },
    "advise-index": {
      "current-index": "現在のインデックス",
      "suggestion": "提案",
      "create-index": "インデックスの作成",
      "setup-openai-key-to-enable": "OpenAI API キーを設定して、インデックス提案機能を有効にします。"
    },
    "no-log-placeholder": {
      "admin": "[構成] ボタンをクリックしてデータベース インスタンスからスロー クエリ ログを取得するか、[今すぐ同期] ボタンをクリックしてスロー クエリ ログをすぐに同期します。",
      "developer": "[今すぐ同期] ボタンをクリックしてスロー クエリ ログをすぐに同期するか、ワークスペース管理者または DBA に問い合わせてスロー クエリ機能を設定してください。"
    }
  },
  "schema-template": {
    "self": "スキーマテンプレート",
    "field-template": {
      "self": "フィールドテンプレート",
      "description": "後でスキーマを変更または設計するときに適用できる、事前定義されたフィールド テンプレート。"
    },
    "column-type-restriction": {
      "self": "列の型の制約",
      "description": "各データベース エンジンで、許可される列の種類を制限できます。",
      "allow-all": "すべてのタイプが許可される",
      "allow-limited-types": "一部のタイプのみが許可されます",
      "back-to-edit": "編集に戻る",
      "add-and-save": "追加して保存",
      "messages": {
        "unable-to-update": "制限を更新できません",
        "following-column-types-are-used": "次のタイプは引き続きフィールド テンプレートで使用されます。",
        "one-allowed-type-per-line": "許可されるデータ型を 1 行に 1 つずつ入力します"
      }
    },
    "table-template": {
      "self": "テーブルテンプレート",
      "description": "後でスキーマを変更または設計するときに適用できるテーブル テンプレートを事前定義します。"
    },
    "search-by-name-or-comment": "名前やメモで検索",
    "form": {
      "category": "分類",
      "category-desc": "既存のカテゴリを選択するか、新しいカテゴリを作成します",
      "unclassified": "未分類",
      "column-name": "フィールド名",
      "column-type": "フィールドタイプ",
      "default-value": "デフォルト値",
      "comment": "述べる",
      "nullable": "null も可能",
      "table-name": "テーブル名",
      "on-update": "アップデート時"
    },
    "classification": {
      "self": "データの分類とグレーディング",
      "select": "カテゴリを選択してください",
      "search": "カテゴリを検索する"
    }
  },
  "principal": {
    "select": "ユーザーの選択"
  },
  "role": {
    "self": "役割",
    "setting": {
      "description": "プロジェクト メンバーとカスタム承認に適用できるカスタム ロールを定義します。",
      "add": "役割の追加",
      "edit": "役割の編集",
      "title-placeholder": "役割のタイトルを入力してください",
      "name-placeholder": "ロール名を入力してください",
      "description-placeholder": "役割の説明を入力してください",
      "validation": {
        "duplicated": "{resource} はすでに存在します",
        "required": "{resource}は必須です",
        "pattern": "{resource} には小文字、数字、ハイフンのみを含めることができ、小文字で始まります。",
        "max-length": "{resource} には最大で {length} 文字が含まれます"
      },
      "delete": "役割の削除"
    },
    "select": "役割の選択",
    "select-roles": "役割の選択",
    "title": "タイトル",
    "select-role": "役割の選択",
    "expired-tip": "役割の有効期限が切れている可能性があります。",
    "import-from-role": "ロールからインポート",
    "workspace-roles": "ワークスペースの役割",
    "project-roles": {
      "self": "プロジェクトの役割",
      "apply-to-all-projects": "すべてのプロジェクトに適用する"
    },
    "custom-roles": "カスタムロール",
    "workspace-admin": {
      "self": "ワークスペース管理者",
      "description": "ワークスペース内のすべての権限。"
    },
    "workspace-dba": {
      "self": "ワークスペースDBA",
      "description": "ワークスペースのすべてのデータベースとインスタンスを管理できます"
    },
    "workspace-member": {
      "self": "ワークスペースメンバー",
      "description": "ワークスペースの通常のユーザー"
    },
    "project-owner": {
      "self": "プロジェクトオーナー",
      "description": "プロジェクト内のすべての権限。"
    },
    "project-developer": {
      "self": "プロジェクト開発者",
      "description": "基本的なプロジェクト情報を表示し、データベースの変更、データ クエリ、およびデータ エクスポート リクエストを自分で開始できます。"
    },
    "project-releaser": {
      "self": "プロジェクト発行者",
      "description": "プロジェクトの基本情報を表示し、指定したプロセスの変更をリリースできます。"
    },
    "project-querier": {
      "self": "プロジェクトの問い合わせ者",
      "description": "指定した範囲内のデータをクエリできます。"
    },
    "project-exporter": {
      "self": "プロジェクトエクスポーター",
      "description": "指定した範囲のデータをエクスポートできます。"
    },
    "project-viewer": {
      "self": "プロジェクトビューア",
      "description": "基本的なプロジェクト情報を表示し、独自にデータ クエリとデータ エクスポート リクエストを開始できます。"
    }
  },
  "database-group": {
    "self": "データベースのグループ化",
    "select": "データベースグループの選択",
    "create": "新しいデータベースグループを作成する",
    "edit": "データベースグループの編集",
    "matched-database": "マッチングデータベース",
    "unmatched-database": "データベースが一致しません",
    "matched-table": "マッチングテーブル",
    "unmatched-table": "不一致のテーブル",
    "table-group": {
      "self": "テーブルのグループ化",
      "create": "新しいテーブルグループを作成する",
      "edit": "テーブルのグループ化を編集する"
    },
    "condition": {
      "self": "状態"
    },
    "prev-editor": {
      "description": "SQL でテーブル グループを参照して、テーブル グループ内のすべてのテーブルに一括変更を加えることができます。 Bytebase はテーブルごとに個別の SQL を生成します。"
    }
  },
  "export-center": {
    "self": "輸出センター",
    "permission-denied": "この操作を実行する権限がありません"
  },
  "schema-designer": {
    "self": "スキーマデザイナー",
    "schema-design": "スキーマ設計",
    "schema-design-list": "スキーマ設計リスト",
    "new-schema-design": "スキーマ設計の作成",
    "baseline-database": "ベンチマークデータベース",
    "schema-version": "スキーマのバージョン",
    "personal-draft": "個人的な草稿",
    "baseline-version": "ベースラインバージョン",
    "baseline-version-from-parent": "親ブランチのベースライン バージョン",
    "new-branch": "新しいブランチを作成する",
    "parent-branch": "親ブランチ",
    "save-draft": "下書きを保存",
    "merge-branch": "ブランチをマージする",
    "raw-sql-preview": "生の SQL プレビュー",
    "diff-editor": {
      "self": "差分エディタ",
      "resolve": "解決する",
      "auto-merge-failed": "自動マージに失敗しました",
      "need-to-resolve-conflicts": "親ブランチは別のユーザーによって更新されているため、最初に考えられる競合を解決する必要があります。",
      "resolve-and-merge-again": "競合を解決して再度マージします",
      "discard-changes": "変更を破棄",
      "action-confirm": "アクションの確認",
      "duplicated-branch-name-found": "重複するブランチ名が見つかりました。",
      "discard-changes-confirm": "すべての変更を破棄してもよろしいですか?"
    },
    "tables": "表面",
    "search-tables": "検索テーブル",
    "use-tips": "デザインするテーブルを選択してください",
    "apply-to-database": "変更をデータベースに適用する",
    "select-database-placeholder": "データベースを選択します (MySQL、PostgreSQL、TiDB、Oracle のみ)",
    "message": {
      "created-succeed": "ブランチが正常に作成されました",
      "updated-succeed": "ブランチが正常に更新されました",
      "merge-to-main-successfully": "メインバージョンに正常にマージされました",
      "updated-time-by-user": "{time} に {user} によって更新されました"
    },
    "action": {
      "use-the-existing-branch": "既存のブランチを使用する",
      "create-new-branch": "新しいブランチを作成する"
    }
  },
  "cel": {
    "factor": {
      "affected_rows": "影響を受ける行数",
      "table_rows": "テーブルの行数",
      "environment_id": "環境ID",
      "project_id": "プロジェクトID",
      "instance_id": "インスタンスID",
      "database_name": "名前データベース",
      "db_engine": "データベースエンジン",
      "sql_type": "SQLの種類",
      "expiration_days": "有効期限日",
      "export_rows": "エクスポート行数",
      "table_name": "テーブル名",
      "column_name": "フィールド名",
      "classification_level": "データの分類",
      "resource_instance_id": "インスタンスID",
      "resource_environment_name": "環境",
      "resource_database_name": "データベース名",
      "resource_table_name": "テーブル名"
    },
    "condition": {
      "self": "状態",
      "description-tips": "条件は、式を通じて設定されるルールです。たとえば、「環境は本番」という条件は、「本番」環境で実行されたチケットと一致します。",
      "add": "条件を追加する",
      "add-group": "条件グループの追加",
      "group": {
        "or": {
          "description": "次のいずれかが当てはまります…"
        },
        "and": {
          "description": "以下はすべて真実です…"
        },
        "tooltip": "条件グループは、AND または OR 演算子で接続された条件の集合です。"
      },
      "input-value": "入力値",
      "add-condition-in-group-placeholder": "{plus} をクリックして条件を追加します",
      "select-value": "値を選択してください",
      "input-value-press-enter": "値を入力し、Enter キーを押して確定します",
      "add-root-condition-placeholder": "「条件を追加」または「条件グループを追加」をクリックして条件を追加します。"
    }
  },
  "changelist": {
    "self": "変更リスト",
    "changelists": "変更リスト",
    "change-center": "チェンジセンター",
    "new": "新しい変更リスト",
    "name": "リスト名の変更",
    "name-placeholder": "私の変更リスト",
    "error": {
      "project-is-required": "項目を空にすることはできません",
      "name-is-required": "変更リスト名を空にすることはできません",
      "invalid-resource-id": "無効なリソース ID",
      "nothing-changed": "変化なし",
      "sql-cannot-be-empty": "SQL を空にすることはできません",
      "select-at-least-one-change": "少なくとも 1 つの変更を選択してください",
      "select-at-least-one-change-to-export": "エクスポートする変更を少なくとも 1 つ選択してください",
      "add-at-least-one-change": "少なくとも 1 つの変更を追加する",
      "select-at-least-one-database": "少なくとも 1 つのデータベースを選択してください",
      "you-are-not-allowed-to-perform-this-action": "このアクションを実行する権限がありません"
    },
    "apply-to-database": "データベースに適用する",
    "add-change": {
      "self": "変更を追加",
      "change-history": {
        "select-at-least-one-history-below": "以下から少なくとも 1 つのレコードを選択してください"
      },
      "branch": {
        "select-at-least-one-branch-below": "以下から少なくとも 1 つのレコードを選択してください"
      }
    },
    "change-source": {
      "self": "ソースを変更する",
      "raw-sql": "SQL文",
      "change-history": {
        "tables": "表面"
      },
      "source": "ソース"
    },
    "confirm-remove-change": "この変更を削除しますか?",
    "delete-this-changelist": "この変更リストを削除します",
    "confirm-delete-changelist": "変更リストを削除しますか?"
  },
  "export-data": {
    "export-rows": "エクスポート行数",
    "error": {
      "export-rows-required": "エクスポート行数を指定する必要があります",
      "export-rows-must-gt-zero": "エクスポート行の数は 0 より大きくなければなりません"
    },
    "export-format": "エクスポート形式",
    "password-optional": "パスワード暗号化の設定 (オプション)",
    "password-info": "エクスポートされたファイルを暗号化するためのパスワードを入力します"
  },
  "branch": {
    "rollout": {
      "select-target-database": "ターゲットデータベースを選択してください"
    },
    "select-tables-to-rollout": "公開するテーブルを選択してください",
    "branch-is-protected": "このブランチは保護されています",
    "default-branches": "デフォルトのブランチ",
    "your-branches": "あなたの支店",
    "active-branches": "アクティブなブランチ",
    "select-branch": "ブランチを選択",
    "merge-rebase": {
      "select-branches-to-merge": "マージするブランチを選択してください",
      "select-branches-to-rebase": "リベースするブランチを選択してください",
      "validating-branch": "ブランチの検証中",
      "able-to-merge": "統合可能",
      "able-to-rebase": "リベース可能",
      "cannot-automatically-merge": "自動的に結合できません。まず {rebase_branch} してください。",
      "cannot-automatically-rebase": "自動的にリベースできません。競合を手動で解決してください。",
      "go-rebase": "ブランチをリベースする",
      "changes-of-branch": "{branch} への変更",
      "merge-succeeded": "マージが成功しました",
      "rebase-succeeded": "リベースが成功しました",
      "delete-branch-after-merged": "マージ後にブランチを削除する",
      "merge-branch": "ブランチをマージする",
      "rebase-branch": "ブランチをリベースする",
      "confirm-rebase": "リベースを確認しますか?",
      "conflict-not-resolved": "未解決の競合があるようです。",
      "resolve-conflicts-to-rebase": "リベースの競合を解決する",
      "preview-merge-result": "結合された {branch} の変更をプレビューする",
      "preview-rebase-result": "リベース後に {branch} の変更をプレビューする",
      "diffs-between": "{left} と {right} の違い",
      "base-branch": "ベースブランチ",
      "head-branch": "本支店",
      "preview": "プレビュー",
      "before-merge": "合併前",
      "after-merge": "合併後",
      "before-rebase": "リベース前",
      "after-rebase": "リベース後",
      "post-merge-action": {
        "rebase": "ブランチのマージと同期",
        "delete": "ブランチのマージと削除"
      }
    },
    "source": {
      "baseline-version": "ベースラインバージョン",
      "parent-branch": "親ブランチ",
      "self": "ソース"
    },
    "index": {
      "drop-index-confirm": "インデックスを削除しますか?"
    },
    "force-delete": "強制削除",
    "deleting-parent-branch": "親ブランチが削除されようとしています。",
    "visualized-schema": "ビジュアルスキーマ",
    "schema-text": "テキストスキーマ",
    "baseline": "ベースライン",
    "head": "現在",
    "show-diff-with-branch-baseline": "ブランチのベースラインとの違いを示します",
    "table-partition": {
      "drop-partition-confirm": "テーブルパーティションを削除しますか?",
      "drop-partition-with-subpartitions-confirm": "すべてのサブパーティションが同時に削除されます。"
    }
  }
}<|MERGE_RESOLUTION|>--- conflicted
+++ resolved
@@ -2331,17 +2331,12 @@
       "schema-not-found": "スキーマが見つかりません",
       "failed-to-fetch-database-schema": "データベース スキーマの要求に失敗しました",
       "invalid-schema": "無効なスキーマ",
-<<<<<<< HEAD
-      "cannot-drop-the-last-column": "最後の列を削除することはできません",
-      "cannot-change-config": "データベースの設定はスキーマと共に変更する必要があります",
+      "cannot-drop-the-last-column": "最後の列は削除できません",
+      "cannot-change-config": "データベース構成はスキーマとともに変更する必要があります",
       "duplicated-procedure-name": "重複したプロシージャ名",
       "invalid-procedure-name": "無効なプロシージャ名です",
       "duplicated-function-name": "関数名が重複しています",
       "invalid-function-name": "無効な関数名です"
-=======
-      "cannot-drop-the-last-column": "最後の列は削除できません",
-      "cannot-change-config": "データベース構成はスキーマとともに変更する必要があります"
->>>>>>> 5c779140
     },
     "confirm-to-close": {
       "title": "閉じることを確認しますか？",
