common:
  when: When
  view: view
  you: you
  general: General
  slack: Slack
  discord: Discord
  teams: Teams
  dingtalk: DingTalk
  feishu: Feishu
  wecom: WeCom
  overview: Overview
  migration-history: Migration History
  webhook: Webhook
  webhooks: Webhooks
  key: Key
  workflow: Workflow
  unread: Unread
  read: Read
  inbox: Inbox
  activity: Activity
  activities: Activities
  sign-in: Sign in
  sign-up: Sign up
  email: Email
  username: Username
  password: Password
  activate: Activate
  save: Save
  cancel: Cancel
  comment: Comment
  home: Home
  setting: Setting
  settings: Settings
  project: Project
  projects: Projects
  help: Help
  database: Database
  databases: Databases
  description: Description
  instance: Instance
  instances: Instances
  environment: Environment
  environments: Environments
  bookmark: Bookmark
  bookmarks: Bookmarks
  quick-action: Quick Action
  archive: Archive
  quickstart: Quickstart
  logout: Logout
  close: Close
  latest: Latest
  error: Error
  canceled: Canceled
  approval: Approval
  approve: Approve
  done: Done
  create: Create
  run: Run
  retry: Retry
  skip: Skip
  reopen: Reopen
  dismiss: Dismiss
  back: Back
  next: Next
  edit: Edit
  update: Update
  visit: Visit
  role:
    dba: DBA
    owner: Owner
    developer: Developer
    member: Member
  role-switch:
    dba: Switch to DBA
    owner: Switch to Owner
    developer: Switch to Developer
  assignee: Assignee
  revert: Revert
  apply: Apply
  reorder: Reorder
  id: ID
  name: Name
  creator: Creator
  version: Version
  issue: Issue
  issues: Issues
  duration: Duration
  created-at: Created
  updated-at: Updated
  commit: Commit
  statement: Statement
  sql-statement: SQL statement
  snapshot: Snapshot
  status: Status
  stage: Stage
  task: Task
  sql: SQL
  unassigned: Unassigned
  new: New
  add: Add
  confirm-and-add: Confirm and add
  query: Query
  transfer: Transfer
  migration: Migration
  schema: Schema
  anomalies: Anomalies
  do-not-show-again: Do not show again
  backups: Backups
  detail: Detail
  type: Type
  language: Language
  repository: Repository
  change: Change
  branch: Branch
  config-guide: config guide
  required-placeholder: required placeholder
  optional-placeholder: optional placeholder
  sensitive-placeholder: sensitive - write only
  enabled: enabled
  default: default
  version-control: Version Control
  restore: Restore
  detailed-guide: detailed guide
  workspace: workspace
  application: Application
  confirm: Confirm
  coming-later: Coming later
  learn-more: Learn more
  schema-version: Schema version
  time: Time
  manual: Manual
  automatic: Automatic
  Default: Default
  definition: Definition
  empty: Empty
  creating: Creating...
  updating: Updating...
  Address: Address
  User: User
  assigned: Assigned
  subscribed: Subscribed
  created: Created
  label: Label
  labels: Labels
  mode: Mode
  roletype: Role Type
  readonly: readonly
  user: User
  added-time: Added time
  data-source: Data Source
  grant: Grant
  admin: Admin
  read-only: Read-only
  connection-string: Connection string
  agents: Agents
  billings: Billings
  all: All
  deployment-config: Deployment Config
  by: by
  ok: OK
  share: Share
  others: Others
  or: or
  export: Export
  tips: Tips
  template: Template
  delete: Delete
  history: History
  loading: Loading
  from: from
  copy: Copy
  copied: Copied
  manage: Manage
  table: Table
  search: Search
  warning: Warning
  edited: edited
  preview: Preview
  file-selector:
    type-limit: Only support {extension} file
    size-limit: File size should less than {size} MiB
error-page:
  go-back-home: Go back home
anomaly-center: Anomaly Center
kbar:
  recently-visited: Recently Visited
  navigation: Navigation
  help:
    navigate: to navigate
    perform: to perform
    close: to close
    back: to back
  options:
    placeholder: Type a command or search…
  preferences:
    common: Preferences
    change-language: Change Language…
task:
  checking: Checking...
  run-task: Run checks
  check-result:
    title: Check result for {name}
  check-type:
    fake: Fake
    syntax: Syntax
    compatibility: Compatibility
    connection: Connection
    migration-schema: Migration schema
    earliest-allowed-time: Earliest allowed time
  earliest-allowed-time-hint: >-
    '@:{'common.when'}' specifies the expected execution timing for this task.
    If this field is not specified, the task will be executed once it has passed
    all other gating criteria.
  earliest-allowed-time-unset: Unset
  comment: Comment
  invoker: Invoker
  started: Started
  ended: Ended
  view-migration: View migration
  view-migration-history: View migration history
  status:
    running: Running
    failed: Failed
    canceled: Canceled
    success: Success
    warn: Warning
    error: Error
  earliest-allowed-time-no-modify: >-
    You can not modify this field because you are not the issue assignee or it's not pending to run.
banner:
  demo-intro: This is a demo version of Bytebase.
  demo-intro-readonly: This is a demo version of Bytebase in read-only mode.
  trial-expires: Your trial for {plan} plan will expires in {days} days.
  extend-trial: Extend trialing time
  action: Deploy yours in 5 seconds
intro:
  content: >-
    Bytebase is for DBAs and Developers to collaborate on database schemas
    changes. One can construct a single pipeline to propagate the schema change
    across multiple environments. One can also store the schemas in VCS and
    trigger a new pipeline upon commit push. Follow the {quickstart} on the
    bottom left to get familiar with the product. If you encounter problems,
    visit {doc} or report {issue} on GitHub.
  quickstart: Quickstart
  doc: doc
  issue: issue
bbkit:
  common:
    ok: OK
    cancel: Cancel
    back: Back
    next: Next
    finish: Finish
    step: Step
  attention:
    default: Attention needed
settings:
  sidebar:
    account: Account
    profile: Profile
    workspace: Workspace
    general: General
    members: Members
    version-control: Version Control
    subscription: Subscription
    labels: Labels
  profile:
    email: Email
    role: Role
    password: Password
    password-confirm: Confirm
    password-confirm-placeholder: Confirm new password
    password-mismatch: mismatch
    subscription: (Upgrade to enable role management)
  members:
    active: Active members
    inactive: Inactive members
    helper: Add or invite by email address
    add-more: + Add more
    add: Add
    invites: Send Invites
    invited: Invited
    yourself: You
    upgrade: Upgrade to enable role management
    select-role: Select role
    not-assigned: Not assigned
    table:
      account: Account
      role: Role
      update-time: Updated Time
      granted-time: Granted Time
    action:
      deactivate: Deactivate
      deactivate-confirm-title: Are you sure to deactivate
      deactivate-confirm-description: You can still reactivate later
      reactivate: Reactivate
      reactivate-confirm-title: Are you sure to reactivate
    tooltip:
      upgrade: Upgrade to enable role management
      not-allow-edit: Only Owner can change the role
      not-allow-remove: Can not remove the last Owner
      project-role-provider-gitlab: Mapped from the {rawRole} role in the corresponding GitLab project.
    toggle-role-provider:
      title: Are you sure?
    change-role-provider-to-vcs:
      content: >-
        Turning on VCS sync will replace all existing members with the
        members from the corresponding VCS project.

        The existing members will become inactive. You can turn off VCS sync to restore those members.
      emphasize: Please be noticed that this function requires all project members from the VCS have a public email set.
    change-role-provider-to-bytebase:
      content: >-
        You are about to restore the following members. All existing members
        synced from VCS will be removed.
  general:
    workspace:
      branding: Branding
      only-owner-can-edit: Only workspace owner can update the branding.
      logo: Logo
      logo-aspect: The suggested logo size should be in 5:2 aspect ratio (e.g 100 x 40).
      select-logo: Upload a file
      drag-logo: or drag here
      logo-upload-tip: "{extension} up to {size} MiB"
<<<<<<< HEAD
      logo-upload-succeed: Successfully update the logo
=======
>>>>>>> 8507d717
activity:
  name: Name
  comment: Comment
  created: Created
  invoker: Invoker
  type:
    issue-create: create issue
    comment-create: create comment
    issue-field-update: update issue field
    issue-status-update: update issue status
    pipeline-task-status-update: update issue task status
    pipeline-task-file-commit: commit file
    pipeline-task-statement-update: SQL update
    member-create: create member
    member-role-update: update role
    member-activate: activate member
    member-deactivate: deactivate member
    project-repository-push: repository push event
    project-database-transfer: database transfer
    project-member-create: add project member
    project-member-delete: delete project member
    project-member-role-update: change project member role
    pipeline-task-earliest-allowed-time-update: update earliest allowed time
  sentence:
    created-issue: created issue
    commented: commented
    reassigned-issue: reassigned issue from {oldName} to {newName}
    assigned-issue: assigned issue to {newName}
    unassigned-issue: unassigned issue from {oldName}
    invalid-assignee-update: invalid assignee update
    changed-description: changed description
    changed-from-to: changed {name} from "{oldValue}" to "{newValue}"
    unset-from: unset {name} from "{oldValue}"
    set-to: set {name} to "{newValue}"
    changed-update: changed {name} update
    reopened-issue: reopened issue
    resolved-issue: resolved issue
    canceled-issue: canceled issue
    empty: ""
    changed: changed
    updated: updated
    canceled: canceled
    approved: approved
    started: started
    completed: completed
    failed: failed
    task-name: " task {name}"
    committed-to-at: committed {file} to{branch}{'@'}{repo}
  subject-prefix:
    task: Task
issue:
  waiting-approval: Waiting Approval
  opened-by-at: opened by {creator} at {time}
  commit-by-at: commit {id} {title} by {author} at {time}
  status-transition:
    modal:
      resolve: Resolve issue?
      cancel: Cancel this entire issue?
      reopen: Reopen issue?
    dropdown:
      resolve: Resolve issue
      cancel: Cancel issue
      reopen: Reopen issue
    form:
      note: Note
      placeholder: (Optional) Add a note...
  subscribe: Subscribe
  unsubscribe: Unsubscribe
  subscriber: No subscribers | 1 subscriber | {n} subscribers
  apply-to-other-stages: Apply to other stages
  add-sql-statement: Add SQL statement...
  optional-add-sql-statement: (Optional) Add SQL statement...
  edit-description: Edit description
  add-some-description: Add some description...
  add-a-comment: Add a comment
  edit-comment: Edit comment
  leave-a-comment: Leave a comment...
  view-commit: View commit
  search-issue-name: Search issue name
  table:
    open: Open
    closed: Closed
    status: Status
    project: Project
    name: Name
    environment: Environment
    db: DB
    progress: Progress
    updated: Updated
    assignee: Assignee
  stage-select:
    active: "{name} (active)"
  not-allowed-to-single-database-in-tenant-mode: "Can't {operation} to single database in tenant mode"
alter-schema:
  vcs-enabled: >-
    This project has enabled VCS based version control and selecting database
    below will navigate you to the corresponding Git repository to initiate the
    change process.
  vcs-info: >-
    indicates the project has enabled VCS based version control. Selecting
    database belonging to such project will navigate you to the corresponding
    Git repository to initiate the change process.
  alter-single-db: Alter single database
  alter-multiple-db: Alter multiple databases
  alter-multiple-db-info: >-
    For each environment, you can select a database to alter its schema or just
    skip that environment. This allows you to compose a single pipeline to
    propagate changes across multiple environments.
quick-action:
  create-db: Create database
  choose-db: Choose database
  new-db: New DB
  add-instance: "@:common.add @:common.instance"
  create-instance: "@:common.create @:common.instance"
  manage-user: Manage User
  default-project: Default Project
  add-environment: "@:common.add @:common.environment"
  create-environment: "@:common.create @:common.environment"
  new-project: "@:common.new @:common.project"
  create-project: "@:common.create @:common.project"
  edit-data: Edit Data
  troubleshoot: Troubleshoot
  transfer-in-db: Transfer in DB
  request-db: Request DB
  from-default-project: From Default project
  from-other-projects: From other projects
  transfer-in-db-title: Transfer in database from other projects
  transfer-in-db-hint: >-
    Bytebase periodically syncs the instance schema. Newly synced databases are
    first placed in this default project.
  transfer-in-db-alert: Are you sure to transfer "{ dbName }" into our project?
create-db:
  new-database-name: New database name
  reserved-db-error: "{databaseName} is a reserved name"
  generated-database-name: Generated database name
  db-name-generated-by-template: Generated by template "{template}"
  select-label-value: Select {key}
db:
  encoding: Encoding
  character-set: Character set
  collation: Collation
  select: Select database
  select-instance-first: Select instance first
  select-environment-first: Select environment first
  tables: Tables
  views: Views
  parent: Parent
  last-successful-sync: Last successful sync
  sync-status: Sync status
instance:
  select: Select instance
  new-database: New Database
  syncing: Syncing ...
  sync-now: Sync Now
  create-migration-schema: Create migration schema
  missing-migration-schema: Missing migration schema
  unable-to-connect-instance-to-check-migration-schema: Unable to connect instance to check migration schema
  bytebase-relies-on-migration-schema-to-manage-version-control-based-schema-migration-for-databases-belonged-to-this-instance:
    >-
    Bytebase relies on migration schema to manage version control based schema
    migration for databases belonged to this instance.
  please-contact-your-dba-to-configure-it: Please contact your DBA to configure it.
  please-check-the-instance-connection-info-is-correct: Please check the instance connection info is correct.
  users: Users
  successfully-archived-instance-updatedinstance-name: Successfully archived instance '{0}'.
  successfully-restored-instance-updatedinstance-name: Successfully restored instance '{0}'.
  failed-to-create-migration-schema-for-instance-instance-value-name: Failed to create migration schema for instance '{0}'.
  successfully-created-migration-schema-for-instance-value-name: Successfully created migration schema for '{0}'.
  failed-to-sync-schema-for-instance-instance-value-name: Failed to sync schema for instance '{0}'.
  successfully-synced-schema-for-instance-instance-value-name: Successfully synced schema for instance '{0}'.
  archive-this-instance: Archive this instance
  archive-instance-instance-name: Archive instance '{0}'?
  archived-instances-will-not-be-shown-on-the-normal-interface-you-can-still-restore-later-from-the-archive-page:
    >-
    Archived instances will not be shown on the normal interface. You can still
    restore later from the Archive page.
  restore-this-instance: Restore this instance
  restore: Restore
  restore-instance-instance-name-to-normal-state: Restore instance '{0}' to normal state?
  account-name: Account name
  account: Account
  name: Name
  host-or-socket: Host or Socket
  your-snowflake-account-name: your Snowflake account name
  port: Port
  instance-name: Instance Name
  snowflake-web-console: Snowflake Web Console
  external-link: External Link
  web-console: Web Console
  connection-info: Connection info
  show-how-to-create: Show how to create
  below-is-an-example-to-create-user-bytebase-with-password: Below is an example to create user 'bytebase{'@'}%' with password
  below-is-an-example-to-create-user-bytebase-with-password-clickhouse: Below is an example to create user 'bytebase' with password
  your_db_pwd: YOUR_DB_PWD
  no-read-only-data-source-warn: The instance has not configured read-only user, please consider adding one.
  sentence:
    host:
      snowflake: e.g. host.docker.internal {'|'} <<ip>> {'|'} <<local socket>>
    proxy:
      snowflake: >-
        For proxy server, append {'@'}PROXY_HOST and specify PROXY_PORT in the
        port
    console:
      snowflake: >-
        The external console URL managing this instance (e.g. AWS RDS console,
        your in-house DB instance console)
    create-admin-user: >-
      This is the connection user used by Bytebase to perform DDL and DML (non-SELECT)
      operations.
    create-readonly-user: >-
      This is the connection user used by Bytebase to perform read-only operations such as SELECT query.
    create-user-example:
      snowflake:
        user: bytebase{'@'}%
        password: YOUR_DB_PWD
        template: >-
          Below is an example to create user 'bytebase' with password {password}
          for {warehouse} and grant the user with the needed privileges.
      mysql:
        password: YOUR_DB_PWD
        user: bytebase{'@'}%
        template: >-
          Below is an example to create user {user} with password {password} and
          grant the user with the needed privileges.
      clickhouse:
        template: >-
          Below is an example to create user 'bytebase' with password {password}
          and grant the user with the needed privileges. First you need to
          enable ClickHouse SQL-driven workflow {link} and then run the
          following query to create the user.
        sql-driven-workflow: SQL-driven workflow
      postgres:
        warn: >-
          If the connecting instance is managed by the cloud provider, then
          SUPERUSER is not available and you should create the user via that
          provider's admin console. The created user will have provider specific
          semi-SUPERUSER privileges.
        template: >-
          Below is an example to create user 'bytebase' with password {password}
          and grant the user with the needed privileges. If the connecting
          instance is self-hosted, then you can grant SUPERUSER.
  no-password: No password
  password-write-only: YOUR_DB_PWD - write only
  test-connection: Test Connection
  ignore-and-create: Ignore and create
  connection-info-seems-to-be-incorrect: Connection info seems to be incorrect
  new-instance: New Instance
  unable-to-connect: >-
    Bytebase is unable to connect the instance. We recommend you to review the
    connection info again. But it's OK to ignore this warning for now. You can
    still fix the connection info from the instance detail page after creation.


    Error detail: {0}
  successfully-created-instance-createdinstance-name: Successfully created instance '{0}'.
  successfully-updated-instance-instance-name: Successfully updated instance '{0}'.
  copy-grant-statement: >-
    CREATE USER and GRANT statements copied to clipboard. Paste to your mysql
    client to apply.
  successfully-connected-instance: Successfully connected instance.
  failed-to-connect-instance: Failed to connect instance.
  how-to-setup-instance: How to setup 'Instance' ?
  how-to-setup-instance-description: >-
    Each Bytebase instance belongs to an environment. An instance usually maps
    to one of your database instance represented by an host:port address. This
    could be your on-premises MySQL instance, a RDS instance.


    Bytebase requires read/write (NOT the super privilege) access to the
    instance in order to perform database operations on behalf of the user.
  search-instance-name: Search instance name
  no-read-only-data-source-support: The {database} does not currently support creating read-only connections
  grants: Grants
environment:
  select: Select environment
  archive: Archive this environment
  archive-info: >-
    Archived environment will not be shown on the normal interface. You can
    still restore later from the Archive page.
  create: Create Environment
  how-to-setup-environment: How to setup 'Environment' ?
  how-to-setup-environment-description: >-
    Each environment maps to one of your testing, staging, prod environment
    respectively.


    Environment is a global setting, one Bytebase deployment only contains a
    single set of environments.


    Database instances are created under a particular environment.
  restore: Restore this environment
quick-start:
  bookmark-an-issue: Bookmark an issue
  add-a-comment: Add a comment
  visit-project: "@:common.visit @:common.projects"
  visit-instance: "@:common.visit @:common.instances"
  visit-database: "@:common.visit @:common.databases"
  visit-environment: "@:common.visit @:common.environments"
  add-a-member: Add a member
  use-kbar: Use kbar ({shortcut})
  notice:
    title: Quickstart guide dismissed
    desc: You can still bring it back later from the top right menu
auth:
  sign-up:
    title: Register your account
    admin-title: Setup {account}
    admin-account: admin account
    create-admin-account: Create admin account
    confirm-password: Confirm Password
    confirm-password-placeholder: Confirm password
    password-mismatch: mismatch
    existing-user: Already have an account?
  sign-in:
    title: Sign in to your account
    forget-password: Forgot your password?
    new-user: New to Bytebase?
    demo-note: Please use demo account to sign in
    gitlab: Login with GitLab
    gitlab-demo: GitLab login is disabled in Demo mode
    gitlab-oauth: Reach to your Admin to enable GitLab login
  password-forget:
    title: Forgot your password?
    content: Please contact your Bytebase Admin to reset your password.
    return-to-sign-in: Return to Sign in
  password-forgot: Forgot Password
  password-reset:
    title: Reset your password
    content: Enter your email address and we will send you a password reset link
    send-reset-link: Send reset link
    return-to-sign-in: Return to Sign in
  activate:
    title: Activate your {type} account
policy:
  approval:
    name: Approval Policy
    info: >-
      For updating schema on the existing database, this setting controls
      whether the task requires manual approval.
    manual: Require manual approval
    manual-info: >-
      Pending schema migration task will only be executed after it's manually
      approved.
    auto: Skip manual approval
    auto-info: Pending schema migration task will be executed automatically.
  backup:
    name: Database backup schedule policy
    not-enforced: Not enforced
    not-enforced-info: No backup schedule is enforced.
    daily: Daily backup
    daily-info: Enforce every database to backup daily.
    weekly: Weekly backup
    weekly-info: Enforce every database to backup weekly.
migration-history:
  self: Migration History
  workflow: Workflow
  commit-info: by {author} at {time}
  no-schema-change: this migration has no schema change
  schema-drift: Schema drift detected
  before-left-schema-choice: Compare the schema
  left-schema-choice-prev-history-schema: after prev migration
  left-schema-choice-current-history-schema-prev: before this migration
  after-left-schema-choice: and after this migration
  show-diff: Show diff
  left-vs-right: Prev (left) vs This version (right)
  schema-snapshot-after-migration: The schema snapshot recorded after applying this migration
  list-limit: >-
    For database having migration history, we list up to 5 most recent histories
    below. You can click the database name to view all histories.
  no-history-in-project: Do not find migration history from any database in this project.
  recording-info: Migration history is recorded whenever the database schema is altered.
  establish-baseline: Establish new baseline
  refreshing-history: Refreshing history ...
  config-instance: Config instance
  establish-baseline-description: >-
    Bytebase will use the current schema as the new baseline. You should check
    that the current schema does reflect the desired state. For VCS workflow,
    there must exist a baseline before any incremental migration change can be
    applied to the database.
  establish-database-baseline: Establish "{name}" baseline
  instance-missing-migration-schema: Missing migration history schema on instance "{name}".
  instance-bad-connection: Unable to connect instance "{name}" to retrieve migration history.
  contact-dba: Please contact your DBA to config it
database:
  the-list-might-be-out-of-date-and-is-refreshed-roughly-every-10-minutes: The list might be out of date and is refreshed roughly every 10 minutes
  no-anomalies-detected: No anomalies detected
  sync-status: Sync status
  last-successful-sync: Last successful sync
  search-database-name: Search database name
  how-to-setup-database: How to setup 'Database' ?
  show-guide-description: >-
    Each Bytebase database maps to the one created by 'CREATE DATABASE xxx'. In
    Bytebase, a database always belongs to a single project.


    Bytebase will periodically sync the database info for every recorded
    instance. You can also create a new database from the dashboard.
  restored-from: "Restored from "
  database-name-is-restored-from-another-database-backup: "{0} is restored from another database backup"
  database-backup: database backup
  transfer-project: Transfer Project
  alter-schema: Alter Schema
  alter-schema-in-vcs: Alter Schema in VCS
  change-data: Change Data
  change-data-in-vcs: Change Data in VCS
  successfully-transferred-updateddatabase-name-to-project-updateddatabase-project-name: Successfully transferred '{0}' to project '{1}'.
  backup-name: Backup name
  create-backup: Create backup
  automatic-weekly-backup: Automatic weekly backup
  disable-automatic-backup: Disable automatic backup
  backuppolicy-backup-enforced-and-cant-be-disabled: "{0} backup enforced and can't be disabled"
  backup-policy:
    DAILY: DAILY
    WEEKLY: WEEKLY
  an-http-post-request-will-be-sent-to-it-after-a-successful-backup: An HTTP POST request will be sent to it after a successful backup.
  backup-info:
    template: Backup will be taken on every {dayOrWeek} at {time}
  week:
    Sunday: Sunday
    Monday: Monday
    Tuesday: Tuesday
    Wednesday: Wednesday
    Thursday: Thursday
    Friday: Friday
    Saturday: Saturday
    day: day
  enable-backup: Enable backup
  backup-now: Backup now
  create-a-manual-backup: Create a manual backup
  disabled: Disabled
  enabled: Enabled
  action-automatic-backup-for-database-props-database-name: "{0} automatic backup for database '{1}'."
  updated-backup-webhook-url-for-database-props-database-name: Updated backup webhook URL for database '{0}'.
  last-sync-status: Last sync status
  last-sync-status-long: Last sync status {0} at {1}
  version-control-enabled: Version control enabled
  restore-backup: Restore backup '{0}' to a new database
  nullable: Nullable
  restore: Restore
  backup:
    enabled: enabled
    disabled: disabled
  expression: Expression
  position: Position
  unique: Unique
  visible: Visible
  comment: Comment
  engine: Engine
  row-count-estimate: Row count estimate
  data-size: Data size
  index-size: Index size
  columns: Columns
  indexes: Indexes
  row-count-est: Row count est.
  incorrect-project-warning: SQL editor can only query databases in projects available to the user. You should first transfer this database into a project.
  go-to-transfer: Go to transfer
repository:
  branch-observe-file-change: The branch where Bytebase observes the file change.
  branch-specify-tip: "Tip: You can also use wildcard like 'feature/*"
  base-directory: Base directory
  base-directory-description: >-
    The root directory where Bytebase observes the file change. If empty, then
    it observes the entire repository.
  file-path-template: File path template
  file-path-template-description: >-
    Bytebase only observes the file path name matching the template pattern
    relative to the base directory.
  file-path-example-normal-migration: File path example for normal migration type
  file-path-example-baseline-migration: File path example for baseline migration type
  schema-path-template: Schema path template
  schema-writeback-description: >-
    When specified, after each migration, Bytebase will write the latest schema
    to the schema path relative to the base directory in the same branch as the
    original commit triggering the migration. Leave empty if you don't want
    Bytebase to do this
  schema-writeback-protected-branch: >-
    Make sure the changed branch is not protected or allow repository maintainer
    to push to that protected branch.
  if-specified: If specified
  schema-path-example: Schema path example
  git-provider: Git provider
  version-control-status: "@.capitalize:common.version-control is {status}"
  version-control-description-file-path: >-
    Database migration scripts are stored in {fullPath}. To make schema changes,
    a developer would create a migration script matching file path pattern
    {fullPathTemplate}.
  version-control-description-branch: >-
    After the script is review approved and merged into the {branch} branch,
    Bytebase will automatically kicks off the pipeline to apply the new schema
    change.
  version-control-description-description-schema-path: >-
    After applying the schema change, Bytebase will also write the latest schema
    to the specified schema path location {schemaPathTemplate}.
  restore-to-ui-workflow: Restore to UI workflow
  restore-ui-workflow-description: >-
    When using the UI workflow, the developer submits a SQL review ticket
    directly from Bytebase console and waits for the assigned DBA or peer
    developer to review. Bytebase applies the SQL change after review approved.
  restore-ui-workflow-success: Successfully restored to UI workflow
  update-version-control-config-success: Successfully updated @:common.version-control config
  setup-wizard-guide: If you encounter errors during the process, please refer to our {guide}
  add-git-provider: Add Git provider
  choose-git-provider: Choose Git provider
  select-repository: Select repository
  configure-deploy: Configure deploy
  choose-git-provider-description: >-
    Choose the Git provider where your database schema scripts (.sql) are
    hosted. When you push the changed script to the Git repository, Bytebase
    will automatically create a pipeline to apply the schema change to the
    database.
  choose-git-provider-visit-workspace: Visit {workspace} setting to add more Git providers.
  choose-git-provider-contact-workspace-owner: >-
    Contact your Bytebase owner if you want other Git providers to appear here.
    Bytebase currently supports self-host GitLab EE/CE, and plan to add
    GitLab.com, GitHub Enterprise and GitHub.com later.
  select-repository-attention-gitlab: >-
    Bytebase only lists GitLab projects granting you at least the 'Maintainer'
    role, which allows to configure the project webhook to observe the code push
    event.
  select-repository-search: Search repository
  linked: Linked repositories
  role-provider: Project role provider
  role-provider-description: >-
    Bytebase will sync members from the selected provider and replace the
    existing members in the project.
workflow:
  current-workflow: Current workflow
  ui-workflow: UI workflow
  ui-workflow-description: >-
    Classic SQL Review workflow where the developer submits a SQL review ticket
    directly from Bytebase and waits for the assigned DBA or peer developer to
    review. Bytebase applies the SQL schema change after review approved.
  gitops-workflow: GitOps workflow
  gitops-workflow-description: >-
    Database migration scripts are stored in a git repository. To make schema
    changes, a developer would create a migration script and submit for review
    in the corresponding VCS such as GitLab. After the script is approved and
    merged into the configured branch, Bytebase will automatically kicks off the
    task to apply the new schema change.
  configure-gitops: Configure version control
  configure-gitops-success: Successfully enabled GitOps workflow for {project}
  change-gitops-success: Successfully changed repository for {project}
anomaly:
  attention-title: Anomaly detection
  attention-desc: >-
    Bytebase periodically scans the managed resources and list the detected
    anomalies here. The list is refreshed roughly every 10 minutes.
  table-search-placeholder: Search {type} or environment
  table-placeholder: Hooray, no {type} anomaly detected!
  tooltip: >-
    {env} has {criticalCount} CRITICAL, {highCount} HIGH and {mediumCount}
    MEDIUM anomalies
  types:
    connection-failure: Connection failure
    missing-migration-schema: Missing migration schema
    backup-enforcement-viloation: Backup enforcement violation
    missing-backup: Missing backup
    schema-drift: Schema drift
  action:
    check-instance: Check instance
    view-backup: View backup
    configure-backup: Configure backup
    view-diff: View diff
  last-seen: Last seen
  first-seen: First seen
project:
  dashboard:
    modal:
      title: How to setup '@:{'common.project'}' ?
      content: >-
        Bytebase project is similar to the project concept in other common dev
        tools.


        A project has its own members, and every issue and database always
        belongs to a single project.


        A project can also be configured to link to a repository to enable
        version control workflow.
      cancel: Dismiss
      confirm: Do not show again
    search-bar-placeholder: Search project name
  table:
    key: "@:common.key"
    name: "@:common.name"
    created-at: Created At
  create-modal:
    project-name: "@:common.project @:common.name"
    key: "@:common.key"
    key-hint: (Uppercase letters identifying your project)
    cancel: "@:common.cancel"
    confirm: "@:common.create"
    success-prompt: Successfully created project {name}.
  overview:
    view-all: View all
    view-all-closed: View all closed
    recent-activity: Recent @.lower:{'common.activities'}
    in-progress: In progress
    recently-closed: Recently Closed
    info-slot-content: >-
      Bytebase periodically syncs the instance schema. Newly synced databases
      are first placed in this default project. User should transfer them to the
      proper application project.
    no-db-prompt: >-
      No database belongs to this project. You can add database by clicking
      {newDb} or {transferInDb} from the top action bar.
  webhook:
    success-created-prompt: Successfully created webhook {name}.
    success-updated-prompt: Successfully updated webhook {name}.
    success-deleted-prompt: Successfully deleted webhook {name}.
    success-tested-prompt: Test webhook event OK.
    fail-tested-title: Test webhook event failed.
    add-a-webhook: Add a webhook
    create-webhook: Create webhook
    last-updated-by: Last updated by
    destination: Destination
    webhook-url: Webhook url
    triggering-activity: Triggering activities
    test-webhook: Test Webhook
    no-webhook:
      title: No webhook configured for this project.
      content: >-
        Configure webhooks to let Bytebase post notification to the external
        systems on various events.
    creation:
      title: Create webhook
      desc: >-
        Create the corresponding webhook for the {destination} channel receiving
        the message.
      how-to-protect: >-
        If you want to use keyword list to protect the webhook, you can add
        "Bytebase" to that list.
      view-doc: View {destination}'s doc
    deletion:
      btn-text: Delete this webhook
    activity-item:
      issue-creation:
        title: Issue creation
        label: When new issue has been created
      issue-status-change:
        title: Issue status change
        label: When issue status has changed
      issue-task-status-change:
        title: Issue task status change
        label: When issue's enclosing task status has changed
      issue-info-change:
        title: Issue info change
        label: When issue info (e.g. assignee, title, description) has changed
      issue-comment-creation:
        title: Issue comment creation
        label: When new issue comment has been created
  settings:
    success-updated-prompt: Successfully updated {subject}.
    success-member-added-prompt: Successfully added {name} to the project.
    success-member-deleted-prompt: Successfully revoked {name} access from the project.
    member-placeholder: Select user
    manage-member: Manage members
    add-member: Add member
    owner: "@.upper:common.role.owner"
    developer: "@.upper:common.role.developer"
    archive:
      title: Archive project
      description: >-
        Archived project will not be shown on the normal interface. You can
        still restore later from the Archive page.
      btn-text: Archive this @.lower:{'common.project'}
    restore:
      title: Restore project
      btn-text: Restore this @.lower:{'common.project'}
    sync-from-vcs: Sync from VCS
    success-member-sync-prompt: Sync member from VCS Succeeded
    view-vcs-member: View members in VCS
    switch-role-provider-to-bytebase-success-prompt: Successfully turning off VCS project membership sync.
  mode:
    standard: Standard
    tenant: Tenant
  db-name-template: "@:common.database @:common.name @:common.template"
inbox:
  mark-all-as-read: Mark all as read
  view-older: View older
version-control:
  setting:
    description: >-
      Bytebase supports GitOps workflow where database migration scripts are
      stored in the version control system (VCS), and newly created migration
      scripts will automatically trigger the corresponding database change.
      Bytebase owners manage all the applicable VCSs here, so that project
      owners can link the projects with their Git repositories from these VCSs.
    description-highlight: >-
      Once configured, Bytebase will enable third party login via your
      configured VCSs under paid subscription.
    add-git-provider:
      self: Add a Git provider
      description: >-
        Before any project can enable GitOps workflow, Bytebase first needs to
        integrate with the corresponding version control system (VCS) by
        registering as an OAuth application in that VCS. Below are the steps to
        configure this, you can also follow our {guide}.
      gitlab-self-host: GitLab self-host
      gitlab-self-host-admin-requirement: >-
        You need to be an Admin of your chosen GitLab instance to configure
        this. Otherwise, you need to ask your GitLab instance Admin to register
        Bytebase as a GitLab instance-wide OAuth application, then provide you
        that Application ID and Secret to fill at the 'OAuth application info'
        step.
      ouath-info-correct: Verified OAuth info is correct
      check-oauth-info-match: >-
        Please make sure Secret matches the one from your GitLab instance
        Application.
      add-success: Successfully added Git provider {vcs}
      choose: Choose Git provider
      gitlab-self-host-ce-ee: Self-host GitLab Enterprise Edition (EE) or Community Edition (CE)
      basic-info:
        self: Basic info
        gitlab-instance-url: GitLab instance URL
        gitlab-instance-url-label: >-
          The VCS instance URL. Make sure this instance and Bytebase are network
          reachable from each other.
        instance-url-error: Instance URL must begin with https:// or http://
        display-name: Display name
        display-name-label: >-
          An optional display name to help identifying among different configs
          using the same Git provider.
      oauth-info:
        self: OAuth application info
        register-oauth-application: Register Bytebase as a GitLab instance-wide OAuth application.
        login-as-admin: >-
          Login as an Admin user to the GitLab instance. The account must be an
          Admin of the entire GitLab instance (it has a wrench icon on the top
          bar).
        visit-admin-page: >-
          Go to the Admin page by clicking the wrench icon, then navigate to
          "Applications" section and click "New application" button.
        direct-link: Direct link
        create-oauth-app: Create your Bytebase OAuth application with the following info.
        paste-oauth-info: >-
          Paste the Application ID and Secret from that just created application
          into fields below.
        application-id-error: Application ID must be a 64-character alphanumeric string
        secret-error: Secret must be a 64-character alphanumeric string
      confirm:
        confirm-info: Confirm the info
        confirm-description: >-
          After creation, this Git provider can be chosen under the project
          dashboard "Version Control" tab by the project owner.
    git-provider:
      application-id-label: >-
        Application ID for the registered GitLab instance-wide OAuth
        application.
      view-in-gitlab: View in GitLab
      secret-label-gitlab: Secret for the registered GitLab instance-wide OAuth application.
      delete: To delete this provider, unlink all repositories first.
archive:
  archived: Archived
  project-search-bar-placeholder: Search @.lower:{'common.project'} name
  instance-search-bar-placeholder: Search @.lower:{'common.instance'} name
  environment-search-bar-placeholder: Search @.lower:{'common.environment'} name
deployment-config:
  stage-n: Stage {n}
  add-selector: Add selector
  update-success: Successfully updated deployment config.
  this-is-example-deployment-config: This is the deployment config example. You need to edit and save it.
  n-databases: "{n} database | {n} databases"
  selectors: Selectors
  wont-be-deployed: Will not be deployed
  add-stage: Add stage
  confirm-to-revert: Confirm to revert your editing?
  name-placeholder: Stage name...
  error:
    at-least-one-stage: At least 1 stage
    stage-name-required: Stage name is required
    at-least-one-selector: At least 1 selector in each stage
    env-in-selector-required: '"Environment in" is required in each stage'
    env-selector-must-has-one-value: '"Environment in" must has exactly one value'
    key-required: Key is required
    values-required: Values are required
  project-has-no-deployment-config: This project has no deployment config yet. Please {go} first.
  go-and-config: Go and config
  preview-deployment-config: Preview Deployment Config
datasource:
  role-type: Role Type
  successfully-deleted-data-source-name: Successfully deleted data source '{0}'.
  create-data-source: Create data source
  data-source-list: Data source list
  all-data-source: All data source
  search-name: Search name
  search-name-database: Search name, database
  successfully-created-data-source-datasource-name: Successfully created data source '{0}'.
  select-database-first: Select database first
  select-data-source: Select data source
  search-user: Search user
  user-list: User list
  revoke-access: Are you sure to revoke '{0}' access from '{1}'?
  grant-data-source: Grant data source
  grant-database: Grant database
  requested-issue: Requested issue
  successfully-revoked-member-principal-name-access-from-props-datasource-name: Successfully revoked '{0}' access from '{1}'.
  your-issue-id-e-g-1234: Your issue id (e.g. 1234)
  member-principal-name-already-exists: "{0} already exists"
  successfully-granted-datasource-name-to-addedmember-principal-name: Successfully granted '{0}' to '{1}'.
  we-also-linked-the-granted-database-to-the-requested-issue-linkedissue-name: We also linked the granted database to the requested issue '{0}'.
  new-data-source: New data source
  connection-name-string-copied-to-clipboard: "{0} string copied to clipboard."
  jdbc-cant-connect-to-socket-database-value-instance-host: "JDBC can't connect to socket {0} "
setting:
  label:
    key: Key
    values: Values
    value-placeholder: Label value...
sql-editor:
  self: SQL Editor
  select-connection: Please select connections
  search-databases: Search Databases
  search-results: Search Results
  loading-databases: Loading Databases...
  close-pane: Close Pane
  loading-data: Loading Data...
  table-empty-placehoder: Click Run to execute the query.
  no-rows-found: No rows found
  download-as-csv: Download as CSV
  download-as-json: Download as JSON
  only-select-allowed: Only {select} statements are allowed to execute.
  want-to-change-schema: If you want to {changeschema}.
  change-schema: change schema
  go-to-alter-schema: You can click the {alterschema} button, and submit an issue.
  table-schema-placeholder: Select a table to see its schema
  notify-empty-statement: Please input your SQL statements in the editor
  notify-multiple-statements: >-
    Multiple SQL statements detected. SQL Editor only executes the first
    statement. You can select another statement and execute it individually.
  goto-alter-schema-hint: Please select a database connection from the top of the editor
  notify-invalid-sql-statement: Invalid SQL statement.
  can-not-execute-query: Can not execute query when loading data.
  rows: row | rows
  no-history-found: No history found
  no-sheet-found: No sheet found
  search-history: Search History
  search-sheets: Search Sheets
  hint-tips:
    confirm-to-delete-this-history: Confirm to delete this history?
    confirm-to-delete-this-sheet: Confirm to delete this sheet?
    confirm-to-close-unsaved-tab: Confirm to close unsaved tab?
  please-input-the-tab-label: Please input the tab label!
  copy-code: Copy code
  notify:
    copy-code-succeed: Copy code succeed
    copy-share-link: The share link was copied to Clipboard.
    sheet-is-read-only: The shared sheet is read-only.
  view-all-tabs: View all Tabs
  sheet: Sheet
  sheets: Sheets
  connection-holder: Select a connection or select a sheet from left panel to get started
  link-access: Link access
  private: Private
  private-desc: Only you can access this sheet
  project-desc: >-
    Both sheet OWNER and project OWNER can read/write, and project DEVELOPER can
    read
  public: Public
  public-desc: Sheet OWNER can read/write, and all others can read
  create-read-only-data-source: Go to create
  go-back: Go Back
  save-sheet: Save Sheet
  save-sheet-input-placeholder: Please input a sheet name
  untitled-sheet: Untitled Sheet
  format: Format
label:
  empty-label-value: <Empty Value>
  no-label: No labels
  error:
    key-necessary: Key is required
    value-necessary: Value is required
    key-duplicated: Duplicated keys
    value-duplicated: Duplicated values
    max-length-exceeded: Length cannot exceed {len} characters
    max-label-count-exceeded: Cannot exceed {count} labels
    cannot-edit-reserved-label: Cannot edit reserved label "{key}"
  placeholder:
    select-key: Select key...
    select-value: Select value...
    select-values: Select values...
  setting:
    description: >-
      A label is a key-value pair that helps you identify the tenant for a
      database. {link}.
  db-name-template-tips: >-
    Allow you to group databases with the same {placeholder} from different
    tenants. {link}.
  confirm-change: Are you sure to change '{label}' ?
  parsed-from-template: Parsed from {name} by template {template}.
  cannot-transfer-template-not-match: >-
    Database '{name}' cannot be transferred to this project. Since its name
    doesn't match the template {template}.
oauth:
  unknown-event: Unexpeted event type, OAuth failed.
subscription:
  description: You can upload your bytebase license to unlock team/enterprise features.
  current: Current plan
  instance-count: Instance count
  expires-at: Expires at
  description-highlight: Purchase a license
  sensitive-placeholder: Paste your license here - write only
  upload-license: Upload license
  plan-compare: Compare features between different plans
  disabled-feature: This is a premium feature in subscription plan
  trial: You can start a trial with $14 for 14 days.
  upgrade: Upgrade subscription
  per-month: / month
  per-instance: Per instance
  free-price-intro: Up to 5
  team-price-intro: 5 minimum, billed annually
  enterprise-price-intro: Customized, billed annually
  deploy: Deploy
  contact-us: Contact us
  start-trial: Start trial with ${price} for {days} days
  subscribe: Subscribe now
  current-plan: Current plan
  buy: Buy {plan} plan
  cancel: cancel your subscription
  announcement: You can upgrade, downgrade, or {cancel} anytime. No hidden charges.
  trialing: trialing
  update:
    success:
      title: Successfully updated license
      description: Premium features in subscription plan unlocked.
    failure:
      title: Failed to update license
      description: Please check if your license is valid.
  features:
    bb-feature-task-schedule-time:
      title: Set task schedule time
      desc: >-
        Set task schedule time allows you to set a specific time to run your
        tasks.
    bb-feature-instance-count:
      title: Instance count limit
      desc: >-
        You have reached the maximum instance count limit. Please upgrade to get
        more instance quota.
      remaining: >-
        Your total instance quota is {total}, only have {count} instance
        remained.
      runoutof: Your have run out of your {total} instance quota.
      upgrade: "@:{'subscription.upgrade'} to get more instance quota."
    bb-feature-multi-tenancy:
      title: Multi-tenancy
      desc: Intelligent database management for tenants using identical schemas.
    bb-feature-approval-policy:
      title: Approval policy
      desc: >-
        Approval policy controls whether the schama change task requires manual
        approval.
    bb-feature-backup-policy:
      title: Backup policy
      desc: Backup policy will auto-backup your database based on the schedule.
    bb-feature-backward-compatibility:
      title: Backward compatibility
      desc: >-
        MySQL and TiDB support schema change with backward compatibility.
        @:{'subscription.upgrade'} to unlock this feature.
    bb-feature-rbac:
      title: Role management
      desc: >-
        Role management can assign a particular role (e.g. DBA) to a member.
        @:{'subscription.upgrade'} to unlock this feature.
    bb-feature-schema-drift:
      title: Schema drift
      desc: "@:{'subscription.upgrade'} to unlock schema dirft auto-detection"
    bb-feature-3rd-party-auth:
      title: 3rd party authentication & authorization
      desc: >-
        Bytebase supports 3rd-party authentication & authorization based on your VCS configuration.
        @:{'subscription.upgrade'} to unlock this feature.
      login: "@:{'subscription.upgrade'} to unlock this feature"
    bb-feature-branding:
      title: Branding
      desc: Customize the logo.
  feature-sections:
    database-management:
      title: Database Development
      features:
        instance-count: Instance count
        instance-upto-5: Up to 5
        instance-customized: Customized
        instance-minimum-5: 5 ~ unlimited
        schema-change: Schema and data change
        migration-history: Migration history
        sql-editor: SQL Editor
        database-backup-restore: Database backup / restore
        archiving: Archiving
        sql-check: SQL check
        sql-check-basic: Basic
        sql-check-basic-tooltip: Syntax check, connection check
        sql-check-advanced: Advanced
        sql-check-advanced-tooltip: Basic + Backward compatibility check
        anomaly-detection: Anomaly detection
        anomaly-detection-basic: Basic
        anomaly-detection-basic-tooltip: Connection failure, missing backup
        anomaly-detection-advanced: Advanced
        anomaly-detection-advanced-tooltip: Basic + Drift detection
        schedule-change: Scheduled change at specific time
        review-and-backup-policy: Review and backup policy
        tenancy: Multi-Region / Multi-Tenancy deployment
    collaboration:
      title: Collaboration
      features:
        ui-based-sql-review: UI based SQL review
        vsc-workflow: "VCS workflow #GitOps"
        shareable-query-link: Shareable query link
        im-integration: IM integration
        inbox-notification: Inbox notification
    admin-and-security:
      title: Admin & Security
      features:
        activity-log: Activity log
        rbac: RBAC (Owner, DBA, Developer role)
        3rd-party-auth: Login with GitLab account
        sync-members-from-vcs: Sync project membership from the linked GitLab project
    branding:
      title: Branding
      features:
        logo: Customize the logo
  plan:
    title: Plan
    try: Try Team
    free:
      title: Free Plan
      label: ""
      desc: Personal project or small team, no DBA
    team:
      title: Team Plan
      label: Beta
      desc: Medium size team, has dedicated DBA or TL for engineering velocity
    enterprise:
      title: Enterprise Plan
      label: Early access
      desc: Large organization, has dedicated DBA group to manage database fleet<|MERGE_RESOLUTION|>--- conflicted
+++ resolved
@@ -323,10 +323,7 @@
       select-logo: Upload a file
       drag-logo: or drag here
       logo-upload-tip: "{extension} up to {size} MiB"
-<<<<<<< HEAD
       logo-upload-succeed: Successfully update the logo
-=======
->>>>>>> 8507d717
 activity:
   name: Name
   comment: Comment
