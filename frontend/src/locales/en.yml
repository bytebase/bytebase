common:
  when: When
  view: view
  you: you
  general: General
  slack: Slack
  discord: Discord
  teams: Teams
  dingtalk: DingTalk
  feishu: Feishu
  wecom: WeCom
  overview: Overview
  migration-history: Migration History
  webhook: Webhook
  webhooks: Webhooks
  key: Key
  workflow: Workflow
  unread: Unread
  read: Read
  inbox: Inbox
  activity: Activity
  activities: Activities
  sign-in: Sign in
  sign-up: Sign up
  email: Email
  username: Username
  password: Password
  activate: Activate
  save: Save
  cancel: Cancel
  comment: Comment
  home: Home
  setting: Setting
  settings: Settings
  project: Project
  projects: Projects
  help: Help
  database: Database
  databases: Databases
  description: Description
  instance: Instance
  instances: Instances
  environment: Environment
  environments: Environments
  bookmark: Bookmark
  bookmarks: Bookmarks
  quick-action: Quick Action
  archive: Archive
  quickstart: Quickstart
  logout: Logout
  close: Close
  latest: Latest
  error: Error
  canceled: Canceled
  approval: Approval
  approve: Approve
  done: Done
  create: Create
  run: Run
  retry: Retry
  skip: Skip
  reopen: Reopen
  dismiss: Dismiss
  back: Back
  next: Next
  edit: Edit
  update: Update
  visit: Visit
  role:
    dba: DBA
    owner: Owner
    developer: Developer
    member: Member
  role-switch:
    dba: Switch to DBA
    owner: Switch to Owner
    developer: Switch to Developer
  assignee: Assignee
  revert: Revert
  apply: Apply
  reorder: Reorder
  id: ID
  name: Name
  creator: Creator
  version: Version
  issue: Issue
  issues: Issues
  duration: Duration
  created-at: Created
  updated-at: Updated
  commit: Commit
  statement: Statement
  sql-statement: SQL statement
  snapshot: Snapshot
  status: Status
  stage: Stage
  task: Task
  sql: SQL
  unassigned: Unassigned
  new: New
  add: Add
  confirm-and-add: Confirm and add
  query: Query
  transfer: Transfer
  migration: Migration
  schema: Schema
  anomalies: Anomalies
  do-not-show-again: Do not show again
  backups: Backups
  detail: Detail
  type: Type
  language: Language
  repository: Repository
  change: Change
  branch: Branch
  config-guide: config guide
  required-placeholder: required placeholder
  optional-placeholder: optional placeholder
  sensitive-placeholder: sensitive - write only
  enabled: enabled
  default: default
  version-control: Version Control
  restore: Restore
  detailed-guide: detailed guide
  workspace: workspace
  application: Application
  confirm: Confirm
  coming-later: Coming later
  learn-more: Learn more
  schema-version: Schema version
  time: Time
  manual: Manual
  automatic: Automatic
  Default: Default
  definition: Definition
  empty: Empty
  creating: Creating...
  updating: Updating...
  Address: Address
  User: User
  assigned: Assigned
  subscribed: Subscribed
  created: Created
  label: Label
  labels: Labels
  mode: Mode
  roletype: Role Type
  readonly: readonly
  user: User
  added-time: Added time
  data-source: Data Source
  grant: Grant
  read-only: Read-only
  connection-string: Connection string
  agents: Agents
  billings: Billings
  all: All
  deployment-config: Deployment Config
  by: by
  ok: OK
  share: Share
  others: Others
  or: or
  export: Export
  tips: Tips
  template: Template
  delete: Delete
  history: History
  loading: Loading
  from: from
  copy: Copy
  copied: Copied
  manage: Manage
  table: Table
  search: Search
  warning: Warning
error-page:
  go-back-home: Go back home
anomaly-center: Anomaly Center
kbar:
  recently-visited: Recently Visited
  navigation: Navigation
  help:
    navigate: to navigate
    perform: to perform
    close: to close
    back: to back
  options:
    placeholder: Type a command or search…
  preferences:
    common: Preferences
    change-language: Change Language…
task:
  checking: Checking...
  run-task: Run checks
  check-result:
    title: Check result for {name}
  check-type:
    fake: Fake
    syntax: Syntax
    compatibility: Compatibility
    connection: Connection
    migration-schema: Migration schema
    earliest-allowed-time: Earliest allowed time
  earliest-allowed-time-hint: >-
    '@:{'common.when'}' specifies the expected execution timing for this task.
    If this field is not specified, the task will be executed once it has passed
    all other gating criteria.
  earliest-allowed-time-unset: Unset
  comment: Comment
  invoker: Invoker
  started: Started
  ended: Ended
  view-migration: View migration
  view-migration-history: View migration history
  status:
    running: Running
    failed: Failed
    canceled: Canceled
    success: Success
    warn: Warning
    error: Error
  earliest-allowed-time-no-modify: >-
    You can not modify this field because you are not the issue assignee or it's not pending to run.
banner:
  demo-intro: This is a demo version of Bytebase.
  demo-intro-readonly: This is a demo version of Bytebase in read-only mode.
  trial-expires: Your trial for {plan} plan will expires in {days} days.
  extend-trial: Extend trialing time
  action: Deploy yours in 5 seconds
intro:
  content: >-
    Bytebase is for DBAs and Developers to collaborate on database schemas
    changes. One can construct a single pipeline to propagate the schema change
    across multiple environments. One can also store the schemas in VCS and
    trigger a new pipeline upon commit push. Follow the {quickstart} on the
    bottom left to get familiar with the product. If you encounter problems,
    visit {doc} or report {issue} on GitHub.
  quickstart: Quickstart
  doc: doc
  issue: issue
bbkit:
  common:
    ok: OK
    cancel: Cancel
    back: Back
    next: Next
    finish: Finish
    step: Step
  attention:
    default: Attention needed
settings:
  sidebar:
    account: Account
    profile: Profile
    workspace: Workspace
    general: General
    members: Members
    version-control: Version Control
    subscription: Subscription
    labels: Labels
  profile:
    email: Email
    role: Role
    password: Password
    password-confirm: Confirm
    password-confirm-placeholder: Confirm new password
    password-mismatch: mismatch
    subscription: (Upgrade to enable role management)
  members:
    active: Active members
    inactive: Inactive members
    helper: Add or invite by email address
    add-more: + Add more
    add: Add
    invites: Send Invites
    invited: Invited
    yourself: You
    upgrade: Upgrade to enable role management
    select-role: Select role
    not-assigned: Not assigned
    table:
      account: Account
      role: Role
      update-time: Updated Time
      granted-time: Granted Time
    action:
      deactivate: Deactivate
      deactivate-confirm-title: Are you sure to deactivate
      deactivate-confirm-description: You can still reactivate later
      reactivate: Reactivate
      reactivate-confirm-title: Are you sure to reactivate
    tooltip:
      upgrade: Upgrade to enable role management
      not-allow-edit: Only Owner can change the role
      not-allow-remove: Can not remove the last Owner
      project-role-provider-gitlab: Mapped from the {rawRole} role in the corresponding GitLab project.
    toggle-role-provider:
      title: Are you sure?
    change-role-provider-to-vcs:
      content: >-
        Turning on VCS sync will replace all existing members with the
        members from the corresponding VCS project.

        The existing members will become inactive. You can turn off VCS sync to restore those members.
      emphasize: Please be noticed that this function requires all project members from the VCS have a public email set.
    change-role-provider-to-bytebase:
      content: >-
        You are about to restore the following members. All existing members
        synced from VCS will be removed.
activity:
  name: Name
  comment: Comment
  created: Created
  invoker: Invoker
  type:
    issue-create: create issue
    comment-create: create comment
    issue-field-update: update issue field
    issue-status-update: update issue status
    pipeline-task-status-update: update issue task status
    pipeline-task-file-commit: commit file
    pipeline-task-statement-update: SQL update
    member-create: create member
    member-role-update: update role
    member-activate: activate member
    member-deactivate: deactivate member
    project-repository-push: repository push event
    project-database-transfer: database transfer
    project-member-create: add project member
    project-member-delete: delete project member
    project-member-role-update: change project member role
    pipeline-task-earliest-allowed-time-update: update earliest allowed time
  sentence:
    created-issue: created issue
    commented: commented
    reassigned-issue: reassigned issue from {oldName} to {newName}
    assigned-issue: assigned issue to {newName}
    unassigned-issue: unassigned issue from {oldName}
    invalid-assignee-update: invalid assignee update
    changed-description: changed description
    changed-from-to: changed {name} from "{oldValue}" to "{newValue}"
    unset-from: unset {name} from "{oldValue}"
    set-to: set {name} to "{newValue}"
    changed-update: changed {name} update
    reopened-issue: reopened issue
    resolved-issue: resolved issue
    canceled-issue: canceled issue
    empty: ""
    changed: changed
    updated: updated
    canceled: canceled
    approved: approved
    started: started
    completed: completed
    failed: failed
    task-name: " task {name}"
    committed-to-at: committed {file} to{branch}{'@'}{repo}
  subject-prefix:
    task: Task
issue:
  waiting-approval: Waiting Approval
  opened-by-at: opened by {creator} at {time}
  commit-by-at: commit {id} {title} by {author} at {time}
  status-transition:
    modal:
      resolve: Resolve issue?
      cancel: Cancel this entire issue?
      reopen: Reopen issue?
    dropdown:
      resolve: Resolve issue
      cancel: Cancel issue
      reopen: Reopen issue
    form:
      note: Note
      placeholder: (Optional) Add a note...
  subscribe: Subscribe
  unsubscribe: Unsubscribe
  subscriber: No subscribers | 1 subscriber | {n} subscribers
  apply-to-other-stages: Apply to other stages
  add-sql-statement: Add SQL statement...
  optional-add-sql-statement: (Optional) Add SQL statement...
  edit-description: Edit description
  add-some-description: Add some description...
  add-a-comment: Add a comment
  edit-comment: Edit comment
  leave-a-comment: Leave a comment...
  view-commit: View commit
  search-issue-name: Search issue name
  table:
    open: Open
    closed: Closed
    status: Status
    project: Project
    name: Name
    environment: Environment
    db: DB
    progress: Progress
    updated: Updated
    assignee: Assignee
  stage-select:
    active: "{name} (active)"
  not-allowed-to-single-database-in-tenant-mode: "Can't {operation} to single database in tenant mode"
alter-schema:
  vcs-enabled: >-
    This project has enabled VCS based version control and selecting database
    below will navigate you to the corresponding Git repository to initiate the
    change process.
  vcs-info: >-
    indicates the project has enabled VCS based version control. Selecting
    database belonging to such project will navigate you to the corresponding
    Git repository to initiate the change process.
  alter-single-db: Alter single database
  alter-multiple-db: Alter multiple databases
  alter-multiple-db-info: >-
    For each environment, you can select a database to alter its schema or just
    skip that environment. This allows you to compose a single pipeline to
    propagate changes across multiple environments.
quick-action:
  create-db: Create database
  choose-db: Choose database
  new-db: New DB
  add-instance: "@:common.add @:common.instance"
  create-instance: "@:common.create @:common.instance"
  manage-user: Manage User
  default-project: Default Project
  add-environment: "@:common.add @:common.environment"
  create-environment: "@:common.create @:common.environment"
  new-project: "@:common.new @:common.project"
  create-project: "@:common.create @:common.project"
  edit-data: Edit Data
  troubleshoot: Troubleshoot
  transfer-in-db: Transfer in DB
  request-db: Request DB
  from-default-project: From Default project
  from-other-projects: From other projects
  transfer-in-db-title: Transfer in database from other projects
  transfer-in-db-hint: >-
    Bytebase periodically syncs the instance schema. Newly synced databases are
    first placed in this default project.
  transfer-in-db-alert: Are you sure to transfer "{ dbName }" into our project?
create-db:
  new-database-name: New database name
  reserved-db-error: "{databaseName} is a reserved name"
  generated-database-name: Generated database name
  db-name-generated-by-template: Generated by template "{template}"
  select-label-value: Select {key}
db:
  encoding: Encoding
  character-set: Character set
  collation: Collation
  select: Select database
  select-instance-first: Select instance first
  select-environment-first: Select environment first
  tables: Tables
  views: Views
  parent: Parent
  last-successful-sync: Last successful sync
  sync-status: Sync status
instance:
  select: Select instance
  new-database: New Database
  syncing: Syncing ...
  sync-now: Sync Now
  create-migration-schema: Create migration schema
  missing-migration-schema: Missing migration schema
  unable-to-connect-instance-to-check-migration-schema: Unable to connect instance to check migration schema
  bytebase-relies-on-migration-schema-to-manage-version-control-based-schema-migration-for-databases-belonged-to-this-instance:
    >-
    Bytebase relies on migration schema to manage version control based schema
    migration for databases belonged to this instance.
  please-contact-your-dba-to-configure-it: Please contact your DBA to configure it.
  please-check-the-instance-connection-info-is-correct: Please check the instance connection info is correct.
  users: Users
  successfully-archived-instance-updatedinstance-name: Successfully archived instance '{0}'.
  successfully-restored-instance-updatedinstance-name: Successfully restored instance '{0}'.
  failed-to-create-migration-schema-for-instance-instance-value-name: Failed to create migration schema for instance '{0}'.
  successfully-created-migration-schema-for-instance-value-name: Successfully created migration schema for '{0}'.
  failed-to-sync-schema-for-instance-instance-value-name: Failed to sync schema for instance '{0}'.
  successfully-synced-schema-for-instance-instance-value-name: Successfully synced schema for instance '{0}'.
  archive-this-instance: Archive this instance
  archive-instance-instance-name: Archive instance '{0}'?
  archived-instances-will-not-be-shown-on-the-normal-interface-you-can-still-restore-later-from-the-archive-page:
    >-
    Archived instances will not be shown on the normal interface. You can still
    restore later from the Archive page.
  restore-this-instance: Restore this instance
  restore: Restore
  restore-instance-instance-name-to-normal-state: Restore instance '{0}' to normal state?
  account-name: Account name
  account: Account
  name: Name
  host-or-socket: Host or Socket
  your-snowflake-account-name: your Snowflake account name
  port: Port
  instance-name: Instance Name
  snowflake-web-console: Snowflake Web Console
  external-link: External Link
  web-console: Web Console
  connection-info: Connection info
  show-how-to-create: Show how to create
  below-is-an-example-to-create-user-bytebase-with-password: Below is an example to create user 'bytebase{'@'}%' with password
  below-is-an-example-to-create-user-bytebase-with-password-clickhouse: Below is an example to create user 'bytebase' with password
  your_db_pwd: YOUR_DB_PWD
  sentence:
    host:
      snowflake: e.g. host.docker.internal {'|'} <<ip>> {'|'} <<local socket>>
    proxy:
      snowflake: >-
        For proxy server, append {'@'}PROXY_HOST and specify PROXY_PORT in the
        port
    console:
      snowflake: >-
        The external console URL managing this instance (e.g. AWS RDS console,
        your in-house DB instance console)
    create-user: >-
      This is the connection user used by Bytebase to perform DDL and DML
      operations.
    create-user-example:
      snowflake:
        user: bytebase{'@'}%
        password: YOUR_DB_PWD
        template: >-
          Below is an example to create user 'bytebase' with password {password}
          for {warehouse} and grant the user with the needed privileges.
      mysql:
        password: YOUR_DB_PWD
        user: bytebase{'@'}%
        template: >-
          Below is an example to create user {user} with password {password} and
          grant the user with the needed privileges.
      clickhouse:
        template: >-
          Below is an example to create user 'bytebase' with password {password}
          and grant the user with the needed privileges. First you need to
          enable ClickHouse SQL-driven workflow {link} and then run the
          following query to create the user.
        sql-driven-workflow: SQL-driven workflow
      postgres:
        warn: >-
          If the connecting instance is managed by the cloud provider, then
          SUPERUSER is not available and you should create the user via that
          provider's admin console. The created user will have provider specific
          semi-SUPERUSER privileges.
        template: >-
          Below is an example to create user 'bytebase' with password {password}
          and grant the user with the needed privileges. If the connecting
          instance is self-hosted, then you can grant SUPERUSER.
  no-password: No password
  password-write-only: YOUR_DB_PWD - write only
  test-connection: Test Connection
  ignore-and-create: Ignore and create
  connection-info-seems-to-be-incorrect: Connection info seems to be incorrect
  new-instance: New Instance
  unable-to-connect: >-
    Bytebase is unable to connect the instance. We recommend you to review the
    connection info again. But it's OK to ignore this warning for now. You can
    still fix the connection info from the instance detail page after creation.


    Error detail: {0}
  successfully-created-instance-createdinstance-name: Successfully created instance '{0}'.
  successfully-updated-instance-instance-name: Successfully updated instance '{0}'.
  copy-grant-statement: >-
    CREATE USER and GRANT statements copied to clipboard. Paste to your mysql
    client to apply.
  successfully-connected-instance: Successfully connected instance.
  failed-to-connect-instance: Failed to connect instance.
  how-to-setup-instance: How to setup 'Instance' ?
  how-to-setup-instance-description: >-
    Each Bytebase instance belongs to an environment. An instance usually maps
    to one of your database instance represented by an host:port address. This
    could be your on-premises MySQL instance, a RDS instance.


    Bytebase requires read/write (NOT the super privilege) access to the
    instance in order to perform database operations on behalf of the user.
  search-instance-name: Search instance name
  grants: Grants
environment:
  select: Select environment
  archive: Archive this environment
  archive-info: >-
    Archived environment will not be shown on the normal interface. You can
    still restore later from the Archive page.
  create: Create Environment
  how-to-setup-environment: How to setup 'Environment' ?
  how-to-setup-environment-description: >-
    Each environment maps to one of your testing, staging, prod environment
    respectively.


    Environment is a global setting, one Bytebase deployment only contains a
    single set of environments.


    Database instances are created under a particular environment.
  restore: Restore this environment
quick-start:
  bookmark-an-issue: Bookmark an issue
  add-a-comment: Add a comment
  visit-project: "@:common.visit @:common.projects"
  visit-instance: "@:common.visit @:common.instances"
  visit-database: "@:common.visit @:common.databases"
  visit-environment: "@:common.visit @:common.environments"
  add-a-member: Add a member
  use-kbar: Use kbar ({shortcut})
  notice:
    title: Quickstart guide dismissed
    desc: You can still bring it back later from the top right menu
auth:
  sign-up:
    title: Register your account
    admin-title: Setup {account}
    admin-account: admin account
    create-admin-account: Create admin account
    confirm-password: Confirm Password
    confirm-password-placeholder: Confirm password
    password-mismatch: mismatch
    existing-user: Already have an account?
  sign-in:
    title: Sign in to your account
    forget-password: Forgot your password?
    new-user: New to Bytebase?
    demo-note: Please use demo account to sign in
    gitlab: Login with GitLab
    gitlab-demo: GitLab login is disabled in Demo mode
    gitlab-oauth: Reach to your Admin to enable GitLab login
  password-forget:
    title: Forgot your password?
    content: Please contact your Bytebase Admin to reset your password.
    return-to-sign-in: Return to Sign in
  password-forgot: Forgot Password
  password-reset:
    title: Reset your password
    content: Enter your email address and we will send you a password reset link
    send-reset-link: Send reset link
    return-to-sign-in: Return to Sign in
  activate:
    title: Activate your {type} account
policy:
  approval:
    name: Approval Policy
    info: >-
      For updating schema on the existing database, this setting controls
      whether the task requires manual approval.
    manual: Require manual approval
    manual-info: >-
      Pending schema migration task will only be executed after it's manually
      approved.
    auto: Skip manual approval
    auto-info: Pending schema migration task will be executed automatically.
  backup:
    name: Database backup schedule policy
    not-enforced: Not enforced
    not-enforced-info: No backup schedule is enforced.
    daily: Daily backup
    daily-info: Enforce every database to backup daily.
    weekly: Weekly backup
    weekly-info: Enforce every database to backup weekly.
migration-history:
  self: Migration History
  workflow: Workflow
  commit-info: by {author} at {time}
  no-schema-change: this migration has no schema change
  schema-drift: Schema drift detected
  before-left-schema-choice: Compare the schema
  left-schema-choice-prev-history-schema: after prev migration
  left-schema-choice-current-history-schema-prev: before this migration
  after-left-schema-choice: and after this migration
  show-diff: Show diff
  left-vs-right: Prev (left) vs This version (right)
  schema-snapshot-after-migration: The schema snapshot recorded after applying this migration
  list-limit: >-
    For database having migration history, we list up to 5 most recent histories
    below. You can click the database name to view all histories.
  no-history-in-project: Do not find migration history from any database in this project.
  recording-info: Migration history is recorded whenever the database schema is altered.
  establish-baseline: Establish new baseline
  refreshing-history: Refreshing history ...
  config-instance: Config instance
  establish-baseline-description: >-
    Bytebase will use the current schema as the new baseline. You should check
    that the current schema does reflect the desired state. For VCS workflow,
    there must exist a baseline before any incremental migration change can be
    applied to the database.
  establish-database-baseline: Establish "{name}" baseline
  instance-missing-migration-schema: Missing migration history schema on instance "{name}".
  instance-bad-connection: Unable to connect instance "{name}" to retrieve migration history.
  contact-dba: Please contact your DBA to config it
database:
  the-list-might-be-out-of-date-and-is-refreshed-roughly-every-10-minutes: The list might be out of date and is refreshed roughly every 10 minutes
  no-anomalies-detected: No anomalies detected
  sync-status: Sync status
  last-successful-sync: Last successful sync
  search-database-name: Search database name
  how-to-setup-database: How to setup 'Database' ?
  show-guide-description: >-
    Each Bytebase database maps to the one created by 'CREATE DATABASE xxx'. In
    Bytebase, a database always belongs to a single project.


    Bytebase will periodically sync the database info for every recorded
    instance. You can also create a new database from the dashboard.
  restored-from: "Restored from "
  database-name-is-restored-from-another-database-backup: "{0} is restored from another database backup"
  database-backup: database backup
  transfer-project: Transfer Project
  alter-schema: Alter Schema
  alter-schema-in-vcs: Alter Schema in VCS
  change-data: Change Data
  change-data-in-vcs: Change Data in VCS
  successfully-transferred-updateddatabase-name-to-project-updateddatabase-project-name: Successfully transferred '{0}' to project '{1}'.
  backup-name: Backup name
  create-backup: Create backup
  automatic-weekly-backup: Automatic weekly backup
  disable-automatic-backup: Disable automatic backup
  backuppolicy-backup-enforced-and-cant-be-disabled: "{0} backup enforced and can't be disabled"
  backup-policy:
    DAILY: DAILY
    WEEKLY: WEEKLY
  an-http-post-request-will-be-sent-to-it-after-a-successful-backup: An HTTP POST request will be sent to it after a successful backup.
  backup-info:
    template: Backup will be taken on every {dayOrWeek} at {time}
  week:
    Sunday: Sunday
    Monday: Monday
    Tuesday: Tuesday
    Wednesday: Wednesday
    Thursday: Thursday
    Friday: Friday
    Saturday: Saturday
    day: day
  enable-backup: Enable backup
  backup-now: Backup now
  create-a-manual-backup: Create a manual backup
  disabled: Disabled
  enabled: Enabled
  action-automatic-backup-for-database-props-database-name: "{0} automatic backup for database '{1}'."
  updated-backup-webhook-url-for-database-props-database-name: Updated backup webhook URL for database '{0}'.
  last-sync-status: Last sync status
  last-sync-status-long: Last sync status {0} at {1}
  version-control-enabled: Version control enabled
  restore-backup: Restore backup '{0}' to a new database
  nullable: Nullable
  restore: Restore
  backup:
    enabled: enabled
    disabled: disabled
  expression: Expression
  position: Position
  unique: Unique
  visible: Visible
  comment: Comment
  engine: Engine
  row-count-estimate: Row count estimate
  data-size: Data size
  index-size: Index size
  columns: Columns
  indexes: Indexes
  row-count-est: Row count est.
  incorrect-project-warning: SQL editor can only query databases in projects available to the user. You should first transfer this database into a project.
  go-to-transfer: Go to transfer
repository:
  branch-observe-file-change: The branch where Bytebase observes the file change.
  branch-specify-tip: "Tip: You can also use wildcard like 'feature/*"
  base-directory: Base directory
  base-directory-description: >-
    The root directory where Bytebase observes the file change. If empty, then
    it observes the entire repository.
  file-path-template: File path template
  file-path-template-description: >-
    Bytebase only observes the file path name matching the template pattern
    relative to the base directory.
  file-path-example-normal-migration: File path example for normal migration type
  file-path-example-baseline-migration: File path example for baseline migration type
  schema-path-template: Schema path template
  schema-writeback-description: >-
    When specified, after each migration, Bytebase will write the latest schema
    to the schema path relative to the base directory in the same branch as the
    original commit triggering the migration. Leave empty if you don't want
    Bytebase to do this
  schema-writeback-protected-branch: >-
    Make sure the changed branch is not protected or allow repository maintainer
    to push to that protected branch.
  if-specified: If specified
  schema-path-example: Schema path example
  git-provider: Git provider
  version-control-status: "@.capitalize:common.version-control is {status}"
  version-control-description-file-path: >-
    Database migration scripts are stored in {fullPath}. To make schema changes,
    a developer would create a migration script matching file path pattern
    {fullPathTemplate}.
  version-control-description-branch: >-
    After the script is review approved and merged into the {branch} branch,
    Bytebase will automatically kicks off the pipeline to apply the new schema
    change.
  version-control-description-description-schema-path: >-
    After applying the schema change, Bytebase will also write the latest schema
    to the specified schema path location {schemaPathTemplate}.
  restore-to-ui-workflow: Restore to UI workflow
  restore-ui-workflow-description: >-
    When using the UI workflow, the developer submits a SQL review ticket
    directly from Bytebase console and waits for the assigned DBA or peer
    developer to review. Bytebase applies the SQL change after review approved.
  restore-ui-workflow-success: Successfully restored to UI workflow
  update-version-control-config-success: Successfully updated @:common.version-control config
  setup-wizard-guide: If you encounter errors during the process, please refer to our {guide}
  add-git-provider: Add Git provider
  choose-git-provider: Choose Git provider
  select-repository: Select repository
  configure-deploy: Configure deploy
  choose-git-provider-description: >-
    Choose the Git provider where your database schema scripts (.sql) are
    hosted. When you push the changed script to the Git repository, Bytebase
    will automatically create a pipeline to apply the schema change to the
    database.
  choose-git-provider-visit-workspace: Visit {workspace} setting to add more Git providers.
  choose-git-provider-contact-workspace-owner: >-
    Contact your Bytebase owner if you want other Git providers to appear here.
    Bytebase currently supports self-host GitLab EE/CE, and plan to add
    GitLab.com, GitHub Enterprise and GitHub.com later.
  select-repository-attention-gitlab: >-
    Bytebase only lists GitLab projects granting you at least the 'Maintainer'
    role, which allows to configure the project webhook to observe the code push
    event.
  select-repository-search: Search repository
  linked: Linked repositories
  role-provider: Project role provider
  role-provider-description: >-
    Bytebase will sync members from the selected provider and replace the
    existing members in the project.
workflow:
  current-workflow: Current workflow
  ui-workflow: UI workflow
  ui-workflow-description: >-
    Classic SQL Review workflow where the developer submits a SQL review ticket
    directly from Bytebase and waits for the assigned DBA or peer developer to
    review. Bytebase applies the SQL schema change after review approved.
  gitops-workflow: GitOps workflow
  gitops-workflow-description: >-
    Database migration scripts are stored in a git repository. To make schema
    changes, a developer would create a migration script and submit for review
    in the corresponding VCS such as GitLab. After the script is approved and
    merged into the configured branch, Bytebase will automatically kicks off the
    task to apply the new schema change.
  configure-gitops: Configure version control
  configure-gitops-success: Successfully enabled GitOps workflow for {project}
  change-gitops-success: Successfully changed repository for {project}
anomaly:
  attention-title: Anomaly detection
  attention-desc: >-
    Bytebase periodically scans the managed resources and list the detected
    anomalies here. The list is refreshed roughly every 10 minutes.
  table-search-placeholder: Search {type} or environment
  table-placeholder: Hooray, no {type} anomaly detected!
  tooltip: >-
    {env} has {criticalCount} CRITICAL, {highCount} HIGH and {mediumCount}
    MEDIUM anomalies
  types:
    connection-failure: Connection failure
    missing-migration-schema: Missing migration schema
    backup-enforcement-viloation: Backup enforcement violation
    missing-backup: Missing backup
    schema-drift: Schema drift
  action:
    check-instance: Check instance
    view-backup: View backup
    configure-backup: Configure backup
    view-diff: View diff
  last-seen: Last seen
  first-seen: First seen
project:
  dashboard:
    modal:
      title: How to setup '@:{'common.project'}' ?
      content: >-
        Bytebase project is similar to the project concept in other common dev
        tools.


        A project has its own members, and every issue and database always
        belongs to a single project.


        A project can also be configured to link to a repository to enable
        version control workflow.
      cancel: Dismiss
      confirm: Do not show again
    search-bar-placeholder: Search project name
  table:
    key: "@:common.key"
    name: "@:common.name"
    created-at: Created At
  create-modal:
    project-name: "@:common.project @:common.name"
    key: "@:common.key"
    key-hint: (Uppercase letters identifying your project)
    cancel: "@:common.cancel"
    confirm: "@:common.create"
    success-prompt: Successfully created project {name}.
  overview:
    view-all: View all
    view-all-closed: View all closed
    recent-activity: Recent @.lower:{'common.activities'}
    in-progress: In progress
    recently-closed: Recently Closed
    info-slot-content: >-
      Bytebase periodically syncs the instance schema. Newly synced databases
      are first placed in this default project. User should transfer them to the
      proper application project.
    no-db-prompt: >-
      No database belongs to this project. You can add database by clicking
      {newDb} or {transferInDb} from the top action bar.
  webhook:
    success-created-prompt: Successfully created webhook {name}.
    success-updated-prompt: Successfully updated webhook {name}.
    success-deleted-prompt: Successfully deleted webhook {name}.
    success-tested-prompt: Test webhook event OK.
    fail-tested-title: Test webhook event failed.
    add-a-webhook: Add a webhook
    create-webhook: Create webhook
    last-updated-by: Last updated by
    destination: Destination
    webhook-url: Webhook url
    triggering-activity: Triggering activities
    test-webhook: Test Webhook
    no-webhook:
      title: No webhook configured for this project.
      content: >-
        Configure webhooks to let Bytebase post notification to the external
        systems on various events.
    creation:
      title: Create webhook
      desc: >-
        Create the corresponding webhook for the {destination} channel receiving
        the message.
      how-to-protect: >-
        If you want to use keyword list to protect the webhook, you can add
        "Bytebase" to that list.
      view-doc: View {destination}'s doc
    deletion:
      btn-text: Delete this webhook
    activity-item:
      issue-creation:
        title: Issue creation
        label: When new issue has been created
      issue-status-change:
        title: Issue status change
        label: When issue status has changed
      issue-task-status-change:
        title: Issue task status change
        label: When issue's enclosing task status has changed
      issue-info-change:
        title: Issue info change
        label: When issue info (e.g. assignee, title, description) has changed
      issue-comment-creation:
        title: Issue comment creation
        label: When new issue comment has been created
  settings:
    success-updated-prompt: Successfully updated {subject}.
    success-member-added-prompt: Successfully added {name} to the project.
    success-member-deleted-prompt: Successfully revoked {name} access from the project.
    member-placeholder: Select user
    manage-member: Manage members
    add-member: Add member
    owner: "@.upper:common.role.owner"
    developer: "@.upper:common.role.developer"
    archive:
      title: Archive project
      description: >-
        Archived project will not be shown on the normal interface. You can
        still restore later from the Archive page.
      btn-text: Archive this @.lower:{'common.project'}
    restore:
      title: Restore project
      btn-text: Restore this @.lower:{'common.project'}
    sync-from-vcs: Sync from VCS
    success-member-sync-prompt: Sync member from VCS Succeeded
    view-vcs-member: View members in VCS
    switch-role-provider-to-bytebase-success-prompt: Successfully turning off VCS project membership sync.
  mode:
    standard: Standard
    tenant: Tenant
  db-name-template: "@:common.database @:common.name @:common.template"
inbox:
  mark-all-as-read: Mark all as read
  view-older: View older
version-control:
  setting:
    description: >-
      Bytebase supports GitOps workflow where database migration scripts are
      stored in the version control system (VCS), and newly created migration
      scripts will automatically trigger the corresponding database change.
      Bytebase owners manage all the applicable VCSs here, so that project
      owners can link the projects with their Git repositories from these VCSs.
    description-highlight: >-
      Once configured, Bytebase will enable third party login via your
      configured VCSs under paid subscription.
    add-git-provider:
      self: Add a Git provider
      description: >-
        Before any project can enable GitOps workflow, Bytebase first needs to
        integrate with the corresponding version control system (VCS) by
        registering as an OAuth application in that VCS. Below are the steps to
        configure this, you can also follow our {guide}.
      gitlab-self-host: GitLab self-host
      gitlab-self-host-admin-requirement: >-
        You need to be an Admin of your chosen GitLab instance to configure
        this. Otherwise, you need to ask your GitLab instance Admin to register
        Bytebase as a GitLab instance-wide OAuth application, then provide you
        that Application ID and Secret to fill at the 'OAuth application info'
        step.
      ouath-info-correct: Verified OAuth info is correct
      check-oauth-info-match: >-
        Please make sure Secret matches the one from your GitLab instance
        Application.
      add-success: Successfully added Git provider {vcs}
      choose: Choose Git provider
      gitlab-self-host-ce-ee: Self-host GitLab Enterprise Edition (EE) or Community Edition (CE)
      basic-info:
        self: Basic info
        gitlab-instance-url: GitLab instance URL
        gitlab-instance-url-label: >-
          The VCS instance URL. Make sure this instance and Bytebase are network
          reachable from each other.
        instance-url-error: Instance URL must begin with https:// or http://
        display-name: Display name
        display-name-label: >-
          An optional display name to help identifying among different configs
          using the same Git provider.
      oauth-info:
        self: OAuth application info
        register-oauth-application: Register Bytebase as a GitLab instance-wide OAuth application.
        login-as-admin: >-
          Login as an Admin user to the GitLab instance. The account must be an
          Admin of the entire GitLab instance (it has a wrench icon on the top
          bar).
        visit-admin-page: >-
          Go to the Admin page by clicking the wrench icon, then navigate to
          "Applications" section and click "New application" button.
        direct-link: Direct link
        create-oauth-app: Create your Bytebase OAuth application with the following info.
        paste-oauth-info: >-
          Paste the Application ID and Secret from that just created application
          into fields below.
        application-id-error: Application ID must be a 64-character alphanumeric string
        secret-error: Secret must be a 64-character alphanumeric string
      confirm:
        confirm-info: Confirm the info
        confirm-description: >-
          After creation, this Git provider can be chosen under the project
          dashboard "Version Control" tab by the project owner.
    git-provider:
      application-id-label: >-
        Application ID for the registered GitLab instance-wide OAuth
        application.
      view-in-gitlab: View in GitLab
      secret-label-gitlab: Secret for the registered GitLab instance-wide OAuth application.
      delete: To delete this provider, unlink all repositories first.
archive:
  archived: Archived
  project-search-bar-placeholder: Search @.lower:{'common.project'} name
  instance-search-bar-placeholder: Search @.lower:{'common.instance'} name
  environment-search-bar-placeholder: Search @.lower:{'common.environment'} name
deployment-config:
  stage-n: Stage {n}
  add-selector: Add selector
  update-success: Successfully updated deployment config.
  this-is-example-deployment-config: This is the deployment config example. You need to edit and save it.
  n-databases: "{n} database | {n} databases"
  selectors: Selectors
  wont-be-deployed: Will not be deployed
  add-stage: Add stage
  name-placeholder: Stage name...
  error:
    at-least-one-stage: At least 1 stage
    stage-name-required: Stage name is required
    at-least-one-selector: At least 1 selector in each stage
    env-in-selector-required: '"environment In" is required in each stage'
    env-selector-must-has-one-value: '"environment In" must has exactly one value'
    key-required: Key is required
    values-required: Values are required
  project-has-no-deployment-config: This project has no deployment config yet. Please {go} first.
  go-and-config: Go and config
datasource:
  successfully-deleted-data-source-name: Successfully deleted data source '{0}'.
  create-data-source: Create data source
  data-source-list: Data source list
  all-data-source: All data source
  search-name: Search name
  search-name-database: Search name, database
  successfully-created-data-source-datasource-name: Successfully created data source '{0}'.
  select-database-first: Select database first
  select-data-source: Select data source
  search-user: Search user
  user-list: User list
  revoke-access: Are you sure to revoke '{0}' access from '{1}'?
  grant-data-source: Grant data source
  grant-database: Grant database
  requested-issue: Requested issue
  successfully-revoked-member-principal-name-access-from-props-datasource-name: Successfully revoked '{0}' access from '{1}'.
  your-issue-id-e-g-1234: Your issue id (e.g. 1234)
  member-principal-name-already-exists: "{0} already exists"
  successfully-granted-datasource-name-to-addedmember-principal-name: Successfully granted '{0}' to '{1}'.
  we-also-linked-the-granted-database-to-the-requested-issue-linkedissue-name: We also linked the granted database to the requested issue '{0}'.
  new-data-source: New data source
  connection-name-string-copied-to-clipboard: "{0} string copied to clipboard."
  jdbc-cant-connect-to-socket-database-value-instance-host: "JDBC can't connect to socket {0} "
setting:
  label:
    key: Key
    values: Values
    value-placeholder: Label value...
sql-editor:
  self: SQL Editor
  select-connection: Please select connections
  search-databases: Search Databases
  search-results: Search Results
  loading-databases: Loading Databases...
  close-pane: Close Pane
  loading-data: Loading Data...
  table-empty-placehoder: Click Run to execute the query.
  no-rows-found: No rows found
  download-as-csv: Download as CSV
  download-as-json: Download as JSON
  only-select-allowed: Only {select} statements are allowed to execute.
  want-to-change-schema: If you want to {changeschema}.
  change-schema: change schema
  go-to-alter-schema: You can click the {alterschema} button, and submit an issue.
  table-schema-placeholder: Select a table to see its schema
  notify-empty-statement: Please input your SQL statements in the editor
  notify-multiple-statements: >-
    Multiple SQL statements detected. SQL Editor only executes the first
    statement. You can select another statement and execute it individually.
  goto-alter-schema-hint: Please select a database connection from the top of the editor
  notify-invalid-sql-statement: Invalid SQL statement.
  can-not-execute-query: Can not execute query when loading data.
  rows: row | rows
  no-history-found: No history found
  no-sheet-found: No sheet found
  search-history: Search History
  search-sheets: Search Sheets
  hint-tips:
    confirm-to-delete-this-history: Confirm to delete this history?
    confirm-to-delete-this-sheet: Confirm to delete this sheet?
    confirm-to-close-unsaved-tab: Confirm to close unsaved tab?
  please-input-the-tab-label: Please input the tab label!
  copy-code: Copy code
  notify:
    copy-code-succeed: Copy code succeed
    copy-share-link: The share link was copied to Clipboard.
    sheet-is-read-only: The shared sheet is read-only.
  view-all-tabs: View all Tabs
  sheet: Sheet
  sheets: Sheets
  connection-holder: Select a connection or select a sheet from left panel to get started
  link-access: Link access
  private: Private
  private-desc: Only you can access this sheet
  project-desc: >-
    Both sheet OWNER and project OWNER can read/write, and project DEVELOPER can
    read
  public: Public
  public-desc: Sheet OWNER can read/write, and all others can read
  go-back: Go Back
label:
  empty-label-value: <Empty Value>
  no-label: No labels
  error:
    key-necessary: Key is required
    value-necessary: Value is required
    key-duplicated: Duplicated keys
    value-duplicated: Duplicated values
    max-length-exceeded: Length cannot exceed {len} characters
    max-label-count-exceeded: Cannot exceed {count} labels
    cannot-edit-reserved-label: Cannot edit reserved label "{key}"
  placeholder:
    select-key: Select key...
    select-value: Select value...
    select-values: Select values...
  setting:
    description: >-
      A label is a key-value pair that helps you identify the tenant for a
      database. {link}.
  db-name-template-tips: >-
    Allow you to group databases with the same {placeholder} from different
    tenants. {link}.
<<<<<<< HEAD
  confirm-change: Are you sure to change '{label}' ?
=======
  parsed-from-template: Parsed from {name} by template {template}.
  cannot-transfer-template-not-match: >-
    Database '{name}' cannot be transferred to this project. Since its name
    doesn't match the template {template}.
>>>>>>> b368e37c
oauth:
  unknown-event: Unexpeted event type, OAuth failed.
subscription:
  description: You can upload your bytebase license to unlock team/enterprise features.
  current: Current plan
  instance-count: Instance count
  expires-at: Expires at
  description-highlight: Purchase a license
  sensitive-placeholder: Paste your license here - write only
  upload-license: Upload license
  plan-compare: Compare features between different plans
  disabled-feature: This is a premium feature in subscription plan
  trial: You can start a trial with $14 for 14 days.
  upgrade: Upgrade subscription
  per-month: / month
  per-instance: Per instance
  free-price-intro: Up to 5
  team-price-intro: 5 minimum, billed annually
  enterprise-price-intro: Customized, billed annually
  deploy: Deploy
  contact-us: Contact us
  start-trial: Start trial with ${price} for {days} days
  subscribe: Subscribe now
  current-plan: Current plan
  buy: Buy {plan} plan
  cancel: cancel your subscription
  announcement: You can upgrade, downgrade, or {cancel} anytime. No hidden charges.
  trialing: trialing
  update:
    success:
      title: Successfully updated license
      description: Premium features in subscription plan unlocked.
    failure:
      title: Failed to update license
      description: Please check if your license is valid.
  features:
    bb-feature-task-schedule-time:
      title: Set task schedule time
      desc: >-
        Set task schedule time allows you to set a specific time to run your
        tasks.
    bb-feature-instance-count:
      title: Instance count limit
      desc: >-
        You have reached the maximum instance count limit. Please upgrade to get
        more instance quota.
      remaining: >-
        Your total instance quota is {total}, only have {count} instance
        remained.
      runoutof: Your have run out of your {total} instance quota.
      upgrade: "@:{'subscription.upgrade'} to get more instance quota."
    bb-feature-multi-tenancy:
      title: Multi-tenancy
      desc: Intelligent database management for tenants using identical schemas.
    bb-feature-approval-policy:
      title: Approval policy
      desc: >-
        Approval policy controls whether the schama change task requires manual
        approval.
    bb-feature-backup-policy:
      title: Backup policy
      desc: Backup policy will auto-backup your database based on the schedule.
    bb-feature-backward-compatibility:
      title: Backward compatibility
      desc: >-
        MySQL and TiDB support schema change with backward compatibility.
        @:{'subscription.upgrade'} to unlock this feature.
    bb-feature-rbac:
      title: Role management
      desc: >-
        Role management can assign a particular role (e.g. DBA) to a member.
        @:{'subscription.upgrade'} to unlock this feature.
    bb-feature-schema-drift:
      title: Schema drift
      desc: "@:{'subscription.upgrade'} to unlock schema dirft auto-detection"
    bb-feature-3rd-party-auth:
      title: 3rd party authentication & authorization
      desc: >-
        Bytebase supports 3rd-party authentication & authorization based on your VCS configuration.
        @:{'subscription.upgrade'} to unlock this feature.
      login: "@:{'subscription.upgrade'} to unlock this feature"
  feature-sections:
    database-management:
      title: Database Development
      features:
        instance-count: Instance count
        instance-upto-5: Up to 5
        instance-customized: Customized
        instance-minimum-5: 5 ~ unlimited
        schema-change: Schema and data change
        migration-history: Migration history
        sql-editor: SQL Editor
        database-backup-restore: Database backup / restore
        archiving: Archiving
        sql-check: SQL check
        sql-check-basic: Basic
        sql-check-basic-tooltip: Syntax check, connection check
        sql-check-advanced: Advanced
        sql-check-advanced-tooltip: Basic + Backward compatibility check
        anomaly-detection: Anomaly detection
        anomaly-detection-basic: Basic
        anomaly-detection-basic-tooltip: Connection failure, missing backup
        anomaly-detection-advanced: Advanced
        anomaly-detection-advanced-tooltip: Basic + Drift detection
        schedule-change: Scheduled change at specific time
        review-and-backup-policy: Review and backup policy
        tenancy: Multi-Region / Multi-Tenancy deployment
    collaboration:
      title: Collaboration
      features:
        ui-based-sql-review: UI based SQL review
        vsc-workflow: "VCS workflow #GitOps"
        shareable-query-link: Shareable query link
        im-integration: IM integration
        inbox-notification: Inbox notification
    admin-and-security:
      title: Admin & Security
      features:
        activity-log: Activity log
        rbac: RBAC (Owner, DBA, Developer role)
        3rd-party-auth: Login with GitLab account
        sync-members-from-vcs: Sync project membership from the linked GitLab project
  plan:
    title: Plan
    try: Try Team
    free:
      title: Free Plan
      label: ""
      desc: Personal project or small team, no DBA
    team:
      title: Team Plan
      label: Beta
      desc: Medium size team, has dedicated DBA or TL for engineering velocity
    enterprise:
      title: Enterprise Plan
      label: Early access
      desc: Large organization, has dedicated DBA group to manage database fleet<|MERGE_RESOLUTION|>--- conflicted
+++ resolved
@@ -1186,14 +1186,11 @@
   db-name-template-tips: >-
     Allow you to group databases with the same {placeholder} from different
     tenants. {link}.
-<<<<<<< HEAD
   confirm-change: Are you sure to change '{label}' ?
-=======
   parsed-from-template: Parsed from {name} by template {template}.
   cannot-transfer-template-not-match: >-
     Database '{name}' cannot be transferred to this project. Since its name
     doesn't match the template {template}.
->>>>>>> b368e37c
 oauth:
   unknown-event: Unexpeted event type, OAuth failed.
 subscription:
