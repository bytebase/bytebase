--- conflicted
+++ resolved
@@ -13,7 +13,6 @@
   archive: Archive
   quickstart: Quickstart
   logout: Logout
-<<<<<<< HEAD
   back: Back
   edit: Edit
   update: Update
@@ -25,11 +24,8 @@
     dba: Switch to DBA
     owner: Switch to Owner
     developer: Switch to Developer
-not-found: Not Found
-=======
 error-page:
   go-back-home: Go back home
->>>>>>> fc0434b5
 anomaly-center: Anomaly Center
 kbar:
   recently-visited: Recently Visited
@@ -44,7 +40,6 @@
   preferences:
     common: Preferences
     change-language: Change Language…
-<<<<<<< HEAD
 bbkit:
   alert:
     ok: OK
@@ -101,10 +96,8 @@
       upgrade: Upgrade to Team plan to enable role management
       not-allow-edit: Only Owner can change the role
       not-allow-remove: Can not remove the last Owner
-=======
 activity:
   name: Name
   comment: Comment
   created: Created
-  invoker: Invoker
->>>>>>> fc0434b5
+  invoker: Invoker