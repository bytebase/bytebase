common:
  when: When
  view: view
  you: you
  general: General
  slack: Slack
  discord: Discord
  teams: Teams
  dingtalk: DingTalk
  feishu: Feishu
  wecom: WeCom
  overview: Overview
  migration-history: Migration History
  webhook: Webhook
  webhooks: Webhooks
  key: Key
  workflow: Workflow
  unread: Unread
  read: Read
  inbox: Inbox
  activity: Activity
  activities: Activities
  sign-in: Sign in
  sign-up: Sign up
  email: Email
  username: Username
  password: Password
  activate: Activate
  save: Save
  cancel: Cancel
  comment: Comment
  home: Home
  setting: Setting
  settings: Settings
  project: Project
  projects: Projects
  help: Help
  database: Database
  databases: Databases
  description: Description
  instance: Instance
  instances: Instances
  environment: Environment
  environments: Environments
  bookmark: Bookmark
  bookmarks: Bookmarks
  quick-action: Quick Action
  archive: Archive
  quickstart: Quickstart
  logout: Logout
  close: Close
  latest: Latest
  error: Error
  canceled: Canceled
  approval: Approval
  approve: Approve
  done: Done
  create: Create
  rollback: Rollback
  run: Run
  retry: Retry
  skip: Skip
  reopen: Reopen
  dismiss: Dismiss
  back: Back
  next: Next
  edit: Edit
  update: Update
  visit: Visit
  role:
    dba: DBA
    owner: Owner
    developer: Developer
  role-switch:
    dba: Switch to DBA
    owner: Switch to Owner
    developer: Switch to Developer
  assignee: Assignee
  revert: Revert
  apply: Apply
  reorder: Reorder
  id: ID
  name: Name
  creator: Creator
  version: Version
  issue: Issue
  issues: Issues
  duration: Duration
  created-at: Created
  updated-at: Updated
  commit: Commit
  statement: Statement
  sql-statement: SQL statement
  snapshot: Snapshot
  status: Status
  stage: Stage
  task: Task
  sql: SQL
  unassigned: Unassigned
  new: New
  add: Add
  confirm-and-add: Confirm and add
  query: Query
  transfer: Transfer
  migration: Migration
  schema: Schema
  anomalies: Anomalies
  do-not-show-again: Do not show again
  backups: Backups
  detail: Detail
  type: Type
  language: Language
  repository: Repository
  change: Change
  branch: Branch
  config-guide: config guide
  required-placeholder: required placeholder
  optional-placeholder: optional placeholder
  sensitive-placeholder: sensitive - write only
  enabled: enabled
  default: default
  version-control: Version Control
  restore: Restore
  detailed-guide: detailed guide
  workspace: workspace
  application: Application
  confirm: Confirm
  coming-later: Coming later
  learn-more: Learn more
  schema-version: Schema version
  time: Time
  manual: Manual
  automatic: Automatic
  Default: Default
  definition: Definition
  empty: Empty
  creating: Creating...
  updating: Updating...
  Address: Address
  User: User
  assigned: Assigned
  subscribed: Subscribed
  created: Created
  label: Label
  labels: Labels
  mode: Mode
  roletype: Role Type
  readonly: readonly
  user: User
  added-time: Added time
  data-source: Data Source
  grant: Grant
  read-only: Read-only
  connection-string: Connection string
  agents: Agents
  billings: Billings
  all: All
  deployment-config: Deployment Config
  by: by
  ok: OK
  share: Share
  others: Others
  or: or
  export: Export
  tips: Tips
  template: Template
  delete: Delete
  history: History
  loading: Loading
error-page:
  go-back-home: Go back home
anomaly-center: Anomaly Center
kbar:
  recently-visited: Recently Visited
  navigation: Navigation
  help:
    navigate: to navigate
    perform: to perform
    close: to close
    back: to back
  options:
    placeholder: Type a command or search…
  preferences:
    common: Preferences
    change-language: Change Language…
task:
  checking: Checking...
  run-task: Run checks
  check-result:
    title: Check result for {name}
  check-type:
    fake: Fake
    syntax: Syntax
    compatibility: Compatibility
    connection: Connection
    migration-schema: Migration schema
    earliest-allowed-time: Earliest allowed time
  earliest-allowed-time-hint: >-
    '@:{'common.when'}' specifies the expected execution timing for this task.
    If this field is not specified, the task will be executed once it has passed
    all other gating criteria.
  earliest-allowed-time-unset: Unset
  comment: Comment
  invoker: Invoker
  started: Started
  ended: Ended
  view-migration: View migration
  view-migration-history: View migration history
  status:
    running: Running
    failed: Failed
    canceled: Canceled
    success: Success
    warn: Warning
    error: Error
banner:
  demo-intro: This is a demo version of Bytebase.
  demo-intro-readonly: This is a demo version of Bytebase in read-only mode.
  action: Deploy yours in 5 seconds
intro:
  content: >-
    Bytebase is for DBAs and Developers to collaborate on database schemas
    changes. One can construct a single pipeline to propagate the schema change
    across multiple environments. One can also store the schemas in VCS and
    trigger a new pipeline upon commit push. Follow the {quickstart} on the
    bottom left to get familiar with the product. If you encounter problems,
    visit {doc} or report {issue} on GitHub.
  quickstart: Quickstart
  doc: doc
  issue: issue
bbkit:
  common:
    ok: OK
    cancel: Cancel
    back: Back
    next: Next
    finish: Finish
    step: Step
  attention:
    default: Attention needed
settings:
  sidebar:
    account: Account
    profile: Profile
    workspace: Workspace
    general: General
    members: Members
    version-control: Version Control
    subscription: Subscription
    labels: Labels
  profile:
    email: Email
    role: Role
    password: Password
    password-confirm: Confirm
    password-confirm-placeholder: Confirm new password
    password-mismatch: mismatch
    subscription: (Upgrade to enable role management)
  members:
    active: Active members
    inactive: Inactive members
    helper: Add or invite by email address
    add-more: + Add more
    add: Add
    invites: Send Invites
    invited: Invited
    yourself: You
    upgrade: Upgrade to enable role management
    select-role: Select role
    not-assigned: Not assigned
    table:
      account: Account
      role: Role
      update-time: Updated Time
      granted-time: Granted Time
    action:
      deactivate: Deactivate
      deactivate-confirm-title: Are you sure to deactivate
      deactivate-confirm-description: You can still reactivate later
      reactivate: Reactivate
      reactivate-confirm-title: Are you sure to reactivate
    tooltip:
      upgrade: Upgrade to enable role management
      not-allow-edit: Only Owner can change the role
      not-allow-remove: Can not remove the last Owner
activity:
  name: Name
  comment: Comment
  created: Created
  invoker: Invoker
  type:
    issue-create: create issue
    comment-create: create comment
    issue-field-update: update issue field
    issue-status-update: update issue status
    pipeline-task-status-update: update issue task status
    pipeline-task-file-commit: commit file
    pipeline-task-statement-update: SQL update
    member-create: create member
    member-role-update: update role
    member-activate: activate member
    member-deactivate: deactivate member
    project-repository-push: repository push event
    project-database-transfer: database transfer
    project-member-create: add project member
    project-member-delete: delete project member
    project-member-role-update: change project member role
    pipeline-task-earliest-allowed-time-update: update earliest allowed time
  sentence:
    created-issue: created issue
    commented: commented
    reassigned-issue: reassigned issue from {oldName} to {newName}
    assigned-issue: assigned issue to {newName}
    unassigned-issue: unassigned issue from {oldName}
    invalid-assignee-update: invalid assignee update
    changed-description: changed description
    changed-from-to: changed {name} from "{oldValue}" to "{newValue}"
    unset-from: unset {name} from "{oldValue}"
    set-to: set {name} to "{newValue}"
    changed-update: changed {name} update
    reopened-issue: reopened issue
    resolved-issue: resolved issue
    canceled-issue: canceled issue
    empty: ''
    changed: changed
    updated: updated
    canceled: canceled
    approved: approved
    started: started
    completed: completed
    failed: failed
    task-name: ' task {name}'
    committed-to-at: committed {file} to{branch}{'@'}{repo}
  subject-prefix:
    task: Task
issue:
  waiting-approval: Waiting Approval
  opened-by-at: opened by {creator} at {time}
  commit-by-at: commit {id} {title} by {author} at {time}
  status-transition:
    modal:
      resolve: Resolve issue?
      cancel: Cancel this entire issue?
      reopen: Reopen issue?
    dropdown:
      resolve: Resolve issue
      cancel: Cancel issue
      reopen: Reopen issue
    form:
      note: Note
      placeholder: (Optional) Add a note...
  subscribe: Subscribe
  unsubscribe: Unsubscribe
  subscriber: No subscribers | 1 subscriber | {n} subscribers
  apply-to-other-stages: Apply to other stages
  add-sql-statement: Add SQL statement...
  optional-add-sql-statement: (Optional) Add SQL statement...
  rollback-sql: Rollback SQL
  add-rollback-sql-statement: Add rollback SQL statement...
  edit-description: Edit description
  add-some-description: Add some description...
  add-a-comment: Add a comment
  edit-comment: Edit comment
  leave-a-comment: Leave a comment...
  view-commit: View commit
  search-issue-name: Search issue name
  table:
    open: Open
    closed: Closed
    status: Status
    project: Project
    name: Name
    environment: Environment
    db: DB
    progress: Progress
    updated: Updated
    assignee: Assignee
  stage-select:
    active: '{name} (active)'
alter-schema:
  vcs-enabled: >-
    This project has enabled VCS based version control and selecting database
    below will navigate you to the corresponding Git repository to initiate the change process.
  vcs-info: >-
    indicates the project has enabled VCS based version control. Selecting
    database belonging to such project will navigate you to the corresponding
    Git repository to initiate the change process.
  alter-single-db: Alter single database
  alter-multiple-db: Alter multiple databases
  alter-multiple-db-info: >-
    For each environment, you can select a database to alter its schema or just
    skip that environment. This allows you to compose a single pipeline to
    propagate changes across multiple environments.
quick-action:
  create-db: Create database
  choose-db: Choose database
  new-db: New DB
  add-instance: '@:common.add @:common.instance'
  create-instance: '@:common.create @:common.instance'
  manage-user: Manage User
  default-project: Default Project
  add-environment: '@:common.add @:common.environment'
  create-environment: '@:common.create @:common.environment'
  new-project: '@:common.new @:common.project'
  create-project: '@:common.create @:common.project'
  edit-data: Edit Data
  troubleshoot: Troubleshoot
  transfer-in-db: Transfer in DB
  request-db: Request DB
  from-default-project: From Default project
  from-other-projects: From other projects
  transfer-in-db-title: Transfer in database from other projects
  transfer-in-db-hint: >-
    Bytebase periodically syncs the instance schema. Newly synced databases are
    first placed in this default project.
  transfer-in-db-alert: Are you sure to transfer "{ dbName }" into our project?
create-db:
  new-database-name: New database name
  reserved-db-error: '{databaseName} is a reserved name'
  generated-database-name: Generated database name
  db-name-generated-by-template: Generated by template "{template}"
  select-label-value: 'Select {key}'
db:
  encoding: Encoding
  character-set: Character set
  collation: Collation
  select: Select database
  select-instance-first: Select instance first
  select-environment-first: Select environment first
  tables: Tables
  views: Views
  parent: Parent
  last-successful-sync: Last successful sync
  sync-status: Sync status
instance:
  select: Select instance
  new-database: New Database
  syncing: Syncing ...
  sync-now: Sync Now
  create-migration-schema: Create migration schema
  missing-migration-schema: Missing migration schema
  unable-to-connect-instance-to-check-migration-schema: Unable to connect instance to check migration schema
  bytebase-relies-on-migration-schema-to-manage-version-control-based-schema-migration-for-databases-belonged-to-this-instance: >-
    Bytebase relies on migration schema to manage version control based schema
    migration for databases belonged to this instance.
  please-contact-your-dba-to-configure-it: Please contact your DBA to configure it.
  please-check-the-instance-connection-info-is-correct: Please check the instance connection info is correct.
  users: Users
  successfully-archived-instance-updatedinstance-name: Successfully archived instance '{0}'.
  successfully-restored-instance-updatedinstance-name: Successfully restored instance '{0}'.
  failed-to-create-migration-schema-for-instance-instance-value-name: Failed to create migration schema for instance '{0}'.
  successfully-created-migration-schema-for-instance-value-name: Successfully created migration schema for '{0}'.
  failed-to-sync-schema-for-instance-instance-value-name: Failed to sync schema for instance '{0}'.
  successfully-synced-schema-for-instance-instance-value-name: Successfully synced schema for instance '{0}'.
  archive-this-instance: Archive this instance
  archive-instance-instance-name: Archive instance '{0}'?
  archived-instances-will-not-be-shown-on-the-normal-interface-you-can-still-restore-later-from-the-archive-page: >-
    Archived instances will not be shown on the normal interface. You can still
    restore later from the Archive page.
  restore-this-instance: Restore this instance
  restore: Restore
  restore-instance-instance-name-to-normal-state: Restore instance '{0}' to normal state?
  account-name: Account name
  account: Account
  name: Name
  host-or-socket: Host or Socket
  your-snowflake-account-name: your Snowflake account name
  port: Port
  instance-name: Instance Name
  snowflake-web-console: Snowflake Web Console
  external-link: External Link
  web-console: Web Console
  connection-info: Connection info
  show-how-to-create: Show how to create
  below-is-an-example-to-create-user-bytebase-with-password: Below is an example to create user 'bytebase{'@'}%' with password
  below-is-an-example-to-create-user-bytebase-with-password-clickhouse: Below is an example to create user 'bytebase' with password
  your_db_pwd: YOUR_DB_PWD
  sentence:
    host:
      snowflake: e.g. host.docker.internal {'|'} <<ip>> {'|'} <<local socket>>
    proxy:
      snowflake: >-
        For proxy server, append {'@'}PROXY_HOST and specify PROXY_PORT in the
        port
    console:
      snowflake: >-
        The external console URL managing this instance (e.g. AWS RDS console,
        your in-house DB instance console)
    create-user: >-
      This is the connection user used by Bytebase to perform DDL and DML
      operations.
    create-user-example:
      snowflake:
        user: bytebase{'@'}%
        password: YOUR_DB_PWD
        template: >-
          Below is an example to create user 'bytebase' with password {password}
          for {warehouse} and grant the user with the needed privileges.
      mysql:
        password: YOUR_DB_PWD
        user: bytebase{'@'}%
        template: >-
          Below is an example to create user {user} with password {password} and
          grant the user with the needed privileges.
      clickhouse:
        template: >-
          Below is an example to create user 'bytebase' with password {password}
          and grant the user with the needed privileges. First you need to
          enable ClickHouse SQL-driven workflow {link} and then run the
          following query to create the user.
        sql-driven-workflow: SQL-driven workflow
      postgres:
        warn: >-
          If the connecting instance is managed by the cloud provider, then
          SUPERUSER is not available and you should create the user via that
          provider's admin console. The created user will have provider specific
          semi-SUPERUSER privileges.
        template: >-
          Below is an example to create user 'bytebase' with password {password}
          and grant the user with the needed privileges. If the connecting
          instance is self-hosted, then you can grant SUPERUSER.
  no-password: No password
  password-write-only: YOUR_DB_PWD - write only
  test-connection: Test Connection
  ignore-and-create: Ignore and create
  connection-info-seems-to-be-incorrect: Connection info seems to be incorrect
  new-instance: New Instance
  unable-to-connect: >-
    Bytebase is unable to connect the instance. We recommend you to review the
    connection info again. But it's OK to ignore this warning for now. You can
    still fix the connection info from the instance detail page after creation.


    Error detail: {0}
  successfully-created-instance-createdinstance-name: Successfully created instance '{0}'.
  successfully-updated-instance-instance-name: Successfully updated instance '{0}'.
  copy-grant-statement: >-
    CREATE USER and GRANT statements copied to clipboard. Paste to your mysql
    client to apply.
  successfully-connected-instance: Successfully connected instance.
  failed-to-connect-instance: Failed to connect instance.
  how-to-setup-instance: How to setup 'Instance' ?
  how-to-setup-instance-description: >-
    Each Bytebase instance belongs to an environment. An instance usually maps
    to one of your database instance represented by an host:port address. This
    could be your on-premises MySQL instance, a RDS instance.


    Bytebase requires read/write (NOT the super privilege) access to the
    instance in order to perform database operations on behalf of the user.
  search-instance-name: Search instance name
  grants: Grants
environment:
  select: Select environment
  archive: Archive this environment
  archive-info: >-
    Archived environment will not be shown on the normal interface. You can
    still restore later from the Archive page.
  create: Create Environment
  how-to-setup-environment: How to setup 'Environment' ?
  how-to-setup-environment-description: >-
    Each environment maps to one of your testing, staging, prod environment
    respectively.


    Environment is a global setting, one Bytebase deployment only contains a
    single set of environments.


    Database instances are created under a particular environment.
  restore: Restore this environment
quick-start:
  bookmark-an-issue: Bookmark an issue
  add-a-comment: Add a comment
  visit-project: '@:common.visit @:common.projects'
  visit-instance: '@:common.visit @:common.instances'
  visit-database: '@:common.visit @:common.databases'
  visit-environment: '@:common.visit @:common.environments'
  add-a-member: Add a member
  use-kbar: Use kbar ({shortcut})
  notice:
    title: Quickstart guide dismissed
    desc: You can still bring it back later from the top right menu
auth:
  sign-up:
    title: Register your account
    admin-title: Setup {account}
    admin-account: admin account
    create-admin-account: Create admin account
    confirm-password: Confirm Password
    confirm-password-placeholder: Confirm password
    password-mismatch: mismatch
    existing-user: Already have an account?
  sign-in:
    title: Sign in to your account
    admin-title: Setup {'account'}
    admin-account: admin account
    forget-password: Forgot your password?
    new-user: New to Bytebase?
    gitlab: Login with GitLab
    gitlab-oauth: Reach to your Admin to enable GitLab login
  password-forget:
    title: Forgot your password?
    content: Please contact your Bytebase Admin to reset your password.
    return-to-sign-in: Return to Sign in
  password-forgot: Forgot Password
  password-reset:
    title: Reset your password
    content: Enter your email address and we will send you a password reset link
    send-reset-link: Send reset link
    return-to-sign-in: Return to Sign in
  activate:
    title: Activate your {type} account
policy:
  approval:
    name: Approval Policy
    info: >-
      For updating schema on the existing database, this setting controls
      whether the task requires manual approval.
    manual: Require manual approval
    manual-info: >-
      Pending schema migration task will only be executed after it's manually
      approved.
    auto: Skip manual approval
    auto-info: Pending schema migration task will be executed automatically.
  backup:
    name: Database backup schedule policy
    not-enforced: Not enforced
    not-enforced-info: No backup schedule is enforced.
    daily: Daily backup
    daily-info: Enforce every database to backup daily.
    weekly: Weekly backup
    weekly-info: Enforce every database to backup weekly.
migration-history:
  self: Migration History
  workflow: Workflow
  commit-info: by {author} at {time}
  no-schema-change: this migration has no schema change
  show-diff: Show diff
  left-vs-right: Prev (left) vs This version (right)
  schema-snapshot-after-migration: The schema snapshot recorded after applying this migration
  list-limit: >-
    For database having migration history, we list up to 5 most recent histories
    below. You can click the database name to view all histories.
  no-history-in-project: Do not find migration history from any database in this project.
  recording-info: Migration history is recorded whenever the database schema is altered.
  establish-baseline: Establish new baseline
  refreshing-history: Refreshing history ...
  config-instance: Config instance
  establish-baseline-description: >-
    Bytebase will use the current schema as the new baseline. You should check
    that the current schema does reflect the desired state. For VCS workflow,
    there must exist a baseline before any incremental migration change can be
    applied to the database.
  establish-database-baseline: Establish "{name}" baseline
  instance-missing-migration-schema: Missing migration history schema on instance "{name}".
  instance-bad-connection: Unable to connect instance "{name}" to retrieve migration history.
  contact-dba: Please contact your DBA to config it
database:
  the-list-might-be-out-of-date-and-is-refreshed-roughly-every-10-minutes: The list might be out of date and is refreshed roughly every 10 minutes
  no-anomalies-detected: No anomalies detected
  sync-status: Sync status
  last-successful-sync: Last successful sync
  search-database-name: Search database name
  how-to-setup-database: How to setup 'Database' ?
  show-guide-description: >-
    Each Bytebase database maps to the one created by 'CREATE DATABASE xxx'. In
    Bytebase, a database always belongs to a single project.


    Bytebase will periodically sync the database info for every recorded
    instance. You can also create a new database from the dashboard.
  restored-from: 'Restored from '
  database-name-is-restored-from-another-database-backup: '{0} is restored from another database backup'
  database-backup: database backup
  transfer-project: Transfer Project
  alter-schema: Alter Schema
  alter-schema-in-vcs: Alter Schema in VCS
  change-data: Change Data
  change-data-in-vcs: Change Data in VCS
  successfully-transferred-updateddatabase-name-to-project-updateddatabase-project-name: Successfully transferred '{0}' to project '{1}'.
  backup-name: Backup name
  create-backup: Create backup
  automatic-weekly-backup: Automatic weekly backup
  disable-automatic-backup: Disable automatic backup
  backuppolicy-backup-enforced-and-cant-be-disabled: '{0} backup enforced and can''t be disabled'
  backup-policy:
    DAILY: DAILY
    WEEKLY: WEEKLY
  an-http-post-request-will-be-sent-to-it-after-a-successful-backup: An HTTP POST request will be sent to it after a successful backup.
  backup-info:
    template: Backup will be taken on every {dayOrWeek} at {time}
  week:
    Sunday: Sunday
    Monday: Monday
    Tuesday: Tuesday
    Wednesday: Wednesday
    Thursday: Thursday
    Friday: Friday
    Saturday: Saturday
    day: day
  enable-backup: Enable backup
  backup-now: Backup now
  create-a-manual-backup: Create a manual backup
  disabled: Disabled
  enabled: Enabled
  action-automatic-backup-for-database-props-database-name: '{0} automatic backup for database ''{1}''.'
  updated-backup-webhook-url-for-database-props-database-name: Updated backup webhook URL for database '{0}'.
  last-sync-status: Last sync status
  last-sync-status-long: Last sync status {0} at {1}
  version-control-enabled: Version control enabled
  restore-backup: Restore backup '{0}' to a new database
  nullable: Nullable
  restore: Restore
  backup:
    enabled: enabled
    disabled: disabled
  expression: Expression
  position: Position
  unique: Unique
  visible: Visible
  comment: Comment
  engine: Engine
  row-count-estimate: Row count estimate
  data-size: Data size
  index-size: Index size
  columns: Columns
  indexes: Indexes
  row-count-est: Row count est.
repository:
  branch-observe-file-change: The branch where Bytebase observes the file change.
  branch-specify-tip: 'Tip: You can also use wildcard like ''feature/*'
  base-directory: Base directory
  base-directory-description: >-
    The root directory where Bytebase observes the file change. If empty, then
    it observes the entire repository.
  file-path-template: File path template
  file-path-template-description: >-
    Bytebase only observes the file path name matching the template pattern
    relative to the base directory.
  file-path-example-normal-migration: File path example for normal migration type
  file-path-example-baseline-migration: File path example for baseline migration type
  schema-path-template: Schema path template
  schema-writeback-description: >-
    When specified, after each migration, Bytebase will write the latest schema
    to the schema path relative to the base directory in the same branch as the
    original commit triggering the migration. Leave empty if you don't want
    Bytebase to do this
  schema-writeback-protected-branch: >-
    Make sure the changed branch is not protected or allow repository maintainer
    to push to that protected branch.
  if-specified: If specified
  schema-path-example: Schema path example
  git-provider: Git provider
  version-control-status: '@.capitalize:common.version-control is {status}'
  version-control-description-file-path: >-
    Database migration scripts are stored in {fullPath}. To make schema changes,
    a developer would create a migration script matching file path pattern
    {fullPathTemplate}.
  version-control-description-branch: >-
    After the script is review approved and merged into the {branch} branch,
    Bytebase will automatically kicks off the pipeline to apply the new schema
    change.
  version-control-description-description-schema-path: >-
    After applying the schema change, Bytebase will also write the latest schema
    to the specified schema path location {schemaPathTemplate}.
  restore-to-ui-workflow: Restore to UI workflow
  restore-ui-workflow-description: >-
    When using the UI workflow, the developer submits a SQL review ticket
    directly from Bytebase console and waits for the assigned DBA or peer
    developer to review. Bytebase applies the SQL change after review approved.
  restore-ui-workflow-success: Successfully restored to UI workflow
  update-version-control-config-success: Successfully updated @:common.version-control config
  setup-wizard-guide: If you encounter errors during the process, please refer to our {guide}
  add-git-provider: Add Git provider
  choose-git-provider: Choose Git provider
  select-repository: Select repository
  configure-deploy: Configure deploy
  choose-git-provider-description: >-
    Choose the Git provider where your database schema scripts (.sql) are
    hosted. When you push the changed script to the Git repository, Bytebase
    will automatically create a pipeline to apply the schema change to the
    database.
  choose-git-provider-visit-workspace: Visit {workspace} setting to add more Git providers.
  choose-git-provider-contact-workspace-owner: >-
    Contact your Bytebase owner if you want other Git providers to appear here.
    Bytebase currently supports self-host GitLab EE/CE, and plan to add
    GitLab.com, GitHub Enterprise and GitHub.com later.
  select-repository-attention-gitlab: >-
    Bytebase only lists GitLab projects granting you at least the 'Maintainer'
    role, which allows to configure the project webhook to observe the code push
    event.
  select-repository-search: Search repository
  linked: Linked repositories
workflow:
  current-workflow: Current workflow
  ui-workflow: UI workflow
  ui-workflow-description: >-
    Classic SQL Review workflow where the developer submits a SQL review ticket
    directly from Bytebase and waits for the assigned DBA or peer developer to
    review. Bytebase applies the SQL schema change after review approved.
  gitops-workflow: GitOps workflow
  gitops-workflow-description: >-
    Database migration scripts are stored in a git repository. To make schema
    changes, a developer would create a migration script and submit for review
    in the corresponding VCS such as GitLab. After the script is approved and
    merged into the configured branch, Bytebase will automatically kicks off the
    task to apply the new schema change.
  configure-gitops: Configure version control
  configure-gitops-success: Successfully enabled GitOps workflow for {project}
  change-gitops-success: Successfully changed repository for {project}
anomaly:
  attention-title: Anomaly detection
  attention-desc: >-
    Bytebase periodically scans the managed resources and list the detected
    anomalies here. The list is refreshed roughly every 10 minutes.
  table-search-placeholder: Search {type} or environment
  table-placeholder: Hooray, no {type} anomaly detected!
  tooltip: >-
    {env} has {criticalCount} CRITICAL, {highCount} HIGH and {mediumCount}
    MEDIUM anomalies
  types:
    connection-failure: Connection failure
    missing-migration-schema: Missing migration schema
    backup-enforcement-viloation: Backup enforcement violation
    missing-backup: Missing backup
    schema-drift: Schema drift
  action:
    check-instance: Check instance
    view-backup: View backup
    configure-backup: Configure backup
    view-diff: View diff
  last-seen: Last seen
  first-seen: First seen
project:
  dashboard:
    modal:
      title: How to setup '@:{'common.project'}' ?
      content: >-
        Bytebase project is similar to the project concept in other common dev
        tools.


        A project has its own members, and every issue and database always
        belongs to a single project.


        A project can also be configured to link to a repository to enable
        version control workflow.
      cancel: Dismiss
      confirm: Do not show again
    search-bar-placeholder: Search project name
  table:
    key: '@:common.key'
    name: '@:common.name'
    created-at: Created At
  create-modal:
    project-name: '@:common.project @:common.name'
    key: '@:common.key'
    key-hint: (Uppercase letters identifying your project)
    cancel: '@:common.cancel'
    confirm: '@:common.create'
    success-prompt: Successfully created project {name}.
    db-name-template-tips: 'Allow you to group databases with the same {placeholder} from different tenants.'
  overview:
    view-all: View all
    view-all-closed: View all closed
    recent-activity: Recent @.lower:{'common.activities'}
    in-progress: In progress
    recently-closed: Recently Closed
    info-slot-content: >-
      Bytebase periodically syncs the instance schema. Newly synced databases
      are first placed in this default project. User should transfer them to the
      proper application project.
    no-db-prompt: >-
      No database belongs to this project. You can add database by clicking
      {newDb} or {transferInDb} from the top action bar.
  webhook:
    success-created-prompt: Successfully created webhook {name}.
    success-updated-prompt: Successfully updated webhook {name}.
    success-deleted-prompt: Successfully deleted webhook {name}.
    success-tested-prompt: Test webhook event OK.
    fail-tested-title: Test webhook event failed.
    add-a-webhook: Add a webhook
    create-webhook: Create webhook
    last-updated-by: Last updated bu
    destination: Destination
    webhook-url: Webhook url
    triggering-activity: Triggering activities
    test-webhook: Test Webhook
    no-webhook:
      title: No webhook configured for this project.
      content: >-
        Configure webhooks to let Bytebase post notification to the external
        systems on various events.
    creation:
      title: Create webhook
      desc: >-
        Create the corresponding webhook for the {destination} channel receiving
        the message.
      how-to-protect: >-
        If you want to use keyword list to protect the webhook, you can add
        "Bytebase" to that list.
      view-doc: View {destination}'s doc
    deletion:
      btn-text: Delete this webhook
    activity-item:
      issue-creation:
        title: Issue creation
        label: When new issue has been created
      issue-status-change:
        title: Issue status change
        label: When issue status has changed
      issue-task-status-change:
        title: Issue task status change
        label: When issue's enclosing task status has changed
      issue-info-change:
        title: Issue info change
        label: When issue info (e.g. assignee, title, description) has changed
      issue-comment-creation:
        title: Issue comment creation
        label: When new issue comment has been created
  settings:
    success-updated-prompt: Successfully updated {subject}.
    success-member-added-prompt: Successfully added {name} to the project.
    success-member-deleted-prompt: Successfully revoked {name} access from the project.
    member-placeholder: Select user
    manage-member: Manage members
    add-member: Add member
    owner: '@.upper:common.role.owner'
    developer: '@.upper:common.role.developer'
    archive:
      title: Archive project
      description: >-
        Archived project will not be shown on the normal interface. You can
        still restore later from the Archive page.
      btn-text: Archive this @.lower:{'common.project'}
    restore:
      title: Restore project
      btn-text: Restore this @.lower:{'common.project'}
  mode:
    standard: Standard
    tenant: Tenant
  db-name-template: '@:common.database @:common.name @:common.template'
inbox:
  mark-all-as-read: Mark all as read
  view-older: View older
version-control:
  setting:
    description: >-
      Bytebase supports GitOps workflow where database migration scripts are
      stored in the version control system (VCS), and newly created migration
      scripts will automatically trigger the corresponding database change.
      Bytebase owners manage all the applicable VCSs here, so that project
      owners can link the projects with their Git repositories from these VCSs.
    description-highlight: Once configured, Bytebase will enable third party login via your
      configured VCSs under paid subscription.
    add-git-provider:
      self: Add a Git provider
      description: >-
        Before any project can enable GitOps workflow, Bytebase first needs to
        integrate with the corresponding version control system (VCS) by
        registering as an OAuth application in that VCS. Below are the steps to
        configure this, you can also follow our {guide}.
      gitlab-self-host: GitLab self-host
      gitlab-self-host-admin-requirement: >-
        You need to be an Admin of your chosen GitLab instance to configure
        this. Otherwise, you need to ask your GitLab instance Admin to register
        Bytebase as a GitLab instance-wide OAuth application, then provide you
        that Application ID and Secret to fill at the 'OAuth application info'
        step.
      ouath-info-correct: Verified OAuth info is correct
      check-oauth-info-match: >-
        Please make sure Secret matches the one from your GitLab instance
        Application.
      add-success: Successfully added Git provider {vcs}
      choose: Choose Git provider
      gitlab-self-host-ce-ee: Self-host GitLab Enterprise Edition (EE) or Community Edition (CE)
      basic-info:
        self: Basic info
        gitlab-instance-url: GitLab instance URL
        gitlab-instance-url-label: >-
          The VCS instance URL. Make sure this instance and Bytebase are network
          reachable from each other.
        instance-url-error: Instance URL must begin with https:// or http://
        display-name: Display name
        display-name-label: >-
          An optional display name to help identifying among different configs
          using the same Git provider.
      oauth-info:
        self: OAuth application info
        register-oauth-application: Register Bytebase as a GitLab instance-wide OAuth application.
        login-as-admin: >-
          Login as an Admin user to the GitLab instance. The account must be an
          Admin of the entire GitLab instance (it has a wrench icon on the top
          bar).
        visit-admin-page: >-
          Go to the Admin page by clicking the wrench icon, then navigate to
          "Applications" section and click "New application" button.
        direct-link: Direct link
        create-oauth-app: Create your Bytebase OAuth application with the following info.
        paste-oauth-info: >-
          Paste the Application ID and Secret from that just created application
          into fields below.
        application-id-error: Application ID must be a 64-character alphanumeric string
        secret-error: Secret must be a 64-character alphanumeric string
      confirm:
        confirm-info: Confirm the info
        confirm-description: >-
          After creation, this Git provider can be chosen under the project
          dashboard "Version Control" tab by the project owner.
    git-provider:
      application-id-label: >-
        Application ID for the registered GitLab instance-wide OAuth
        application.
      view-in-gitlab: View in GitLab
      secret-label-gitlab: Secret for the registered GitLab instance-wide OAuth application.
      delete: To delete this provider, unlink all repositories first.
archive:
  archived: Archived
  project-search-bar-placeholder: Search @.lower:{'common.project'} name
  instance-search-bar-placeholder: Search @.lower:{'common.instance'} name
  environment-search-bar-placeholder: Search @.lower:{'common.environment'} name
deployment-config:
  stage-n: Stage {n}
  add-selector: Add selector
  update-success: Successfully updated deployment config.
  this-is-example-deployment-config: This is the deployment config example. You need to edit and save it.
  n-databases: '{n} database | {n} databases'
  selectors: Selectors
  wont-be-deployed: Will not be deployed
  add-stage: Add stage
  name-placeholder: Stage name...
  error:
    at-least-one-stage: At least 1 stage
    stage-name-required: Stage name is required
    at-least-one-selector: At least 1 selector in each stage
    env-in-selector-required: '"environment In" is required in each stage'
    env-selector-must-has-one-value: '"environment In" must has exactly one value'
    key-required: Key is required
    values-required: Values are required
  project-has-no-deployment-config: This project has no deployment config yet. Please {go} first.
  go-and-config: Go and config
datasource:
  successfully-deleted-data-source-name: Successfully deleted data source '{0}'.
  create-data-source: Create data source
  data-source-list: Data source list
  all-data-source: All data source
  search-name: Search name
  search-name-database: Search name, database
  successfully-created-data-source-datasource-name: Successfully created data source '{0}'.
  select-database-first: Select database first
  select-data-source: Select data source
  search-user: Search user
  user-list: User list
  revoke-access: Are you sure to revoke '{0}' access from '{1}'?
  grant-data-source: Grant data source
  grant-database: Grant database
  requested-issue: Requested issue
  successfully-revoked-member-principal-name-access-from-props-datasource-name: Successfully revoked '{0}' access from '{1}'.
  your-issue-id-e-g-1234: Your issue id (e.g. 1234)
  member-principal-name-already-exists: '{0} already exists'
  successfully-granted-datasource-name-to-addedmember-principal-name: Successfully granted '{0}' to '{1}'.
  we-also-linked-the-granted-database-to-the-requested-issue-linkedissue-name: We also linked the granted database to the requested issue '{0}'.
  new-data-source: New data source
  connection-name-string-copied-to-clipboard: '{0} string copied to clipboard.'
  jdbc-cant-connect-to-socket-database-value-instance-host: 'JDBC can''t connect to socket {0} '
setting:
  plan:
    self: Plan
    free: Free
    team: Team
    enterprise: Enterprise
  label:
    key: Key
    values: Values
    value-placeholder: Label value...
sql-editor:
  self: SQL Editor
  select-connection: Please select connections
  search-databases: Search Databases
  search-results: Search Results
  loading-databases: Loading Databases...
  close-pane: Close Pane
  loading-data: Loading Data...
  table-empty-placehoder: Click Run to execute the query.
  no-rows-found: No rows found
  download-as-csv: Download as CSV
  download-as-json: Download as JSON
  only-select-allowed: Only {select} statements are allowed to execute.
  want-to-change-schema: If you want to {changeschema}.
  change-schema: change schema
  go-to-alter-schema: You can click the {alterschema} button, and submit an issue.
  table-schema-placeholder: Select a table to see its schema
  notify-empty-statement: Please input your SQL statements in the editor
  notify-multiple-statements: >-
    Multiple SQL statements detected. SQL Editor only executes the first
    statement. You can select another statement and execute it individually.
  goto-alter-schema-hint: Please select a database connection from the top of the editor
  can-not-execute-query: Can not execute query when loading data.
  rows: row | rows
  no-history-found: No history found
  no-saved-query-found: No saved query found
  search-history: Search History
  search-saved-queries: Search Saved Queries
  queries: Queries
  hint-tips:
    confirm-to-delete-this-history: Confirm to delete this history?
    confirm-to-delete-this-saved-query: Confirm to delete this saved query?
  please-input-the-tab-label: Please input the tab label!
  copy-code: Copy code
  notify:
    copy-code-succeed: Copy code succeed
  view-all-tabs: View all Tabs
label:
  empty-label-value: <Empty Value>
  no-label: No labels
  error:
    key-necessary: Key is required
    value-necessary: Value is required
    key-duplicated: Duplicated keys
    value-duplicated: Duplicated values
    max-length-exceeded: Length cannot exceed {len} characters
    max-label-count-exceeded: Cannot exceed {count} labels
    cannot-edit-reserved-label: Cannot edit reserved label "{key}"
  placeholder:
    select-key: Select key...
    select-value: Select value...
    select-values: Select values...
oauth:
  unknown-event: Unexpeted event type, OAuth failed.
subscription:
  description: You can upload your bytebase license to unlock team/enterprise features.
  description-highlight: Purchase a license
  sensitive-placeholder: Paste your license here - write only
  upload-license: Upload license
  plan-compare: Compare features between different plans
  disabled-feature: This is a premium feature in subscription plan
  trial: You can start a trial with $7 for 7 days.
  trial-comment: Only enabled for the first payment. You can cancel the subscription at any time.
  upgrade: Upgrade subscription
  features:
    bb-feature-task-schedule-time:
      name: Set task schedule time
      desc: Set task schedule time allows you to set a specific time to run your tasks.
    bb-feature-instance-count:
      title: Instance count limit
      desc: You have reached the maximum instance count limit. Please upgrade to get more instance quota.
      remaining: Your total instance quota is {total}, only have {count} instance remained.
      runoutof: Your have run out of your {total} instance quota.
      upgrade: "@:{'subscription.upgrade'} to get more instance quota."
    bb-feature-multi-tenancy:
      title: Multi-tenancy
      desc: Intelligent database management for tenants using identical schemas.
    bb-feature-approval-policy:
      title: Approval policy
      desc: Approval policy controls whether the schama change task requires manual approval.
    bb-feature-backup-policy:
      title: Backup policy
      desc: Backup policy will auto-backup your database based on the schedule.
    bb-feature-backward-compatibility:
      title: Backward compatibility
      desc: MySQL and TiDB support schema change with backward compatibility. @:{'subscription.upgrade'} to open this feature.
<<<<<<< HEAD
    bb-feature-rbac:
      title: Role management
      desc: Role management can assign different permissions to different roles. @:{'subscription.upgrade'} to open this feature.
=======
    bb-feature-3rd-party-login:
      title: 3rd-party login
      desc: Bytebase auto-support 3rd-party login based on your VCS configuration. @:{'subscription.upgrade'} to open this feature.
      login: "@:{'subscription.upgrade'} to open this feature"
    bb-feature-schema-drift:
      title: Schema drift
      desc: "@:{'subscription.upgrade'} to unlock schema dirft auto-detection"
>>>>>>> 0ddb4cee
<|MERGE_RESOLUTION|>--- conflicted
+++ resolved
@@ -1161,16 +1161,13 @@
     bb-feature-backward-compatibility:
       title: Backward compatibility
       desc: MySQL and TiDB support schema change with backward compatibility. @:{'subscription.upgrade'} to open this feature.
-<<<<<<< HEAD
     bb-feature-rbac:
       title: Role management
       desc: Role management can assign different permissions to different roles. @:{'subscription.upgrade'} to open this feature.
-=======
     bb-feature-3rd-party-login:
       title: 3rd-party login
       desc: Bytebase auto-support 3rd-party login based on your VCS configuration. @:{'subscription.upgrade'} to open this feature.
       login: "@:{'subscription.upgrade'} to open this feature"
     bb-feature-schema-drift:
       title: Schema drift
-      desc: "@:{'subscription.upgrade'} to unlock schema dirft auto-detection"
->>>>>>> 0ddb4cee
+      desc: "@:{'subscription.upgrade'} to unlock schema dirft auto-detection"