--- conflicted
+++ resolved
@@ -520,9 +520,6 @@
     task to apply the new schema change.
   configure-gitops: Configure version control
   configure-gitops-success: Successfully enabled GitOps workflow for {project}
-<<<<<<< HEAD
-  change-gitops-success: Successfully changed repository for {project}
-=======
   change-gitops-success: Successfully changed repository for {project}
 anomaly:
   attention-title: Anomaly detection
@@ -635,5 +632,4 @@
       btn-text: Restore this @.lower:{'common.project'}
 inbox:
   mark-all-as-read: Mark all as read
-  view-older: View older
->>>>>>> 853dad25
+  view-older: View older