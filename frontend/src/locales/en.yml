--- conflicted
+++ resolved
@@ -682,14 +682,9 @@
     project-name: '@:common.project @:common.name'
     key: '@:common.key'
     key-hint: (Uppercase letters identifying your project)
-<<<<<<< HEAD
     cancel: "@:common.cancel"
     confirm: "@:common.create"
     success-prompt: Successfully created project {name}.
-=======
-    cancel: '@:common.cancel'
-    confirm: '@:common.create'
->>>>>>> 9286757b
   overview:
     view-all: View all
     view-all-closed: View all closed
