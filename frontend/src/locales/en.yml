--- conflicted
+++ resolved
@@ -34,18 +34,16 @@
   apply: Apply
   reorder: Reorder
   id: ID
-<<<<<<< HEAD
-=======
   name: Name
   creator: Creator
   version: Version
   issue: Issue
   duration: Duration
   created-at: Created
+  updated-at: Updated
   commit: Commit
   statement: Statement
   snapshot: Snapshot
->>>>>>> ab96ce5a
 error-page:
   go-back-home: Go back home
 anomaly-center: Anomaly Center
@@ -138,7 +136,6 @@
   comment: Comment
   created: Created
   invoker: Invoker
-  updated: Updated
 alter-schema:
   vcs-enabled: >-
     This project has enabled VCS based version control and selecting database
