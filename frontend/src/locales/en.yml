--- conflicted
+++ resolved
@@ -117,14 +117,10 @@
   restore: Restore
   detailed-guide: detailed guide
   workspace: workspace
-<<<<<<< HEAD
-  learn-more: Learn more.
-=======
   application: Application
   confirm: Confirm
   coming-later: Coming later
   learn-more: Learn more
->>>>>>> d6c0346b
 error-page:
   go-back-home: Go back home
 anomaly-center: Anomaly Center
@@ -373,12 +369,8 @@
   create-migration-schema: Create migration schema
   missing-migration-schema: Missing migration schema
   unable-to-connect-instance-to-check-migration-schema: Unable to connect instance to check migration schema
-<<<<<<< HEAD
-  bytebase-relies-on-migration-schema-to-manage-version-control-based-schema-migration-for-databases-belonged-to-this-instance: >-
-=======
   bytebase-relies-on-migration-schema-to-manage-version-control-based-schema-migration-for-databases-belonged-to-this-instance:
     >-
->>>>>>> d6c0346b
     Bytebase relies on migration schema to manage version control based schema
     migration for databases belonged to this instance.
   please-contact-your-dba-to-configure-it: Please contact your DBA to configure it.
@@ -392,12 +384,8 @@
   successfully-synced-schema-for-instance-instance-value-name: Successfully synced schema for instance '{0}'.
   archive-this-instance: Archive this instance
   archive-instance-instance-name: Archive instance '{0}'?
-<<<<<<< HEAD
-  archived-instances-will-not-be-shown-on-the-normal-interface-you-can-still-restore-later-from-the-archive-page: >-
-=======
   archived-instances-will-not-be-shown-on-the-normal-interface-you-can-still-restore-later-from-the-archive-page:
     >-
->>>>>>> d6c0346b
     Archived instances will not be shown on the normal interface. You can still
     restore later from the Archive page.
   restore-this-instance: Restore this instance
@@ -505,13 +493,8 @@
     In Bytebase, a database always belongs to a single project.\n\nBytebase will
     periodically sync the database info for every recorded instance. You can
     also create a new database from the dashboard.
-<<<<<<< HEAD
-  restored-from: 'Restored from '
-  database-name-is-restored-from-another-database-backup: '{0} is restored from another database backup'
-=======
   restored-from: "Restored from "
   database-name-is-restored-from-another-database-backup: "{0} is restored from another database backup"
->>>>>>> d6c0346b
   database-backup: database backup
   sql-console: SQL Console
   transfer-project: Transfer Project
@@ -521,11 +504,7 @@
   create-backup: Create backup
   automatic-weekly-backup: Automatic weekly backup
   disable-automatic-backup: Disable automatic backup
-<<<<<<< HEAD
-  backuppolicy-backup-enforced-and-cant-be-disabled: '{0} backup enforced and can''t be disabled'
-=======
   backuppolicy-backup-enforced-and-cant-be-disabled: "{0} backup enforced and can't be disabled"
->>>>>>> d6c0346b
   backup-policy:
     DAILY: DAILY
     WEEKLY: WEEKLY
@@ -546,11 +525,7 @@
   create-a-manual-backup: Create a manual backup
   disabled: Disabled
   enabled: Enabled
-<<<<<<< HEAD
-  action-automatic-backup-for-database-props-database-name: '{0} automatic backup for database ''{1}''.'
-=======
   action-automatic-backup-for-database-props-database-name: "{0} automatic backup for database '{1}'."
->>>>>>> d6c0346b
   updated-backup-webhook-url-for-database-props-database-name: Updated backup webhook URL for database '{0}'.
   last-sync-status: Last sync status {0} at {1}
   version-control-enabled: Version control enabled
@@ -683,19 +658,11 @@
     name: '@:common.name'
     created-at: Created At
   create-modal:
-<<<<<<< HEAD
-    project-name: '@:common.project @:common.name'
-    key: '@:common.key'
-    key-hint: (Uppercase letters identifying your project)
-    cancel: '@:common.cancel'
-    confirm: '@:common.create'
-=======
     project-name: "@:common.project @:common.name"
     key: "@:common.key"
     key-hint: (Uppercase letters identifying your project)
     cancel: "@:common.cancel"
     confirm: "@:common.create"
->>>>>>> d6c0346b
   overview:
     view-all: View all
     view-all-closed: View all closed
