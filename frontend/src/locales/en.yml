--- conflicted
+++ resolved
@@ -117,13 +117,10 @@
   restore: Restore
   detailed-guide: detailed guide
   workspace: workspace
-<<<<<<< HEAD
   application: Application
   confirm: Confirm
   coming-later: Coming later
-=======
-  learn-more: Learn more.
->>>>>>> dcf740d1
+  learn-more: Learn more
 error-page:
   go-back-home: Go back home
 anomaly-center: Anomaly Center
@@ -201,7 +198,7 @@
     plan: (Upgrade to Team plan to enable role management)
   workspace:
     url-section: SQL Console URL
-    url-tip: 'Tip: Use {schema} as the placeholder for the actual database name'
+    url-tip: "Tip: Use {schema} as the placeholder for the actual database name"
     tip: >-
       If your team use a separate SQL console such as phpMyAdmin, you can
       provide its URL pattern here. Once provided, Bytebase will surface the
@@ -254,7 +251,7 @@
     reopened-issue: reopened issue
     resolved-issue: resolved issue
     canceled-issue: canceled issue
-    empty: ''
+    empty: ""
     changed: changed
     updated: updated
     canceled: canceled
@@ -262,7 +259,7 @@
     started: started
     completed: completed
     failed: failed
-    task-name: ' task {name}'
+    task-name: " task {name}"
     committed-to-at: committed {file} to{branch}{'@'}{repo}
   subject-prefix:
     task: Task
@@ -309,7 +306,7 @@
     updated: Updated
     assignee: Assignee
   stage-select:
-    active: '{name} (active)'
+    active: "{name} (active)"
 alter-schema:
   vcs-enabled: >-
     This project has enabled VCS based version control and selecting database
@@ -330,14 +327,14 @@
   create-db: Create database
   choose-db: Choose database
   new-db: New DB
-  add-instance: '@:common.add @:common.instance'
-  create-instance: '@:common.create @:common.instance'
+  add-instance: "@:common.add @:common.instance"
+  create-instance: "@:common.create @:common.instance"
   manage-user: Manage User
   default-project: Default Project
-  add-environment: '@:common.add @:common.environment'
-  create-environment: '@:common.create @:common.environment'
-  new-project: '@:common.new @:common.project'
-  create-project: '@:common.create @:common.project'
+  add-environment: "@:common.add @:common.environment"
+  create-environment: "@:common.create @:common.environment"
+  new-project: "@:common.new @:common.project"
+  create-project: "@:common.create @:common.project"
   edit-data: Edit Data
   troubleshoot: Troubleshoot
   transfer-in-db: Transfer in DB
@@ -351,7 +348,7 @@
   transfer-in-db-alert: Are you sure to transfer "{ dbName }" into our project?
 create-db:
   new-database-name: New database name
-  reserved-db-error: '{databaseName} is a reserved name'
+  reserved-db-error: "{databaseName} is a reserved name"
 db:
   encoding: Encoding
   character-set: Character set
@@ -372,7 +369,8 @@
   create-migration-schema: Create migration schema
   missing-migration-schema: Missing migration schema
   unable-to-connect-instance-to-check-migration-schema: Unable to connect instance to check migration schema
-  bytebase-relies-on-migration-schema-to-manage-version-control-based-schema-migration-for-databases-belonged-to-this-instance: >-
+  bytebase-relies-on-migration-schema-to-manage-version-control-based-schema-migration-for-databases-belonged-to-this-instance:
+    >-
     Bytebase relies on migration schema to manage version control based schema
     migration for databases belonged to this instance.
   please-contact-your-dba-to-configure-it: Please contact your DBA to configure it.
@@ -386,7 +384,8 @@
   successfully-synced-schema-for-instance-instance-value-name: Successfully synced schema for instance '{0}'.
   archive-this-instance: Archive this instance
   archive-instance-instance-name: Archive instance '{0}'?
-  archived-instances-will-not-be-shown-on-the-normal-interface-you-can-still-restore-later-from-the-archive-page: >-
+  archived-instances-will-not-be-shown-on-the-normal-interface-you-can-still-restore-later-from-the-archive-page:
+    >-
     Archived instances will not be shown on the normal interface. You can still
     restore later from the Archive page.
   restore-this-instance: Restore this instance
@@ -402,10 +401,10 @@
 quick-start:
   bookmark-an-issue: Bookmark an issue
   add-a-comment: Add a comment
-  visit-project: '@:common.visit @:common.projects'
-  visit-instance: '@:common.visit @:common.instances'
-  visit-database: '@:common.visit @:common.databases'
-  visit-environment: '@:common.visit @:common.environments'
+  visit-project: "@:common.visit @:common.projects"
+  visit-instance: "@:common.visit @:common.instances"
+  visit-database: "@:common.visit @:common.databases"
+  visit-environment: "@:common.visit @:common.environments"
   add-a-member: Add a member
   notice:
     title: Quickstart guide dismissed
@@ -494,8 +493,8 @@
     In Bytebase, a database always belongs to a single project.\n\nBytebase will
     periodically sync the database info for every recorded instance. You can
     also create a new database from the dashboard.
-  restored-from: 'Restored from '
-  database-name-is-restored-from-another-database-backup: '{0} is restored from another database backup'
+  restored-from: "Restored from "
+  database-name-is-restored-from-another-database-backup: "{0} is restored from another database backup"
   database-backup: database backup
   sql-console: SQL Console
   transfer-project: Transfer Project
@@ -505,7 +504,7 @@
   create-backup: Create backup
   automatic-weekly-backup: Automatic weekly backup
   disable-automatic-backup: Disable automatic backup
-  backuppolicy-backup-enforced-and-cant-be-disabled: '{0} backup enforced and can''t be disabled'
+  backuppolicy-backup-enforced-and-cant-be-disabled: "{0} backup enforced and can't be disabled"
   backup-policy:
     DAILY: DAILY
     WEEKLY: WEEKLY
@@ -526,7 +525,7 @@
   create-a-manual-backup: Create a manual backup
   disabled: Disabled
   enabled: Enabled
-  action-automatic-backup-for-database-props-database-name: '{0} automatic backup for database ''{1}''.'
+  action-automatic-backup-for-database-props-database-name: "{0} automatic backup for database '{1}'."
   updated-backup-webhook-url-for-database-props-database-name: Updated backup webhook URL for database '{0}'.
   last-sync-status: Last sync status {0} at {1}
   version-control-enabled: Version control enabled
@@ -534,7 +533,7 @@
   database: {}
 repository:
   branch-observe-file-change: The branch where Bytebase observes the file change.
-  branch-specify-tip: 'Tip: You can also use wildcard like ''feature/*'
+  branch-specify-tip: "Tip: You can also use wildcard like 'feature/*"
   base-directory: Base directory
   base-directory-description: >-
     The root directory where Bytebase observes the file change. If empty, then
@@ -557,7 +556,7 @@
   if-specified: If specified
   schema-path-example: Schema path example
   git-provider: Git provider
-  version-control-status: '@.capitalize:common.version-control is {status}'
+  version-control-status: "@.capitalize:common.version-control is {status}"
   version-control-description-file-path: >-
     Database migration scripts are stored in {fullPath}. To make schema changes,
     a developer would create a migration script matching file path pattern
@@ -655,15 +654,15 @@
       confirm: Do not show again
     search-bar-placeholder: Search project name
   table:
-    key: '@:common.key'
-    name: '@:common.name'
+    key: "@:common.key"
+    name: "@:common.name"
     created-at: Created At
   create-modal:
-    project-name: '@:common.project @:common.name'
-    key: '@:common.key'
+    project-name: "@:common.project @:common.name"
+    key: "@:common.key"
     key-hint: (Uppercase letters identifying your project)
-    cancel: '@:common.cancel'
-    confirm: '@:common.create'
+    cancel: "@:common.cancel"
+    confirm: "@:common.create"
   overview:
     view-all: View all
     view-all-closed: View all closed
@@ -720,8 +719,8 @@
     member-placeholder: Select user
     manage-member: Manage members
     add-member: Add member
-    owner: '@.upper:common.role.owner'
-    developer: '@.upper:common.role.developer'
+    owner: "@.upper:common.role.owner"
+    developer: "@.upper:common.role.developer"
     archive:
       btn-text: Archive this @.lower:{'common.project'}
     restore:
