--- conflicted
+++ resolved
@@ -8,9 +8,13 @@
   instances: Instances
   environments: Environments
   bookmarks: Bookmarks
-<<<<<<< HEAD
   quick-action: Quick Action
 not-found: Not Found
+  archive: Archive
+  quickstart: Quickstart
+  logout: Logout
+not-found: Not Found
+anomaly-center: Anomaly Center
 kbar:
   recent-visited: Recent Visited
   navigation: Navigation
@@ -23,11 +27,4 @@
     placeholder: Type a command or search…
   preferences:
     common: Preferences
-    change_language: Change Language…
-=======
-  archive: Archive
-  quickstart: Quickstart
-  logout: Logout
-not-found: Not Found
-anomaly-center: Anomaly Center
->>>>>>> dd90b38b
+    change_language: Change Language…