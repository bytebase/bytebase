common:
  save: Save
  cancel: Cancel
  home: Home
  settings: Settings
  projects: Projects
  help: Help
  databases: Databases
  instances: Instances
  environments: Environments
  bookmarks: Bookmarks
  quick-action: Quick Action
  archive: Archive
  quickstart: Quickstart
  logout: Logout
  dismiss: Dismiss
  back: Back
  next: Next
  skip: Skip
  edit: Edit
  create: Create
  update: Update
  visit: Visit
  role:
    dba: DBA
    owner: Owner
    developer: Developer
  role-switch:
    dba: Switch to DBA
    owner: Switch to Owner
    developer: Switch to Developer
  assignee: Assignee
error-page:
  go-back-home: Go back home
anomaly-center: Anomaly Center
kbar:
  recently-visited: Recently Visited
  navigation: Navigation
  help:
    navigate: to navigate
    perform: to perform
    close: to close
    back: to back
  options:
    placeholder: Type a command or search…
  preferences:
    common: Preferences
    change-language: Change Language…
banner:
  demo-intro: This is a demo version of Bytebase.
  demo-intro-readonly: This is a demo version of Bytebase in read-only mode.
  action: Deploy yours in 5 seconds
intro:
  content: Bytebase is for DBAs and Developers to collaborate on database schemas
        changes. One can construct a single pipeline to propagate the schema
        change across multiple environments. One can also store the schemas in
        VCS and trigger a new pipeline upon commit push. Follow the {quickstart} on the bottom left to get
        familiar with the product. If you encounter problems, visit {doc} or report {issue} on GitHub.
  quickstart: Quickstart
  doc: doc
  issue: issue
bbkit:
  alert:
    ok: OK
    cancel: Cancel
settings:
  sidebar:
    account: Account
    profile: Profile
    workspace: Workspace
    general: General
    members: Members
    version-control: Version Control
    plans: Plans
  profile:
    email: Email
    role: Role
    password: Password
    password-placeholder: sensitive - write only
    password-confirm: Confirm
    password-confirm-placeholder: Confirm new password
    password-mismatch: mismatch
    plan: (Upgrade to Team plan to enable role management)
  workspace:
    url-section: SQL Console URL
    url-tip: "Tip: Use {schema} as the placeholder for the actual
          database name"
    tip: If your team use a separate SQL console such as phpMyAdmin, you can
        provide its URL pattern here. Once provided, Bytebase will surface the
        console link on the relevant database and table UI.
    tip-link: Detailed guide
  members:
    active: Active members
    inactive: Inactive members
    helper: Add or invite by email address
    add-more: + Add more
    add: Add
    invites: Send Invites
    invited: Invited
    yourself: You
    upgrade: Upgrade to unlock Owner and DBA roles
    select-role: Select role
    not-assigned: Not assigned
    table:
      account: Account
      role: Role
      update-time: Updated Time
    action:
      deactivate: Deactivate
      deactivate-confirm-title: Are you sure to deactivate
      deactivate-confirm-description: You can still reactivate later
      reactivate: Reactivate
      reactivate-confirm-title: Are you sure to reactivate
    tooltip:
      upgrade: Upgrade to Team plan to enable role management
      not-allow-edit: Only Owner can change the role
      not-allow-remove: Can not remove the last Owner
activity:
  name: Name
  comment: Comment
  created: Created
  invoker: Invoker
<<<<<<< HEAD
quick-start:
  bookmark-an-issue: Bookmark an issue
  add-a-comment: Add a comment
  visit-project: '@:common.visit @:common.projects'
  visit-instance: '@:common.visit @:common.instances'
  visit-database: '@:common.visit @:common.databases'
  visit-environment: '@:common.visit @:common.environments'
  add-a-member: Add a member
  notice:
    title: Quickstart guide dismissed
    desc: You can still bring it back later from the top right menu
=======
alter-schema:
  vcs-enabled: >-
    This project has enabled VCS based version control and selecting database
    below will navigate you to the corresponding Git repository to create schema
    change.
  vcs-info: >-
    indicates the project has enabled VCS based version control. Selecting
    database belonging to such project will navigate you to the corresponding
    Git repository to create schema change.
  alter-single-db: Alter single database
  alter-multiple-db: Alter multiple databases
  alter-multiple-db-info: >-
    For each environment, you can select a database to alter its schema or just
    skip that environment. This allows you to compose a single pipeline to
    propagate schema changes across multiple environments.
quick-action:
  alter-schema: Alter schema
  create-db: Create database
  choose-db: Choose database
create-db:
  new-database-name: New database name
  reserved-db-error: '{databaseName} is a reserved name'
db:
  encoding: Encoding
  character-set: Character set
  collation: Collation
  select: Select database
  select-instance-first: Select instance first
  select-environment-first: Select environment first
instance:
  select: Select instance
environment:
  select: Select environment
>>>>>>> f8dd83ad
<|MERGE_RESOLUTION|>--- conflicted
+++ resolved
@@ -120,19 +120,6 @@
   comment: Comment
   created: Created
   invoker: Invoker
-<<<<<<< HEAD
-quick-start:
-  bookmark-an-issue: Bookmark an issue
-  add-a-comment: Add a comment
-  visit-project: '@:common.visit @:common.projects'
-  visit-instance: '@:common.visit @:common.instances'
-  visit-database: '@:common.visit @:common.databases'
-  visit-environment: '@:common.visit @:common.environments'
-  add-a-member: Add a member
-  notice:
-    title: Quickstart guide dismissed
-    desc: You can still bring it back later from the top right menu
-=======
 alter-schema:
   vcs-enabled: >-
     This project has enabled VCS based version control and selecting database
@@ -166,4 +153,14 @@
   select: Select instance
 environment:
   select: Select environment
->>>>>>> f8dd83ad
+quick-start:
+  bookmark-an-issue: Bookmark an issue
+  add-a-comment: Add a comment
+  visit-project: '@:common.visit @:common.projects'
+  visit-instance: '@:common.visit @:common.instances'
+  visit-database: '@:common.visit @:common.databases'
+  visit-environment: '@:common.visit @:common.environments'
+  add-a-member: Add a member
+  notice:
+    title: Quickstart guide dismissed
+    desc: You can still bring it back later from the top right menu