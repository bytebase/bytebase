{
  "common": {
    "view": "Ver",
    "you": "tu",
    "general": "General",
    "slack": "Slack",
    "discord": "Discord",
    "teams": "Teams",
    "dingtalk": "DingTalk",
    "feishu": "Feishu",
    "wecom": "WeCom",
    "system": "Sistema",
    "custom": "Personalizado",
    "im": "IM",
    "overview": "Resumen",
    "change-history": "Historial de cambios",
    "webhook": "Webhook",
    "webhooks": "Webhooks",
    "key": "Clave",
    "workflow": "Flujo de trabajo",
    "unread": "No leído",
    "read": "Leído",
    "activity": "Actividad",
    "activities": "Actividades",
    "sign-in": "Iniciar sesión",
    "sign-in-as-admin": "Iniciar sesión como administrador",
    "sign-up": "Registrarse",
    "email": "Correo electrónico",
    "username": "Nombre de usuario",
    "credentials": "Credenciales",
    "password": "Contraseña",
    "activate": "Activar",
    "save": "Guardar",
    "cancel": "Cancelar",
    "cancelled": "Cancelado",
    "comment": "Comentario",
    "home": "Inicio",
    "setting": "Configuración",
    "settings": "Configuraciones",
    "project": "Proyecto",
    "projects": "Proyectos",
    "default-project": "Proyecto predeterminado",
    "visit-default-project": "@:common.visit @:common.default-project",
    "help": "Ayuda",
    "database": "Base de datos",
    "databases": "Bases de datos",
    "description": "Descripción",
    "instance": "Instancia",
    "instances": "Instancias",
    "environment": "Entorno",
    "environments": "Entornos",
    "environment-name": "Nombre del entorno",
    "quick-action": "Acción rápida",
    "archive": "Archivo",
    "archived": "Archivada",
    "no-license": "Sin licencia",
    "logout": "Cerrar sesión",
    "close": "Cerrar",
    "latest": "Último",
    "error": "Error",
    "canceled": "Cancelado",
    "approval": "Aprobación",
    "approve": "Aprobar",
    "done": "Hecho",
    "create": "Crear",
    "run": "Ejecutar",
    "retry": "Reintentar",
    "skip": "Saltar",
    "reopen": "Reabrir",
    "dismiss": "Descartar",
    "back": "Volver",
    "next": "Siguiente",
    "edit": "Editar",
    "update": "Actualizar",
    "updated": "Actualizado",
    "visit": "Visitar",
    "role": {
      "self": "Rol"
    },
    "revert": "Revertir",
    "apply": "Aplicar",
    "reorder": "Reordenar",
    "id": "ID",
    "name": "Nombre",
    "creator": "Creador",
    "updater": "Actualizador",
    "version": "Versión",
    "issue": "Incidencia",
    "issues": "Incidencias",
    "duration": "Duración",
    "created-at": "Creado",
    "updated-at": "Actualizado",
    "commit": "Confirmar",
    "statement": "Declaración",
    "sql-statement": "Declaración SQL",
    "snapshot": "Instantánea",
    "status": "Estado",
    "stage": "Etapa",
    "task": "Tarea",
    "tasks": "Tareas",
    "blocking-task": "Tarea de bloqueo",
    "sql": "SQL",
    "unassigned": "No asignado",
    "new": "Nuevo",
    "add": "Agregar",
    "confirm-and-add": "Confirmar y agregar",
    "confirm-and-update": "Confirmar y actualizar",
    "query": "Consulta",
    "transfer": "Transferir",
    "migration": "Migración",
    "schema": "Esquema",
    "anomalies": "Anomalías",
    "do-not-show-again": "No mostrar de nuevo",
    "detail": "Detalle",
    "type": "Tipo",
    "language": "Idioma",
    "repository": "Repositorio",
    "change": "Cambiar",
    "branch": "Rama",
    "required-placeholder": "Texto provisional requerido",
    "optional-placeholder": "Texto provisional opcional",
    "optional-directory-wildcard": "Comodín de directorio opcional",
    "sensitive-placeholder": "Sensible - solo escritura",
    "enabled": "habilitado",
    "default": "predeterminado",
    "gitops": "GitOps",
    "restore": "Restaurar",
    "detailed-guide": "guía detallada",
    "workspace": "espacio de trabajo",
    "application": "Aplicación",
    "confirm": "Confirmar",
    "coming-later": "Disponible más tarde",
    "learn-more": "Aprender más",
    "troubleshoot": "Solucionar problemas",
    "schema-version": "Versión de esquema",
    "time": "Tiempo",
    "manual": "Manual",
    "automatic": "Automático",
    "Default": "Predeterminado",
    "definition": "Definición",
    "empty": "Vacío",
    "connecting": "Conectando...",
    "creating": "Creando...",
    "updating": "Actualizando...",
    "address": "Dirección",
    "assigned": "Asignado",
    "subscribed": "Subscrito",
    "created": "Creado",
    "label": "Etiqueta",
    "labels": "Etiquetas",
    "mode": "Modo",
    "roletype": "Tipo de Rol",
    "readonly": "Solo lectura",
    "user": "Usuario",
    "users": "Usuarios",
    "added-time": "Hora agregado",
    "data-source": "Fuente de datos",
    "grant": "Conceder",
    "admin": "Admin",
    "read-only": "Solo lectura",
    "connection-string": "Cadena de conexión",
    "agents": "Agentes",
    "billings": "Facturación",
    "all": "Todos",
    "recent": "Reciente",
    "deployment-config": "Configuración de Despliegue",
    "by": "por",
    "ok": "OK",
    "share": "Compartir",
    "others": "Otros",
    "or": "o",
    "export": "Exportar",
    "tips": "Consejos",
    "template": "Plantilla",
    "delete": "Eliminar",
    "history": "Historial",
    "loading": "Cargando",
    "from": "desde",
    "copy": "Copiar",
    "copied": "Copiado",
    "manage": "Administrar",
    "table": "Tabla",
    "search": "Buscar",
    "warning": "Advertencia",
    "edited": "editado",
    "preview": "Previsualización",
    "file-selector": {
      "type-limit": "Solo se admiten archivos {extension}",
      "size-limit": "El tamaño del archivo debe ser menor que {size} MiB"
    },
    "no-data": "Sin datos",
    "visibility": "Visibilidad",
    "duplicate": "Duplicar",
    "clear-search": "Borrar búsqueda",
    "enable": "Habilitar",
    "disable": "Inhabilitar",
    "view-doc": "Ver doc",
    "write-only": "solo escritura",
    "pitr": "PITR",
    "fix": "Corregir",
    "go-now": "Ir ahora",
    "sync": "Sincronizar",
    "sync-now": "Sincronizar ahora",
    "show-help": "Mostrar ayuda",
    "success": "Éxito",
    "failed": "Falló",
    "load-more": "Cargar más",
    "access-denied": "Acceso denegado",
    "no": "No",
    "yes": "Sí",
    "advanced": "Avanzado",
    "restart": "Reiniciar",
    "want-help": "Buscar Ayuda",
    "operation": "Operación",
    "total": "Total",
    "discard-changes": "Descartar cambios",
    "error-message": "Mensaje de error",
    "demo-mode": "Demostración",
    "operations": "Operaciones",
    "on": "Encendido",
    "off": "Apagado",
    "verify": "Verificar",
    "regenerate": "Regenerar",
    "download": "Descargar",
    "will-lose-unsaved-data": "Se perderán los datos no guardados.",
    "deleted": "Eliminado",
    "will-override-current-data": "Se sobrescribirán los datos actuales.",
    "roll-out": "Implementar",
    "uploading": "Subiendo",
    "active": "Activo",
    "added": "Agregado",
    "revoke": "Revocar",
    "cannot-undo-this-action": "No se puede deshacer esta acción",
    "expand": "Expandir",
    "collapse": "Colapsar",
    "select": "Seleccionar",
    "optional": "Opcional",
    "reason": "Razón",
    "date": {
      "days": "{days} días",
      "months": "{months} meses",
      "years": "{years} años"
    },
    "expiration": "Expiración",
    "configure": "Configurar",
    "groups": "Grupos",
    "database-groups": "Grupo de bases de datos",
    "members": "Miembros",
    "warehouse": "Almacén",
    "schedule": "Horario",
    "state": "Estado",
    "condition": "Condición",
    "search-user": "Buscar usuario",
    "branches": "Ramas",
    "merge": "Combinar",
    "info": "Información",
    "minutes": "Minutos",
    "go-to-configure": "Configurar",
    "updated-at-by": "Actualizado {time} por {user}",
    "created-at-by": "Creado {time} por {user}",
    "filter-by-name": "Filtrar por nombre",
    "tenant": "Arrendataria",
    "license": "Licencia",
    "show-all": "Mostrar todo",
    "view-details": "Ver detalles",
    "force-verb": "forzar {verbo}",
    "nothing-changed": "nada ha cambiado",
    "untitled": "Intitulado",
    "nickname": "Apodo",
    "missing-permission": "Faltan permisos requeridos",
    "continue-anyway": "De todas maneras, continúe",
    "permissions": "Permisos",
    "cutover": "transición",
    "baseline": "Base",
    "project-member": "Miembro del proyecto",
    "leave-without-saving": "¿Salir sin ahorrar?",
    "configure-now": "Configurar ahora",
    "connection": "Conexión",
    "permission-denied": "Permiso denegado",
    "resource": "Recurso",
    "resources": "Recursos",
    "closed": "Cerrado",
    "options": "Opciones",
    "reset": "Reiniciar",
    "refresh": "Actualizar",
    "rollback": "Retroceder",
    "rows": {
      "self": "filas",
      "n-rows": "{n} filas"
    },
    "back-to-workspace": "Volver al espacio de trabajo",
    "override": "Anular",
    "encoding": "Codificación",
    "finish": "Finalizar",
    "title": "Título",
    "hide": "Esconder"
  },
  "error-page": {
    "go-back-home": "Volver al inicio"
  },
  "anomaly-center": "Centro de Anomalías",
  "kbar": {
    "recently-visited": "Visitado Recientemente",
    "navigation": "Navegación",
    "help": {
      "navigate": "navegar",
      "perform": "realizar",
      "close": "cerrar",
      "back": "volver"
    },
    "options": {
      "placeholder": "Escriba un comando o búsqueda…"
    },
    "preferences": {
      "common": "Preferencias",
      "change-language": "Cambiar idioma…"
    }
  },
  "task": {
    "checking": "Comprobando...",
    "run-task": "Ejecutar comprobaciones",
    "check-result": {
      "title": "Resultado de la comprobación para {name}",
      "title-general": "Comprobar resultado"
    },
    "check-type": {
      "fake": "Falso",
      "syntax": "Sintaxis",
      "compatibility": "Compatibilidad",
      "connection": "Conexión",
      "sql-review": "Revisión de SQL",
      "earliest-allowed-time": "Hora permitida más temprana",
      "ghost-sync": "Sincronización gh-ost",
      "statement-type": "Tipo de declaración",
      "lgtm": "LGTM",
      "pitr": "PITR",
      "affected-rows": "Filas afectadas (estimación basada en información estadística)",
      "sql-type": "Tipo de SQL",
      "summary-report": "Informe resumido"
    },
    "rollout-time": "Tiempo de implementación",
    "earliest-allowed-time-hint": "El tiempo de implementación es cuando deseas que una tarea se ejecute; si no se especifica, se ejecuta cuando se cumplen todos los criterios.",
    "earliest-allowed-time-unset": "No establecido",
    "comment": "Comentario",
    "invoker": "Convocador",
    "started": "Iniciado",
    "ended": "Finalizado",
    "view-change": "Ver cambio",
    "view-change-history": "Ver historial de cambios",
    "status": {
      "running": "Ejecutándose",
      "failed": "Fallido",
      "canceled": "Cancelado",
      "success": "Éxito",
      "warn": "Advertencia",
      "error": "Error"
    },
    "type": {
      "bb-task-database-schema-update-ghost-sync": "Sincronizar datos",
      "bb-task-database-schema-update-ghost-cutover": "Cambiar de tabla",
      "bb-task-database-schema-update-ghost-drop-original-table": "Eliminar tabla original"
    },
    "progress": {
      "completed-units": "Completado {units}",
      "total-units": "Total {units}",
      "eta": "ETA",
      "units": {
        "unit": "unidades",
        "row": "filas"
      },
      "counting": "Contando"
    },
    "n-similar-tasks": "({count} tareas similares)",
    "skip": "Saltar",
    "skip-modal-title": "¿Saltar tarea [{name}]?",
    "task-checks": "Comprobaciones de tarea",
    "prior-backup": "Respaldo previo",
    "skip-failed-in-current-stage": "Saltar tareas fallidas en la etapa actual",
    "apply-change-to-all-pending-tasks": {
      "title": "¿Aplicar cambio a todas las tareas pendientes?",
      "self": "Aplicar cambio a todas las tareas pendientes",
      "current-only": "Aplicar cambio solo a la tarea actual"
    },
    "execution-time": "Tiempo de ejecución",
    "run-checks": "Ejecutar comprobaciones",
    "run-checks-in-current-stage": "Ejecutar comprobaciones en la etapa actual",
    "database-create": {
      "pending": "(pendiente de crear)",
      "created": "(creado)"
    },
    "action-failed-in-current-stage": "{action} tareas fallidas en la etapa actual",
    "action-all-tasks-in-current-stage": "{action} todas las tareas en la etapa actual",
    "cancel-task": "Cancelar tarea | Cancelar tareas",
    "created": "Creado",
    "online-migration": {
      "self": "Migración en línea",
      "configure-ghost-parameters-for-db": "Configurar los parámetros de gh-ost para la base de datos '{db}'",
      "configure-ghost-parameters": "Configurar los parámetros de gh-ost",
      "ghost-parameters": "parámetros de gh-ost",
      "configure": "Configurar",
      "error": {
        "some-tasks-are-not-editable-in-batch-mode": "Algunas tareas no se pueden editar en modo por lotes",
        "task-is-not-editable": "Esta tarea no es editable",
        "x-status-task-is-not-editable": "La tarea {status} no es editable",
        "nothing-changed": "nada ha cambiado",
        "not-applicable": {
          "some-tasks-dont-meet-ghost-requirement": "Algunas tareas no cumplen con los requisitos de gh-ost."
        }
      },
      "show-default-parameters": "Mostrar parámetros predeterminados",
      "hide-default-parameters": "Ocultar parámetros predeterminados",
      "enable": "Habilitar la migración en línea",
      "disable": "Deshabilitar la migración en línea",
      "advice-split-statement-to-single-online-migration-issue": "Se recomienda dividir esta declaración en un único problema de migración en línea."
    },
    "prior-backup-tips": "Haga una copia de seguridad de los datos afectados con anticipación"
  },
  "task-run": {
    "status": {
      "enqueued": "Esperando a ser ejecutada.",
      "enqueued-with-rollout-time": "Esperando para ejecutar, {time} para ejecutar.",
      "dumping-schema-before-executing-sql": "Listo para ejecutar, exportando esquema.",
      "preparing-to-export-data": "Preparándose para exportar datos.",
      "exporting-data": "Exportación de datos.",
      "executing-sql": "Ejecutando SQL.",
      "executing-sql-detail": "Ejecutando SQL {actual} de {total}, desde ({startLine}, {startColumn}) hasta ({endLine}, {endColumn}).",
      "dumping-schema-after-executing-sql": "Ejecución SQL completada, exportando esquema ahora.",
      "failed-sql-detail": "La ejecución falló desde ({startLine}, {startColumn}) hasta ({endLine}, {endColumn}): {message}.",
      "waiting-connection": "Esperando conexiones de instancia disponibles. \nEl recuento de conexiones de instancia ha alcanzado el límite.",
      "waiting-task": "Esperando a que termine otra tarea."
    }
  },
  "banner": {
    "update-license": "Actualizar licencia",
    "license-expires": "Su licencia para {plan} ha caducado el {expireAt}.",
    "trial-expires": "Su prueba gratuita para {plan} caducará en {days} días el {expireAt}.",
    "trial-expired": "Su prueba gratuita de {plan} ha caducado.",
    "extend-trial": "Extender el tiempo de prueba",
    "deploy": "Auto Hospedaje",
    "cloud": "Cloud",
    "request-demo": "Reserva una demo de producto de 30 minutos.",
    "readonly": "Bytebase está en modo de solo lectura. Todavía puede ver la consola, pero cualquier intento de cambio fallará.",
    "external-url": "Bytebase no ha configurado --external-url"
  },
  "intro": {
    "doc": "doc",
    "issue": "incidencia",
    "quickstart": "inicio rápido"
  },
  "bbkit": {
    "common": {
      "ok": "OK",
      "cancel": "Cancelar",
      "back": "Volver",
      "next": "Siguiente",
      "finish": "Finalizar",
      "step": "Paso"
    },
    "attention": {
      "default": "Atención requerida"
    },
    "confirm-button": {
      "sure-to-delete": "¿Estás seguro de que deseas eliminar?",
      "cannot-undo": "Esta acción no se puede deshacer."
    }
  },
  "settings": {
    "sidebar": {
      "account": "Cuenta",
      "profile": "Perfil",
      "workspace": "Espacio de trabajo",
      "security-and-policy": "Seguridad y Política",
      "integration": "Integración",
      "general": "General",
      "members": "Miembros",
      "users-and-groups": "Usuarios y grupos",
      "iam-and-admin": "IAM y administración",
      "im-integration": "Integración de IM",
      "sso": "SSO",
      "gitops": "GitOps",
      "subscription": "Suscripción",
      "labels": "Etiquetas",
      "data-masking": "Enmascaramiento de datos",
      "data-classification": "Clasificación de datos",
      "access-control": "Control de acceso",
      "data-access": "Acceso a datos",
      "audit-log": "Registro de auditoría",
      "custom-roles": "Roles personalizados",
      "mail-delivery": "Entrega de Correo"
    },
    "profile": {
      "email": "Correo electrónico",
      "role": "Rol",
      "phone": "Número de móvil",
      "phone-tips": "Asegúrese de incluir el código del país +1xxxxxx",
      "country-code": "Códigos de país y de área",
      "password": "Contraseña",
      "password-hint": "La contraseña debe seguir la configuración de restricción",
      "password-confirm": "Confirmar contraseña",
      "password-confirm-placeholder": "Confirmar nueva contraseña",
      "password-mismatch": "Nueva contraseña no coincide",
      "subscription": "(Actualice para habilitar la gestión de roles)"
    },
    "members": {
      "active": "Miembros activos",
      "inactive": "Miembros inactivos",
      "helper": "Agregar o invitar por dirección de correo electrónico",
      "add-more": "+ Agregar más",
      "add": "Agregar",
      "invites": "Enviar invitaciones",
      "invited": "Invitado",
      "yourself": "Tú",
      "upgrade": "Actualice para habilitar la gestión de roles",
      "not-assigned": "No asignado",
      "table": {
        "account": "Cuenta",
        "role": "Rol",
        "groups": "Grupos",
        "update-time": "Hora de Actualización",
        "granted-time": "Hora de Concesión",
        "roles": "Roles"
      },
      "groups": {
        "self": "Grupos",
        "add-group": "Añadir grupo",
        "update-group": "Grupo de actualización",
        "delete-warning": "Se eliminará el grupo \"{name}\". Esta acción no se puede deshacer.",
        "delete-warning-with-resources": "El grupo \"{name}\" lo utilizan los siguientes recursos:",
        "form": {
          "email": "Correo electrónico",
          "email-tips": "El correo electrónico debe ser único y no se puede cambiar después de su creación.",
          "title": "Título",
          "description": "Descripción",
          "members": "Miembros",
          "add-member": "Añadir miembro",
          "role": {
            "owner": "Propietario del grupo",
            "member": "Miembro del grupo"
          }
        },
        "n-members": "{n} miembros",
        "group-members": "Miembros del grupo",
        "group-roles": "Roles grupales",
        "edit-group": "Editar grupo",
        "workspace-domain-required": "Primero configure un dominio de espacio de trabajo."
      },
      "action": {
        "deactivate": "Desactivar",
        "deactivate-confirm-title": "¿Estás seguro de que deseas desactivar?",
        "delete-confirm-title": "¿Estás seguro de eliminar?",
        "deactivate-confirm-description": "Aún puedes reactivar más tarde",
        "reactivate": "Reactivar",
        "reactivate-confirm-title": "¿Estás seguro de que deseas reactivar?"
      },
      "tooltip": {
        "upgrade": "Actualice para habilitar la gestión de roles",
        "not-allow-edit": "Solo el administrador puede cambiar el rol",
        "not-allow-remove": "No se puede eliminar el último administrador",
        "project-role-provider-gitlab": "Mapeado desde el rol {rawRole} en el proyecto correspondiente de GitLab.",
        "cannot-change-role-of-systembot-or-service-account": "No se puede cambiar el rol de la cuenta bot del sistema o de la cuenta de servicio"
      },
      "system-bot": "Bot del Sistema",
      "service-account": "Cuenta de Servicio",
      "copy-service-key": "Copiar Clave de Servicio",
      "reset-service-key": "Restablecer Clave de Servicio",
      "reset-service-key-alert": "Esta acción no se puede deshacer. La clave antigua dejará de funcionar de inmediato. ¿Está seguro de que desea restablecer esta clave de servicio?",
      "service-key-copied": "Clave de Servicio copiada al portapapeles, por favor manténgala en secreto.",
      "create-as-service-account": "Crear como cuenta de servicio",
      "show-inactive": "Mostrar miembros inactivos",
      "remove-self-admin": {
        "title": "¿Estás seguro de revocarte @.lower:role.workspace-admin.self?",
        "description": "Asegúrese de que los @.lower:role.workspace-admin.self restantes puedan iniciar sesión; de lo contrario, nadie podrá administrar los usuarios."
      },
      "view-by-roles": "Ver por roles",
      "add-member": "Agregar miembro",
      "add-user": "Agregar usuario",
      "entra-sync": {
        "self": "Sincronización desde Entra ID (Azure AD)",
        "description": "Sincronice usuarios y grupos de Entra ID (anteriormente Azure AD) con su instancia de Bytebase.",
        "endpoint": "Punto final",
        "endpoint-tip": "Pegue esto en el campo \"Tenant URL\" en Entra. Entra sincronizará usuarios y grupos con Bytebase a través de este punto de conexión.",
        "secret-token": "Secret Token",
        "secret-token-tip": "Pegue esto en el campo \"Secret Token\" en Entra.",
        "reset-token": "Restablecer token",
        "reset-token-warning": "Debe actualizar la configuración de aprovisionamiento de aplicaciones de Entra."
      },
      "update-user": "Actualizar usuario",
      "workspace-role-at-least-one": "El espacio de trabajo debe tener al menos un administrador",
      "search-member": "Buscar miembro",
      "revoked": "Revocado",
      "view-by-members": "Ver por miembros",
      "revoke-access": "Revocar acceso",
      "revoke-access-alert": "¿Está seguro de revocar el acceso?",
      "grant-access": "Conceder acceso",
      "select-user": "Seleccionar usuario | Seleccionar usuarios",
      "select-group": "Seleccionar grupo | Seleccionar grupos",
      "select-in-project": "Seleccione usuarios o grupos en {project}",
      "select-role": "Seleccionar rol | Seleccionar roles",
      "assign-role": "Asignar rol | Asignar roles"
    },
    "im-integration": {
      "description": "Envíe mensajes directos a los usuarios para eventos de problemas específicos. Funciona con el webhook del proyecto."
    },
    "sso": {
      "create": "Crear SSO",
      "description": "Inicio de Sesión Único (SSO) es un método de autenticación que permite a los usuarios autenticarse en múltiples aplicaciones y sitios web a través de un solo conjunto de credenciales.",
      "archive": "Archivar este SSO",
      "archive-info": "Los SSO archivados no se mostrarán.",
      "restore": "Restaurar este SSO",
      "form": {
        "type": "Tipo",
        "learn-more-with-user-doc": "Obtenga más información sobre la configuración",
        "redirect-url": "URL de redireccionamiento de autorización",
        "redirect-url-description": "Se utilizará para completar el campo correspondiente en el formulario de la aplicación del proveedor de identidad.",
        "use-template": "Usar plantilla",
        "select-template": "Seleccionar plantilla",
        "basic-information": "Información básica",
        "name": "Nombre",
        "name-description": "El nombre de visualización que se mostrará a los usuarios",
        "resource-id": "ID de recurso",
        "resource-id-description": "Una cadena única y los caracteres válidos son /[a-z][0-9]-/",
        "domain": "Dominio",
        "domain-description": "El nombre de dominio del proveedor de identidad",
        "identity-provider-information": "Información del proveedor de identidad",
        "identity-provider-information-description": "La información es proporcionada por su proveedor de identidad.",
        "identity-provider-needed-information": "Cree su aplicación SSO con la siguiente información.",
        "endpoints": "Endpoints",
        "endpoints-description": "Las URL relacionadas proporcionadas por su proveedor de OAuth.",
        "auth-url-description": "El enlace a la página de inicio de sesión de OAuth",
        "scopes-description": "Una lista separada por espacios de ámbitos que se llevarán al acceder a la URL de autenticación",
        "token-url-description": "La dirección API para obtener el token de acceso",
        "user-info-url-description": "La dirección API para obtener la información del usuario mediante el token de acceso",
        "security-protocol": "Protocolo de seguridad",
        "connection-security": "Seguridad de la conexión",
        "connection-security-skip-tls-verify": "Omitir verificación TLS",
        "user-information-mapping": "Mapeo de información del usuario",
        "user-information-mapping-description": "Mapea los nombres de campo de la API de información del usuario al usuario Bytebase.",
        "identifier": "Correo electrónico de usuario de Bytebase",
        "identifier-tips": "Debe ser una cadena única. Y si no está en formato de correo electrónico, se empalmará con el dominio.",
        "display-name": "Nombre para mostrar de usuario de Bytebase",
        "phone": "Número de teléfono de usuario de Bytebase",
        "auth-style": {
          "self": "Estilo de autenticación",
          "in-params": {
            "self": "En parámetros"
          },
          "in-header": {
            "self": "En encabezado"
          }
        }
      },
      "copy-redirect-url": "URL de redireccionamiento copiada al portapapeles."
    },
    "general": {
      "workspace": {
        "id": "ID del espacio de trabajo",
        "id-description": "La identificación única del espacio de trabajo de solo lectura.",
        "branding": "Marca",
        "only-admin-can-edit": "Solo el administrador del espacio de trabajo puede actualizar la configuración.",
        "logo": "Logo",
        "logo-aspect": "El tamaño sugerido para el logo debería tener una proporción de 5:2, por ejemplo, 100 x 40.",
        "select-logo": "Subir un archivo",
        "drag-logo": "o arrastrar aquí",
        "logo-upload-tip": "{extension} hasta {size} MiB",
        "logo-upload-succeed": "Logo actualizado correctamente",
        "security": "Seguridad",
        "account": "Cuenta",
        "watermark": {
          "self": "Marca de agua",
          "update-success": "Configuración de marca de agua actualizada",
          "description": "Mostrar marcas de agua en las páginas, incluyendo el nombre de usuario, el ID y el correo electrónico.",
          "only-admin-can-edit": "Solo el administrador del espacio de trabajo puede actualizar la configuración de la marca de agua.",
          "enable": "Activar marca de agua"
        },
        "disallow-signup": {
          "enable": "Deshabilitar el registro de autoservicio",
          "description": "Una vez deshabilitado, los usuarios no pueden registrarse por sí mismos y solo pueden ser invitados por el administrador del espacio de trabajo."
        },
        "require-2fa": {
          "enable": "Requerir autenticación de dos factores para todos los usuarios",
          "description": "Cuando está habilitado, los usuarios que no tienen la autenticación de dos factores habilitada para sus cuentas personales serán obligados a configurarla.",
          "need-all-user-2fa-enabled": "Requiere que todos los usuarios habiliten 2FA primero. Todavía hay {count} usuarios que no han habilitado 2FA: {users}"
        },
        "disallow-password-signin": {
          "enable": "No permitir el inicio de sesión con correo electrónico y contraseña",
          "description": "Los usuarios no pueden iniciar sesión con correo electrónico y contraseña, solo se permite SSO.",
          "require-sso-setup": "Primero se debe crear un SSO funcional o los usuarios no podrán iniciar sesión."
        },
        "network": "Red",
        "external-url": {
          "self": "URL Externa",
          "description": "La URL externa donde el usuario visita Bytebase, debe comenzar con http:// o https://."
        },
        "gitops-webhook-url": {
          "self": "URL del webhook GitOps",
          "description": "La URL utilizada para enviar webhooks de GitOps a la instancia de Bytebase.",
          "default-to-external-url": "Predeterminado a URL Externa"
        },
        "sign-in-frequency": {
          "self": "Frecuencia de inicio de sesión",
          "description": "La frecuencia de inicio de sesión define con qué frecuencia los usuarios deben volver a autenticarse. Las actualizaciones de configuración requieren que los usuarios inicien sesión nuevamente para que los cambios surtan efecto.",
          "hours": "Horas",
          "days": "Días"
        },
        "maximum-role-expiration": {
          "self": "Caducidad máxima del rol",
          "description": "La caducidad máxima de la función es el período máximo que se puede otorgar una función a un usuario.",
          "days": "Días)",
          "never-expires": "Nunca expira"
        },
        "maximum-sql-result": {
          "self": "Tamaño máximo del resultado SQL",
          "description": "Limite el tamaño del resultado de la consulta SQL de salida."
        },
        "domain-restriction": {
          "self": "Dominio de espacio de trabajo",
          "description": "Especifique el dominio que podría usarse como dominio de correo electrónico para los miembros del espacio de trabajo.",
          "domain-input-placeholder": "Por favor ingrese el dominio, p.e. ejemplo.com",
          "members-restriction": {
            "self": "Restricción de miembros",
            "description": "Restrinja el inicio de sesión a usuarios con direcciones de correo electrónico de los dominios especificados."
          }
        },
        "password-restriction": {
          "self": "Restricción de contraseña",
          "min-length": "La longitud mínima de la contraseña no debe ser inferior a {min} caracteres",
          "require-number": "Requiere que la contraseña contenga al menos un número",
          "require-letter": "Requiere que la contraseña contenga al menos una letra, independientemente de si es mayúscula o minúscula.",
          "require-uppercase-letter": "Requiere que la contraseña contenga al menos una letra mayúscula",
          "require-special-character": "Requiere que la contraseña contenga al menos un carácter especial",
          "require-reset-password-for-first-login": "Requerir que los usuarios restablezcan su contraseña después del primer inicio de sesión",
          "password-rotation": "Requerir que los usuarios restablezcan su contraseña cada {day} días"
        },
        "config-updated": "La configuración se ha actualizado.",
        "ai-assistant": {
          "self": "Asistente de AI",
          "description": "Utilice OpenAPI para ayudar en las tareas de desarrollo de bases de datos.",
          "openai-key": {
            "self": "Clave de API de OpenAI",
            "description": "Proporcione una clave de API de OpenAI para habilitar la capacidad Text2SQL en el Editor de SQL. {viewDoc}",
            "find-my-key": "Encuentra mi llave",
            "placeholder": "Una clave de API de OpenAI generalmente comienza con sk-*****"
          },
          "openai-endpoint": {
            "self": "Punto de conexión de API de OpenAI",
            "description": "Proporcione una implementación privada del Punto de conexión de API de OpenAI."
          }
        },
        "announcement": {
          "self": "Anuncio",
          "update-success": "Configuración de anuncios actualizada.",
          "admin-or-dba-can-edit": "Solo el administrador del espacio de trabajo o el DBA pueden actualizar la configuración de anuncios."
        },
        "announcement-alert-level": {
          "description": "Level",
          "field": {
            "info": "Común",
            "warning": "Advertencia",
            "critical": "Importante"
          }
        },
        "announcement-text": {
          "self": "Título",
          "description": "Para ocultar el anuncio, déjelo vacío.",
          "placeholder": "Título del anuncio de entrada"
        },
        "extra-link": {
          "self": "Enlace",
          "placeholder": "Enlace de anuncio de entrada"
        },
        "confirm-delete-custom-logo": "¿Eliminar el logotipo de marca personalizado?",
        "restrict-issue-creation-for-sql-review": {
          "title": "Prohibir la creación de problemas para la revisión de SQL con errores.",
          "description": "Una vez habilitado, a los usuarios solo se les permite crear problemas si la revisión de SQL no contiene errores."
        },
        "database-change-mode": {
          "self": "Modo de cambio de base de datos",
          "description": "Controla cómo los usuarios realizan migraciones de esquemas de bases de datos",
          "issue-mode": {
            "self": "Modo de emisión (Gobernado)",
            "description": "Utilice issues para solicitar, revisar, implementar y versionar cambios en la base de datos. Adecuado para la colaboración en equipo y entornos de producción."
          },
          "sql-editor-mode": {
            "self": "Modo de edición SQL (Directo)",
            "description": "Utilice el Editor SQL para ejecutar cambios en la base de datos directamente. Adecuado para uso individual y entornos no productivos."
          },
          "can-be-changed-later": "Utilice el Editor SQL para ejecutar cambios en la base de datos directamente. Adecuado para particulares.",
          "default-view-changed-to-sql-editor": "La vista predeterminada del espacio de trabajo se ha cambiado al Editor SQL.",
          "go-to-sql-editor": "Ir al editor SQL"
        }
      }
    },
    "sensitive-data": {
      "description": "A las siguientes columnas se les asignan niveles de enmascaramiento explícitamente y tienen prioridad sobre la regla de enmascaramiento global.",
      "remove-sensitive-column-tips": "¿Exponer esta columna?",
      "sensitive-column-list": "Columnas Explícitas Enmascaradas",
      "global-masking-rule": "Regla De Enmascaramiento Global",
      "grant-access": "Autorizará el acceso",
      "never-expires": "Nunca expira",
      "global-rules": {
        "self": "Regla de enmascaramiento global",
        "description": "Utilice la regla global para aplicar niveles de enmascaramiento por lotes, p. Todas las columnas denominadas \"correo electrónico\" se enmascararán con el nivel \"Parcial\".",
        "condition-order": "Orden de condición",
        "re-order": "Reordenar",
        "delete-rule-tip": "¿Eliminar esta regla?",
        "check-rules": "Check global rules"
      },
      "semantic-types": {
        "self": "Tipos Semánticos",
        "label": "Las columnas que tengan el mismo tipo semántico utilizarán los mismos algoritmos de enmascaramiento.",
        "use-predefined-type": "Utiliza el Tipo Predefinido",
        "add-from-template": "Agregar desde plantilla",
        "table": {
          "semantic-type": "Tipo Semántico",
          "description": "Descripción",
          "full-masking-algorithm": "Algoritmo De Enmascaramiento Completo",
          "partial-masking-algorithm": "Algoritmo De Enmascaramiento Parcial",
          "delete": "¿Eliminar este tipo semántico?"
        },
        "template": {
          "address": {
            "title": "La dirección",
            "description": ""
          },
          "secret_key": {
            "title": "Clave de encriptación",
            "description": ""
          },
          "card_number": {
            "title": "Tarjeta bancaria, tarjeta de crédito, etc.",
            "description": ""
          },
          "email": {
            "title": "Dirección de correo electrónico",
            "description": ""
          },
          "id_number": {
            "title": "Número de identificación personal",
            "description": ""
          },
          "ipv4_address": {
            "title": "Dirección IPv4",
            "description": ""
          },
          "license_plate_number": {
            "title": "Número de placa",
            "description": ""
          },
          "mac_address": {
            "title": "Dirección MAC",
            "description": ""
          },
          "password": {
            "title": "Contraseña",
            "description": ""
          },
          "phone": {
            "title": "Número de teléfono",
            "description": ""
          }
        }
      },
      "column-detail": {
        "masking-setting-for-column": "Configuración de enmascaramiento para \"{columna}\"",
        "access-user-list": "Acceder a la lista de usuarios",
        "access-user-list-desc": "Usuarios autorizados a acceder a datos desenmascarados.",
        "remove-user-permission": "¿Quitar el permiso del usuario?",
        "remove-sensitive-warning": "Expondrá la columna.",
        "column-effective-masking-tips": "Esta columna no configura su propio nivel de enmascaramiento.\nMostramos su nivel de enmascaramiento efectivo con reglas de enmascaramiento globales. {link}"
      },
      "algorithms": {
        "self": "Algoritmo De Enmascaramiento",
        "upload": "Subir algoritmo",
        "upload-label": "Puede cargar un archivo de algoritmo con formato JSON.",
        "override-title": "Anulación de datos de algoritmo",
        "override-desc": "Los algoritmos existentes se anularán; deberá volver a configurar el algoritmo para tipos semánticos.",
        "override-confirm": "Aún subiendo",
        "default": "Por defecto",
        "default-with-semantic-type": "Predeterminado (Seguir tipo semántico)",
        "default-desc": "Utilice * para cubrir texto completo o parcial según el nivel de enmascaramiento",
        "table": {
          "title": "Título",
          "description": "Descripción",
          "masking-type": "Tipo De Enmascaramiento",
          "delete": "¿Eliminar este algoritmo?"
        },
        "error": {
          "title-required": "Se requiere título",
          "substitution-required": "Se requiere sustitución",
          "substitution-length": "La sustitución debe ser inferior a 16 bytes",
          "salt-required": "Se requiere sal",
          "slice-required": "Se requiere rebanada",
          "slice-invalid-number": "El inicio o el final del segmento no es un número válido",
          "slice-number-range": "El final del corte debe ser más pequeño que el inicio",
          "slice-overlap": "El rango de corte no puede superponerse"
        },
        "mask": "Máscara",
        "hash": "Picadillo",
        "full-mask": {
          "self": "Máscara completa",
          "substitution": "Sustitución",
          "substitution-label": "La sustitución es la cadena utilizada para reemplazar el valor original, la longitud máxima de la cadena es 16 bytes."
        },
        "range-mask": {
          "self": "Máscara de rango",
          "label": "La máscara de rango reemplazará el valor original desde el índice inicial hasta el índice final (final no incluido) con la sustitución. El índice comienza desde 0.",
          "slice-start": "Inicio de corte",
          "slice-start-label": "El inicio del segmento es el índice de inicio del valor original, comienza desde 0 y debe ser menor que detener.",
          "slice-end": "Fin del corte",
          "slice-end-label": "La parada de segmento es el índice de parada del valor original y debe ser menor que la longitud del valor original.",
          "substitution": "Sustitución",
          "substitution-label": "La sustitución es la cadena utilizada para reemplazar el valor original de principio a fin."
        },
        "md5-mask": {
          "self": "Máscara MD5",
          "salt": "Sal (Salt)",
          "salt-label": "La sal (Salt) se utiliza para generar un hash a partir del valor original."
        },
        "inner-outer-mask": {
          "self": "Máscara interna / externa",
          "type": "Tipo de máscara",
          "inner-label": "La máscara interna enmascara la parte interior de una cadena. El prefijo y el sufijo representan las partes no enmascaradas de los datos.",
          "inner-mask": "Mascarilla interior",
          "outer-label": "La máscara externa enmascara los extremos izquierdo y derecho de una cadena. El prefijo y el sufijo representan las partes enmascaradas de los datos.",
          "outer-mask": "Mascarilla exterior",
          "prefix-length": "Longitud del prefijo",
          "suffix-length": "Longitud del sufijo"
        }
      },
      "masking-level": {
        "self": "Nivel de enmascaramiento",
        "selet-level": "Selecciona el nivel",
        "masking_level_unspecified": "Sigue las reglas globales",
        "none": "Ninguna",
        "partial": "Parcial",
        "full": "Llena"
      },
      "action": {
        "self": "Acción",
        "query": "Consulta",
        "export": "Exportar"
      },
      "classification": {
        "self": "Clasificación de datos",
        "upload": "Subir clasificación",
        "upload-succeed": "Subida exitosa",
        "search": "Clasificación de búsqueda",
        "upload-label": "Puede cargar un archivo de clasificación con formato JSON.",
        "copy-succeed": "Copiar ejemplo correctamente",
        "override-title": "Anulación de datos de clasificación",
        "override-desc": "Los datos de clasificación existentes se anularán y afectarán a todos los proyectos.",
        "override-confirm": "Aún subiendo"
      },
      "json-format-example": "Ejemplo de formato JSON",
      "view-example": "Ver ejemplo"
    },
    "release": {
      "new-version-available": "Nueva versión disponible",
      "new-version-content": "¡La nueva versión {tag} está disponible ahora! Consulte nuestra documentación para la instalación.",
      "not-show-till-next-release": "No mostrar esto hasta la próxima versión"
    },
    "mail-delivery": {
      "description": "Habilita la entrega de correo para recibir notificaciones por correo electrónico configurando la información del servidor SMTP.",
      "field": {
        "smtp-server-host": "Servidor SMTP",
        "smtp-server-port": "Puerto del servidor SMTP",
        "from": "De",
        "smtp-username": "Usuario SMTP",
        "smtp-password": "Contraseña SMTP",
        "send-test-email-to": "Enviar correo de prueba a",
        "send": "Enviar",
        "authentication-method": "Método de Autenticación",
        "encryption": "Encriptación"
      },
      "updated-tip": "Se ha actualizado correctamente la configuración de entrega de correo",
      "tested-tip": "Envío realizado con éxito, por favor revise la bandeja de entrada de {address}."
    }
  },
  "activity": {
    "name": "Nombre",
    "comment": "Comentario",
    "created": "Creado",
    "invoker": "Convocador",
    "type": {
      "issue-create": "crear incidencia",
      "comment-create": "crear comentario",
      "issue-field-update": "actualizar campo de la incidencia",
      "issue-status-update": "actualizar estado de la incidencia",
      "pipeline-stage-status-update": "actualizar estado de la etapa de la incidencia",
      "pipeline-task-status-update": "actualizar estado de la tarea de la incidencia",
      "pipeline-task-statement-update": "actualización SQL",
      "pipeline-task-prior-backup": "Respaldo Previo",
      "member-create": "crear miembro",
      "member-role-update": "actualizar rol",
      "member-activate": "activar miembro",
      "member-deactivate": "desactivar miembro",
      "project-repository-push": "evento de push del repositorio del proyecto",
      "project-database-transfer": "transferencia de base de datos",
      "project-member-create": "agregar miembro del proyecto",
      "project-member-delete": "eliminar miembro del proyecto",
      "project-member-role-update": "cambiar el rol del miembro del proyecto",
      "pipeline-task-earliest-allowed-time-update": "actualizar tiempo de inicio temprano",
      "database-recovery-pitr-done": "restaurar base de datos a un punto en el tiempo",
      "external-approval-rejected": "rechazo de aprobación externa"
    },
    "sentence": {
      "created-issue": "incidencia creado",
      "commented": "comentado",
      "changed-description": "cambio de descripción",
      "changed-labels": "etiquetas cambiadas",
      "changed-from-to": "cambio de {name} de \"{oldValue}\" a \"{newValue}\"",
      "unset-from": "eliminación de {name} de \"{oldValue}\"",
      "set-to": "asignación de {name} a \"{newValue}\"",
      "changed-update": "actualización de cambio {name}",
      "reopened-issue": "incidencia reabierta",
      "resolved-issue": "incidencia resuelta",
      "canceled-issue": "incidencia cancelada",
      "empty": "",
      "changed": "cambio",
      "updated": "actualizado",
      "canceled": "cancelado",
      "approved": "aprobado",
      "started": "iniciado",
      "completed": "completado",
      "failed": "fallido",
      "task-name": " tarea {name}",
      "committed-to-at": "confirmado {file} a {branch}{'@'}{repo}",
      "dismissed-stale-approval": "aprobaciones obsoletas de {task} descartadas",
      "external-approval-rejected": "rechazo de aprobación externa de {imName} de la etapa \"{stageName}\"",
      "skipped": "omitido",
      "rolled-out": "implementado",
      "schema-version": "versión de esquema {version}",
      "xxx-automatically": "{verb} automáticamente",
      "verb-type-target-by-people": "{verb} {type} {target}",
      "verb-type-target-by-system-bot": "{type} {target} {verb}",
      "changed-x-link": "cambiado {name}. \n{link}",
      "failed-to-backup": "No se pudo realizar la copia de seguridad de los datos: {error}",
      "prior-back-table": "Copia de seguridad de datos en la base de datos {database} y tablas {tables}",
      "prior-back-table-for-line": "Copia de seguridad de datos en la base de datos {database} y la tabla {tables} para DML en la línea {line}"
    },
    "subject-prefix": {
      "task": "Tarea",
      "stage": "Etapa"
    },
    "n-similar-activities": "({count} actividad similar) | ({count} actividades similares)",
    "restore": "Restaurar"
  },
  "issue": {
    "my-issues": "Mis Incidencias",
    "waiting-approval": "A la espera de la aprobación",
    "waiting-rollout": "Esperando el lanzamiento",
    "opened-by-at": "abierta por {creator} a las {time}",
    "commit-by-at": "commit {id} {title} por {author} a las {time}",
    "status": {
      "open": "Abierto",
      "done": "Hecho",
      "canceled": "Cancelado"
    },
    "status-transition": {
      "modal": {
        "resolve": "¿Resolver incidencia?",
        "cancel": "¿Cancelar todo el incidencia?",
        "reopen": "¿Reabrir incidencia?",
        "title": "{action} {type} [{name}]?",
        "action-to-stage": "{action} etapa ({n} tareas)",
        "close": "¿Cerrar el problema?"
      },
      "dropdown": {
        "resolve": "Resolver incidencia",
        "cancel": "Cancelar incidencia",
        "reopen": "Reabrir incidencia",
        "close": "Cerrar problema"
      },
      "form": {
        "note": "Nota",
        "placeholder": "(Opcional) Agregar una nota..."
      },
      "error": {
        "some-tasks-are-still-running": "Algunas tareas aún se están ejecutando"
      }
    },
    "subscribe": "Suscribirse",
    "unsubscribe": "Cancelar suscripción",
    "subscriber": "No hay suscriptores | 1 suscriptor | {n} suscriptores",
    "apply-to-other-tasks": "Aplicar a otras tareas",
    "add-sql-statement": "Agregar declaración SQL...",
    "optional-add-sql-statement": "(Opcional) Agregar declaración SQL...",
    "edit-description": "Editar descripción",
    "add-some-description": "Agregar alguna descripción...",
    "add-a-comment": "Agregar un comentario",
    "edit-comment": "Editar comentario",
    "leave-a-comment": "Dejar un comentario...",
    "comment-editor": {
      "write": "Escribir",
      "preview": "Vista previa",
      "nothing-to-preview": "Nada para previsualizar",
      "toolbar": {
        "header": "Insertar texto de encabezado",
        "bold": "Insertar texto en negrita",
        "code": "Insertar fragmento de código SQL",
        "link": "Insertar un enlace",
        "hashtag": "Inserte el enlace del problema por id. Escriba la identificación del problema después del hashtag \"#\""
      }
    },
    "view-commit": "Ver commit",
    "advanced-search": {
      "self": "Búsqueda Avanzada",
      "filter": "Filtrar",
      "scope": {
        "project": {
          "title": "Proyecto",
          "description": "Filtrar por proyecto"
        },
        "instance": {
          "title": "Instancia",
          "description": "Filtrar por instancia"
        },
        "environment": {
          "title": "Ambiente",
          "description": "Filtrar por entorno"
        },
        "database": {
          "title": "Base de datos",
          "description": "Filtrar por base de datos"
        },
        "type": {
          "title": "Tipo de cambio",
          "description": "El tipo de cambio de base de datos para problemas"
        },
        "creator": {
          "title": "Creador",
          "description": "Búsqueda por tema creador"
        },
        "subscriber": {
          "title": "Abonado",
          "description": "Buscar por suscriptor del problema"
        },
        "principal": {
          "title": "Director relacionado",
          "description": "Búsqueda por creador del problema, cesionario o suscriptor"
        },
        "approver": {
          "title": "Aprobador",
          "description": "Búsqueda por aprobador del problema"
        },
        "approval": {
          "value": {
            "pending": "Aprobación pendiente",
            "approved": "Aprobado"
          },
          "description": "Buscar por estado de revisión del problema",
          "title": "Estado de aprobación"
        },
        "label": {
          "title": "Etiqueta",
          "description": "Filtrar por etiqueta de problema"
        }
      },
      "hide": "Ocultar búsqueda avanzada"
    },
    "table": {
      "open": "Abierto",
      "closed": "Cerrado",
      "status": "Estado",
      "project": "Proyecto",
      "name": "Nombre",
      "environment": "Entorno",
      "db": "Base de datos",
      "progress": "Progreso",
      "updated": "Actualizado",
      "approver": "Aprobador",
      "creator": "Creador",
      "current-approver": "Aprobador actual"
    },
    "stage-select": {
      "current": "{name} (actual)"
    },
    "not-allowed-to-operate-unassigned-database": "No se puede {operation} a bases de datos no asignadas.\nPrimero deben ser transferidas a un proyecto.",
    "migration-mode": {
      "title": "Modo migración",
      "normal": {
        "title": "Migración normal (para tablas de tamaño normal)",
        "description": "Realizar cambios de esquema directamente en la tabla de destino. Se mantendrá un bloqueo durante toda la migración."
      },
      "online": {
        "title": "Migración en línea (para tablas de gran tamaño)",
        "description": "Basado en gh-ost. Para tablas grandes, puede reducir la duración del bloqueo de la tabla de horas a segundos {link}."
      }
    },
    "new-issue": "@:common.new @:common.issue",
    "format-on-save": "Formatear al guardar",
    "action-to-current-stage": "{action} etapa actual",
    "edit-sql-statement-in-vcs": "Este proyecto ha habilitado el control de versiones basado en VCS. Modifique el archivo SQL en el repositorio Git correspondiente y haga un commit para crear una nueva incidencia.",
    "edit-sql-statement": "Editar declaración SQL",
    "upload-sql": "Cargar SQL",
    "upload-sql-as-sheet": "Cargar SQL como Hoja",
    "statement-from-sheet-warning": "SQL está sobredimensionado y no se permite la edición en línea. \nPuede cargar un nuevo archivo SQL para sobrescribirlo.",
    "overwrite-current-statement": "Sobrescribir la declaración SQL actual",
    "upload-sql-file-max-size-exceeded": "Se ha excedido el tamaño máximo del archivo ({size}).",
    "waiting-earliest-allowed-time": "Se ejecutará después de {time}",
    "batch-transition": {
      "not-allowed-tips": "Algunos de las incidencias seleccionadas no se pueden {operation}",
      "resolve": "Resolver",
      "resolved": "resuelto",
      "cancel": "Cancelar",
      "cancelled": "cancelado",
      "reopen": "Reabrir",
      "reopened": "reabierto",
      "action-n-issues": "{action} {n} incidencia | {action} {n} incidencias",
      "successfully-updated-n-issues": "Incidencia actualizada correctamente {n} | Incidencias actualizadas correctamente {n}",
      "closed": "cerrado",
      "close": "Cerca"
    },
    "sql-hint": {
      "change-will-apply-to-all-tasks-in-tenant-mode": "El cambio se aplicará a todas las tareas",
      "dont-apply-to-database-in-baseline-migration": "La creación de la línea base solo registra el esquema actual en el historial de cambios y no aplica SQL a la base de datos",
      "snowflake": "Use <<schema>>.<<table>> para especificar una tabla Snowflake"
    },
    "will-rollback": "Esta tarea revertirá {link}",
    "issue-link-with-task": "Incidencia {issue} - tarea {task}",
    "sdl": {
      "schema-change": "Cambio de esquema",
      "generated-ddl-statements": "Declaraciones DDL generadas",
      "full-schema": "Esquema completo",
      "left-schema-may-change": "El esquema del lado izquierdo puede cambiar antes de que se aplique la incidencia."
    },
    "approval-flow": {
      "self": "Flujo de aprobación",
      "tooltip": "Los aprobadores revisarán y aprobarán el problema en el orden especificado en el flujo. \nLa emisión solo se puede aplicar después de que se hayan aprobado todos los pasos del flujo. \nPuede configurar un flujo de aprobación personalizado para cada riesgo.",
      "pre-issue-created-tips": "Después de crear un problema, Bytebase coincidirá automáticamente con la aprobación personalizada correspondiente según el tipo y nivel de riesgo del problema."
    },
    "risk-level": {
      "self": "Nivel de riesgo",
      "low": "Bajo",
      "moderate": "Moderado",
      "high": "Alto"
    },
    "waiting-to-rollout": "Esperando para implementar",
    "waiting-for-review": "Esperando revisión",
    "issue-name": "Nombre de la incidencia",
    "grant-request": {
      "export-rows": "número máximo de filas",
      "expire-days": "días de caducidad",
      "expired-at": "tiempo de caducidad",
      "all-databases": "todas las bases de datos",
      "all-databases-tip": "Todas las bases de datos actuales y futuras de este proyecto.",
      "manually-select": "selección manual",
      "custom": "personalice",
      "data-export-attention": "Los datos se exportarán a un archivo y se descargarán en su computadora local. Y solo puede realizar la acción de exportación una vez.",
      "export-method": "Método de exportación",
      "request-sent": "Solicitud enviada",
      "please-select-database-first": "Por favor, seleccione primero la base de datos"
    },
    "review-sent-back": "Revisión devuelta",
    "update-statement": {
      "self": "Actualizar {type}",
      "apply-current-change-to": "Aplicar el cambio actual a",
      "target": {
        "selected-task": "Tarea seleccionada",
        "selected-stage": "Etapa seleccionada",
        "all-tasks": "Todas las tareas"
      },
      "current-change-will-apply-to-all-tasks-in-batch-mode": "En el modo por lotes, el cambio actual se aplicará a todas las tareas.",
      "current-change-will-apply-to-all-tasks": "El cambio actual se aplicará a todas las tareas."
    },
    "not-editable-legacy-issue": "Este problema no es editable porque se creó en una versión anterior de Bytebase",
    "action-anyway": "{action} de todos modos",
    "disallow-edit-reasons": {
      "issue-is-done": "La cuestión está hecha",
      "issue-is-canceled": "La emisión está cancelada.",
      "task-is-x-status": "La tarea es {status}",
      "task-is-running-cancel-first": "La tarea se está ejecutando, cancele la tarea antes de cambiar este valor"
    },
    "you-are-not-allowed-to-change-this-value": "No tienes permitido cambiar este valor.",
    "sql-check": {
      "sql-checks": "Comprobaciones SQL",
      "not-executed-yet": "Aún no ejecutado",
      "no-configured-sql-review-policy": {
        "admin": "El entorno {environment} no ha configurado la política de revisión de SQL. {link}",
        "developer": "El entorno {environment} no ha configurado la política de revisión de SQL. \nSolicite a su DBA que configure."
      },
      "statement-is-too-large": "Como el tamaño de la declaración actual supera 1 MB, se omitirá la comprobación de SQL.",
      "back-to-edit": "Volver a editar",
      "continue-anyway": "De todas maneras, continúe",
      "sql-review-violations": "Infracciones de revisión de SQL"
    },
    "error": {
      "issue-is-not-open": "El tema no está abierto.",
      "you-don-have-privilege-to-edit-this-issue": "No tienes privilegios para editar este número.",
      "you-are-not-allowed-to-perform-this-action": "No tienes permiso para realizar esta acción.",
      "cannot-close-issue-with-running-tasks": "No se puede cerrar el problema con las tareas en ejecución"
    },
    "unfinished-resolved-issue-tips": "Este problema está marcado como \"Listo\", pero algunas de sus tareas no se ejecutan correctamente.",
    "some-tasks-are-not-executed-successfully": "(Algunas tareas no se ejecutan correctamente)",
    "preview": "Problema de vista previa",
    "missing-sql-statement": "Sentencia SQL faltante.",
    "task-summary-tooltip": "{failed} tarea fallida | \n{failed} tareas fallidas",
    "data-export": {
      "options": "Opciones de exportación",
      "format": "Formato",
      "encrypt": "Cifrar",
      "file-downloaded": "Archivo Descargado"
    },
    "update-rollout-time": {
      "self": "Hora de implementación de la actualización"
    },
    "task-run": {
      "logs": "Registros",
      "session": "Sesión",
      "task-run-log": {
        "batch": "Lote",
        "affected-rows": "Filas afectadas",
        "entry-type": {
          "command-execute": "ejecutar comando",
          "schema-dump": "Volcado de esquema",
          "task-run-status-update": "Actualización de estado",
          "transaction-control": "Control de transacciones",
          "database-sync": "Sincronización de base de datos"
        },
        "affected-rows-n": "Filas afectadas: {n}",
        "status-update": {
          "waiting": "Listo para ser ejecutado",
          "running": "Ser ejecutado"
        }
      },
      "task-run-session": {
        "blocking-sessions": {
          "self": "Sesiones de bloqueo",
          "description": "Las sesiones que están bloqueando la sesión actual."
        },
        "blocked-sessions": {
          "self": "Sesiones bloqueadas",
          "description": "Las sesiones que están bloqueadas por la sesión actual."
        },
        "no-session-found": "No se encontró ninguna sesión."
      }
    },
    "sql-review": {
      "statement-type": "Tipo de declaración"
    },
    "sql-review-only": "Sólo revisión de SQL",
    "create-issue": "Crear problema",
    "this-plan-will-be-converted-to-a-new-issue": "Este plan se convertirá en una nueva edición.",
    "title": {
      "edit-schema": "Editar esquema",
      "change-data": "Cambiar datos",
      "export-data": "Exportar datos",
      "create-database": "Crear base de datos",
      "request-querier-role": "Rol de consultador de solicitudes",
      "request-exporter-role": "Solicitar función de exportación"
    }
  },
  "alter-schema": {
    "vcs-enabled": "Este proyecto ha habilitado el control de versiones basado en VCS y seleccionar la base de datos a continuación lo llevará al repositorio Git correspondiente para iniciar el proceso de cambio.",
    "vcs-info": "VCS habilitado. Seleccionar esto lo llevará al repositorio Git correspondiente para iniciar el proceso de cambio.",
    "alter-single-db": "Modificar una sola base de datos",
    "alter-multiple-db": "Selección manual",
    "alter-db-group": "Por Configuración de Implementación",
    "no-databases-in-project": "No hay bases de datos en este proyecto. Haga clic en Nueva BD o Transferir BD para agregar bases de datos."
  },
  "quick-action": {
    "create-db": "Crear base de datos",
    "new-db": "Nueva BD",
    "add-instance": "@:common.add @:common.instance",
    "create-instance": "@:common.create @:common.instance",
    "manage-user": "Administrar usuario",
    "add-environment": "@:common.add @:common.environment",
    "create-environment": "@:common.create @:common.environment",
    "new-project": "@:common.new @:common.project",
    "create-project": "@:common.create @:common.project",
    "edit-data": "Editar datos",
    "troubleshoot": "Solucionar problemas",
    "transfer-in-db": "Transferir BD",
    "request-db": "Solicitar BD",
    "from-unassigned-databases": "Bases de datos no asignadas",
    "from-projects": "De otro proyecto",
    "transfer-in-db-title": "Transferir base de datos",
    "unassigned-db-hint": "Las bases de datos recién sincronizadas comienzan sin asignar y deben ser asignadas a un proyecto para su uso.",
    "transfer-out-db": "Transferir base de datos",
    "transfer-out-db-title": "Transferir la base de datos",
    "request-export-data": "Solicitar exportación"
  },
  "create-db": {
    "new-database-name": "Nuevo nombre de la base de datos",
    "database-owner-name": "Nombre del propietario de la base de datos",
    "cluster": "Clúster",
    "reserved-db-error": "{databaseName} es un nombre reservado",
    "generated-database-name": "Nombre de la base de datos generada",
    "db-name-generated-by-template": "Generado por plantilla \"{template}\"",
    "input-label-value": "Entrada {key}",
    "new-collection-name": "Nuevo Nombre de Colección"
  },
  "db": {
    "encoding": "Codificación",
    "character-set": "Juego de caracteres",
    "collation": "Colación",
    "select": "Seleccionar base de datos",
    "select-instance-first": "Seleccione la instancia primero",
    "select-environment-first": "Seleccione el entorno primero",
    "tables": "Tablas",
    "collections": "Colecciones",
    "views": "Vistas",
    "extensions": "Extensiones",
    "external-tables": "tabla externa",
    "functions": "Funciones",
    "streams": "Streams",
    "tasks": "Tareas",
    "parent": "Padre",
    "labels-for-resource": "Etiquetas para {resource}",
    "last-successful-sync": "Última sincronización exitosa",
    "sync-status": "Estado de sincronización",
    "failed-to-sync-schema-for-database-database-value-name": "Error al sincronizar el esquema para la base de datos '{0}'.",
    "successfully-synced-schema-for-database-database-value-name": "Esquema sincronizado correctamente para la base de datos '{0}'.",
    "start-to-sync-schema": "Comenzar a sincronizar el esquema",
    "failed-to-sync-schema": "No se pudo sincronizar el esquema",
    "successfully-synced-schema": "Esquema sincronizado correctamente",
    "create": "Crear base de datos",
    "procedures": "Trámites",
    "partitions": "Particiones"
  },
  "instance": {
    "select": "Seleccionar instancia",
    "select-database-user": "Seleccionar usuario de base de datos",
    "new-database": "Nueva base de datos",
    "syncing": "Sincronizando...",
    "sync": {
      "self": "Instancia de sincronización",
      "sync-all": "Sincronizar todas las bases de datos",
      "sync-new": "Sincronizar únicamente bases de datos nuevas",
      "sync-all-tip": "La sincronización de la base de datos es asincrónica y puede tardar entre unos segundos y minutos."
    },
    "selected-n-instances": "{n} instancia seleccionada | {n} instancias seleccionadas",
    "create-migration-schema": "Crear esquema de migración",
    "missing-migration-schema": "Falta el esquema de migración",
    "unable-to-connect-instance-to-check-migration-schema": "No se pudo conectar la instancia para verificar el esquema de migración",
    "bytebase-relies-on-migration-schema-to-manage-gitops-based-schema-migration-for-databases-belonged-to-this-instance": "Bytebase depende del esquema de migración para registrar la migración de esquemas de base de datos en esta instancia. Sin configurar el esquema de migración, no se puede modificar el esquema ni cambiar los datos de ninguna base de datos en la instancia.",
    "please-contact-your-dba-to-configure-it": "Por favor, contacte a su administrador de bases de datos para configurarlo.",
    "please-check-the-instance-connection-info-is-correct": "Por favor, verifique que la información de conexión de la instancia sea correcta.",
    "users": "Usuarios",
    "successfully-archived-instance-updatedinstance-name": "Instancia '{0}' archivada con éxito.",
    "successfully-restored-instance-updatedinstance-name": "Instancia '{0}' restaurada con éxito.",
    "failed-to-create-migration-schema-for-instance-instance-value-name": "No se pudo crear el esquema de migración para la instancia '{0}'.",
    "successfully-created-migration-schema-for-instance-value-name": "Esquema de migración creado con éxito para '{0}'.",
    "failed-to-sync-schema-for-instance-instance-value-name": "No se pudo sincronizar el esquema para la instancia '{0}'.",
    "successfully-synced-schema-for-instance-instance-value-name": "Esquema sincronizado con éxito para la instancia '{0}'.",
    "archive-this-instance": "Archivar esta instancia",
    "archive-instance-instance-name": "¿Archivar la instancia '{0}'?",
    "archived-instances-will-not-be-displayed": "Las instancias archivadas no se mostrarán.",
    "restore-this-instance": "Restaurar esta instancia",
    "restore": "Restaurar",
    "restore-instance-instance-name-to-normal-state": "¿Restaurar la instancia '{0}' al estado normal?",
    "account-locator": "Localizadora de cuentas",
    "account": "Cuenta",
    "name": "Nombre",
    "host-or-socket": "Host o Socket",
    "project-id-and-instance-id": "ID del proyecto e ID de la instancia",
    "project-id": "ID del proyecto",
    "instance-id": "ID de la instancia",
    "your-snowflake-account-locator": "Su localizador de cuentas Snowflake",
    "port": "Puerto",
    "authentication-database": "Base de datos de autenticación",
    "instance-name": "Nombre de la instancia",
    "snowflake-web-console": "Consola web de Snowflake",
    "external-link": "Enlace externo",
    "web-console": "Consola web",
    "connection-info": "Información de conexión",
    "show-how-to-create": "Mostrar cómo crear",
    "below-is-an-example-to-create-user-bytebase-with-password": "A continuación se muestra un ejemplo para crear el usuario 'bytebase {'@'}%' con contraseña",
    "your_db_pwd": "SU_DB_PWD",
    "no-read-only-data-source-warn-for-admin-dba": "La instancia no ha configurado una conexión de solo lectura, por favor considere agregar una.",
    "no-read-only-data-source-warn-for-developer": "La instancia no ha configurado una conexión de solo lectura, solicite a su DBA que agregue una.",
    "sentence": {
      "host": {
        "snowflake": "por ejemplo, host.docker.internal {'|'} <<ip>> {'|'} <<socket local>>"
      },
      "proxy": {
        "snowflake": "Para el servidor proxy, agregue {'@'}PROXY_HOST y especifique PROXY_PORT en el puerto"
      },
      "console": {
        "snowflake": "La URL de la consola externa que administra esta instancia (por ejemplo, la consola de AWS RDS, la consola de la instancia de base de datos interna)"
      },
      "outbound-ip-list": "Si utiliza reglas de firewall de entrada para su instancia de base de datos, incluya las siguientes direcciones IP en su lista de permisos para permitir el acceso desde Bytebase Cloud.",
      "create-admin-user": "Este es el usuario de conexión utilizado por Bytebase para realizar operaciones DDL y DML (no SELECT).",
      "create-readonly-user": "Esta es la conexión utilizada por Bytebase para realizar operaciones de solo lectura como la consulta SELECT.",
      "create-admin-user-non-sql": "Este es el usuario de conexión utilizado por Bytebase para realizar operaciones de escritura y administración.",
      "create-readonly-user-non-sql": "Esta es la conexión utilizada por Bytebase para realizar operaciones de solo lectura.",
      "google-cloud-sql": {
        "instance-name": "Nombre de conexión de instancia",
        "instance-name-tips": "El nombre de la conexión de la instancia debería ser project-id:region:instance-name.",
        "mysql": {
          "template": "Cree una cuenta de servicio llamada {user} y luego agréguela en su Google Cloud SQL como usuario de IAM {user}{'@'}'%'. Otorgue a este usuario los privilegios necesarios."
        },
        "postgresql": {
          "template": "Cree una cuenta de servicio llamada {user} y luego agréguela en su Google Cloud SQL como usuario de IAM {user}{'@'}project-id.iam. Otorgue al usuario los privilegios necesarios."
        }
      },
      "aws-rds": {
        "mysql": {
          "template": "A continuación se muestra un ejemplo para crear el usuario {user}{'@'}% y otorgarle los privilegios necesarios."
        },
        "postgresql": {
          "template": "A continuación se muestra un ejemplo para crear el usuario '{user}' y otorgarle los privilegios necesarios."
        }
      },
      "create-user-example": {
        "snowflake": {
          "template": "A continuación se muestra un ejemplo para crear el usuario 'bytebase' con la contraseña {password} para {warehouse} y otorgar al usuario los privilegios necesarios."
        },
        "mysql": {
          "template": "A continuación se muestra un ejemplo para crear el usuario {user}{'@'}% con la contraseña {password} y otorgarle al usuario los privilegios necesarios."
        },
        "clickhouse": {
          "template": "A continuación se muestra un ejemplo para crear el usuario '{user}' con la contraseña {password} y otorgar al usuario los privilegios necesarios. Primero debe habilitar el flujo de trabajo impulsado por SQL de ClickHouse {link} y luego ejecutar la siguiente consulta para crear el usuario.",
          "sql-driven-workflow": "Flujo de trabajo impulsado por SQL"
        },
        "postgresql": {
          "warn": "Si la instancia de conexión es administrada por el proveedor de la nube, entonces SUPERUSER no está disponible y debes crear el usuario a través de la consola de administración del proveedor. El usuario creado tendrá privilegios semi-SUPERUSER específicos del proveedor. Debes otorgar privilegios de Bytebase con 'GRANT role_name TO bytebase;' para todos los roles existentes, de lo contrario Bytebase puede no tener acceso a las bases de datos o tablas existentes.",
          "template": "A continuación se muestra un ejemplo para crear el usuario '{user}' con la contraseña {password} y otorgar al usuario los privilegios necesarios. Si la instancia de conexión está alojada por ti mismo, puedes otorgar SUPERUSER."
        },
        "redis": {
          "template": "A continuación se muestra un ejemplo para crear el usuario {user} con la contraseña {password} y otorgar al usuario los privilegios necesarios."
        }
      }
    },
    "no-password": "Sin contraseña",
    "type-or-paste-credentials": "Escriba o pegue las CREDENCIALES",
    "type-or-paste-credentials-write-only": "Escriba o pegue las CREDENCIALES - solo escritura",
    "password-write-only": "SU_DB_PWD - solo escritura",
    "password-type": {
      "password": "Contraseña",
      "password-tip": "También puede especificar un punto final de gestión de secreto externo",
      "google-iam": "Google Cloud SQL IAM",
      "aws-iam": "AWS RDS IAM",
      "external-secret-vault": "Vault (KV v2)",
      "external-secret-aws": "AWS Secrets Manager",
      "external-secret-gcp": "GCP Secret Manager"
    },
    "database-region": "Región de la base de datos",
    "external-secret-gcp": {
      "secret-name": "nombre completo secreto",
      "secret-name-tips": "El nombre secreto debería ser similar a \"projects/project-id/secrets/secret-id\"."
    },
    "external-secret-vault": {
      "vault-url": "Vault URL",
      "vault-auth-type": {
        "self": "Auth type",
        "token": {
          "self": "Simbólico",
          "tips": "Un token raíz sin TTL."
        },
        "approle": {
          "self": "AppRole",
          "role-id": "Auth role id",
          "secret-id": "Auth secret id",
          "secret-id-plain-text": "Texto sin formato para identificación secreta de rol",
          "secret-id-environment": "Nombre del entorno para la identificación secreta del rol",
          "secret-plain-text": "Texto sin formato",
          "secret-env-name": "Nombre del entorno",
          "secret-tips": "Una identificación secreta desenvuelta sin TTL. Puede utilizar texto sin formato o colocarlo en el entorno o en el archivo local. {learn_more}"
        }
      },
      "vault-secret-engine-name": "Secret engine name",
      "vault-secret-path": "Secret path",
      "vault-secret-key": "Secret key",
      "vault-secret-engine-tips": "Solo admite motor KV v2."
    },
    "external-secret": {
      "secret-name": "Nombre secreto",
      "key-name": "Clave secreta"
    },
    "test-connection": "Probar conexión",
    "ignore-and-create": "Ignorar y crear",
    "add-a-postgresql-sample-instance": "Agregue una instancia de muestra de PostgreSQL en su lugar",
    "successfully-added-postgresql-instance": "Se ha agregado correctamente una instancia de muestra de PostgreSQL y se han completado la información de conexión.",
    "connection-info-seems-to-be-incorrect": "La información de conexión parece ser incorrecta",
    "new-instance": "Nueva instancia",
    "unable-to-connect": "Bytebase no puede conectar la instancia. Le recomendamos que revise la información de conexión nuevamente. Pero está bien ignorar esta advertencia por ahora. Aún puede solucionar la información de conexión desde la página de detalles de la instancia después de la creación.\n\nDetalle del error: {0}",
    "successfully-created-instance-createdinstance-name": "Se ha creado correctamente la instancia '{0}'.",
    "successfully-updated-instance-instance-name": "Se ha actualizado correctamente la instancia '{0}'.",
    "copy-grant-statement": "Se ha copiado la declaración CREATE USER y GRANT al portapapeles. Pegue en su cliente de {engine} para aplicar.",
    "successfully-connected-instance": "Instancia conectada correctamente.",
    "failed-to-connect-instance": "Error al conectar la instancia.",
    "failed-to-connect-instance-localhost": "Si ejecuta Bytebase con Docker, intente \"host.docker.internal\" para la dirección del host.",
    "filter-instance-name": "Filtrar nombre de instancia",
    "grants": "Concesiones",
    "find-gcp-project-id": "Para encontrar el ID del proyecto de GCP, consulta",
    "find-gcp-project-id-and-instance-id": "Para encontrar el ID de proyecto y el ID de instancia de GCP, consulte",
    "create-gcp-credentials": "Para crear credenciales, consulte",
    "used-for-testing-connection": "Usado solo para probar conexiones",
    "all": "Todas las instancias",
    "force-archive-description": "Forzar a archivar. Todas las bases de datos quedarán desasignadas.",
    "sync-mode": {
      "self": "Modo de sincronización",
      "database": {
        "self": "Administrar basado en base de datos",
        "description": "Toda la base de datos se trata como un objeto administrado, y CDB y PDB se consideran bases de datos distintas. (Admite modo CDB y no CDB)"
      },
      "schema": {
        "self": "Administrar según el esquema",
        "description": "Cada esquema se trata como un objeto administrado. (Solo es compatible con el modo no CDB)"
      }
    },
    "scan-interval": {
      "self": "Intervalo de escaneo",
      "default-never": "Predeterminado (nunca)",
      "description": "Bytebase sincroniza periódicamente el esquema de instancia y detecta anomalías.",
      "min-value": "Valor mínimo {value} minutos"
    },
    "maximum-connections": {
      "self": "Conexiones Máximas",
      "default-value": "Predeterminado (10)",
      "description": "Limitar la conexión y el uso de recursos se logra estableciendo el número máximo de conexiones a la instancia.",
      "max-value": "Máximo {value} conexiones"
    },
    "advanced-search": {
      "scope": {
        "address": {
          "title": "DIRECCIÓN",
          "description": "Filtrar por dirección"
        }
      }
    }
  },
  "environment": {
    "all": "Todo el entorno",
    "id": "ID del Entorno",
    "id-description": "El ID del entorno es el identificador único para su entorno. No puede cambiarlo después de creado.",
    "select": "Seleccionar entorno",
    "archive": "Archivar este entorno",
    "archive-info": "Los entornos archivados no se mostrarán.",
    "create": "Crear entorno",
    "restore": "Restaurar este entorno",
    "successfully-updated-environment": "entorno '{name}' actualizado exitosamente.",
    "production-environment": "Entorno de producción",
    "access-control": {
      "title": "Control de Acceso",
      "disable-copy-data-from-sql-editor": "Restringir la copia de datos en el editor SQL (permitido para administradores/DBA)",
      "restrict-admin-connection": {
        "self": "Restricciones de consulta de conexión de administrador",
        "disallow": "Prohibir consultar datos desde la conexión de administrador",
        "fallback": "Volver a la conexión de administrador si no hay una conexión de solo lectura disponible"
      }
    },
    "statement-execution": {
      "title": "Ejecución de la declaración",
      "allow-ddl": "Permitir la ejecución de sentencias DDL en el editor SQL",
      "allow-dml": "Permitir ejecutar sentencias DML que modifiquen datos en el Editor SQL"
    }
  },
  "quick-start": {
    "self": "Inicio rápido",
    "guide": "haga clic en el paso para probarlo",
    "view-an-issue": "Ver una incidencia",
    "visit-project": "@:common.visit @:common.projects",
    "visit-instance": "@:common.visit @:common.instances",
    "visit-database": "@:common.visit @:common.databases",
    "visit-environment": "@:common.visit @:common.environments",
    "visit-member": "@:common.visit @:common.members",
    "use-kbar": "Usar kbar ({shortcut})",
    "query-data": "Consultar datos",
    "notice": {
      "title": "Guía de inicio rápido omitida",
      "desc": "Todavía puede volver a abrirla más tarde desde el menú en la parte superior derecha"
    }
  },
  "auth": {
    "sign-up": {
      "title": "Registre su cuenta",
      "admin-title": "Configure su {account}",
      "admin-account": "cuenta de administrador",
      "create-admin-account": "Crear cuenta de administrador",
      "confirm-password": "Confirmar contraseña",
      "confirm-password-placeholder": "Confirmar contraseña",
      "password-mismatch": "contraseñas no coinciden",
      "existing-user": "¿Ya tienes una cuenta?",
      "accept-terms-and-policy": "Acepto los {terms} y {policy} de Bytebase",
      "terms-of-service": "Términos del servicio",
      "privacy-policy": "Política de privacidad"
    },
    "sign-in": {
      "title": "Inicie sesión en su cuenta",
      "forget-password": "¿Olvidaste tu contraseña?",
      "new-user": "¿Nuevo en Bytebase?",
      "demo-note": "Correo electrónico:{username} Contraseña:{password}",
      "gitlab": "Iniciar sesión con GitLab",
      "github": "Iniciar sesión con GitHub",
      "gitlab-oauth": "Póngase en contacto con su administrador para habilitar el inicio de sesión de GitLab",
      "sign-in-with-idp": "Iniciar sesión con {idp}"
    },
    "password-forget": {
      "title": "¿Olvidaste tu contraseña?",
      "selfhost": "Póngase en contacto con su administrador de Bytebase para restablecer su contraseña.",
      "cloud": "Vaya al {link} y restablezca su contraseña.",
      "return-to-sign-in": "Volver a iniciar sesión"
    },
    "password-forgot": "Contraseña olvidada",
    "password-reset": {
      "title": "Restablecer su contraseña",
      "content": "Debe restablecer su contraseña de acuerdo con la política de restricción de contraseña.",
      "send-reset-link": "Enviar enlace de restablecimiento",
      "return-to-sign-in": "Volver a iniciar sesión"
    },
    "activate": {
      "title": "Active su cuenta {type}"
    },
    "login-as-another": {
      "title": "Has iniciado sesión como otro usuario",
      "content": "Lo redirigiremos a la página de inicio."
    }
  },
  "policy": {
    "rollout": {
      "name": "Política de Implementación",
      "tip": "La política se aplica retrospectivamente a las incidencias.",
      "info": "Para implementar cambios en la base de datos, esta configuración controla si la implementación requiere aprobación manual.",
      "auto": "Implementar automático",
      "auto-info": "Si se aprueban todas las comprobaciones, el cambio se implementará y ejecutará automáticamente.",
      "manual-by-last-approver": "Implementación manual por parte del último aprobador de la aprobación personalizada",
      "manual-by-dedicated-roles": "Implementación manual por roles especializados",
      "manual-by-dedicated-roles-info": "Permita que cualquiera de los siguientes roles seleccionados haga clic en el botón \"Implementar\" y luego se ejecutará el cambio."
    },
    "environment-tier": {
      "name": "Nivel de Entorno",
      "description": "El entorno aparecerá de manera diferente a otros entornos.",
      "mark-env-as-production": "Marcar como entorno de producción"
    }
  },
  "change-history": {
    "self": "Historial de cambios",
    "select": "La versión del esquema se registra cada vez que se aplica un cambio de esquema a través de Bytebase",
    "workflow": "Flujo de trabajo",
    "change-type": "Tipo",
    "commit-info": "por {author} a las {time}",
    "no-schema-change": "esta migración no tiene cambios de esquema",
    "schema-drift": "Desviación de esquema",
    "schema-drift-detected": "Se detectó una desviación de esquema.",
    "view-drift": "Ver desviación",
    "before-left-schema-choice": "Comparar el esquema",
    "left-schema-choice-prev-history-schema": "después del cambio anterior",
    "left-schema-choice-current-history-schema-prev": "antes de este cambio",
    "after-left-schema-choice": "y después de este cambio",
    "show-diff": "Mostrar diferencias",
    "left-vs-right": "Anterior {prevLink} vs Esta versión",
    "schema-snapshot-after-change": "La instantánea de esquema registrada después de aplicar este cambio",
    "current-schema-empty": "El esquema actual está vacío",
    "list-limit": "Para la base de datos que tiene historial de cambios, listamos hasta 5 historiales más recientes a continuación. Puede hacer clic en el nombre de la base de datos para ver todos los historiales.",
    "no-history-in-project": "No se encontró historial de cambios en ninguna base de datos en este proyecto.",
    "recording-info": "El historial de cambios se registra cada vez que se altera el esquema de la base de datos.",
    "establish-baseline": "Establecer nueva línea base",
    "refreshing-history": "Refrescando historial...",
    "config-instance": "Configurar instancia",
    "establish-baseline-description": "Bytebase usará el esquema actual como la nueva línea base. Esto reconciliará el estado actual del esquema con el estado del esquema registrado en Bytebase y corregirá la deriva del esquema informado. Solo debe hacer esto si el esquema actual refleja el estado deseado.",
    "establish-database-baseline": "Establecer línea base de \"{name}\"",
    "instance-missing-change-schema": "Esquema de historial de cambios faltante en la instancia \"{name}\".",
    "instance-bad-connection": "No se pudo conectar la instancia \"{name}\" para recuperar el historial de cambios.",
    "contact-dba": "Por favor, contacte a su DBA para configurarlo",
    "export": "Exportar historial de cambios",
    "need-to-select-first": "Necesita seleccionar primero el historial de cambios",
    "all-tables": "Todas las tablas",
    "affected-tables": "Tablas afectadas",
    "select-affection-tables": "Seleccionar tablas afectadas",
    "view-full": "Ver completo",
    "rollback-tip": "Seleccione un historial de DDL específico para revertir."
  },
  "database": {
    "sync-database": "Sincronizar base de datos",
    "select": "Seleccionar base de datos",
    "no-anomalies-detected": "No se detectaron anomalías",
    "sync-status": "Estado de sincronización",
    "last-successful-sync": "Última sincronización exitosa",
    "filter-database": "Filtrar base de datos",
    "filter-database-group": "Filtrar grupo de bases de datos",
    "transfer-project": "Transferir proyecto",
    "unassign": "Desasignar",
    "unassign-alert-title": "Desasignar bases de datos",
    "unassign-alert-description": "Las bases de datos seleccionadas serán eliminadas del proyecto",
    "edit-schema": "Modificar esquema",
    "edit-schema-in-vcs": "Modificar esquema en VCS",
    "edit-labels": "Editar etiquetas",
    "mixed-values-for-label": "Esta etiqueta seleccionada tiene valores mixtos.",
    "mixed-label-values-warning": "Algunos de los recursos seleccionados tienen valores mixtos para la misma clave",
    "change-data": "Cambiar datos",
    "change-data-in-vcs": "Cambiar datos en VCS",
    "branch": "Rama",
    "branches": "Ramas",
    "branching": "Ramificación",
    "new-branch": "Nueva rama",
    "branch-name": "Nombre de la rama",
    "select-branch": "Seleccione una rama",
    "delete-this-branch": "Eliminar esta rama",
    "table-detail": "Detalle de la tabla",
    "batch-action-not-support-alter-schema": "Algunas bases de datos no admiten la modificación del esquema",
    "batch-action-permission-denied": "No tengo permiso para {action} para bases de datos",
    "batch-action-disabled": "No se puede {action} para las bases de datos de diferentes proyectos",
    "batch-action-disabled-for-unassigned": "No se puede {action} para una base de datos no asignada",
    "data-export-action-disabled": "No se puede exportar datos de más de una base de datos",
    "successfully-transferred-databases": "Bases de datos transferidas exitosamente",
    "successfully-transferred-updateddatabase-name-to-project-updateddatabase-project-name": "Se transfirió correctamente '{0}' al proyecto '{1}'.",
    "last-sync-status": "Estado de sincronización anterior",
    "last-sync-status-long": "Estado de sincronización anterior {0} a las {1}",
    "gitops-enabled": "GitOps habilitado",
    "nullable": "Anulable",
    "expression": "Expresión",
    "position": "Posición",
    "unique": "Único",
    "visible": "Visible",
    "comment": "Comentario",
    "engine": "Motor",
    "row-count-estimate": "Estimación de la cantidad de filas",
    "data-size": "Tamaño de datos",
    "index-size": "Tamaño del índice",
    "column": "Columna",
    "columns": "Columnas",
    "data-type": "Tipo de dato",
    "indexes": "Índices",
    "row-count-est": "Cantidad est. de filas",
    "incorrect-project-warning": "El editor de SQL solo puede consultar bases de datos en proyectos disponibles para el usuario. Primero debe transferir esta base de datos a un proyecto.",
    "go-to-transfer": "Ir a transferir",
    "show-reserved-tables": "Mostrar tablas reservadas de Bytebase",
    "show-reserved-databases": "Mostrar bases de datos reservadas de Bytebase",
    "synced-at": "Sincronizado en {time}",
    "not-found-last-successful-sync-was": "No encontrado, última sincronización exitosa fue {time}",
    "view-unassigned-databases": "Ver bases de datos no asignadas",
    "unassigned-databases": "Bases de datos no asignadas",
    "restore-database": "Restaurar base de datos",
    "selected-n-databases": "{n} base de datos seleccionada | {n} bases de datos seleccionadas",
    "n-databases": "{n} base de datos | {n} bases de datos",
    "select-databases-from-same-project": "Por favor seleccione bases de datos del mismo proyecto",
    "sync-schema": {
      "title": "Sincronizar esquema",
      "description": "Bytebase admite la sincronización de un esquema con una o varias bases de datos de destino. (Solo MySQL, PostgreSQL, TiDB, Oracle)",
      "schema-history-version": "Versión del historial de esquema",
      "copy-schema": "Copiar esquema",
      "select-source-schema": "Seleccione el esquema de origen",
      "select-target-databases": "Seleccione las bases de datos de destino",
      "select-project": "Seleccione el proyecto",
      "source-database": "Base de datos de origen",
      "source-schema": "Esquema de origen",
      "schema-version": {
        "self": "Versión de esquema",
        "description": "La versión del esquema se registra cada vez que se aplica un cambio de esquema a través de Bytebase"
      },
      "target-databases": "Bases de datos de destino",
      "with-diff": "Con diff",
      "no-diff": "Sin diff",
      "message": {
        "select-a-target-database-first": "Primero seleccione una base de datos de destino.",
        "no-target-databases": "No hay bases de datos destino",
        "no-diff-found": "No se encontraron diferencias."
      },
      "to-database": "Aplicar a base de datos",
      "from-database": "Desde base de datos",
      "schema-change-preview": "Vista previa de cambio de esquema para '{database}'",
      "schema-change-preview-no-database": "Vista previa de cambio de esquema",
      "synchronize-statements": "Sentencias DDL generadas correspondientes",
      "synchronize-statements-description": "Puede editar más las sentencias DDL generadas",
      "select-from-database-and-schema-tip": "Seleccione la versión de base de datos y esquema para sincronizar desde",
      "select-to-database-tip": "Seleccione la base de datos a la que se aplicará",
      "no-difference-tip": "No se encontraron diferencias.",
      "more-version": "más...",
      "character-sets-diff-found": "Hay diferencias entre los juegos de caracteres.",
      "preview-issue": "Vista previa de incidencia",
      "schema-change": "cambio de esquema",
      "generated-ddl-statement": "Declaración DDL generada"
    },
    "sensitive": "Sensible",
    "access-denied": "No tiene permiso para acceder a esta base de datos.",
    "schema": {
      "select": "Seleccionar esquema",
      "unspecified": "No especificado"
    },
    "show-missing-databases": "Mostrar bases de datos faltantes",
    "n-selected-m-in-total": "({selected} seleccionados, {total} en total)",
    "doesnt-match-database-name-template": "No coincide con la plantilla de nombre de base de datos de inquilino",
    "doesnt-match-tenant-value": "No coincide con el valor de la etiqueta",
    "should-follow-database-name-template": "Debe seguir la plantilla de nombre de base de datos de inquilino",
    "all": "Todas las bases de datos",
    "unassigned": "No asignado",
    "show-schemaless-databases": "Mostrar bases de datos sin esquema. (Editar Schema no se aplica a las bases de datos sin esquema.)",
    "secret": {
      "self": "Secreto",
      "new": "Nuevo secreto",
      "edit": "Editar secreto",
      "name-placeholder": "Ingrese nombre del secreto",
      "validation": {
        "cannot-be-changed-later": "No se puede cambiar más tarde",
        "duplicated-name": "Nombre secreto duplicado",
        "name-is-required": "Se requiere nombre secreto",
        "name-pattern-mismatch": "El nombre secreto debe contener solo letras mayúsculas, dígitos o _ (guion bajo)",
        "name-cannot-prefix-with-bytebase": "El nombre secreto no puede tener el prefijo 'BYTEBASE_'",
        "name-cannot-start-with-number": "El nombre secreto no puede comenzar con un número"
      },
      "description-placeholder": "Ingrese descripción",
      "value": "Valor",
      "value-placeholder": "Valor de entrada (solo escritura)",
      "delete-tips": "Eliminar secreto",
      "description": "Puede usar secreto en su secuencia de comandos de cambio para ocultar información confidencial, consulte nuestra {guide}"
    },
    "transfer": {
      "source-project": "Proyecto fuente",
      "target-project": "proyecto de destino",
      "errors": {
        "select-target-project": "Seleccionar proyecto de destino",
        "select-at-least-one-database": "Seleccione al menos una base de datos"
      },
      "select-databases": "Seleccionar bases de datos",
      "select-target-project": "Seleccionar proyecto de destino"
    },
    "transfer-database-to": "Transferir bases de datos al proyecto de destino",
    "transfer-database-from-to": "Transferir la base de datos del proyecto de origen al proyecto de destino",
    "classification": {
      "self": "Clasificación",
      "description": "Utilice la clasificación de datos para administrar la política de enmascaramiento para muchas columnas controlando solo una pequeña cantidad de clasificaciones.",
      "sync-from-comment": "Sincronizar clasificación desde comentario",
      "sync-from-comment-tip": "Una vez habilitada, la clasificación se sincronizará desde el comentario de tabla/columna. El comentario debe seguir el formato \"{format}\".",
      "sync-from-comment-enable-warning": "La clasificación cambiará con el DDL y se sincronizará con el comentario original.",
      "sync-from-comment-disable-warning": "La clasificación no cambiará con el DDL; puede cambiarla en cualquier momento en la página de detalles de la base de datos."
    },
    "recent": "Reciente",
    "partitioned": "Particionado",
    "partition-tables": "Tablas de particiones",
    "external-server-name": "Nombre del servidor externo",
    "external-database-name": "Nombre de la base de datos externa",
    "foreign-table-detail": "Detalle de la tabla externa",
    "view-definition": "Ver definición",
    "foreign-keys": "claves foráneas",
    "foreign-key": {
      "reference": "Referencia"
    },
    "create-target-database-or-schema-for-backup": "Primero cree la base de datos o el esquema de destino para la copia de seguridad",
    "revision": {
      "self": "Revisión",
      "applied-at": "Aplicado en",
      "filename": "Nombre del archivo",
      "delete-confirm-dialog": {
        "title": "¿Estas seguro de eliminarlo?",
        "content": "Esto eliminará las revisiones aplicadas y el esquema de la base de datos no se modificará. Esta acción no se puede deshacer."
      }
    }
  },
  "repository": {
    "our-webhook-link": "El webhook creado por Bytebase se puede encontrar en {webhookLink}.",
    "branch-observe-file-change": "La rama donde Bytebase observa el cambio de archivo.",
    "database-group-description": "Por defecto, los cambios se aplicarán a todas las bases de datos dentro del proyecto. Alternativamente, pueden aplicarse al grupo de bases de datos.",
    "base-directory": "Directorio base",
    "base-directory-description": "El directorio raíz donde Bytebase observa el cambio del archivo. Utilice \"/\" si los archivos están almacenados en el directorio raíz del repositorio.",
    "merge-request": "solicitud de extracción",
    "pull-request": "solicitud de extracción",
    "git-provider": "Proveedor de Git",
    "gitops-naming-format": "formato de nombre",
    "gitops-description-file-path": "Los scripts de migración de bases de datos se almacenan en {fullPath}. Para realizar cambios en la base de datos, un desarrollador crearía un script de migración que se ajuste a {naming}.",
    "gitops-description-branch": "Una vez que el script se aprueba y se fusiona en la rama {branch}, Bytebase creará automáticamente el problema para aplicar el cambio en la base de datos.",
    "setup-wizard-guide": "Si encuentras errores durante el proceso, consulta nuestra {guide}",
    "add-git-provider": "Agregar proveedor de Git",
    "choose-git-provider": "Elegir proveedor de Git",
    "select-repository": "Seleccionar repositorio",
    "configure-deploy": "Configurar implementación",
    "choose-git-provider-description": "Elige el proveedor Git donde se encuentran alojados tus scripts de esquema de base de datos (.sql). Cuando subas el script modificado al repositorio Git, Bytebase creará automáticamente un pipeline para aplicar el cambio de esquema a la base de datos.",
    "choose-git-provider-visit-workspace": "Visita la configuración de {workspace} para agregar más proveedores Git.",
    "choose-git-provider-contact-workspace-admin": "Contacta al administrador de tu espacio de trabajo en Bytebase si deseas que aparezcan otros proveedores de Git aquí. Actualmente, Bytebase admite GitLab EE/CE autohospedado y planea agregar GitLab.com y GitHub Enterprise más adelante.",
    "select-repository-attention-gitlab": "Bytebase solo enumera los proyectos de GitLab que te otorgan al menos el rol de 'Mantenedor', lo que te permite configurar el webhook del proyecto para observar el evento de empuje de código.",
    "select-repository-attention-github": "Bytebase solo enumera los repositorios de GitHub en los que tienes permisos de administrador, lo que te permite configurar el webhook del repositorio para observar el evento de empuje de código.",
    "select-repository-attention-bitbucket": "Bytebase solo enumera los repositorios de Bitbucket en los que tienes permisos de administrador, lo que te permite configurar el webhook del repositorio para observar el evento de empuje de código.",
    "select-repository-attention-azure-devops": "Bytebase solo enumera los repositorios de Azure DevOps en la organización a la que se otorga acceso a aplicaciones de terceros a través de OAuth. \nSi no ve el repositorio que desea, vaya a Organización -> Configuración de la organización -> Políticas para habilitar el acceso a aplicaciones de terceros.",
    "select-repository-search": "Buscar repositorio",
    "linked": "Repositorios vinculados"
  },
  "workflow": {
    "gitops-workflow": "Flujo de trabajo de GitOps",
    "gitops-workflow-description": "Los scripts de migración de bases de datos se almacenan en un repositorio git. Para realizar cambios en la base de datos, un desarrollador crearía un script de migración y lo enviaría para su revisión en el VCS correspondiente, como GitLab. Una vez que el script se aprueba y se fusiona en la rama configurada, Bytebase iniciará automáticamente la tarea para aplicar el cambio en la base de datos."
  },
  "anomaly": {
    "attention-title": "Detección de anomalías",
    "attention-desc": "Bytebase detecta periódicamente anomalías según el intervalo de escaneo de la instancia y muestra los hallazgos aquí.",
    "table-search-placeholder": "Buscar {type} o entorno",
    "table-placeholder": "¡Hurra, no se detectaron anomalías de {type}!",
    "tooltip": "{env} tiene {criticalCount} anomalías CRÍTICAS, {highCount} anomalías ALTAS y {mediumCount} anomalías MEDIA",
    "types": {
      "connection-failure": "Fallo de conexión",
      "missing-migration-schema": "Falta en esquema de migración",
      "backup-enforcement-violation": "Violación de cumplimiento de copia de seguridad",
      "missing-backup": "Copia de seguridad faltante",
      "schema-drift": "Variación de esquema"
    },
    "action": {
      "check-instance": "Ver instancia",
      "view-diff": "Ver diferencia"
    },
    "last-seen": "Último visto",
    "first-seen": "Primero visto"
  },
  "project": {
    "dashboard": {
      "modal": {
        "title": "¿Cómo configurar '@:{'common.project'}'?",
        "content": "El proyecto de Bytebase es similar al concepto de proyecto en otras herramientas de desarrollo comunes.\n\nUn proyecto tiene sus propios miembros, y cada incidencia y base de datos siempre pertenece a un solo proyecto.\n\nUn proyecto también puede configurarse para enlazarlo con un repositorio y habilitar el flujo de trabajo de GitOps.",
        "cancel": "Descartar",
        "confirm": "No volver a mostrar"
      }
    },
    "table": {
      "key": "@:common.key",
      "name": "@:common.name"
    },
    "create-modal": {
      "project-name": "@:common.project @:common.name",
      "key": "@:common.key",
      "cancel": "@:common.cancel",
      "confirm": "@:common.create",
      "success-prompt": "Proyecto {name} creado exitosamente."
    },
    "overview": {
      "info-slot-content": "Bytebase sincroniza periódicamente el esquema de la instancia. Las bases de datos recién sincronizadas se colocan aquí primero. El usuario debe transferirlas al proyecto de aplicación adecuado.",
      "no-db-prompt": "No hay bases de datos que pertenezcan a este proyecto. Puedes agregar bases de datos haciendo clic en {newDb} o {transferInDb} desde la barra de acciones superior."
    },
    "webhook": {
      "success-created-prompt": "Webhook {name} creado exitosamente.",
      "success-updated-prompt": "Webhook {name} actualizado exitosamente.",
      "success-deleted-prompt": "Webhook {name} eliminado exitosamente.",
      "success-tested-prompt": "Prueba de evento de webhook OK.",
      "fail-tested-title": "La prueba de evento de webhook falló.",
      "add-a-webhook": "Agregar un webhook",
      "create-webhook": "Crear webhook",
      "last-updated-by": "Última actualización por",
      "destination": "Destino",
      "webhook-url": "URL del webhook",
      "triggering-activity": "Actividades de disparo",
      "test-webhook": "Probar webhook",
      "no-webhook": {
        "title": "No hay webhook configurado para este proyecto.",
        "content": "Configure los webhooks para que Bytebase publique notificaciones en los sistemas externos sobre varios eventos."
      },
      "creation": {
        "title": "Crear webhook",
        "desc": "Cree el webhook correspondiente para el canal {destination} que reciba el mensaje.",
        "how-to-protect": "Si desea utilizar una lista de palabras clave para proteger el webhook, puede agregar \"Bytebase\" a esa lista.",
        "view-doc": "Ver documentación de {destination}"
      },
      "deletion": {
        "btn-text": "Eliminar este webhook",
        "confirm-title": "¿Eliminar el '{title}' del webhook y todo su historial de ejecución?"
      },
      "direct-messages": "Mensajes directos",
      "enable-direct-messages": "Habilitar mensajes directos",
      "direct-messages-tip": "Una vez habilitado, Bytebase enviará mensajes directos a los usuarios relacionados (emparejados por correo electrónico).",
      "direct-messages-warning": "Debes configurar {im} para que funcione.",
      "activity-support-direct-message": "Soporte para enviar mensajes directos a usuarios relacionados.",
      "activity-item": {
        "issue-creation": {
          "title": "Creación de incidencia",
          "label": "Cuando se crea una nueva incidencia"
        },
        "issue-status-change": {
          "title": "Cambio de estado de incidencia",
          "label": "Cuando se cambia el estado de la incidencia"
        },
        "issue-stage-status-change": {
          "title": "Cambio de estado de etapa de incidencia",
          "label": "Cuando cambia el estado de la etapa que encierra la incidencia"
        },
        "issue-task-status-change": {
          "title": "Cambio de estado de tarea de incidencia",
          "label": "Cuando cambia el estado de la tarea que encierra la incidencia"
        },
        "issue-info-change": {
          "title": "Cambio de información de incidencia",
          "label": "Cuando cambia la información de la incidencia (por ejemplo, título, descripción)"
        },
        "issue-comment-creation": {
          "title": "Creación de comentario de incidencia",
          "label": "Cuando se crea un nuevo comentario en la incidencia"
        },
        "issue-approval-notify": {
          "title": "Notificación de aprobación de incidencia",
          "label": "Cuando se aprueba o rechaza una incidencia"
        },
        "issue-task-run-status-change": {
          "title": "Cambio de estado de ejecución de tarea de incidencia",
          "label": "Cuando cambia el estado de la ejecución de la tarea que encierra la incidencia"
        },
        "notify-issue-approved": {
          "title": "Asunto aprobado",
          "label": "Cuando se aprueba la emisión"
        },
        "notify-pipeline-rollout": {
          "title": "Se necesita implementar el problema",
          "label": "Cuando el problema está esperando la implementación"
        }
      }
    },
    "settings": {
      "success-updated": "La configuración del proyecto se actualizó correctamente.",
      "success-member-added-prompt": "Se agregó correctamente al proyecto.",
      "success-member-deleted-prompt": "Se revocó el acceso de {name} al proyecto correctamente.",
      "member-placeholder": "Seleccionar usuario",
      "manage-member": "Administrar miembros",
      "owner": "@.upper:role.project-owner.self",
      "developer": "@.upper:role.project-member.self",
      "archive": {
        "title": "Archivar proyecto",
        "description": "Proyectos archivados no se mostrarán.",
        "btn-text": "Archivar este @.lower:{'common.project'}"
      },
      "restore": {
        "title": "Restaurar proyecto",
        "btn-text": "Restaurar este @.lower:{'common.project'}"
      },
      "schema-change-type": "Tipo de cambio de esquema",
      "select-schema-change-type-ddl": "Imperativo: especifique el cambio con cualquier declaración DDL.",
      "select-schema-change-type-sdl": "Declarativo: especifique el esquema deseado. Utilice únicamente CREAR TABLA/ÍNDICE.",
      "schema-path-template-sdl-description": "El archivo de esquema describe el esquema completo de la base de datos.",
      "branch-protection-rules": {
        "self": "Branch Protection Rules",
        "add-rule": "Agregar Regla",
        "branch-name-pattern": {
          "self": "Patrón de nombre de rama",
          "description": "Admite comodines como feature/* o *-stable. \nLa cadena vacía coincide con todas las ramas."
        },
        "applies-to-n-branches": "Se aplica a {n} ramas",
        "only-allow-specified-roles-to-create-branch": "Sólo permitir roles especificados para crear rama",
        "no-protection-rule-configured": "No hay regla de protección configurada",
        "only-apply-to-main-branches": "Sólo aplica en sucursales principales"
      },
      "issue-related": {
        "self": "Problema Relacionado",
        "labels": {
          "self": "Etiquetas",
          "configure-labels": "Configurar etiquetas",
          "force-issue-labels": {
            "self": "Requerir etiquetas para todos los problemas",
            "description": "Exija al menos una etiqueta al crear problemas."
          }
        },
        "allow-modify-statement": {
          "self": "Permitir modificar declaración",
          "description": "Permitir a los usuarios modificar la declaración del problema después de su creación."
        },
        "auto-resolve-issue": {
          "self": "Problema de resolución automática",
          "description": "Resuelva automáticamente el problema después de completar todas las tareas."
        },
        "enforce-issue-title": {
          "self": "Hacer cumplir el título del problema",
          "description": "Exigir que el título del problema no esté vacío y que lo cree el usuario en lugar de generarse automáticamente."
        },
        "default-backup-behavior": {
          "self": "Comportamiento de copia de seguridad predeterminado",
          "description": "El comportamiento de copia de seguridad predeterminado al crear problemas de cambio de datos.",
          "default_backup_behavior_no_backup": "Deshabilitar copia de seguridad",
          "default_backup_behavior_backup_on_error_stop": "Habilitar copia de seguridad, pero detener la tarea en caso de error",
          "default_backup_behavior_backup_on_error_skip": "Habilitar copia de seguridad, omitir error de copia de seguridad en caso de falla"
        },
        "auto-enable-backup": {
          "self": "Habilitar automáticamente la copia de seguridad",
          "description": "Habilitar automáticamente la copia de seguridad para todos los problemas de modificación de datos."
        },
        "skip-backup-errors": {
          "self": "Omitir errores de copia de seguridad",
          "description": "Se omitirán los errores de copia de seguridad y las tareas de cambio de datos continuarán ejecutándose."
        }
      }
    },
    "members": {
      "description": "Los miembros del proyecto determinan el permiso para operar la base de datos y los problemas dentro del proyecto. El propietario del proyecto, el administrador del espacio de trabajo y el DBA del espacio de trabajo tienen permisos completos para el proyecto.",
      "edit": "Editar miembro - {member}",
      "view-by-members": "Ver por miembros",
      "view-by-roles": "Ver por roles",
      "cannot-remove-last-owner": "No se puede eliminar el último propietario de un proyecto",
      "revoke-role-from-user": "Revocar '{role}' de '{user}'",
      "inactive-members": "Miembros inactivos",
      "show-inactive": "Mostrar miembros inactivos",
      "assign-reason": "(Opcional) Razón",
      "never-expires": "Nunca caduca",
      "expired": "Caducada",
      "role-description": "El rol de un miembro determina qué puede hacer en el proyecto.",
      "role-never-expires": "Este rol nunca expira.",
      "add-more": "Más información",
      "role-name": "Nombre del rol",
      "condition-name": "Nombre de la condición",
      "users": "Usuarios",
      "roles": "Roles",
      "clean-up-expired-roles": "Limpiar roles caducados",
      "workspace-level-roles": "Roles a nivel de espacio de trabajo",
      "project-level-roles": "Roles a nivel de proyecto"
    },
    "mode": {
      "standard": "Modo Estándar",
      "batch": "Modo Lote"
    },
    "db-name-template": "Plantilla de nombre de base de datos del inquilino",
    "select": "Seleccionar Proyecto",
    "lgtm-check": {
      "self": "Revisión de LGTM",
      "disabled": "Omitir revisión de LGTM",
      "project-member": "Requerir LGTM de los miembros del proyecto",
      "project-owner": "Requerir LGTM del propietario del proyecto"
    },
    "successfully-updated-db-name-template": "Plantilla de nombre de base de datos actualizada con éxito.",
    "all": "Todos los proyectos",
    "key-hint": "Letras alfanuméricas descriptivas cortas para identificar este proyecto..",
    "gitops-connector": {
      "self": "Conector GitOps",
      "add": "Agregar conector GitOps",
      "delete": "Eliminar conector GitOps",
      "update-success": "Conector GitOps actualizado correctamente",
      "create-success": "Conector GitOps creado correctamente",
      "delete-success": "Se elimina el conector GitOps"
    },
    "masking-access": {
      "self": "Enmascaramiento de acceso",
      "grant-access": "Conceder acceso"
    }
  },
  "gitops": {
    "setting": {
      "description": "En el flujo de trabajo GitOps de Bytebase, los desarrolladores almacenan scripts de migración en VCS. Las solicitudes de extracción provocan revisiones SQL, y las fusionadas inician planes de migración. Los administradores configuran proveedores de VCS, mientras que los propietarios del proyecto establecen conexiones de VCS dentro de los proyectos.",
      "add-git-provider": {
        "self": "Agregar un proveedor de Git",
        "description": "Antes de que cualquier proyecto pueda habilitar el flujo de trabajo de GitOps, Bytebase primero debe integrarse con el sistema de control de versiones (VCS) correspondiente registrándose como una aplicación OAuth en ese VCS.",
        "gitlab-self-host": "GitLab autohospedado",
        "gitlab-self-host-admin-requirement": "Debes ser administrador de la instancia de GitLab.",
        "gitlab-com-admin-requirement": "Debes ser administrador de los proyectos o grupos.",
        "github-self-host": "GitHub autohospedado",
        "github-com-admin-requirement": "Debes ser administrador de la organización de GitHub.",
        "bitbucket-admin-requirement": "Debes ser el administrador del espacio de trabajo de Bitbucket.",
        "azure-devops-service": "Servicio Azure DevOps",
        "azure-admin-requirement": "Debes ser administrador de la organización de Azure DevOps.",
        "add-success": "Proveedor de Git {vcs} agregado exitosamente",
        "choose": "Elige proveedor de Git",
        "basic-info": {
          "self": "Información básica",
          "gitlab-instance-url": "URL de la instancia de GitLab",
          "gitlab-instance-url-label": "La URL de la instancia VCS. Asegúrate de que esta instancia y Bytebase sean accesibles desde la red.",
          "github-instance-url": "URL de la instancia de GitHub",
          "bitbucket-instance-url": "URL de la instancia de Bitbucket",
          "azure-instance-url": "URL de la instancia de Azure DevOps",
          "instance-url-error": "La URL de la instancia debe comenzar con https:// o http://",
          "display-name": "Nombre para mostrar",
          "display-name-label": "Un nombre opcional para identificar entre diferentes configuraciones que utilizan el mismo proveedor de Git."
        },
        "access-token": {
          "self": "Información de aplicación OAuth",
          "personal-access-token": "ficha de acceso personal",
          "github-fine-grained-token": "token de acceso personal detallado",
          "gitlab-personal-access-token": "Cree un usuario de servicio dedicado y genere un {token} con el rol de mantenedor y al menos los siguientes permisos para el grupo o proyectos que se administrarán. Puede generar un token de acceso al proyecto para administrar un solo proyecto o generar un token de acceso grupal para administrar todos los proyectos dentro del grupo.",
          "github-personal-access-token": "Cree un usuario de servicio dedicado y genere un {token} con el rol de miembro de la organización o de todos los proyectos que se administrarán.",
          "bitbucket-app-access-token": "Genere un usuario de servicio específico y cree una {app_password} con al menos los siguientes permisos para que las organizaciones, proyectos o repositorios relevantes los administren.",
          "bitbucket-app-access-token-tips": "Insertar '{secret}' debajo.",
          "bitbucket-app-password": "contraseña de la aplicación",
          "azure-devops-personal-access-token": "Cree un usuario de servicio dedicado y genere un {token} con el rol de miembro para todas las organizaciones accesibles con los siguientes alcances. El campo \"Organización\" debe estar configurado en \"Todas las organizaciones accesibles\"."
        },
        "confirm": {
          "confirm-info": "Confirmar la información",
          "confirm-description": "Después de la creación, este proveedor de Git se puede elegir en la pestaña \"GitOps\" del panel del proyecto por el propietario del proyecto."
        }
      },
      "git-provider": {
        "gitlab-self-host-application-id-label": "ID de aplicación para la aplicación OAuth de GitLab registrada en toda la instancia.",
        "gitlab-com-application-id-label": "ID de aplicación para la aplicación OAuth de GitLab registrada.",
        "view-in-gitlab": "Ver en GitLab",
        "view-in-azure": "Ver en Azure",
        "gitlab-self-host-secret-label": "Secreto para la aplicación OAuth de GitLab registrada en toda la instancia.",
        "gitlab-com-secret-label": "Secreto para la aplicación OAuth de GitLab registrada.",
        "azure-secret-label": "Secreto de cliente para la aplicación Azure OAuth registrada.",
        "github-application-id-label": "ID de cliente para la aplicación OAuth de GitHub registrada en toda la organización.",
        "azure-application-id-label": "Id. de cliente para la aplicación OAuth registrada en toda la organización de Azure.",
        "secret-label-github": "Secreto de cliente para la aplicación OAuth de GitHub registrada en toda la organización.",
        "delete-forbidden": "Para eliminar este proveedor, primero desenlaza todos los repositorios.",
        "delete": "Eliminar este proveedor de Git",
        "delete-confirm": "¿Eliminar el proveedor de Git \"{name}\"?"
      }
    }
  },
  "deployment-config": {
    "stage-n": "Etapa {n}",
    "add-selector": "Agregar selector",
    "update-success": "Configuración de implementación actualizada con éxito.",
    "this-is-example-deployment-config": "Este es un ejemplo de configuración de implementación. Debe editarla y guardarla.",
    "n-databases": "{n} base de datos | {n} bases de datos",
    "selectors": "Selectores",
    "add-stage": "Agregar etapa",
    "confirm-to-revert": "¿Confirmar para revertir la edición?",
    "confirm-to-reset": "¿Confirmar el restablecimiento de los valores predeterminados?",
    "name-placeholder": "Nombre de la etapa...",
    "error": {
      "at-least-one-stage": "Al menos 1 etapa",
      "stage-name-required": "Se requiere el nombre de la etapa",
      "at-least-one-selector": "Al menos 1 selector en cada etapa",
      "env-in-selector-required": "Se requiere \"Entorno\" en cada etapa",
      "env-selector-must-has-one-value": "\"Entorno ID\" debe tener exactamente un valor",
      "key-required": "Se requiere una clave",
      "values-required": "Se requieren valores"
    },
    "project-has-no-deployment-config": "Este proyecto aún no tiene una configuración de implementación. Por favor {go} primero.",
    "go-and-config": "Ir y configurar",
    "wont-be-deployed-explanation": "Estas bases de datos no serán implementadas, ya que no cumplen con ninguno de los selectores.",
    "wont-be-deployed": "No se implementará",
    "pipeline-generated-from-deployment-config": "El pipeline de implementación se genera de acuerdo con la {deployment_config} del proyecto.",
    "preview-deployment-pipeline": "Vista previa del pipeline de implementación",
    "select-database-group": "Seleccionar grupo de bases de datos",
    "matched-databases": {
      "all": "Todas las bases de datos coincidentes",
      "n": "{n} base de datos coincidente | {n} bases de datos coincidentes",
      "show-more": "Mostrar más"
    }
  },
  "data-source": {
    "role-type": "Tipo de rol",
    "successfully-deleted-data-source-name": "Se eliminó correctamente el origen de datos '{0}'.",
    "create-data-source": "Crear origen de datos",
    "data-source-list": "Lista de origen de datos",
    "all-data-source": "Todos los orígenes de datos",
    "search-name": "Buscar nombre",
    "search-name-database": "Buscar nombre, base de datos",
    "successfully-created-data-source-datasource-name": "Se creó correctamente el origen de datos '{0}'.",
    "select-database-first": "Seleccione la base de datos primero",
    "search-user": "Buscar usuario",
    "user-list": "Lista de usuarios",
    "revoke-access": "¿Está seguro de revocar el acceso de '{0}' de '{1}'?",
    "grant-data-source": "Conceder origen de datos",
    "grant-database": "Conceder base de datos",
    "requested-issue": "Incidencia solicitada",
    "successfully-revoked-member-principal-name-access-from-props-datasource-name": "Se revocó correctamente el acceso de '{0}' de '{1}'.",
    "your-issue-id-e-g-1234": "Su ID de incidencia (por ejemplo, 1234)",
    "member-principal-name-already-exists": "{0} ya existe",
    "successfully-granted-datasource-name-to-addedmember-principal-name": "Se concedió correctamente '{0}' a '{1}'.",
    "we-also-linked-the-granted-database-to-the-requested-issue-linkedissue-name": "También vinculamos la base de datos concedida a la incidencia solicitada '{0}'.",
    "new-data-source": "Nuevo origen de datos",
    "connection-name-string-copied-to-clipboard": "Cadena de nombre de conexión {0} copiada al portapapeles.",
    "jdbc-cant-connect-to-socket-database-value-instance-host": "JDBC no puede conectar al socket {0} ",
    "snowflake-keypair-tip": "Autenticación de par de claves",
    "ssl-type": {
      "ca": "@:{'data-source.ssl.ca-cert'}",
      "ca-and-key-and-cert": "@:{'data-source.ssl.ca-cert'} + @:{'data-source.ssl.client-key'} + @:{'data-source.ssl.client-cert'}",
      "none": "Ninguno"
    },
    "ssl": {
      "ca-cert": "Certificado de CA",
      "client-key": "Clave del cliente",
      "client-cert": "Certificado del cliente"
    },
    "ssh-type": {
      "tunnel": "@:{'data-source.ssh.tunnel'}",
      "tunnel-and-private-key": "@:{'data-source.ssh.tunnel'} + @:{'data-source.ssh.private-key'}",
      "none": "Ninguno"
    },
    "ssh": {
      "host": "Anfitrión",
      "port": "Puerto",
      "user": "Nombre de usuario",
      "password": "Contraseña",
      "ssh-key": "Clave del SSH",
      "tunnel": "Túnel",
      "private-key": "Clave Privada"
    },
    "ssl-connection": "Conexión SSL",
    "ssh-connection": "Conexión SSH",
    "read-replica-host": "Anfitrión de réplica de lectura",
    "read-replica-port": "Puerto de réplica de lectura",
    "delete-read-only-data-source": "Eliminar origen de datos de solo lectura",
    "connection-string-schema": "Esquema de cadena de conexión",
    "connection-type": "Tipo de conección",
    "additional-node-addresses": "Direcciones de nodos adicionales",
    "replica-set": "Conjunto de réplicas",
    "admin": "Admin",
    "read-only": "Solo lectura",
    "direct-connection": "Direct Connection",
    "select-query-data-source": "Seleccionar fuente de datos de consulta"
  },
  "setting": {
    "project": {
      "description": "Este es el panel de proyectos de administración que enumera todos los proyectos en Bytebase.",
      "show-archived": "Mostrar proyectos archivados"
    },
    "label": {
      "key": "Clave",
      "values": "Valores",
      "value-placeholder": "Valor de etiqueta...",
      "key-placeholder": "Clave de etiqueta..."
    }
  },
  "sql-editor": {
    "self": "Editor de SQL",
    "select-connection": "Por favor seleccione conexiones",
    "search-databases": "Buscar bases de datos",
    "search-results": "Resultados de búsqueda",
    "loading-databases": "Cargando bases de datos...",
    "show-databases-without-query-permission": "Muestra las bases de datos que no tienen permisos de consulta",
    "close-pane": "Cerrar panel",
    "loading-data": "Cargando datos...",
    "table-empty-placeholder": "Haga clic en Ejecutar para ejecutar la consulta.",
    "no-data-available": "No hay datos disponibles",
    "download-as-file": "Descargar como {file}",
    "only-select-allowed": "Solo se permiten declaraciones {select} para ejecutar.",
    "enable-ddl-for-environment": "Puede habilitar la declaración DDL/DML para el entorno {environment}.",
    "want-to-action": "Si desea {want}, haga clic en el botón {action} {reaction}.",
    "and-submit-an-issue": "y enviar un problema",
    "to-enable-admin-mode": "para habilitar el modo administrador",
    "table-schema-placeholder": "Seleccione una tabla para ver su esquema",
    "notify-empty-statement": "Ingrese sus declaraciones SQL en el editor",
    "notify-multiple-statements": "Se detectaron múltiples declaraciones SQL. El Editor de SQL solo ejecuta la primera declaración. Puede seleccionar otra declaración y ejecutarla individualmente.",
    "goto-edit-schema-hint": "Seleccione una conexión de base de datos desde la parte superior del editor",
    "notify-invalid-sql-statement": "Declaración SQL inválida.",
    "can-not-execute-query": "No se puede ejecutar la consulta al cargar datos.",
    "rows": "fila | filas",
    "vertical-display": "Pantalla vertical",
    "no-history-found": "No se encontró historial",
    "no-sheet-found": "No se encontró hoja",
    "search-history": "Historial de búsqueda",
    "search-sheets": "Buscar hojas",
    "hint-tips": {
      "confirm-to-delete-this-history": "¿Confirma eliminar este historial?",
      "confirm-to-close-unsaved-sheet": {
        "title": "¿Cerrar la hoja no guardada?",
        "content": "¿Cerrar la hoja y perder cualquier dato no guardado?"
      }
    },
    "please-input-the-tab-label": "¡Ingrese la etiqueta de pestaña!",
    "copy-code": "Copiar código",
    "copy-url": "Copiar URL",
    "notify": {
      "copy-code-succeed": "Copia de código exitosa",
      "copy-share-link": "El enlace compartido se copió al portapapeles.",
      "sheet-is-read-only": "La hoja compartida es solo de lectura."
    },
    "view-all-tabs": "Ver todas las pestañas",
    "sheets": "Hojas",
    "connect-to-a-database": "Conectarse a una base de datos",
    "link-access": "Acceso al enlace",
    "private": "Privado",
    "private-desc": "Solo tú puedes acceder a esta hoja",
    "project-read": "Lectura del proyecto",
    "project-read-desc": "Tanto el PROPIETARIO de la hoja como el PROPIETARIO del proyecto pueden leer/escribir, otros miembros del proyecto pueden leer",
    "project-write": "Escritura del proyecto",
    "project-write-desc": "Tanto el PROPIETARIO de la hoja como los miembros del proyecto pueden leer/escribir",
    "create-read-only-data-source": "Ir a crear",
    "go-back": "Volver",
    "save-sheet": "Guardar hoja",
    "save-sheet-input-placeholder": "Por favor, ingresa un nombre para la hoja",
    "untitled-sheet": "Hoja sin título",
    "format": "Formato",
    "sql-review-result": "Resultado de la revisión SQL",
    "alter-table": "Modificar tabla",
    "visualize-explain": "Visualizar explicación",
    "sql-execute-in-production-environment": "Ten cuidado, estás accediendo a una base de datos en un entorno de producción.",
    "rows-upper-limit": "se ha alcanzado el límite de resultados de la consulta",
    "tab-mode": {
      "readonly": "Solo lectura",
      "admin": "Admin",
      "standard": "Estándar",
      "description": {
        "standard": "Permitir declaraciones DDL y DML.",
        "readonly": "Permitir declaraciones SELECT, SHOW y SET."
      }
    },
    "close-sheet": "Cerrar hoja",
    "connect": "Conectar",
    "connect-in-admin-mode": "Conectar en modo administrador",
    "admin-mode": {
      "self": "Modo administrador",
      "exit": "Salir del modo administrador"
    },
    "allow-admin-mode-only": "La instancia {instance} solo es accesible en modo administrador.",
    "run-selected": "Ejecutar selección",
    "clear-screen": "Limpiar pantalla",
    "query-time": "Tiempo de consulta",
    "connection-lost": "Conexión perdida. \nIntentará volver a conectarse al ejecutar la siguiente consulta.",
    "sheet": {
      "choose-sheet": "Elegir hoja",
      "self": "Hoja",
      "connection": "Conexión"
    },
    "tab": {
      "unsaved": "No guardado",
      "context-menu": {
        "actions": {
          "close": "Cerca",
          "close-others": "cerrar otros",
          "close-to-the-right": "Cerca de la derecha",
          "close-saved": "Cerrar guardado",
          "close-all": "Cierra todo",
          "rename": "Rebautizar"
        }
      }
    },
    "batch-query": {
      "batch": "Lote",
      "select-database": "Seleccione la base de datos a continuación",
      "description": "Consulta por lotes {count} bases de datos adicionales en {project}.",
      "show-or-hide-empty-query-results": "Mostrar/ocultar resultados de consulta vacíos"
    },
    "executing-query": "Ejecutando consulta",
    "request-query": "Solicitar consulta",
    "grouping": "Agrupamiento",
    "previous-row": "Fila anterior",
    "next-row": "siguiente fila",
    "copy-success": "Copiado al portapapeles",
    "missing-permission-to-load-db-metadata": "Faltan los permisos necesarios para cargar metadatos de db {db}.",
    "connect-in-new-tab": "Conéctate en una nueva pestaña",
    "copy-name": "Copiar nombre",
    "copy-select-statement": "Copiar declaración SELECT",
    "preview-table-data": "Vista previa de datos de la tabla",
    "view-table-detail": "Ver detalle de la tabla",
    "view-database-detail": "Ver detalle de la base de datos",
    "copy-all-column-names": "Copiar todos los nombres de las columnas",
    "view-schema-text": "Ver texto del esquema",
    "override-current-statement": "Anular la declaración actual",
    "last-synced": "Última sincronización: {hora}",
    "click-to-sync-now": "Haga clic para sincronizar ahora",
    "sync-in-progress": "Sincronización en progreso",
    "create-a-worksheet": "Crear una hoja de trabajo",
    "select-a-database-to-start": "Seleccione una base de datos para comenzar",
    "select-encoding": "Seleccionar codificación",
    "result-limit": {
      "n-rows": "{n} filas",
      "rows": "filas"
    },
    "n-per-page": "{n} / página",
    "customize-tree-structure": "Personalizar la estructura del árbol",
    "will-override-current-editing-statement": "Anulará la declaración de edición actual.",
    "standard-mode": {
      "self": "Modo estandar"
    },
    "to-enable-standard-mode": "para habilitar el modo estándar",
    "add-a-new-instance": "Agregar una nueva instancia",
    "web-socket": {
      "errors": {
        "title": "La conexión WebSocket falló",
        "description": "La finalización automática puede estar limitada o deshabilitada.",
        "disconnected": "WebSocket desconectado"
      }
    },
    "query-context": {
      "admin-data-source-is-disallowed-to-query": "No se permite realizar consultas a la fuente de datos del administrador.",
      "admin-data-source-is-disallowed-to-query-when-read-only-data-source-is-available": "No se permite realizar consultas a la fuente de datos del administrador cuando la fuente de datos de solo lectura está disponible."
    },
    "manage-connections": "Gestionar las conexiones",
    "view-detail": "Ver detalle",
    "generate-sql": "Generar SQL",
    "current-editing-statement-is-not-empty": "La declaración de edición actual no está vacía.",
    "run-anyway": "Corre de todos modos",
    "no-project": {
      "not-member-of-any-projects": "No eres miembro de ningún proyecto.",
      "go-to-create": "ir a crear",
      "contact-the-admin-to-grant-access": "Póngase en contacto con el administrador para otorgar acceso."
    },
<<<<<<< HEAD
    "query-mode": {
      "query": {
        "self": "Query (solo lectura)",
        "description": "Permitir declaraciones SELECT, SHOW y SET."
      },
      "execute": {
        "self": "Execute (Leer / Escribir)",
        "description": "Permitir declaraciones DDL y DML.",
        "disabled-by-policy": "Deshabilitado por la {policy}.",
        "environment-policy": "política ambiental"
      }
    }
=======
    "upload-file": "Subir archivo"
>>>>>>> 217d943c
  },
  "schema-editor": {
    "self": "Editor de esquema",
    "use-tips": "Haz clic en una base de datos/tabla para comenzar.",
    "preview-issue": "Vista previa de incidencia",
    "sync-sql-from-schema-editor": "Sincronizar SQL desde el Editor de esquema",
    "raw-sql": "SQL sin procesar",
    "search-database-and-table": "Buscar base de datos y tabla",
    "search-table": "Buscar tabla",
    "search-column": "Buscar columna",
    "actions": {
      "create-schema": "Crear esquema",
      "drop-schema": "Eliminar esquema",
      "create-table": "Nueva tabla",
      "rename": "Renombrar",
      "drop-table": "Eliminar tabla",
      "restore": "Restaurar",
      "add-column": "Agregar columna",
      "add-from-template": "Agregar desde plantilla",
      "drop-column": "Eliminar columna",
      "sql-preview": "Vista previa SQL",
      "reset": "Restablecer",
      "save": "Guardar",
      "create-procedure": "Crear procedimiento",
      "create-function": "Crear función",
      "drop": "Gota",
      "create-view": "Crear vista"
    },
    "database": {
      "name": "Nombre",
      "row-count": "Recuento de filas",
      "data-size": "Tamaño de datos",
      "engine": "Motor",
      "collation": "Colación",
      "comment": "Comentario"
    },
    "schema": {
      "select": "Seleccionar esquema",
      "name": "Nombre del Esquema"
    },
    "tables": "Tablas",
    "table": {
      "select": "Seleccionar tabla",
      "name": "Nombre de la tabla"
    },
    "columns": "Columnas",
    "column": {
      "select": "Seleccionar columna",
      "name": "Nombre",
      "type": "Tipo",
      "default": "Valor predeterminado",
      "comment": "Comentario",
      "not-null": "No nulo",
      "primary": "Primaria",
      "foreign-key": "Clave foránea",
      "classification": "Clasificación",
      "on-update": "En actualización"
    },
    "default": {
      "no-default": "Sin valor predeterminado",
      "empty-string": "Cadena vacía",
      "expression": "Expresión",
      "zero": "0",
      "true": "True",
      "false": "False",
      "null": "NULL",
      "string": "Cadena",
      "value": "Valor"
    },
    "nothing-changed-for-database": "Nada cambió para la base de datos {database}",
    "message": {
      "invalid-schema-name": "Nombre de esquema inválido",
      "duplicated-schema-name": "Nombre de esquema duplicado",
      "invalid-table-name": "Nombre de tabla inválido",
      "duplicated-table-name": "Nombre de tabla duplicado",
      "invalid-column-name": "Nombre de columna inválido",
      "duplicated-column-name": "Nombre de columna duplicado",
      "invalid-column-type": "Tipo de columna inválido",
      "schema-not-found": "Esquema no encontrado",
      "failed-to-fetch-database-schema": "Error al obtener el esquema de la base de datos",
      "invalid-schema": "Esquema no válido",
      "cannot-drop-the-last-column": "No se puede eliminar la última columna",
      "cannot-change-config": "La configuración de la base de datos debe cambiarse con el esquema",
      "duplicated-procedure-name": "Nombre del procedimiento duplicado",
      "invalid-procedure-name": "Nombre de procedimiento no válido",
      "duplicated-function-name": "Nombre de función duplicado",
      "invalid-function-name": "Nombre de función no válido",
      "invalid-view-name": "Nombre de vista no válido",
      "duplicated-view-name": "Nombre de vista duplicado"
    },
    "confirm-to-close": {
      "title": "Confirmar para cerrar",
      "description": "¿Está seguro de que desea cerrar el panel? Se perderán los cambios realizados."
    },
    "tenant-mode-tips": "Los cambios se aplicarán a todas las bases de datos de inquilinos seleccionados después de hacer clic en \"Vista previa de la incidencia\".",
    "foreign-key": {
      "edit": "Editar clave externa",
      "name-description": "El nombre único de la clave externa"
    },
    "select-reference-schema": "Seleccionar un esquema de referencia",
    "select-reference-table": "Seleccionar una tabla de referencia",
    "select-reference-column": "Seleccionar una columna de referencia",
    "index": {
      "indexes": "Índices",
      "edit-indexes": "Editar índices",
      "unique": "Único",
      "dependent-columns": "Columnas dependientes"
    },
    "generated-ddl-is-empty": "El DDL generado está vacío",
    "table-partition": {
      "partitions": "Particiones",
      "edit-partitions": "Editar particiones",
      "expression": "Expresión",
      "value": "Valor",
      "add-sub-partition": "Agregar subpartición",
      "type": "Tipo"
    },
    "views": "Puntos de vista",
    "procedures": "Trámites",
    "functions": "Funciones",
    "preview-schema-text": "Vista previa del texto del esquema",
    "preview-view-definition": "Definición de vista previa"
  },
  "label": {
    "empty-label-value": "Valor",
    "no-label": "Sin etiquetas",
    "error": {
      "key-necessary": "Se requiere una clave",
      "value-necessary": "Se requiere un valor",
      "key-duplicated": "Claves duplicadas",
      "value-duplicated": "Valores duplicados",
      "max-length-exceeded": "La longitud no puede superar {len} caracteres",
      "max-label-count-exceeded": "No se pueden exceder las {count} etiquetas",
      "cannot-edit-reserved-label": "No se puede editar la etiqueta reservada \"{key}\"",
      "max-value-length-exceeded": "La longitud del valor no puede exceder {longitud} caracteres",
      "key-format": "Sólo se permiten caracteres alfanuméricos ([a-z0-9A-Z]), guiones (-), guiones bajos (_) y puntos (.). \nY debe comenzar y terminar con caracteres alfanuméricos.",
      "x-is-reserved-key": "\"{key}\" es una clave reservada del sistema"
    },
    "placeholder": {
      "select-key": "Seleccionar clave...",
      "select-value": "Seleccionar valor...",
      "select-values": "Seleccionar valores..."
    },
    "setting": {
      "description": "Una etiqueta es un par clave-valor que le ayuda a identificar el inquilino para una base de datos. {link}."
    },
    "db-name-template-tips": "Especifique una plantilla para aplicar la denominación de la base de datos. Por ejemplo, si su base de datos db1 está dividida geográficamente en EE. UU., Asia y Europa y desea aplicar nombres como db1__US, db1__ASIA, db1__EU, entonces la plantilla podría ser {placeholder}. {link}.",
    "confirm-change": "¿Estás seguro de cambiar '{label}'?",
    "parsed-from-template": "Analizado desde {name} por la plantilla {template}.",
    "cannot-transfer-template-not-match": "La base de datos '{name}' no puede ser transferida a este proyecto, ya que su nombre no coincide con la plantilla {template}.",
    "add-label": "Agregar etiqueta",
    "filter-by-label": "Filtrar por etiqueta"
  },
  "oauth": {
    "unknown-event": "Tipo de evento inesperado, OAuth falló."
  },
  "subscription": {
    "try-for-free": "Prueba gratis",
    "inquire-enterprise-plan": "Consulta el Plan de Empresas",
    "enterprise-free-trial": "{days}-días de prueba gratuita para la empresa",
    "button": {
      "free-trial": "{days}-días de prueba gratuita",
      "upgrade": "Actualizar",
      "contact-us": "Contáctanos",
      "view-subscription": "Ver suscripción"
    },
    "trial-start-modal": {
      "title": "Comience su prueba de {plan}",
      "content": "¡Su prueba de {plan} ha comenzado! Puede acceder a las funciones de {plan} antes del {date}.",
      "button": "Entendido",
      "subscription-page": "página de suscripción",
      "subscription": "Visite la {page} para conocer estas funciones y nuestros planes."
    },
    "description": "Puedes subir tu licencia Bytebase para desbloquear funciones de edición/empresa.",
    "upload-license": "Subir licencia",
    "upgrade-trial-button": "Actualizar prueba",
    "request-n-days-trial": "Solicite una prueba de {days} días (no se requiere tarjeta de crédito)",
    "request-with-qr": "Escanear código QR",
    "successfully-start-trial": "Prueba gratuita iniciada con éxito por {days} días",
    "successfully-upgrade-trial": "Prueba gratuita actualizada con éxito a {plan}",
    "require-subscription": "Esta función requiere una suscripción a {requiredPlan}. Compre una licencia de Bytebase para desbloquearla.",
    "feature-require-subscription": "{feature} requiere suscripción a {requiredPlan}.",
    "required-plan-with-trial": "Esta función requiere {requiredPlan}. {startTrial}",
    "trial-for-plan": "Puedes iniciar una prueba gratuita de {plan} por {days} días - no se requiere tarjeta de crédito.",
    "trial-for-days": "Puedes iniciar una prueba gratuita por {days} días - no se requiere tarjeta de crédito.",
    "upgrade-trial": "Puedes actualizar tu prueba gratuita a este plan.",
    "contact-to-upgrade": "Contacta al administrador de tu espacio de trabajo para actualizar el plan.",
    "upgrade-now": "Actualizar ahora",
    "instance-assignment": {
      "license": "Licencia",
      "assign-license": "Asignar licencia",
      "require-license": "Requerir licencia de instancia",
      "missing-license-attention": "Debe asignar una licencia a la instancia para habilitar esta función.",
      "n-license-remain": "permanecer {n}",
      "manage-license": "Administrar licencia",
      "used-and-total-license": "Licencia asignada / total",
      "success-notification": "Actualizar correctamente la asignación de licencia",
      "missing-license-for-instances": "Tienes {count} instancias ({name}) a las que les falta la licencia requerida para desbloquear esta función.",
      "missing-license-for-feature": "Falta la licencia de instancia para habilitar {feature}. Haga clic para asignar ahora."
    },
    "update": {
      "success": {
        "title": "Licencia actualizada con éxito",
        "description": "Se desbloquearon funciones premium en el plan de suscripción."
      },
      "failure": {
        "title": "Error al actualizar la licencia",
        "description": "Por favor, comprueba si tu licencia es válida."
      }
    },
    "plan-features": "{plan} función",
    "overuse-warning": "{neededPlan} puede estar restringido en {currentPlan}, actualice ahora para asegurar un uso adecuado.",
    "overuse-modal": {
      "description": "Está utilizando una función que actualmente no está incluida en {plan}. Actualice ahora para evitar interrupciones:",
      "instance-count-exceeds": "El número de instancias {count} excedió el límite {limit}"
    },
    "features": {
      "bb-feature-external-secret-manager": {
        "title": "Establecer secreto externo",
        "desc": "Utilice Vault o una URL personalizada como secreto externo para la contraseña de la base de datos."
      },
      "bb-feature-task-schedule-time": {
        "title": "Establecer horario de tareas",
        "desc": "Establecer horario de tareas te permite programar una hora específica para ejecutar tus tareas."
      },
      "bb-feature-instance-count": {
        "title": "Límite de cantidad de instancias",
        "desc": "Has alcanzado el límite máximo de cantidad de instancias. Por favor, actualiza para obtener más cuota de instancias.",
        "remaining": "Tu cuota total de instancias es de {total}, sólo te quedan {count} instancias.",
        "runoutof": "Te has quedado sin tu cuota de instancias {total}.",
        "upgrade": "@:{'subscription.upgrade'} para obtener más cuota de instancias."
      },
      "bb-feature-user-count": {
        "title": "Límite de conteo de usuarios",
        "desc": "Ha alcanzado el límite máximo de recuento de usuarios. Actualice para obtener una cuota de usuario ilimitada.",
        "remaining": "Su cuota total de usuarios es {total}, solo quedan {count} usuarios.",
        "runoutof": "Se ha quedado sin su cuota de usuario {total}.",
        "upgrade": "@:{'subscription.upgrade'} para obtener una cuota de usuario ilimitada."
      },
      "bb-feature-multi-tenancy": {
        "title": "Modo Lote",
        "desc": "Cambio por lotes de un grupo de bases de datos de diferentes inquilinos o particiones."
      },
      "bb-feature-rollout-policy": {
        "title": "Política de implementación",
        "desc": "La política de implementación controla si la tarea de cambio de esquema requiere una implementación manual."
      },
      "bb-feature-environment-tier-policy": {
        "title": "Nivel de entorno",
        "desc": "Marque el entorno como producción."
      },
      "bb-feature-sensitive-data": {
        "title": "Datos sensibles",
        "desc": "Marque las columnas de la tabla como datos sensibles y el resultado de la consulta de ellos se mostrará como \"******\"."
      },
      "bb-feature-access-control": {
        "title": "Control de acceso a datos",
        "desc": "Restringir el acceso de los usuarios a los datos, como prohibir a los usuarios copiar los resultados de consultas de datos."
      },
      "bb-feature-lgtm": {
        "title": "Verificación LGTM",
        "desc": "Comprueba si la incidencia tiene un comentario \"LGTM\"."
      },
      "bb-feature-im-approval": {
        "title": "Aprobación IM",
        "desc": "Aprobación de incidencias con integración de IM."
      },
      "bb-feature-sql-review": {
        "title": "Desbloquee más de 100 verificaciones de revisión de SQL",
        "desc": "Especifique las reglas de linting de SQL para adoptar las mejores prácticas de SQL y hacer cumplir la coherencia del esquema en toda la organización de ingeniería."
      },
      "bb-feature-custom-approval": {
        "title": "Aprobación personalizada",
        "desc": "Configure el nivel de riesgo y el flujo de aprobación para diferentes tareas."
      },
      "bb-feature-vcs-sql-review": {
        "title": "Revisión de SQL en el flujo de trabajo de GitOps",
        "desc": "Agregue la integración de revisión de SQL a la tubería del repositorio de VCS. La revisión de SQL se activará en la solicitud de extracción para los archivos SQL modificados."
      },
      "bb-feature-rbac": {
        "title": "Gestión de roles",
        "desc": "Permite asignar un rol particular (por ejemplo, DBA) a un miembro."
      },
      "bb-feature-custom-role": {
        "title": "Roles personalizados",
        "desc": "Definición de roles personalizados. \nPuede aplicarlos a los miembros del proyecto y utilizarlos en un flujo de aprobación personalizado."
      },
      "bb-feature-watermark": {
        "title": "Marca de agua",
        "desc": "Muestra marcas de agua visibles en las páginas, incluyendo el nombre de usuario, ID y correo electrónico."
      },
      "bb-feature-audit-log": {
        "title": "Registro de auditoría",
        "desc": "Registra y consulta las operaciones realizadas por los usuarios en el espacio de trabajo."
      },
      "bb-feature-schema-drift": {
        "title": "Desviación de esquema",
        "desc": "Detecte cambios de esquema fuera de banda e informe la desviación del esquema."
      },
      "bb-feature-branding": {
        "title": "Personalización",
        "desc": "Personaliza el logo."
      },
      "bb-feature-online-migration": {
        "title": "Migración en línea",
        "desc": "Basado en gh-ost. Para tablas grandes, puede reducir la duración del bloqueo de la tabla de horas a segundos."
      },
      "bb-feature-sync-schema-all-versions": {
        "title": "Sincronización de esquemas de todas las versiones",
        "desc": "Selecciona cualquier versión de migración arbitraria de la base de datos y sincronízala con la base de datos de destino."
      },
      "bb-feature-read-replica-connection": {
        "title": "Conexión a réplica de lectura",
        "desc": "Conéctate a una réplica de lectura para obtener una fuente de datos de solo lectura."
      },
      "bb-feature-instance-ssh-connection": {
        "title": "Instancia de Conexión SSH",
        "desc": "Conéctese a una instancia a través de SSH."
      },
      "bb-feature-custom-instance-scan-interval": {
        "title": "Intervalo de escaneo de instancia personalizado",
        "desc": "Personalice el esquema y el intervalo de escaneo de anomalías, por ejemplo"
      },
      "bb-feature-index-advisor": {
        "title": "Asesor de índice",
        "desc": "El asesor de índices puede ayudarle a encontrar los índices que faltan en las consultas lentas."
      },
      "bb-feature-sso": {
        "title": "Inicio de sesión único (SSO)",
        "desc": "Permite a los usuarios autenticarse de manera segura en varias aplicaciones y sitios web mediante un único conjunto de credenciales."
      },
      "bb-feature-2fa": {
        "title": "Autenticación de dos factores (2FA)",
        "desc": "La autenticación de dos factores proporciona una capa adicional de seguridad para las cuentas de los miembros. Al iniciar sesión, se requerirá ingresar el código de seguridad generado por tu aplicación autenticadora."
      },
      "bb-feature-plugin-openai": {
        "title": "Aumento de AI",
        "desc": "Editor de SQL aumentado con IA y características de asesoramiento de índice impulsadas por OpenAI."
      },
      "bb-feature-batch-query": {
        "title": "Consulta por lotes",
        "desc": "Consulta por lotes bases de datos adicionales en el mismo proyecto en el Editor SQL."
      },
      "bb-feature-shared-sql-script": {
        "title": "Script SQL compartido",
        "desc": "Comparte tus scripts SQL con los compañeros de proyecto o hazlos públicos para todos."
      },
      "bb-feature-announcement": {
        "title": "Anuncio personalizado",
        "desc": "Configurar un banner de anuncio."
      },
      "bb-feature-encrypted-secrets": {
        "title": "Secretos Encriptados",
        "desc": "Almacene sus secretos de base de datos y utilícelos en sus scripts de SQL de Incidencias."
      },
      "bb-feature-database-grouping": {
        "title": "Grupo de base de datos",
        "desc": "El grupo de base de datos le permite aplicar operaciones por lotes a las base de datos del grupo de base de datos."
      },
      "bb-feature-disallow-signup": {
        "title": "Deshabilitar el registro de autoservicio",
        "desc": "Una vez deshabilitados, los usuarios no pueden registrarse por sí mismos y solo pueden ser invitados por el administrador del espacio de trabajo."
      },
      "bb-feature-disallow-password-signin": {
        "title": "No permitir el inicio de sesión con correo electrónico y contraseña",
        "desc": "Los usuarios no pueden iniciar sesión con correo electrónico y contraseña, solo se permite SSO."
      },
      "bb-feature-schema-template": {
        "title": "Plantilla de esquema",
        "desc": "Predefina la plantilla de campo, luego aplique la plantilla durante el cambio de esquema."
      },
      "bb-feature-secure-token": {
        "title": "Frecuencia de inicio de sesión",
        "desc": "La frecuencia de inicio de sesión es el período antes de que un usuario deba iniciar sesión nuevamente."
      },
      "bb-feature-issue-advanced-search": {
        "title": "Búsqueda avanzada de problemas",
        "desc": "Acceda a un historial de problemas ilimitado con búsqueda avanzada de problemas."
      },
      "bb-feature-issue-project-setting": {
        "title": "Configuración avanzada de proyectos de problemas",
        "desc": "Personalice la configuración avanzada del proyecto de problemas, incluida la creación de restricciones de problemas y configuraciones de copia de seguridad predeterminadas."
      },
      "bb-feature-password-restriction": {
        "title": "Restricción de contraseña",
        "desc": "Permitir configurar la restricción de contraseña de los usuarios"
      },
      "bb-feature-directory-sync": {
        "title": "Sincronización de directorios",
        "desc": "Sincronice usuarios y grupos de Entra ID (anteriormente Azure AD) con su instancia de Bytebase"
      }
    }
  },
  "sheet": {
    "self": "Hojas",
    "my-sheets": "Mis Hojas",
    "mine": "Mío",
    "star": "Marcar Favorito",
    "unstar": "Quitar Favorito",
    "starred": "Favorito",
    "shared": "Compartido",
    "actions": {
      "sync-from-vcs": "Sincronizar scripts SQL desde VCS"
    },
    "notifications": {
      "duplicate-success": "Duplicado con éxito en \"Mis hojas\""
    },
    "hint-tips": {
      "confirm-to-sync-sheet": "¿Confirmar para sincronizar las hojas?",
      "confirm-to-delete-this-sheet": "¿Confirmar para eliminar esta hoja?",
      "confirm-to-duplicate-sheet": "¿Confirmar para duplicar esta hoja?"
    },
    "linked-issue": "Incidencia vinculada",
    "from-issue-warning": "La hoja proviene de la incidencia {issue} en modo de solo lectura. {oversize}",
    "content-oversize-warning": "SQL está sobredimensionado y no se permite la edición en línea.",
    "sheets": "Hojas",
    "search-sheets": "Hojas de búsqueda",
    "sheet": "Hoja",
    "unconnected": "Desconectado",
    "draft": "Borrador"
  },
  "engine": {
    "mysql": "MySQL",
    "common": "Común"
  },
  "sql-review": {
    "title": "Revisión de SQL",
    "description": "La política de revisión de SQL puede definir diferentes conjuntos de reglas de lint SQL para los entornos respectivos. Ayuda a los equipos a adoptar las mejores prácticas de SQL y a hacer cumplir la consistencia del esquema en diferentes bases de datos. Cada vez que intente realizar un cambio DDL/DML o use el Editor SQL para consultar datos, la consulta se verificará en función de la política de revisión de SQL configurada.",
    "disabled": "La revisión de SQL está deshabilitada",
    "no-policy-set": "Sin política de revisión de SQL",
    "create-policy": "Crear política",
    "select-review": "Seleccione revisión SQL",
    "select-review-label": "Puede adjuntar una política de revisión de SQL existente al recurso o {create}.",
    "duplicate-policy": "Duplicar política de revisión de SQL",
    "configure-policy": "Configurar política",
    "policy-removed": "La política de revisión se eliminó correctamente.",
    "policy-created": "La política de revisión se creó correctamente.",
    "policy-create-failed": "No se pudo crear la política de revisión.",
    "policy-updated": "La política de revisión se actualizó correctamente.",
    "policy-duplicated": "La política de revisión se duplicó correctamente.",
    "rules": "Reglas",
    "add-rules": "Agregar reglas",
    "add-or-remove-rules": "Agregar o eliminar reglas",
    "filter": "Filtro",
    "no-permission": "Solo el DBA o el administrador tiene permiso para crear o actualizar la política de revisión.",
    "disable": "Deshabilitar",
    "enable": "Habilitar",
    "delete": "Eliminar política de revisión SQL",
    "input-then-press-enter": "Ingrese el valor y luego presione enter para agregar",
    "not-available-for-free": "La regla no está disponible para {plan}",
    "unlock-full-feature": "Desbloquear más de 100 reglas de validación de SQL",
    "search-by-name": "Buscar por nombre",
    "attach-resource": {
      "no-linked-resources": "Sin recursos adjuntos",
      "change-resources": "Cambiar recursos adjuntos",
      "self": "Adjuntar a recursos",
      "label": "Puede aplicar la política de revisión a entornos o proyectos. Un recurso sólo puede vincular una política. La base de datos utilizará la política de revisión de SQL adjunta al proyecto; de lo contrario, recurrirá a la política de entorno.",
      "label-environment": "La política de revisión de SQL afectará a todas las bases de datos que pertenecen al entorno seleccionado.",
      "label-project": "La política de revisión de SQL afectará a todas las bases de datos que pertenecen al proyecto seleccionado. Se ignorará la política de revisión de SQL para el entorno.",
      "override-warning": "Siguiendo los recursos ya vinculados con otras políticas de revisión de SQL. Haga clic en \"{button}\" para anular la configuración."
    },
    "create": {
      "breadcrumb": "Crear política de revisión SQL",
      "basic-info": {
        "name": "Información básica",
        "display-name": "Nombre para mostrar",
        "display-name-placeholder": "El nombre de la política de revisión",
        "display-name-default": "Política de revisión SQL",
        "display-name-label": "Un nombre para mostrar que ayuda a identificar entre diferentes políticas de revisión.",
        "choose-template": "Elegir plantilla"
      },
      "configure-rule": {
        "name": "Configurar regla",
        "change-template": "Cambiar plantilla",
        "confirm-override-title": "Confirmar cambio",
        "confirm-override-description": "Sus reglas serán anuladas"
      },
      "preview": {
        "name": "Vista previa"
      }
    },
    "edit-rule": {
      "self": "Editar regla de revisión SQL",
      "readonly": "Regla de revisión de SQL"
    },
    "rule": {
      "active": "Activa"
    },
    "enabled-rules": "Reglas habilitadas",
    "rule-detail": "Detalle de la regla",
    "view-definition": "Ver definición",
    "other-engines": "Otros motores"
  },
  "audit-log": {
    "no-logs": "Sin registros de auditoría",
    "audit-log-detail": "Detalles del registro de auditoría",
    "table": {
      "created-ts": "Hora",
      "created-time": "Hora de creación",
      "updated-time": "Hora de actualización",
      "actor": "Actor",
      "type": "Tipo de auditoría",
      "level": "Nivel de auditoría",
      "comment": "Comentario",
      "payload": "Datos",
      "empty": "<Vacío>",
      "view-details": "Ver detalles",
      "select-type": "Seleccionar tipo",
      "method": "Método",
      "request": "Pedido",
      "response": "Respuesta",
      "status": "Estatus",
      "service-data": "Datos del Servicio"
    },
    "type": {
      "workspace": {
        "member-create": "Crear miembro del espacio de trabajo",
        "member-role-update": "Actualizar rol del miembro del espacio de trabajo",
        "member-activate": "Activar miembro del espacio de trabajo",
        "member-deactivate": "Desactivar miembro del espacio de trabajo"
      },
      "project": {
        "member-role-update": "Actualizar rol del miembro del proyecto",
        "database-transfer": "Transferir base de datos"
      },
      "sql-editor-query": "Consulta del editor de SQL",
      "sql-export": "Exportar SQL"
    },
    "advanced-search": {
      "scope": {
        "actor": {
          "title": "Actor",
          "description": "Búsqueda por actor del registro de auditoría"
        },
        "method": {
          "title": "Método",
          "description": "Buscar por el método de registro de auditoría"
        },
        "level": {
          "title": "Nivel",
          "description": "Buscar por nivel de registro de auditoría"
        }
      }
    }
  },
  "onboarding-guide": {
    "create-database-guide": {
      "let-add-a-instance": "Agreguemos una instancia",
      "go-to-project-list-page": "Ir a la página de lista de proyectos",
      "click-new-project": "Hacer clic en \"Nuevo proyecto\" para crear un proyecto",
      "click-new-database": "Hacer clic en \"Nueva base de datos\" para crear una base de datos",
      "click-approve": "Hacer clic en \"Aprobar\" para ejecutar el cambio",
      "wait-issue-finished": "Esperando a que finalice el cambio...",
      "back-to-home": "Volver al inicio",
      "finished-dialog": {
        "you-have-done": "Has completado:",
        "add-an-instance": "Agregar una instancia",
        "create-a-project": "Crear un proyecto",
        "create-an-issue": "Crear una incidencia",
        "create-a-new-database": "Crear una nueva base de datos",
        "keep-going-with-bytebase": "¡Continúa con Bytebase!"
      }
    }
  },
  "schema-diagram": {
    "self": "Diagrama de Esquema",
    "fit-content-with-view": "Ajustar contenido dentro de la vista"
  },
  "identity-provider": {
    "test-connection": "Probar conexión",
    "test-modal": {
      "title": "Probar conexión OAuth2",
      "start-test": "Haz clic en iniciar sesión para comenzar la prueba"
    }
  },
  "sensitive-data": {
    "self": "Datos Sensibles"
  },
  "resource": {
    "environment": "Entorno",
    "instance": "Instancia",
    "project": "Proyecto",
    "idp": "Proveedor de Identidad",
    "role": "Rol",
    "database-group": "grupo de bases de datos",
    "schema-group": "grupo de mesas",
    "changelist": "Lista de cambios",
    "vcs-provider": "Proveedor GitOps",
    "vcs-connector": "Conector GitOps",
    "review-config": "Revisar configuración"
  },
  "resource-id": {
    "self": "ID de {resource}",
    "description": "El ID de {resource} es un identificador único. No se puede cambiar una vez creado.",
    "cannot-be-changed-later": "No se puede cambiar posteriormente.",
    "validation": {
      "duplicated": "El ID de {resource} ya existe. Por favor, elige otro.",
      "pattern": "El ID de {resource} solo puede contener letras minúsculas, números y guiones. Debe comenzar con una letra minúscula.",
      "minlength": "El ID de {resource} es demasiado corto. Debe tener al menos 1 carácter.",
      "overflow": "El ID de {resource} es demasiado largo. Debe tener menos de 64 caracteres."
    }
  },
  "multi-factor": {
    "self": "Autenticación de múltiples factores",
    "auth-code": "Código de autenticación",
    "recovery-code": "Código de recuperación",
    "other-methods": {
      "self": "Otros métodos",
      "use-auth-app": {
        "self": "Usa tu aplicación de autenticación",
        "description": "Abre la aplicación de autenticación de dos factores (TOTP) en tu dispositivo móvil para ver tu código de autenticación."
      },
      "use-recovery-code": {
        "self": "Usa un código de recuperación",
        "description": "Si no puedes acceder a tu dispositivo móvil, ingresa uno de tus códigos de recuperación para verificar tu identidad."
      }
    }
  },
  "two-factor": {
    "self": "Autenticación de dos factores",
    "description": "La autenticación de dos factores proporciona una capa adicional de seguridad para las cuentas de los miembros. Al iniciar sesión, se te pedirá que ingreses el código de seguridad generado por tu aplicación de autenticación.",
    "enabled": "2FA habilitado",
    "setup-steps": {
      "setup-auth-app": {
        "self": "Configurar la aplicación de autenticación",
        "description": "Usa una aplicación de teléfono como Google Authenticator, Microsoft Authenticator o Authy para obtener códigos 2FA cuando se te solicite durante el inicio de sesión.",
        "scan-qr-code": {
          "self": "Escanear el código QR",
          "description": "Usa una aplicación de autenticación de tu teléfono para escanear. Si no puedes escanear, {action} en su lugar.",
          "enter-the-text": "ingresa el texto"
        },
        "verify-code": "Verifica el código de la aplicación"
      },
      "download-recovery-codes": {
        "self": "Descarga tus códigos de recuperación",
        "tips": "Mantenga sus códigos de recuperación tan seguros como su contraseña. Recomendamos guardarlos con un administrador de contraseñas como Lastpass, 1Password o Keeper.",
        "keep-safe": {
          "self": "Mantenga sus códigos de recuperación en un lugar seguro.",
          "description": "Estos códigos son el último recurso para acceder a su cuenta en caso de que pierda su código de autenticación de dos factores. Si no puede encontrar estos códigos, perderá el acceso a su cuenta."
        }
      },
      "recovery-codes-saved": "He guardado mis códigos de recuperación"
    },
    "recovery-codes": {
      "self": "Códigos de recuperación",
      "description": "Los códigos de recuperación se pueden utilizar para acceder a su cuenta en caso de que no pueda recibir códigos de autenticación de dos factores."
    },
    "disable": {
      "self": "Desactivar la autenticación de dos factores",
      "description": "Está a punto de desactivar la autenticación de dos factores para su cuenta. Ya no se le pedirá que ingrese el código de seguridad generado por su aplicación de autenticación cuando inicie sesión."
    },
    "your-two-factor-secret": {
      "self": "Su secreto de dos factores",
      "description": "Copie el código e ingréselo manualmente en su aplicación TOTP.",
      "copy-succeed": "Secreto copiado al portapapeles. Péguelo en su aplicación."
    },
    "messages": {
      "2fa-enabled": "La autenticación de dos factores está activada.",
      "2fa-disabled": "La autenticación de dos factores está desactivada.",
      "recovery-codes-regenerated": "Los códigos de recuperación se han regenerado.",
      "2fa-required": "Se requiere autenticación de dos factores en su espacio de trabajo. Actívelo antes de poder continuar.",
      "cannot-disable": "No puede desactivar la autenticación de dos factores porque su administrador la requiere en el espacio de trabajo."
    }
  },
  "plugin": {
    "ai": {
      "examples": "Ejemplos",
      "text-to-sql-placeholder": "Utilice lenguaje natural y Bytebase lo convertirá en SQL",
      "text-to-sql-disabled-placeholder": "Habilite la capacidad de Text2SQL suministrando una clave de API de OpenAI.",
      "run-automatically": "Ejecutar automáticamente",
      "conversation": {
        "conversations": "Conversaciones",
        "untitled": "Conversación sin título",
        "delete": "Eliminar conversación",
        "rename": "Renombrar conversación",
        "select-or-create": "Seleccione o {crear} una conversación para comenzar.",
        "exit-conversation-mode": "Salir del modo de chat",
        "history-conversations": "Historial de conversaciones",
        "view-history-conversations": "Ver historial de conversaciones",
        "new-conversation": "Comenzar nueva conversación",
        "no-message": "No hay mensajes en esta conversación",
        "tips": {
          "suggest-prompt": "Sugiriendo promts...",
          "more": "Más",
          "no-more": "No más"
        }
      },
      "preset-suggestion": {
        "1": "¿Qué departamento tiene más empleados?",
        "2": "¿Qué gerente tiene más reportes directos en cada departamento?",
        "3": "¿Cuál es la proporción de género en cada departamento?"
      },
      "statement-copied": "Declaración copiada al portapapeles",
      "dont-show-again": "No mostrar de nuevo",
      "text2sql": "Text2SQL",
      "disable-text2sql": "Deshabilitar Text2SQL",
      "enable-text2sql": "Habilitar Text2SQL",
      "actions": {
        "chat": "Charlar",
        "explain-code": "Explicar el código",
        "find-problems": "encontrar problemas",
        "new-chat": "Nuevo chat",
        "insert-at-caret": "Insertar en el cursor"
      },
      "send": "Enviar",
      "new-line": "Nueva linea",
      "ai-assistant": "Asistente de IA",
      "not-configured": {
        "self": "El Asistente AI no está configurado.",
        "contact-admin-to-configure": "Comuníquese con el administrador de su organización.",
        "go-to-configure": "Ir a configurar"
      }
    }
  },
  "custom-approval": {
    "self": "Aprobación personalizada",
    "risk-rule": {
      "self": "Regla de seguridad",
      "risk-rules": "Reglas de seguridad",
      "x-risk-rules": {
        "low": "Reglas de riesgo bajo",
        "moderate": "Reglas de riesgo moderado",
        "high": "Reglas de riesgo alto"
      },
      "active": "Activo",
      "edit-rule": "Editar regla",
      "delete": "Eliminar regla de seguridad",
      "default-rules": {
        "self": "Reglas por defecto",
        "description": "Las reglas por defecto se ejecutarán cuando una incidencia no cumpla con las reglas personalizadas."
      },
      "risk": {
        "self": "Riesgo",
        "select": "Seleccionar riesgo",
        "risk-level": {
          "0": "Por defecto",
          "100": "Bajo",
          "200": "Moderado",
          "300": "Alto"
        },
        "namespace": {
          "dml": "DML",
          "ddl": "DDL",
          "create_database": "Crear base de datos",
          "data_export": "Exportar datos",
          "request_query": "Solicitar Rol de Consultor",
          "request_export": "Solicitar Rol de Exportador"
        }
      },
      "template": {
        "templates": "Plantillas",
        "load": "Cargar",
        "presets": {
          "environment-prod-high": "Se considera que el riesgo para el entorno de producción es alto.",
          "environment-dev-low": "El valor de riesgo para el entorno de desarrollo se considera bajo.",
          "dml-in-environment-prod-10k-rows-high": "En el entorno de producción, si el número de filas a actualizar o eliminar supera los 10000, se considera que el riesgo es alto.",
          "create-database-in-environment-prod-moderate": "Crear una base de datos en el entorno de producción se considera un riesgo moderado."
        },
        "load-template": "Cargar plantilla",
        "view": "Ver plantilla"
      },
      "rule-name": "Nombre de la regla",
      "view-rule": "Ver regla",
      "source": {
        "select": "Seleccionar tipo",
        "self": "Tipo"
      },
      "input-rule-name": "Ingrese el nombre de la regla",
      "search": "Buscar regla"
    },
    "approval-flow": {
      "self": "Flujo de aprobación",
      "description": "Para cada tipo de operación, configure una condición personalizada, un riesgo y un flujo de aprobación. ",
      "approval-flows": "Flujos de Aprobación",
      "approval-nodes": "Nodos de aprobación",
      "delete": "Eliminar flujo de aprobación",
      "search": "Buscar flujo de aprobación",
      "select": "Seleccionar flujo de aprobación",
      "create-approval-flow": "Crear flujo de aprobación",
      "edit-approval-flow": "Editar flujo de aprobación",
      "node": {
        "nodes": "Nodos de aprobación",
        "description": "Solo se requiere una aprobación en este nodo cuando hay múltiples aprobadores.",
        "order": "Orden",
        "approver": "Aprobador",
        "group": {
          "WORKSPACE_OWNER": "Administrador del espacio de trabajo",
          "WORKSPACE_DBA": "DBA",
          "PROJECT_OWNER": "Propietario del proyecto",
          "PROJECT_MEMBER": "Miembro del proyecto"
        },
        "add": "Agregar nodo",
        "delete": "Eliminar nodo de aprobación",
        "select-approver": "Seleccionar aprobador",
        "roles": {
          "system": "Funciones del sistema",
          "custom": "Funciones personalizadas"
        }
      },
      "presets": {
        "owner-dba": "El sistema define el proceso de aprobación, primero aprueba el dueño del proyecto, luego el DBA lo aprueba.",
        "owner": "El sistema define el proceso de aprobación y solo necesita la aprobación del dueño del proyecto.",
        "dba": "El sistema define el proceso de aprobación y solo necesita la aprobación del DBA.",
        "admin": "El sistema define el proceso de aprobación y solo necesita la aprobación del administrador.",
        "owner-dba-admin": "El sistema define el proceso de aprobación, primero aprueba el dueño del proyecto, luego el DBA lo aprueba y finalmente el administrador lo aprueba."
      },
      "view-approval-flow": "Ver flujo de aprobación",
      "skip": "Omitir aprobación manual",
      "risk-not-configured-tips": "Asegúrese de haber definido {link}.",
      "the-related-risk-rules": "las reglas de riesgo relacionadas",
      "external-approval": {
        "self": "Aprobación externa",
        "delete": "¿Eliminar nodo de aprobación externo?",
        "endpoint": "Endpoint",
        "view-node": "Ver nodo de aprobación externo",
        "create-node": "Crear nodo de aprobación externo",
        "edit-node": "Editar nodo de aprobación externo"
      },
      "issue-review": {
        "sent-back": "Devuelto",
        "review-sent-back-by": "Reseña enviada por {user}"
      }
    },
    "risk": {
      "self": "Riesgo",
      "risk-center": "Centro de riesgo",
      "description": "El Centro de riesgo define los niveles de riesgo para diferentes operaciones de base de datos en diferentes condiciones. Y los niveles de riesgo determinan los flujos de aprobación personalizados correspondientes."
    },
    "workflow-center": {
      "workflow": "Flujo de trabajo"
    },
    "rule": {
      "rules": "Reglas"
    },
    "issue-review": {
      "approve-issue": "¿Aprobar incidencia?",
      "form": {
        "placeholder": "(Opcional) Agregar una nota...",
        "note": "Nota"
      },
      "you": "Tú",
      "generating-approval-flow": "Generando flujo de aprobación",
      "approved-issue": "incidencia aprobada",
      "disallow-approve-reason": {
        "some-task-checks-didnt-pass": "Algunas comprobaciones de tareas no pasaron",
        "some-task-checks-are-still-running": "Algunas comprobaciones de tareas aún se están ejecutando",
        "x-field-is-required": "{field} se requiere"
      },
      "send-back": "Enviar de vuelta",
      "send-back-issue": "¿Devolver el problema?",
      "re-request-review": "Volver a solicitar revisión",
      "re-request-review-issue": "¿Volver a solicitar revisión?",
      "sent-back-issue": "Problema devuelto",
      "re-requested-review": "revisión de problema nuevamente solicitada",
      "no-one-matches-role": "Nadie coincide con el rol, comuníquese con el propietario del proyecto para asignar uno.",
      "any-n-role-can-approve": "Cualquier {role} puede aprobar",
      "approved-by-n": "Aprobado por {approver}"
    },
    "send-back": "Enviar de vuelta"
  },
  "slow-query": {
    "self": "Consulta lenta",
    "slow-queries": "Consultas lentas",
    "report": "Reportar",
    "last-query-time": "Hora de la última consulta",
    "database-name": "Nombre de la base de datos",
    "sql-statement": "Sentencia SQL",
    "total-query-count": "Total de consultas",
    "query-count-percent": "% de consultas",
    "max-query-time": "Tiempo máximo de consulta",
    "avg-query-time": "Tiempo promedio de consulta",
    "query-time-percent": "% de tiempo de consulta",
    "max-rows-examined": "Máximo de filas examinadas",
    "avg-rows-examined": "Promedio de filas examinadas",
    "max-rows-sent": "Máximo de filas enviadas",
    "avg-rows-sent": "Promedio de filas enviadas",
    "query-start-time": "Hora de inicio de la consulta",
    "rows-examined": "Filas examinadas",
    "rows-sent": "Filas enviadas",
    "lock-time": "Tiempo de bloqueo",
    "query-time": "Tiempo de consulta",
    "attention-description": "Bytebase sincroniza periódicamente los registros de consultas lentas de las instancias. Para una instancia de MySQL, slow_query debe estar habilitado primero. Para una instancia de PostgreSQL, solo se recopilarán las consultas lentas si se habilita pg_stat_statements en la base de datos.",
    "sync-job-started": "Se iniciaron trabajos de sincronización. Espere a que los trabajos se completen.",
    "detail": "Detalles de la consulta lenta",
    "filter": {
      "from-date": "Desde fecha",
      "to-date": "Hasta fecha"
    },
    "advise-index": {
      "current-index": "Índice actual",
      "suggestion": "Sugerencia",
      "create-index": "Crear índice",
      "setup-openai-key-to-enable": "Configure la clave de OpenAI para habilitar el asesor de índices"
    },
    "no-log-placeholder": {
      "admin": "Haga clic en el botón \"Configurar\" para obtener consultas lentas de las instancias de la base de datos o haga clic en el botón \"Sincronizar ahora\" para sincronizar los registros de consultas lentas de inmediato",
      "developer": "Haga clic en el botón \"Sincronizar ahora\" para sincronizar los registros de consultas lentas inmediatamente o comuníquese con los administradors/DBA de Bytebase para configurar consultas lentas"
    }
  },
  "schema-template": {
    "self": "Plantilla de esquema",
    "field-template": {
      "self": "Plantilla de campo",
      "description": "Predefina la plantilla de campo, luego aplique la plantilla durante el cambio de esquema."
    },
    "column-type-restriction": {
      "self": "Restricción de tipos de columna",
      "description": "Para cada motor de base de datos, puede limitar los tipos de columna permitidos.",
      "allow-all": "Permitir todos los tipos",
      "allow-limited-types": "Permitir solo algunos tipos",
      "back-to-edit": "Volver a editar",
      "add-and-save": "Agregar y guardar",
      "messages": {
        "unable-to-update": "No se puede actualizar la restricción",
        "following-column-types-are-used": "Los siguientes tipos de columna todavía se usan en la plantilla de campos.",
        "one-allowed-type-per-line": "Un tipo permitido por línea"
      }
    },
    "table-template": {
      "self": "Plantilla de tabla",
      "description": "Puede predefinir la plantilla de tabla y luego aplicar la plantilla durante el cambio de esquema."
    },
    "search-by-name-or-comment": "Buscar por nombre o comentario",
    "form": {
      "category": "Categoría",
      "category-desc": "Seleccione una categoría existente o cree una nueva",
      "unclassified": "Desclasificada",
      "column-name": "Nombre de la columna",
      "column-type": "Tipo de columna",
      "default-value": "Por defecto",
      "comment": "Comentario",
      "nullable": "Anulable",
      "table-name": "Nombre de la tabla",
      "on-update": "En actualización"
    },
    "classification": {
      "self": "Clasificación de datos",
      "select": "Seleccionar clasificación",
      "search": "Clasificación de búsqueda"
    }
  },
  "principal": {
    "select": "Seleccionar usuario"
  },
  "role": {
    "self": "Rol",
    "setting": {
      "description": "Definición de roles personalizados. \nPuede aplicarlos a los miembros del proyecto y utilizarlos en un flujo de aprobación personalizado.",
      "add": "Agregar rol",
      "edit": "Editar rol",
      "title-placeholder": "Ingrese el título del rol",
      "name-placeholder": "Ingrese el nombre del rol",
      "description-placeholder": "Ingrese la descripción del rol",
      "validation": {
        "duplicated": "Duplicado {recurso}",
        "required": "{recurso} es obligatorio",
        "pattern": "{recurso} solo puede contener letras minúsculas, números y guiones. Debe comenzar con una letra minúscula.",
        "max-length": "{recurso} puede contener hasta {length} caracteres"
      },
      "delete": "Eliminar rol",
      "delete-warning": "Se eliminará el rol \"{name}\". Esta acción no se puede deshacer.",
      "delete-warning-with-resources": "El rol \"{name}\" está asignado a los siguientes usuarios:",
      "delete-warning-retry": "Elimine la función de estos usuarios y vuelva a intentarlo."
    },
    "default-workspace-role": "Los usuarios obtendrán el rol de \"Miembro del espacio de trabajo\" de forma predeterminada.",
    "title": "Título",
    "select-role": "Seleccionar rol",
    "expired-tip": "El papel puede haber expirado.",
    "import-from-role": "Importar desde el rol",
    "workspace-roles": {
      "self": "Roles de espacio de trabajo"
    },
    "project-roles": {
      "self": "Roles de proyecto",
      "apply-to-all-projects": "Aplicar a todos los proyectos"
    },
    "custom-roles": {
      "self": "Roles personalizados"
    },
    "workspace-admin": {
      "self": "Administrador del espacio de trabajo",
      "description": "El administrador del espacio de trabajo tiene todos los permisos dentro del espacio de trabajo."
    },
    "workspace-dba": {
      "self": "DBA del espacio de trabajo",
      "description": "El DBA del espacio de trabajo tiene todos los permisos dentro del espacio de trabajo, excepto la gestión de miembros del espacio de trabajo."
    },
    "workspace-member": {
      "self": "Miembro del espacio de trabajo",
      "description": "El miembro del espacio de trabajo es un usuario normal sin privilegios especiales dentro del espacio de trabajo."
    },
    "project-owner": {
      "self": "Propietario del proyecto",
      "description": "El propietario del proyecto tiene todos los permisos dentro del proyecto."
    },
    "project-developer": {
      "self": "Desarrollador del proyecto",
      "description": "El desarrollador del proyecto tiene todos los permisos dentro del proyecto, excepto la gestión de miembros del proyecto."
    },
    "project-releaser": {
      "self": "Liberador del proyecto",
      "description": "El liberador del proyecto tiene todos los permisos dentro del proyecto, excepto la gestión de miembros del proyecto."
    },
    "project-querier": {
      "self": "Consultor del proyecto",
      "description": "El consultor del proyecto tiene todos los permisos dentro del proyecto, excepto la gestión de miembros del proyecto."
    },
    "project-exporter": {
      "self": "Exportador del proyecto",
      "description": "El exportador del proyecto tiene todos los permisos dentro del proyecto, excepto la gestión de miembros del proyecto."
    },
    "project-executor": {
      "self": "Ejecutor del proyecto",
      "description": "Permisos para ejecutar DML/DDL en la base de datos."
    },
    "project-viewer": {
      "self": "Espectador del proyecto",
      "description": "El espectador del proyecto tiene todos los permisos dentro del proyecto, excepto la gestión de miembros del proyecto."
    },
    "issue-creator": {
      "self": "Creador del problema"
    }
  },
  "database-group": {
    "self": "Grupo de Bases de Datos",
    "select": "Seleccionar grupo de base de datos",
    "create": "Crear grupo de bases de datos",
    "edit": "Editar grupo de bases de datos",
    "matched-database": "Base de datos coincidente",
    "unmatched-database": "Base de datos no coincidente",
    "multitenancy": {
      "self": "Multi Alquiler",
      "description": "Permite gestionar múltiples bases de datos homogéneas en un flujo de trabajo entre diferentes inquilinos."
    },
    "condition": {
      "self": "Condición"
    },
    "prev-editor": {
      "description": "Puedes hacer referencia a la agrupación de tablas en SQL para realizar cambios en lote en todas las tablas dentro de un grupo de tablas. Para cada tabla, Bytebase generará un SQL individual."
    }
  },
  "export-center": {
    "self": "centro de exportacion",
    "permission-denied": "Permiso denegado"
  },
  "review-center": {
    "self": "Centro de revisión",
    "review-sql": "Revisar SQL"
  },
  "schema-designer": {
    "self": "Diseñador de esquemas",
    "schema-design": "Esquema diseñar",
    "schema-design-list": "Lista de Diseñar esquema",
    "new-schema-design": "Nuevo diseño de esquema",
    "baseline-database": "Base de datos de referencia",
    "schema-version": "Versión del esquema",
    "personal-draft": "Borrador personal",
    "baseline-version": "Versión de referencia",
    "baseline-version-from-parent": "Versión de referencia de la rama principal",
    "new-branch": "Nueva rama",
    "parent-branch": "Rama principal",
    "save-draft": "Guardar borrador",
    "merge-branch": "Fusionar rama",
    "raw-sql-preview": "vista previa de sql sin formato",
    "diff-editor": {
      "self": "Editor de diferencias",
      "resolve": "Resolver",
      "auto-merge-failed": "Falló la fusión automática",
      "need-to-resolve-conflicts": "El diseño del esquema ha sido actualizado por otros. Debe resolver los conflictos antes de poder fusionar.",
      "resolve-and-merge-again": "Resolver y fusionar nuevamente",
      "discard-changes": "Descartar cambios",
      "action-confirm": "Acción confirmada",
      "duplicated-branch-name-found": "Se encontró un nombre de rama duplicado. Por favor, elige otro.",
      "discard-changes-confirm": "¿Estás seguro de que quieres descartar todas las modificaciones?"
    },
    "tables": "Tablas",
    "search-tables": "Buscar tablas",
    "use-tips": "Selecciona las tablas a diseñar",
    "apply-to-database": "Aplicar cambio a la base de datos",
    "select-database-placeholder": "Seleccione una base de datos (solo MySQL, PostgreSQL, TiDB y Oracle)",
    "message": {
      "created-succeed": "Diseño de esquema creado con éxito",
      "updated-succeed": "Diseño de esquema actualizado con éxito",
      "merge-to-main-successfully": "Fusionar con el principal exitosamente",
      "updated-time-by-user": "Actualizado por {user} en {time}"
    },
    "action": {
      "use-the-existing-branch": "Usar la rama existente",
      "create-new-branch": "Crear nueva rama"
    }
  },
  "cel": {
    "factor": {
      "affected_rows": "Filas afectadas",
      "table_rows": "Filas de la tabla",
      "environment_id": "ID de entorno",
      "project_id": "ID de proyecto",
      "instance_id": "ID de instancia",
      "database_name": "Nombre de base de datos",
      "db_engine": "Motor de base de datos",
      "sql_type": "Tipo SQL",
      "expiration_days": "Días de caducidad",
      "export_rows": "Exportar filas",
      "table_name": "Nombre de la tabla",
      "column_name": "Nombre de columna",
      "classification_level": "Nivel de clasificación",
      "resource_instance_id": "ID de instancia",
      "resource_environment_name": "Ambiente",
      "resource_database_name": "Nombre de la base de datos",
      "resource_table_name": "Nombre de la tabla"
    },
    "condition": {
      "self": "Condición",
      "description-tips": "Una condición es una regla que se puede configurar mediante una expresión. Por ejemplo, la condición \"Entorno es prod\" coincidirá con las incidencias ejecutadas en el entorno \"prod\".",
      "add": "Agregar condición",
      "add-group": "Agregar grupo de condiciones",
      "add-raw-expression": "Agregar expresión cruda",
      "group": {
        "or": {
          "description": "Cualquiera de los siguientes es verdadero..."
        },
        "and": {
          "description": "Todos los siguientes son verdaderos..."
        },
        "tooltip": "Un grupo de condiciones es una colección de condiciones conectadas por operadores \"Y\" y \"O\"."
      },
      "input-value": "Valor de entrada",
      "add-condition-in-group-placeholder": "Agregar {plus} para agregar condición",
      "select-value": "Seleccionar valor",
      "input-value-press-enter": "Ingrese el valor, presione Enter para confirmar",
      "add-root-condition-placeholder": "Haga clic en \"Agregar condición\" o \"Agregar grupo de condiciones\" para agregar una condición"
    }
  },
  "changelist": {
    "self": "Lista de cambios",
    "changelists": "Listas de cambios",
    "change-center": "Centro de cambios",
    "new": "Nueva lista de cambios",
    "name": "Nombre de la lista de cambios",
    "name-placeholder": "Mi lista de cambios",
    "error": {
      "project-is-required": "Se requiere proyecto",
      "name-is-required": "El nombre de la lista de cambios es obligatorio",
      "invalid-resource-id": "ID de recurso no válido",
      "nothing-changed": "nada ha cambiado",
      "sql-cannot-be-empty": "Se requiere SQL",
      "select-at-least-one-change": "Seleccione al menos un cambio",
      "select-at-least-one-change-to-export": "Seleccione al menos un cambio para exportar",
      "add-at-least-one-change": "Añade al menos un cambio",
      "select-at-least-one-database": "Seleccione al menos una base de datos",
      "you-are-not-allowed-to-perform-this-action": "No tienes permiso para realizar esta acción."
    },
    "apply-to-database": "Aplicar a la base de datos",
    "add-change": {
      "self": "Agregar cambio",
      "change-history": {
        "select-at-least-one-history-below": "Seleccione al menos un historial a continuación"
      },
      "branch": {
        "select-at-least-one-branch-below": "Seleccione al menos una sucursal a continuación"
      }
    },
    "change-source": {
      "self": "Cambiar fuente",
      "raw-sql": "SQL sin formato",
      "change-history": {
        "tables": "Mesas"
      },
      "source": "Fuente",
      "filter": "Filtrar por problema o versión"
    },
    "confirm-remove-change": "¿Eliminar este cambio?",
    "delete-this-changelist": "Eliminar esta lista de cambios",
    "confirm-delete-changelist": "¿Eliminar esta lista de cambios?",
    "import": {
      "no-file-to-upload": "No hay archivos para subir",
      "upload-sql-or-zip-file": "Cargue el archivo .sql o .zip",
      "optional-upload-sql-or-zip-file": "(Opcional) Cargue el archivo .sql o .zip"
    },
    "change-type": "Cambiar tipo"
  },
  "release": {
    "self": "Liberar",
    "releases": "Lanzamientos",
    "files": "Archivos",
    "tasks-to-apply": "Tareas a aplicar",
    "out-of-order-files": "Archivos fuera de servicio",
    "applied-but-modifed-files": "Archivos aplicados pero modificados",
    "no-tasks-to-apply": {
      "self": "No hay tareas para aplicar"
    }
  },
  "export-data": {
    "export-rows": "Exportar filas",
    "error": {
      "export-rows-required": "Se requieren filas de exportación",
      "export-rows-must-gt-zero": "Las filas de exportación deben ser mayores que 0"
    },
    "export-format": "Formato de exportación",
    "password-optional": "Cifrar con contraseña (opcional)",
    "password-info": "Proporcione una contraseña para cifrar el archivo de exportación."
  },
  "branch": {
    "rollout": {
      "select-target-database": "Seleccionar base de datos de destino"
    },
    "select-tables-to-rollout": "Seleccionar tablas para implementar",
    "branch-is-protected": "La rama está protegida",
    "default-branches": "Ramas por defecto",
    "your-branches": "Tus ramas",
    "active-branches": "Ramas activas",
    "select-branch": "Seleccionar sucursal",
    "merge-rebase": {
      "select-branches-to-merge": "Seleccionar sucursales para fusionar",
      "select-branches-to-rebase": "Seleccione sucursales para rebase",
      "validating-branch": "Validando sucursales",
      "able-to-merge": "Capaz de fusionarse",
      "able-to-rebase": "Capaz de rebase",
      "cannot-automatically-merge": "No se puede fusionar automáticamente, {rebase_branch} primero.",
      "cannot-automatically-rebase": "No se puede cambiar la base automáticamente. \nResuelva los conflictos manualmente.",
      "go-rebase": "rama de rebase",
      "changes-of-branch": "Cambios de {branch}",
      "merge-succeeded": "Fusión exitosa",
      "rebase-succeeded": "Rebase exitoso",
      "delete-branch-after-merged": "Eliminar rama después de la fusión",
      "merge-branch": "Fusionar rama",
      "rebase-branch": "rama de rebase",
      "confirm-rebase": "¿Confirmar rebase?",
      "conflict-not-resolved": "Parece que algunos conflictos aún no se han resuelto.",
      "resolve-conflicts-to-rebase": "Resolver conflictos para rebase",
      "preview-merge-result": "Vista previa de los cambios en {branch} después de la fusión",
      "preview-rebase-result": "Vista previa de los cambios en {branch} después de la rebase",
      "diffs-between": "Diferencias entre {left} y {right}",
      "base-branch": "sucursal base",
      "head-branch": "rama principal",
      "preview": "Avance",
      "before-merge": "Antes de fusionarse",
      "after-merge": "Después de fusionar",
      "before-rebase": "Antes de rebase",
      "after-rebase": "Después de rebase",
      "post-merge-action": {
        "rebase": "Fusionar y reorganizar rama",
        "delete": "Fusionar y eliminar rama"
      }
    },
    "source": {
      "baseline-version": "Versión básica",
      "parent-branch": "Rama principal",
      "self": "Fuente"
    },
    "index": {
      "drop-index-confirm": "¿Índice de caída?"
    },
    "force-delete": "Forzar eliminación",
    "deleting-parent-branch": "Eliminando una rama principal.",
    "visualized-schema": "Esquema visualizado",
    "schema-text": "Texto del esquema",
    "baseline": "Base",
    "head": "Cabeza",
    "show-diff-with-branch-baseline": "Mostrar diferencia con la línea base de la rama",
    "table-partition": {
      "drop-partition-confirm": "¿Eliminar partición de mesa?",
      "drop-partition-with-subpartitions-confirm": "También eliminará todas sus subparticiones."
    },
    "last-update": {
      "self": "Última actualización"
    },
    "source-branch": {
      "self": "Rama fuente"
    }
  },
  "worksheet": {
    "self": "Hoja de trabajo"
  },
  "setup": {
    "self": "Configuración"
  }
}<|MERGE_RESOLUTION|>--- conflicted
+++ resolved
@@ -2544,7 +2544,6 @@
       "go-to-create": "ir a crear",
       "contact-the-admin-to-grant-access": "Póngase en contacto con el administrador para otorgar acceso."
     },
-<<<<<<< HEAD
     "query-mode": {
       "query": {
         "self": "Query (solo lectura)",
@@ -2556,10 +2555,8 @@
         "disabled-by-policy": "Deshabilitado por la {policy}.",
         "environment-policy": "política ambiental"
       }
-    }
-=======
+    },
     "upload-file": "Subir archivo"
->>>>>>> 217d943c
   },
   "schema-editor": {
     "self": "Editor de esquema",
