{
  "common": {
    "view": "Ver",
    "you": "tu",
    "general": "General",
    "slack": "Slack",
    "discord": "Discord",
    "teams": "Teams",
    "dingtalk": "DingTalk",
    "feishu": "Feishu",
    "lark": "Lark",
    "wecom": "WeCom",
    "system": "Sistema",
    "custom": "Personalizado",
    "overview": "Resumen",
    "changelog": "Historial de cambios",
    "webhooks": "Webhooks",
    "activity": "Actividad",
    "sign-in": "Iniciar sesión",
    "sign-in-as-admin": "Iniciar sesión como administrador",
    "sign-up": "Registrarse",
    "email": "Correo electrónico",
    "username": "Nombre de usuario",
    "credentials": "Credenciales",
    "password": "Contraseña",
    "save": "Guardar",
    "cancel": "Cancelar",
    "comment": "Comentario",
    "home": "Inicio",
    "setting": "Configuración",
    "settings": "Configuraciones",
    "project": "Proyecto",
    "projects": "Proyectos",
    "help": "Ayuda",
    "database": "Base de datos",
    "databases": "Bases de datos",
    "description": "Descripción",
    "instance": "Instancia",
    "instances": "Instancias",
    "environment": "Entorno",
    "environments": "Entornos",
    "environment-name": "Nombre del entorno",
    "archive": "Archivo",
    "archived": "Archivada",
    "no-license": "Sin licencia",
    "logout": "Cerrar sesión",
    "close": "Cerrar",
    "latest": "Último",
    "error": "Error",
    "canceled": "Cancelado",
    "approve": "Aprobar",
    "done": "Hecho",
    "create": "Crear",
    "run": "Ejecutar",
    "retry": "Reintentar",
    "skip": "Saltar",
    "dismiss": "Descartar",
    "back": "Volver",
    "next": "Siguiente",
    "edit": "Editar",
    "update": "Actualizar",
    "updated": "Actualizado",
    "visit": "Visitar",
    "role": {
      "self": "Rol"
    },
    "revert": "Revertir",
    "confirm-to-revert": "¿Confirmar para revertir la edición?",
    "apply": "Aplicar",
    "reorder": "Reordenar",
    "id": "ID",
    "name": "Nombre",
    "creator": "Creador",
    "version": "Versión",
    "issue": "Incidencia",
    "issues": "Incidencias",
    "duration": "Duración",
    "created-at": "Creado",
    "updated-at": "Actualizado",
    "statement": "Declaración",
    "statement-size": "Tamaño de la declaración",
    "snapshot": "Instantánea",
    "status": "Estado",
    "stage": "Etapa",
    "task": "Tarea",
    "tasks": "Tareas",
    "blocking-task": "Tarea de bloqueo",
    "sql": "SQL",
    "unassigned": "No asignado",
    "new": "Nuevo",
    "add": "Agregar",
    "confirm-and-add": "Confirmar y agregar",
    "confirm-and-update": "Confirmar y actualizar",
    "query": "Consulta",
    "transfer": "Transferir",
    "schema": "Esquema",
    "detail": "Detalle",
    "type": "Tipo",
    "language": "Idioma",
    "sensitive-placeholder": "Sensible - solo escritura",
    "enabled": "habilitado",
    "default": "predeterminado",
    "restore": "Restaurar",
    "detailed-guide": "guía detallada",
    "confirm": "Confirmar",
    "learn-more": "Aprender más",
    "troubleshoot": "Solucionar problemas",
    "schema-version": "Versión de esquema",
    "time": "Tiempo",
    "Default": "Predeterminado",
    "definition": "Definición",
    "empty": "Vacío",
    "creating": "Creando...",
    "address": "Dirección",
    "subscribed": "Subscrito",
    "created": "Creado",
    "labels": "Etiquetas",
    "mode": "Modo",
    "user": "Usuario",
    "users": "Usuarios",
    "admin": "Admin",
    "read-only": "Solo lectura",
    "all": "Todos",
    "recent": "Reciente",
    "ok": "OK",
    "share": "Compartir",
    "or": "o",
    "export": "Exportar",
    "tips": "Consejos",
    "delete": "Eliminar",
    "history": "Historial",
    "loading": "Cargando",
    "copy": "Copiar",
    "copied": "Copiado",
    "click-to-copy": "Haga clic para copiar",
    "manage": "Administrar",
    "table": "Tabla",
    "search": "Buscar",
    "warning": "Advertencia",
    "edited": "editado",
    "preview": "Previsualización",
    "file-selector": {
      "type-limit": "Solo se admiten archivos {extension}",
      "size-limit": "El tamaño del archivo debe ser menor que {size} MiB"
    },
    "no-data": "Sin datos",
    "visibility": "Visibilidad",
    "duplicate": "Duplicar",
    "enable": "Habilitar",
    "disable": "Inhabilitar",
    "view-doc": "Ver doc",
    "write-only": "solo escritura",
    "sync": "Sincronizar",
    "succeed": "Tener éxito",
    "success": "Éxito",
    "failed": "Falló",
    "load-more": "Cargar más",
    "rows-per-page": "Filas por página",
    "access-denied": "Acceso denegado",
    "restart": "Reiniciar",
    "want-help": "Buscar Ayuda",
    "operation": "Operación",
    "discard-changes": "Descartar cambios",
    "demo-mode": "Demostración",
    "operations": "Operaciones",
    "on": "Encendido",
    "off": "Apagado",
    "verify": "Verificar",
    "regenerate": "Regenerar",
    "download": "Descargar",
    "will-lose-unsaved-data": "Se perderán los datos no guardados.",
    "deleted": "Eliminado",
    "will-override-current-data": "Se sobrescribirán los datos actuales.",
    "rollout": "Implementar",
    "upload": "Subir",
    "added": "Agregado",
    "revoke": "Revocar",
    "cannot-undo-this-action": "No se puede deshacer esta acción",
    "select": "Seleccionar",
    "optional": "Opcional",
    "reason": "Razón",
    "date": {
      "days": "{days} días",
      "week": "1 semana",
      "month": "1 mes",
      "months": "{months} meses",
      "year": "1 año"
    },
    "access-expires": "El acceso expira",
    "expiration": "Expiración",
    "configure": "Configurar",
    "groups": "Grupos",
    "database-group": "Grupo de bases de datos | Grupos de bases de datos",
    "members": "Miembros",
    "warehouse": "Almacén",
    "schedule": "Horario",
    "state": "Estado",
    "condition": "Condición",
    "search-user": "Buscar usuario",
    "info": "Información",
    "minutes": "Minutos",
    "filter-by-name": "Filtrar por nombre",
    "search-by-name": "Buscar por nombre",
    "license": "Licencia",
    "view-details": "Ver detalles",
    "force-verb": "forzar {verbo}",
    "untitled": "Intitulado",
    "missing-required-permission": "Faltan permisos requeridos",
    "resource-not-found": "Recurso no encontrado",
    "continue-anyway": "De todas maneras, continúe",
    "permissions": "Permisos",
    "baseline": "Base",
    "leave-without-saving": "¿Salir sin ahorrar?",
    "configure-now": "Configurar ahora",
    "connection": "Conexión",
    "resource": "Recurso",
    "resources": "Recursos",
    "closed": "Cerrado",
    "refresh": "Actualizar",
    "rollback": "Retroceder",
    "rows": {
      "self": "filas",
      "n-rows": "{n} filas"
    },
    "back-to-workspace": "Volver al espacio de trabajo",
    "override": "Anular",
    "encoding": "Codificación",
    "finish": "Finalizar",
    "title": "Título",
    "text-wrap": "Ajuste de texto",
    "catalog": "Catálogo",
    "summary": "Resumen",
    "errors": "Errores",
    "removed": "Remoto",
    "submit": "Entregar"
  },
  "error-page": {
    "go-back-home": "Volver al inicio"
  },
  "refresh-remind": {
    "title": "Versión obsoleta detectada",
    "description": "Se ha detectado una versión obsoleta. Por favor, actualice la página."
  },
  "task": {
    "current-task": "Tarea actual",
    "checking": "Comprobando...",
    "check-result": {
      "title-general": "Comprobar resultado"
    },
    "check-type": {
      "fake": "Falso",
      "connection": "Conexión",
      "sql-review": "Revisión de SQL",
      "ghost-sync": "Sincronización gh-ost",
      "affected-rows": {
        "self": "Filas afectadas",
        "description": "Estimado por información estadística."
      },
      "summary-report": "Informe resumido"
    },
    "comment": "Comentario",
    "started": "Iniciado",
    "view-change": "Ver cambio",
    "status": {
      "running": "Ejecutándose",
      "failed": "Fallido",
      "canceled": "Cancelado",
      "skipped": "Omitido",
      "done": "Hecho",
      "pending": "Pendiente",
      "not-started": "No iniciado"
    },
    "skip": "Saltar",
    "task-checks": "Comprobaciones de tarea",
    "prior-backup": "Respaldo previo",
    "skip-failed-in-current-stage": "Saltar tareas fallidas en la etapa actual",
    "execution-time": "Tiempo de ejecución",
    "run-checks": "Ejecutar comprobaciones",
    "action-all-tasks-in-current-stage": "{action} todas las tareas en la etapa actual",
    "cancel-task": "Cancelar tarea | Cancelar tareas",
    "created": "Creado",
    "run-immediately": "Ejecutar tarea inmediatamente",
    "scheduled-time": "Hora programada",
    "select-scheduled-time": "Seleccionar hora programada",
    "error": {
      "scheduled-time-must-be-in-the-future": "La hora programada debe ser en el futuro"
    },
    "online-migration": {
      "self": "Migración en línea",
      "configure-ghost-parameters": "Configurar los parámetros de gh-ost",
      "ghost-parameters": "parámetros de gh-ost",
      "configure": "Configurar",
      "error": {
        "nothing-changed": "nada ha cambiado",
        "not-applicable": {
          "database-doesnt-meet-ghost-requirement": "La base de datos {database} no cumple con el requisito de gh-ost"
        }
      },
      "advice-split-statement-to-single-online-migration-issue": "Se recomienda dividir esta declaración en un único problema de migración en línea."
    },
    "prior-backup-tips": "La copia de seguridad de los datos afectados con anticipación",
    "database-create": {
      "created": "Creado",
      "pending": "Pendiente"
    }
  },
  "task-run": {
    "status": {
      "enqueued": "Esperando a ser ejecutada.",
      "enqueued-with-rollout-time": "Esperando para ejecutar, {time} para ejecutar.",
      "waiting-connection": "Esperando conexiones de instancias disponibles. El recuento de conexión de instancia ha alcanzado el límite establecido en Bytebase. Último informe a las {time}.",
      "waiting-task": "Esperando a que termine otra tarea. Último informe a las {time}.",
      "waiting-max-tasks-per-rollout": "Esperando a que terminen otras tareas. Se ha alcanzado el límite máximo de tareas en ejecución por despliegue. Último informe a las {time}."
    }
  },
  "banner": {
    "license-expired": "Su licencia para {plan} ha expirado el {expireAt}.",
    "license-expires": "Su licencia para {plan} ha caducado el {expireAt}.",
    "trial-expires": "Su prueba gratuita para {plan} caducará en {days} días el {expireAt}.",
    "deploy": "Auto Hospedaje",
    "cloud": "Cloud",
    "request-demo": "Reserva una demo de producto de 30 minutos.",
    "external-url": "Bytebase no ha configurado --external-url"
  },
  "bbkit": {
    "confirm-button": {
      "sure-to-delete": "¿Estás seguro de que deseas eliminar?",
      "sure-to-archive": "¿Estás seguro de archivar?",
      "cannot-undo": "Esta acción no se puede deshacer.",
      "can-undo": "Podrás deshacer esta acción más tarde."
    }
  },
  "settings": {
    "sidebar": {
      "account": "Cuenta",
      "profile": "Perfil",
      "workspace": "Espacio de trabajo",
      "security-and-policy": "Seguridad y Política",
      "integration": "Integración",
      "general": "General",
      "members": "Miembros",
      "users-and-groups": "Usuarios y grupos",
      "iam-and-admin": "IAM y administración",
      "im-integration": "Integración de IM",
      "sso": "SSO",
      "subscription": "Suscripción",
      "global-masking": "Enmascaramiento Global",
      "data-classification": "Clasificación de datos",
      "data-access": "Acceso a datos",
      "audit-log": "Registros de auditoría",
      "custom-roles": "Roles personalizados"
    },
    "profile": {
      "email": "Correo electrónico",
      "role": "Rol",
      "phone": "Número de móvil",
      "phone-tips": "Asegúrese de incluir el código del país +1xxxxxx",
      "password": "Contraseña",
      "password-hint": "La contraseña debe seguir la configuración de restricción",
      "password-confirm": "Confirmar contraseña",
      "password-confirm-placeholder": "Confirmar nueva contraseña",
      "password-mismatch": "Nueva contraseña no coincide",
      "subscription": "(Actualice para habilitar la gestión de roles)"
    },
    "members": {
      "inactive": "Inactivo",
      "inactive-users": "Usuarios inactivos",
      "table": {
        "account": "Cuenta",
        "role": "Rol",
        "groups": "Grupos",
        "roles": "Roles"
      },
      "groups": {
        "self": "Grupos",
        "add-group": "Añadir grupo",
        "update-group": "Grupo de actualización",
        "form": {
          "email": "Correo electrónico",
          "email-tips": "El correo electrónico debe ser único y no se puede cambiar después de su creación.",
          "title": "Título",
          "description": "Descripción",
          "members": "Miembros",
          "role": {
            "owner": "Propietario del grupo",
            "member": "Miembro del grupo"
          }
        },
        "n-members": "{n} miembros",
        "workspace-domain-required": "Primero configure un dominio de espacio de trabajo."
      },
      "action": {
        "deactivate-confirm-title": "¿Estás seguro de que deseas desactivar?",
        "reactivate-confirm-title": "¿Estás seguro de que deseas reactivar?"
      },
      "system-bot": "Bot del Sistema",
      "service-account": "Cuenta de Servicio",
      "copy-service-key": "Copiar Clave de Servicio",
      "reset-service-key": "Restablecer Clave de Servicio",
      "reset-service-key-alert": "Esta acción no se puede deshacer. La clave antigua dejará de funcionar de inmediato. ¿Está seguro de que desea restablecer esta clave de servicio?",
      "service-key-copied": "Clave de Servicio copiada al portapapeles, por favor manténgala en secreto.",
      "show-inactive": "Mostrar usuarios inactivos",
      "view-by-roles": "Ver por roles",
      "add-member": "Agregar miembro",
      "add-user": "Agregar usuario",
      "entra-sync": {
        "self": "Sincronización desde Entra ID (Azure AD)",
        "description": "Sincronice usuarios y grupos de Entra ID (anteriormente Azure AD) con su instancia de Bytebase.",
        "endpoint": "Punto final",
        "endpoint-tip": "Pegue esto en el campo \"Tenant URL\" en Entra. Entra sincronizará usuarios y grupos con Bytebase a través de este punto de conexión.",
        "secret-token": "Secret Token",
        "secret-token-tip": "Pegue esto en el campo \"Secret Token\" en Entra.",
        "reset-token": "Restablecer token",
        "reset-token-warning": "Debe actualizar la configuración de aprovisionamiento de aplicaciones de Entra."
      },
      "all-users": "Todos los usuarios",
      "search-member": "Buscar miembro",
      "revoked": "Revocado",
      "view-by-members": "Ver por miembros",
      "revoke-access": "Revocar acceso",
      "revoke-access-alert": "¿Está seguro de revocar el acceso?",
      "revoke-allusers-alert": "Revocar \"@:{'settings.members.all-users'}\" revocará los roles relacionados de todos los demás usuarios de su espacio de trabajo. ¿Desea continuar?",
      "grant-access": "Conceder acceso",
      "select-user": "Seleccionar usuario | Seleccionar usuarios",
      "select-group": "Seleccionar grupo | Seleccionar grupos",
      "select-in-project": "Seleccione usuarios o grupos en {project}",
      "select-role": "Seleccionar rol | Seleccionar roles",
      "assign-role": "Asignar rol | Asignar roles"
    },
    "im-integration": {
      "description": "Envíe mensajes directos a los usuarios para eventos de problemas específicos. Funciona con el webhook del proyecto."
    },
    "sso": {
      "create": "Crear SSO",
      "description": "Inicio de Sesión Único (SSO) es un método de autenticación que permite a los usuarios autenticarse en múltiples aplicaciones y sitios web a través de un solo conjunto de credenciales.",
      "delete": "Eliminar este SSO",
      "form": {
        "type": "Tipo",
        "type-description": "Elija el tipo de proveedor de identidad que desea configurar",
        "oauth2-description": "Conéctese con proveedores de OAuth 2.0 como Google, GitHub, GitLab",
        "oidc-description": "Conéctese con proveedores de OpenID Connect como Microsoft Entra ID (Azure AD), Okta, Auth0",
        "ldap-description": "Conéctese con proveedores LDAP como Microsoft Active Directory, OpenLDAP",
        "redirect-url": "URL de redireccionamiento de autorización",
        "redirect-url-description": "Se utilizará para completar el campo correspondiente en el formulario de la aplicación del proveedor de identidad.",
        "use-template": "Usar plantilla",
        "template-description": "Elija una plantilla preconfigurada o configure un proveedor OAuth 2.0 personalizado",
        "name": "Nombre",
        "name-description": "El nombre de visualización que se mostrará a los usuarios",
        "domain": "Dominio",
        "domain-description": "El nombre de dominio del proveedor de identidad",
        "identity-provider-needed-information": "Cree su aplicación SSO con la siguiente información.",
        "auth-url-description": "El enlace a la página de inicio de sesión de OAuth",
        "scopes-description": "Una lista separada por espacios de ámbitos que se llevarán al acceder a la URL de autenticación",
        "token-url-description": "La dirección API para obtener el token de acceso",
        "user-info-url-description": "La dirección API para obtener la información del usuario mediante el token de acceso",
        "security-protocol": "Protocolo de seguridad",
        "user-information-mapping": "Mapeo de información del usuario",
        "user-information-mapping-description": "Mapea los nombres de campo de la API de información del usuario al usuario Bytebase.",
        "identifier": "Correo electrónico de usuario de Bytebase",
        "identifier-tips": "Debe ser una cadena única. Y si no está en formato de correo electrónico, se empalmará con el dominio.",
        "display-name": "Nombre para mostrar de usuario de Bytebase",
        "phone": "Número de teléfono de usuario de Bytebase",
        "groups": "Grupos de usuarios de Bytebase",
        "general-setting-description": "Proporcione información básica sobre su proveedor de identidad.",
        "configuration": "Configuración",
        "configuration-description": "Configure los ajustes de conexión para su proveedor de identidad",
        "auth-url": "URL de autorización",
        "auth-url-placeholder": "p.ej. https://github.com/login/oauth/authorize",
        "token-url": "URL del token",
        "token-url-placeholder": "p.ej. https://github.com/login/oauth/access_token",
        "user-info-url": "URL de información del usuario",
        "user-info-url-placeholder": "p.ej. https://api.github.com/user",
        "scopes": "Ámbitos",
        "scopes-placeholder": "p. ej. perfil de correo electrónico del usuario",
        "scopes-placeholder-oidc": "p. ej. correo electrónico del perfil de OpenID",
        "authentication-style": "Estilo de autenticación",
        "in-parameters": "En parámetros",
        "in-parameters-description": "Enviar credenciales en el cuerpo del POST (recomendado)",
        "in-header": "En el encabezado",
        "in-header-description": "Enviar credenciales mediante la autorización básica HTTP",
        "security-options": "Opciones de seguridad",
        "skip-tls-verification": "Omitir la verificación del certificado TLS",
        "skip-tls-warning": "Habilite esto solo para fines de desarrollo o prueba",
        "issuer-url-placeholder": "p. ej. https://acme.okta.com",
        "issuer-url-description": "La URL del emisor de OIDC (la configuración conocida se descubrirá automáticamente)",
        "openid-scopes-description": "Lista separada por espacios de ámbitos OIDC (se requiere openid)",
        "host-placeholder": "p. ej. ldap.example.com",
        "bind-dn": "Vincular DN",
        "bind-dn-placeholder": "p.ej. uid=sistema,ou=Usuarios,dc=ejemplo,dc=com",
        "bind-dn-description": "El DN del usuario al que se vinculará para las solicitudes de búsqueda",
        "bind-password": "Vincular contraseña",
        "base-dn": "DN base",
        "base-dn-placeholder": "p.ej. ou=usuarios,dc=ejemplo,dc=com",
        "base-dn-description": "El DN base para buscar usuarios",
        "user-filter": "Filtro de usuario",
        "user-filter-placeholder": "p. ej. (uid=%s)",
        "user-filter-description": "El filtro para buscar usuarios (%s será reemplazado por el nombre de usuario)",
        "starttls": "StartTLS",
        "starttls-description": "Actualizar la conexión a TLS (recomendado)",
        "ldaps": "LDAPS",
        "ldaps-description": "Utilice TLS desde el principio (puerto 636)",
        "none": "Ninguno",
        "none-description": "Sin cifrado (no recomendado para producción)",
<<<<<<< HEAD
        "domain-optional-hint": "Opcional: Úselo para concatenar con el identificador si no está en formato de correo electrónico",
=======
        "domain-optional-hint": "Opcional: Restringir el acceso a los usuarios de este dominio",
>>>>>>> f473b1ae
        "provider-type-readonly-hint": "El tipo de proveedor no se puede cambiar después de la creación",
        "identifier-placeholder": "p. ej. inicio de sesión, correo electrónico",
        "display-name-placeholder": "p. ej. nombre, nombre para mostrar",
        "phone-placeholder": "p. ej. teléfono, móvil",
        "groups-placeholder": "p. ej. grupos",
        "groups-description": "Se utiliza para el control de acceso basado en grupos (solo proveedores de OIDC)",
        "google-template-description": "Iniciar sesión con cuentas de Google",
        "github-template-description": "Iniciar sesión con cuentas de GitHub",
        "gitlab-template-description": "Iniciar sesión con cuentas de GitLab",
        "microsoft-entra-template-description": "Iniciar sesión con el ID de Microsoft Entra",
        "custom-template-description": "Configurar un proveedor OAuth 2.0 personalizado"
      },
      "copy-redirect-url": "URL de redireccionamiento copiada al portapapeles."
    },
    "general": {
      "workspace": {
        "id": "ID del espacio de trabajo",
        "id-description": "La identificación única del espacio de trabajo de solo lectura.",
        "branding": "Marca",
        "only-admin-can-edit": "Solo el administrador del espacio de trabajo puede actualizar la configuración.",
        "logo": "Logo",
        "logo-aspect": "El tamaño sugerido para el logo debería tener una proporción de 5:2, por ejemplo, 100 x 40.",
        "select-logo": "Subir un archivo",
        "drag-logo": "o arrastrar aquí",
        "logo-upload-tip": "{extension} hasta {size} MiB",
        "security": "Seguridad",
        "account": "Cuenta",
        "watermark": {
          "description": "Mostrar marcas de agua en las páginas, incluyendo el nombre de usuario, el ID y el correo electrónico.",
          "enable": "Activar marca de agua"
        },
        "data-export": {
          "enable": "Habilitar la exportación de datos",
          "description": "Permitir a los usuarios exportar datos en el Editor SQL"
        },
        "disallow-signup": {
          "enable": "Deshabilitar el registro de autoservicio",
          "description": "Una vez deshabilitado, los usuarios no pueden registrarse por sí mismos y solo pueden ser invitados por el administrador del espacio de trabajo."
        },
        "require-2fa": {
          "enable": "Requerir autenticación de dos factores para todos los usuarios",
          "description": "Cuando está habilitado, los usuarios que no tienen la autenticación de dos factores habilitada para sus cuentas personales serán obligados a configurarla."
        },
        "disallow-password-signin": {
          "enable": "No permitir el inicio de sesión con correo electrónico y contraseña",
          "description": "Los usuarios no pueden iniciar sesión con correo electrónico y contraseña, solo se permite SSO.",
          "require-sso-setup": "Primero se debe crear un SSO funcional o los usuarios no podrán iniciar sesión."
        },
        "network": "Red",
        "external-url": {
          "self": "URL Externa",
          "description": "La URL externa donde el usuario visita Bytebase, debe comenzar con http:// o https://."
        },
        "sign-in-frequency": {
          "self": "Frecuencia de inicio de sesión",
          "description": "La frecuencia de inicio de sesión define con qué frecuencia los usuarios deben volver a autenticarse. Las actualizaciones de configuración requieren que los usuarios inicien sesión nuevamente para que los cambios surtan efecto.",
          "hours": "Horas",
          "days": "Días"
        },
        "maximum-role-expiration": {
          "self": "Caducidad máxima del rol",
          "description": "La expiración máxima del rol es el período máximo durante el cual se puede otorgar un rol a un usuario y se aplicará a todos los roles del proyecto excepto al propietario del proyecto.",
          "days": "Días)",
          "never-expires": "Nunca expira"
        },
        "maximum-sql-result": {
          "self": "Tamaño máximo del resultado SQL",
          "description": "Limite el tamaño del resultado de la consulta SQL de salida."
        },
        "query-data-policy": {
          "timeout": {
            "self": "Tiempo máximo de consulta",
            "description": "El tiempo máximo permitido para ejecutar una consulta en el Editor SQL.",
            "no-time-limit": "No hay límite de tiempo para las consultas cuando se establece en 0."
          }
        },
        "domain-restriction": {
          "self": "Dominio de espacio de trabajo",
          "description": "Especifique el dominio que podría usarse como dominio de correo electrónico para los miembros del espacio de trabajo.",
          "domain-input-placeholder": "Por favor ingrese el dominio, p.e. ejemplo.com",
          "members-restriction": {
            "self": "Restricción de miembros",
            "description": "Restrinja el inicio de sesión a usuarios con direcciones de correo electrónico de los dominios especificados."
          }
        },
        "password-restriction": {
          "self": "Restricción de contraseña",
          "min-length": "La longitud mínima de la contraseña no debe ser inferior a {min} caracteres",
          "require-number": "Requiere que la contraseña contenga al menos un número",
          "require-letter": "Requiere que la contraseña contenga al menos una letra, independientemente de si es mayúscula o minúscula.",
          "require-uppercase-letter": "Requiere que la contraseña contenga al menos una letra mayúscula",
          "require-special-character": "Requiere que la contraseña contenga al menos un carácter especial",
          "require-reset-password-for-first-login": "Requerir que los usuarios restablezcan su contraseña después del primer inicio de sesión",
          "password-rotation": "Requerir que los usuarios restablezcan su contraseña cada {day} días"
        },
        "config-updated": "La configuración se ha actualizado.",
        "config-partly-updated": "Configuración parcialmente actualizada.",
        "failed-to-update-setting": "No se pudo actualizar la configuración \"{title}\"",
        "ai-assistant": {
          "self": "Asistente de AI",
          "enable-ai-assistant": "Habilitar el Asistente de IA",
          "description": "Utilice AI para ayudar en las tareas de desarrollo de bases de datos.",
          "provider": {
            "self": "Proveedor de IA",
            "open_ai": "Open AI",
            "azure_open_ai": "Azure Open AI"
          },
          "api-key": {
            "self": "Clave de API",
            "description": "Proporcionar clave API, solo lectura. {viewDoc}",
            "find-my-key": "Encuentra mi llave",
            "placeholder": "Una clave de API generalmente comienza con sk-*****"
          },
          "endpoint": {
            "self": "Punto de conexión de API",
            "description": "Proporcione una implementación privada del Punto de conexión de API."
          },
          "model": {
            "self": "Nombre del modelo",
            "description": "Suministro de implementación privada del nombre del modelo."
          }
        },
        "announcement": {
          "self": "Anuncio",
          "admin-or-dba-can-edit": "Solo el administrador del espacio de trabajo o el DBA pueden actualizar la configuración de anuncios."
        },
        "announcement-alert-level": {
          "description": "Level"
        },
        "announcement-text": {
          "self": "Título",
          "description": "Para ocultar el anuncio, déjelo vacío.",
          "placeholder": "Título del anuncio de entrada"
        },
        "extra-link": {
          "self": "Enlace",
          "placeholder": "Enlace de anuncio de entrada"
        },
        "restrict-issue-creation-for-sql-review": {
          "title": "Prohibir la creación de problemas para la revisión de SQL con errores.",
          "description": "Una vez habilitado, a los usuarios solo se les permite crear problemas si la revisión de SQL no contiene errores."
        },
        "database-change-mode": {
          "self": "Modo de cambio de base de datos",
          "description": "Controla cómo los usuarios realizan migraciones de esquemas de bases de datos",
          "issue-mode": {
            "self": "Modo de emisión (Gobernado)",
            "description": "Utilice el problema para solicitar, revisar, implementar y versionar cambios en la base de datos, adecuado para equipos con control de acceso y flujo de trabajo de CI y CD."
          },
          "sql-editor-mode": {
            "self": "Modo de edición SQL (Directo)",
            "description": "Utilice el Editor SQL para ejecutar cambios en la base de datos directamente, adecuado para uso de una sola persona o entornos que no requieren supervisión."
          },
          "can-be-changed-later": "Utilice el Editor SQL para ejecutar cambios en la base de datos directamente. Adecuado para particulares.",
          "default-view-changed-to-sql-editor": "La vista predeterminada del espacio de trabajo se ha cambiado al Editor SQL.",
          "go-to-sql-editor": "Ir al editor SQL"
        }
      }
    },
    "sensitive-data": {
      "remove-sensitive-column-tips": "¿Exponer esta columna?",
      "remove-semantic-type-tips": "¿Eliminar el tipo semántico de esta columna?",
      "remove-classification-tips": "¿Eliminar la clasificación de esta columna?",
      "grant-access": "Autorizará el acceso",
      "never-expires": "Nunca expira",
      "global-rules": {
        "description": "Utilice una regla global para aplicar el enmascaramiento en lote, por ejemplo, todas las columnas denominadas \"correo electrónico\" se enmascararán con el tipo semántico específico y se aplicará el algoritmo de enmascaramiento.",
        "condition-order": "Orden de condición",
        "re-order": "Reordenar",
        "delete-rule-tip": "¿Eliminar esta regla?"
      },
      "semantic-types": {
        "self": "Tipos Semánticos",
        "label": "Las columnas que tengan el mismo tipo semántico utilizarán los mismos algoritmos de enmascaramiento.",
        "use-predefined-type": "Utiliza el Tipo Predefinido",
        "add-from-template": "Agregar desde plantilla",
        "table": {
          "semantic-type": "Tipo Semántico",
          "description": "Descripción",
          "masking-algorithm": "Algoritmo de enmascaramiento",
          "delete": "¿Eliminar este tipo semántico?"
        },
        "template": {
          "description": "Puede aplicar tipos semánticos integrados desde la plantilla. La plantilla integrada no se puede modificar.",
          "duplicate-warning": "El tipo semántico \"{title}\" ya existe"
        },
        "select": "Seleccionar tipo semántico"
      },
      "algorithms": {
        "add": "Agregar algoritmo",
        "edit": "Editar algoritmo",
        "table": {
          "masking-type": "Tipo De Enmascaramiento"
        },
        "error": {
          "substitution-required": "Se requiere sustitución",
          "substitution-length": "La sustitución debe ser inferior a 16 bytes",
          "salt-required": "Se requiere sal",
          "slice-required": "Se requiere rebanada",
          "slice-invalid-number": "El inicio o el final del segmento no es un número válido",
          "slice-overlap": "El rango de corte no puede superponerse"
        },
        "full-mask": {
          "self": "Máscara completa",
          "substitution": "Sustitución",
          "substitution-label": "La sustitución es la cadena utilizada para reemplazar el valor original, la longitud máxima de la cadena es 16 bytes."
        },
        "range-mask": {
          "self": "Máscara de rango",
          "label": "La máscara de rango reemplazará el valor original desde el índice inicial hasta el índice final (final no incluido) con la sustitución. El índice comienza desde 0.",
          "slice-start": "Inicio de corte",
          "slice-end": "Fin del corte",
          "substitution": "Sustitución"
        },
        "md5-mask": {
          "self": "Máscara MD5",
          "salt": "Sal (Salt)",
          "salt-label": "La sal (Salt) se utiliza para generar un hash a partir del valor original."
        },
        "inner-outer-mask": {
          "self": "Máscara interna / externa",
          "type": "Tipo de máscara",
          "inner-label": "La máscara interna enmascara la parte interior de una cadena. El prefijo y el sufijo representan las partes no enmascaradas de los datos.",
          "inner-mask": "Mascarilla interior",
          "outer-label": "La máscara externa enmascara los extremos izquierdo y derecho de una cadena. El prefijo y el sufijo representan las partes enmascaradas de los datos.",
          "outer-mask": "Mascarilla exterior",
          "prefix-length": "Longitud del prefijo",
          "suffix-length": "Longitud del sufijo"
        }
      },
      "action": {
        "self": "Acción",
        "select-action": "Seleccionar acción",
        "query": "Consulta",
        "export": "Exportar"
      },
      "classification": {
        "upload": "Subir clasificación",
        "upload-label": "Puede cargar un archivo de clasificación con formato JSON.",
        "copy-succeed": "Copiar ejemplo correctamente",
        "override-title": "Anulación de datos de clasificación",
        "override-desc": "Los datos de clasificación existentes se anularán y afectarán a todos los proyectos.",
        "override-confirm": "Aún subiendo"
      },
      "json-format-example": "Ejemplo de formato JSON",
      "view-example": "Ver ejemplo"
    }
  },
  "remind": {
    "release": {
      "new-version-available": "Nueva versión disponible",
      "new-version-available-with-tag": "La nueva versión {tag} está disponible",
      "new-version-content": "¡La nueva versión {tag} está disponible ahora! Consulte nuestra documentación para la instalación."
    },
    "role-expire": {
      "title": "Recordatorio de expiración del rol",
      "content": "Tus siguientes roles expirarán",
      "checkbox": "No recordar hasta que haya actualizaciones",
      "go-to-project": "Ir a la página del proyecto"
    }
  },
  "activity": {
    "sentence": {
      "created-issue": "incidencia creado",
      "changed-description": "cambio de descripción",
      "changed-labels": "etiquetas cambiadas",
      "changed-from-to": "cambio de {name} de \"{oldValue}\" a \"{newValue}\"",
      "reopened-issue": "incidencia reabierta",
      "resolved-issue": "incidencia resuelta",
      "canceled-issue": "incidencia cancelada",
      "changed": "cambio",
      "canceled": "cancelado",
      "started": "iniciado",
      "completed": "completado",
      "failed": "fallido",
      "skipped": "omitido",
      "rolled-out": "implementado",
      "xxx-automatically": "{verb} automáticamente",
      "failed-to-backup": "No se pudo realizar la copia de seguridad de los datos: {error}",
      "prior-back-table": "Copia de seguridad de datos en la base de datos {database} y tablas {tables}",
      "prior-back-table-for-line": "Copia de seguridad de datos en la base de datos {database} y la tabla {tables} para DML en la línea {line}"
    },
    "n-similar-activities": "({count} actividad similar) | ({count} actividades similares)"
  },
  "issue": {
    "my-issues": "Mis Incidencias",
    "waiting-approval": "A la espera de la aprobación",
    "waiting-rollout": "Esperando el lanzamiento",
    "status-transition": {
      "modal": {
        "resolve": "¿Resolver incidencia?",
        "reopen": "¿Reabrir incidencia?",
        "close": "¿Cerrar el problema?"
      },
      "warning": {
        "some-previous-stages-are-not-done": "Algunas etapas anteriores no están realizadas."
      },
      "error": {
        "some-tasks-are-still-running": "Algunas tareas aún se están ejecutando"
      }
    },
    "subscribe": "Suscribirse",
    "unsubscribe": "Cancelar suscripción",
    "add-some-description": "Agregar alguna descripción...",
    "add-a-comment": "Agregar un comentario",
    "leave-a-comment": "Dejar un comentario...",
    "comment-editor": {
      "write": "Escribir",
      "preview": "Vista previa",
      "nothing-to-preview": "Nada para previsualizar",
      "toolbar": {
        "header": "Insertar texto de encabezado",
        "bold": "Insertar texto en negrita",
        "code": "Insertar fragmento de código SQL",
        "link": "Insertar un enlace",
        "hashtag": "Inserte el enlace del problema por id. Escriba la identificación del problema después del hashtag \"#\""
      }
    },
    "advanced-search": {
      "self": "Búsqueda Avanzada",
      "filter": "Filtrar",
      "search": "Ingrese título o id para buscar",
      "scope": {
        "project": {
          "title": "Proyecto",
          "description": "Filtrar por proyecto"
        },
        "instance": {
          "title": "Instancia",
          "description": "Filtrar por instancia"
        },
        "environment": {
          "title": "Ambiente",
          "description": "Filtrar por entorno"
        },
        "database": {
          "title": "Base de datos",
          "description": "Filtrar por base de datos"
        },
        "type": {
          "title": "Tipo de cambio",
          "description": "El tipo de cambio de base de datos para problemas"
        },
        "creator": {
          "title": "Creador",
          "description": "Búsqueda por tema creador"
        },
        "subscriber": {
          "title": "Abonado",
          "description": "Buscar por suscriptor del problema"
        },
        "approver": {
          "title": "Aprobador",
          "description": "Búsqueda por aprobador del problema"
        },
        "approval": {
          "value": {
            "pending": "Aprobación pendiente",
            "approved": "Aprobado"
          },
          "description": "Buscar por estado de revisión del problema",
          "title": "Estado de aprobación"
        },
        "label": {
          "title": "Etiqueta",
          "description": "Filtrar por etiqueta de problema"
        },
        "database-label": {
          "title": "Etiqueta",
          "description": "Ingrese la \"key:value\" y luego presione Enter"
        },
        "engine": {
          "title": "Motor",
          "description": "Filtrar por motores"
        }
      },
      "hide": "Ocultar búsqueda avanzada"
    },
    "table": {
      "open": "Abierto",
      "closed": "Cerrado",
      "name": "Nombre",
      "updated": "Actualizado",
      "creator": "Creador",
      "current-approver": "Aprobador actual"
    },
    "stage-select": {
      "current": "{name} (actual)"
    },
    "not-allowed-to-operate-unassigned-database": "No se puede {operation} a bases de datos no asignadas.\nPrimero deben ser transferidas a un proyecto.",
    "migration-mode": {
      "online": {
        "description": "Basado en gh-ost. Para tablas grandes, puede reducir la duración del bloqueo de la tabla de horas a segundos {link}."
      }
    },
    "new-issue": "@:common.new @:common.issue",
    "format-on-save": "Formatear al guardar",
    "action-to-current-stage": "{action} etapa actual",
    "upload-sql": "Cargar SQL",
    "statement-from-sheet-warning": "Debido a que el SQL es demasiado grande, se ha truncado para mostrarlo y la edición está deshabilitada. Puede cargar un nuevo archivo SQL para sobrescribirlo.",
    "overwrite-current-statement": "Sobrescribir la declaración SQL actual",
    "upload-sql-file-max-size-exceeded": "Se ha excedido el tamaño máximo del archivo ({size}).",
    "waiting-earliest-allowed-time": "Se ejecutará después de {time}",
    "batch-transition": {
      "not-allowed-tips": "Algunos de las incidencias seleccionadas no se pueden {operation}",
      "resolve": "Resolver",
      "resolved": "resuelto",
      "reopen": "Reabrir",
      "reopened": "reabierto",
      "action-n-issues": "{action} {n} incidencia | {action} {n} incidencias",
      "closed": "cerrado",
      "close": "Cerca"
    },
    "approval-flow": {
      "self": "Flujo de aprobación",
      "tooltip": "Los aprobadores revisarán y aprobarán el problema en el orden especificado en el flujo. \nLa emisión solo se puede aplicar después de que se hayan aprobado todos los pasos del flujo. \nPuede configurar un flujo de aprobación personalizado para cada riesgo.",
      "pre-issue-created-tips": "Después de crear un problema, Bytebase coincidirá automáticamente con la aprobación personalizada correspondiente según el tipo y nivel de riesgo del problema."
    },
    "risk-level": {
      "self": "Nivel de riesgo",
      "low": "Bajo",
      "moderate": "Moderado",
      "high": "Alto"
    },
    "awaiting-rollout": "Esperando para implementar",
    "waiting-for-review": "Esperando revisión",
    "issue-name": "Nombre de la incidencia",
    "grant-request": {
      "export-rows": "número máximo de filas",
      "select-export-rows": "Seleccionar el máximo de filas de exportación",
      "expired-at": "tiempo de caducidad",
      "all-databases": "todas las bases de datos",
      "all-databases-tip": "Todas las bases de datos actuales y futuras de este proyecto.",
      "manually-select": "selección manual",
      "custom-date": "Fecha personalizada",
      "custom-date-placeholder": "Seleccione la fecha y hora de vencimiento"
    },
    "review-sent-back": "Revisión devuelta",
    "update-statement": {
      "self": "Actualizar {type}",
      "apply-current-change-to": "Aplicar el cambio actual a",
      "target": {
        "selected-task": "Tarea seleccionada",
        "selected-stage": "Etapa seleccionada",
        "all-tasks": "Todas las tareas"
      },
      "current-change-will-apply-to-all-tasks-in-batch-mode": "En el modo por lotes, el cambio actual se aplicará a todas las tareas."
    },
    "action-anyway": "{action} de todos modos",
    "sql-check": {
      "sql-checks": "Comprobaciones SQL",
      "not-executed-yet": "Aún no ejecutado",
      "statement-is-required": "Se requiere una declaración SQL",
      "statement-is-too-large": "Como el tamaño de la declaración actual supera 2MB, se omitirá la comprobación de SQL.",
      "back-to-edit": "Volver a editar",
      "sql-review-violations": "Infracciones de revisión de SQL"
    },
    "error": {
      "issue-is-not-open": "El tema no está abierto.",
      "you-don-have-privilege-to-edit-this-issue": "No tienes privilegios para editar este número.",
      "you-are-not-allowed-to-perform-this-action": "No tienes permiso para realizar esta acción.",
      "cannot-close-issue-with-running-tasks": "No se puede cerrar el problema con las tareas en ejecución"
    },
    "unfinished-resolved-issue-tips": "Este problema está marcado como \"Listo\", pero algunas de sus tareas no se ejecutan correctamente.",
    "some-tasks-are-not-executed-successfully": "(Algunas tareas no se ejecutan correctamente)",
    "missing-sql-statement": "Sentencia SQL faltante.",
    "task-summary-tooltip": "{failed} tarea fallida | \n{failed} tareas fallidas",
    "data-export": {
      "options": "Opciones de exportación",
      "format": "Formato",
      "encrypt": "Cifrar",
      "file-downloaded": "Archivo Descargado"
    },
    "task-run": {
      "logs": "Registros",
      "session": "Sesión",
      "task-run-log": {
        "entry-type": {
          "command-execute": "ejecutar comando",
          "schema-dump": "Volcado de esquema",
          "task-run-status-update": "Actualización de estado",
          "transaction-control": "Control de transacciones",
          "database-sync": "Sincronización de base de datos",
          "prior-backup": "Copia de seguridad previa",
          "retry-info": "Reintento de información"
        },
        "estimated-affected-rows-n": "Filas afectadas estimadas: {n}",
        "prior-backup-tables": "Tablas de respaldo anteriores",
        "status-update": {
          "waiting": "Listo para ser ejecutado",
          "running": "Ser ejecutado"
        },
        "retry-info": "Vuelto (intento {n}/{m}) debido al tiempo de espera de bloqueo."
      },
      "task-run-session": {
        "blocking-sessions": {
          "self": "Sesiones de bloqueo",
          "description": "Las sesiones que están bloqueando la sesión actual."
        },
        "blocked-sessions": {
          "self": "Sesiones bloqueadas",
          "description": "Las sesiones que están bloqueadas por la sesión actual."
        },
        "no-session-found": "No se encontró ninguna sesión."
      }
    },
    "sql-review-only": "Sólo revisión de SQL",
    "create-issue": "Crear problema",
    "this-plan-will-be-converted-to-a-new-issue": "Este plan se convertirá en una nueva edición.",
    "title": {
      "edit-schema": "Editar esquema",
      "change-data": "Cambiar datos",
      "export-data": "Exportar datos",
      "create-database": "Crear base de datos",
      "request-role": "Rol de solicitud",
      "request-specific-role": "Solicitar rol \"{role}\""
    },
    "schema-drift-detected": {
      "self": "Se detectó una desviación del esquema",
      "description": "Las bases de datos seleccionadas presentan una desviación de esquema. Asegúrese de que la desviación sea la esperada y de que sea segura para su aplicación."
    }
  },
  "plan": {
    "new-plan": "Nuevo plan",
    "add-spec": "Agregar especificación",
    "change-type": "Cambiar tipo",
    "schema-migration": "Migración de esquemas",
    "schema-migration-description": "Modificar el esquema de la base de datos (DDL)",
    "data-change": "Cambio de datos",
    "data-change-description": "Modificar datos (DML)",
    "select-targets": "Seleccionar objetivos",
    "overview": {
      "description": "Ver y administrar todas las especificaciones de este plan",
      "total-specs": "Especificaciones totales",
      "total-targets": "Objetivos totales",
      "check-status": "Verificar estado",
      "no-checks": "Sin controles",
      "affected-resources": "Recursos afectados"
    },
    "navigator": {
      "specifications": "Presupuesto",
      "checks": "Cheques",
      "statement-empty": "La declaración está vacía"
    },
    "spec": {
      "type": {
        "create-database": "Crear base de datos",
        "schema-change": "Cambio de esquema",
        "data-change": "Cambio de datos",
        "ghost-migration": "Migración fantasma",
        "database-change": "Cambio de base de datos",
        "export-data": "Exportar datos",
        "unknown": "Desconocido"
      }
    },
    "targets": {
      "title": "Objetivos",
      "no-targets-found": "No se encontraron objetivos",
      "one-database": "1 base de datos",
      "multiple-databases": "{count} bases de datos",
      "database-group": "Grupo de bases de datos",
      "database-not-found": "Base de datos no encontrada",
      "type": {
        "instance": "Instancia",
        "database": "Base de datos",
        "database-group": "Grupo de bases de datos"
      },
      "view-all": "Ver todo ({count})"
    },
    "options": {
      "self": "Opciones",
      "applies-to-all-tasks": "Se aplica a todas las tareas.",
      "applies-to-some-tasks": "Se aplica a algunas tareas {count}/{total}",
      "split-into-multiple-issues-tip": "Si desea configurar diferentes opciones para cada tarea, divídala en varios problemas."
    },
    "pre-backup": {
      "only-some-databases-checked": "Sólo se comprueban algunas bases de datos",
      "some-databases-not-meeting-requirements": "Algunas bases de datos ({databases}) no cumplen los requisitos",
      "some-databases-have-issues": "{count} la base de datos tiene problemas | {count} las bases de datos tienen problemas",
      "configuration-has-issues": "La configuración tiene {count} problemas | La configuración tiene {count} problemas"
    },
    "ghost": {
      "only-some-databases-checked": "Sólo se comprueban algunas bases de datos",
      "some-databases-not-meeting-requirements": "Algunas bases de datos ({databases}) no cumplen los requisitos",
      "some-databases-have-issues": "{count} la base de datos tiene problemas | {count} las bases de datos tienen problemas",
      "configuration-has-issues": "La configuración tiene {count} problemas | La configuración tiene {count} problemas"
    },
    "checks": {
      "self": "Cheques",
      "no-checks": "No hay resultados de verificación disponibles",
      "click-to-run-checks": "Haga clic en \"Ejecutar comprobaciones\" para validar esta especificación"
    }
  },
  "quick-action": {
    "create-db": "Crear base de datos",
    "new-db": "Nueva BD",
    "add-instance": "@:common.add @:common.instance",
    "new-project": "@:common.new @:common.project",
    "create-project": "@:common.create @:common.project",
    "transfer-in-db": "Transferir BD",
    "from-unassigned-databases": "Bases de datos no asignadas",
    "from-projects": "De otro proyecto",
    "transfer-in-db-title": "Transferir base de datos",
    "unassigned-db-hint": "Las bases de datos recién sincronizadas comienzan sin asignar y deben ser asignadas a un proyecto para su uso.",
    "request-export-data": "Solicitar exportación"
  },
  "create-db": {
    "new-database-name": "Nuevo nombre de la base de datos",
    "database-owner-name": "Nombre del propietario de la base de datos",
    "cluster": "Clúster",
    "reserved-db-error": "{databaseName} es un nombre reservado",
    "new-collection-name": "Nuevo Nombre de Colección"
  },
  "db": {
    "encoding": "Codificación",
    "character-set": "Juego de caracteres",
    "collation": "Colación",
    "tables": "Tablas",
    "collections": "Colecciones",
    "views": "Vistas",
    "extensions": "Extensiones",
    "external-tables": "tabla externa",
    "functions": "Funciones",
    "streams": "Streams",
    "tasks": "Tareas",
    "labels-for-resource": "Etiquetas para {resource}",
    "failed-to-sync-schema-for-database-database-value-name": "Error al sincronizar el esquema para la base de datos '{0}'.",
    "successfully-synced-schema-for-database-database-value-name": "Esquema sincronizado correctamente para la base de datos '{0}'.",
    "start-to-sync-schema": "Comenzar a sincronizar el esquema",
    "failed-to-sync-schema": "No se pudo sincronizar el esquema",
    "successfully-synced-schema": "Esquema sincronizado correctamente",
    "create": "Crear base de datos",
    "procedures": "Trámites",
    "partitions": "Particiones",
    "packages": "Paquetes",
    "sequences": "Secuencias",
    "sequence": {
      "data-type": "tipo de datos",
      "start": "Valor inicial",
      "min-value": "valor mínimo",
      "max-value": "valor máximo",
      "increment": "Incremento",
      "cycle": "Ciclo",
      "cacheSize": "Tamaño de caché",
      "lastValue": "Último valor"
    },
    "triggers": "Desencadenantes",
    "trigger": {
      "body": "Cuerpo",
      "timing": "Momento",
      "event": "Evento"
    },
    "schema": {
      "default": "Por defecto"
    },
    "catalog": {
      "description": "Editar y cargar el catálogo de tablas."
    }
  },
  "instance": {
    "select": "Seleccionar instancia",
    "select-database-user": "Seleccionar usuario de base de datos",
    "new-database": "Nueva base de datos",
    "syncing": "Sincronizando...",
    "sync": {
      "self": "Instancia de sincronización",
      "sync-all": "Sincronizar todas las bases de datos",
      "sync-new": "Sincronizar únicamente bases de datos nuevas",
      "sync-all-tip": "La sincronización de la base de datos es asincrónica y puede tardar entre unos segundos y minutos."
    },
    "selected-n-instances": "{n} instancia seleccionada | {n} instancias seleccionadas",
    "users": "Usuarios",
    "successfully-restored-instance": "Se restauró exitosamente la instancia '{0}'.",
    "successfully-archived-instance": "Se archivó exitosamente la instancia '{0}'.",
    "successfully-synced-schema-for-instance-instance-value-name": "Esquema sincronizado con éxito para la instancia '{0}'.",
    "archive-this-instance": "Archivar esta instancia",
    "archive-instance-instance-name": "¿Archivar la instancia '{0}'?",
    "archived-instances-will-not-be-displayed": "Las instancias archivadas no se mostrarán.",
    "restore-this-instance": "Restaurar esta instancia",
    "restore": "Restaurar",
    "restore-instance-instance-name-to-normal-state": "¿Restaurar la instancia '{0}' al estado normal?",
    "account-locator": "Localizadora de cuentas",
    "host-or-socket": "Host o Socket",
    "endpoint": "Punto final",
    "project-id": "ID del proyecto",
    "instance-id": "ID de la instancia",
    "your-snowflake-account-locator": "Su localizador de cuentas Snowflake",
    "port": "Puerto",
    "authentication-database": "Base de datos de autenticación",
    "instance-name": "Nombre de la instancia",
    "snowflake-web-console": "Consola web de Snowflake",
    "external-link": "Enlace externo",
    "connection-info": "Información de conexión",
    "show-how-to-create": "Mostrar cómo crear",
    "no-read-only-data-source-warn-for-admin-dba": "La instancia no ha configurado una conexión de solo lectura, por favor considere agregar una.",
    "no-read-only-data-source-warn-for-developer": "La instancia no ha configurado una conexión de solo lectura, solicite a su DBA que agregue una.",
    "sentence": {
      "host": {
        "none-snowflake": "por ejemplo, host.docker.internal {'|'} host ip {'|'} local socket"
      },
      "proxy": {
        "snowflake": "Para el servidor proxy, agregue {'@'}PROXY_HOST y especifique PROXY_PORT en el puerto"
      },
      "console": {
        "snowflake": "La URL de la consola externa que administra esta instancia (por ejemplo, la consola de AWS RDS, la consola de la instancia de base de datos interna)"
      },
      "outbound-ip-list": "Si utiliza reglas de firewall de entrada para su instancia de base de datos, incluya las siguientes direcciones IP en su lista de permisos para permitir el acceso desde Bytebase Cloud.",
      "create-admin-user": "Este es el usuario de conexión utilizado por Bytebase para realizar operaciones DDL y DML (no SELECT).",
      "create-readonly-user": "Esta es la conexión utilizada por Bytebase para realizar operaciones de solo lectura como la consulta SELECT.",
      "create-admin-user-non-sql": "Este es el usuario de conexión utilizado por Bytebase para realizar operaciones de escritura y administración.",
      "create-readonly-user-non-sql": "Esta es la conexión utilizada por Bytebase para realizar operaciones de solo lectura.",
      "google-cloud-sql": {
        "instance-name": "Nombre de conexión de instancia",
        "instance-name-tips": "El nombre de la conexión de la instancia debería ser project-id:region:instance-name.",
        "mysql": {
          "template": "Cree una cuenta de servicio llamada {user} y luego agréguela en su Google Cloud SQL como usuario de IAM {user}{'@'}'%'. Otorgue a este usuario los privilegios necesarios."
        },
        "postgresql": {
          "template": "Cree una cuenta de servicio llamada {user} y luego agréguela en su Google Cloud SQL como usuario de IAM {user}{'@'}project-id.iam. Otorgue al usuario los privilegios necesarios."
        }
      },
      "aws-rds": {
        "mysql": {
          "template": "A continuación se muestra un ejemplo para crear el usuario {user}{'@'}% y otorgarle los privilegios necesarios."
        },
        "postgresql": {
          "template": "A continuación se muestra un ejemplo para crear el usuario '{user}' y otorgarle los privilegios necesarios."
        }
      },
      "create-user-example": {
        "snowflake": {
          "template": "A continuación se muestra un ejemplo para crear el usuario 'bytebase' con la contraseña {password} para {warehouse} y otorgar al usuario los privilegios necesarios."
        },
        "mysql": {
          "template": "A continuación se muestra un ejemplo para crear el usuario {user}{'@'}% con la contraseña {password} y otorgarle al usuario los privilegios necesarios."
        },
        "clickhouse": {
          "template": "A continuación se muestra un ejemplo para crear el usuario '{user}' con la contraseña {password} y otorgar al usuario los privilegios necesarios. Primero debe habilitar el flujo de trabajo impulsado por SQL de ClickHouse {link} y luego ejecutar la siguiente consulta para crear el usuario.",
          "sql-driven-workflow": "Flujo de trabajo impulsado por SQL"
        },
        "postgresql": {
          "warn": "Si la instancia de conexión es administrada por el proveedor de la nube, entonces SUPERUSER no está disponible y debes crear el usuario a través de la consola de administración del proveedor. El usuario creado tendrá privilegios semi-SUPERUSER específicos del proveedor. Debes otorgar privilegios de Bytebase con 'GRANT role_name TO bytebase;' para todos los roles existentes, de lo contrario Bytebase puede no tener acceso a las bases de datos o tablas existentes.",
          "template": "A continuación se muestra un ejemplo para crear el usuario '{user}' con la contraseña {password} y otorgar al usuario los privilegios necesarios. Si la instancia de conexión está alojada por ti mismo, puedes otorgar SUPERUSER."
        },
        "redis": {
          "template": "A continuación se muestra un ejemplo para crear el usuario {user} con la contraseña {password} y otorgar al usuario los privilegios necesarios."
        }
      }
    },
    "no-password": "Sin contraseña",
    "type-or-paste-credentials": "Escriba o pegue las CREDENCIALES",
    "type-or-paste-credentials-write-only": "Escriba o pegue las CREDENCIALES - solo escritura",
    "password-write-only": "SU_DB_PWD - solo escritura",
    "password-type": {
      "password": "Contraseña",
      "password-tip": "También puede especificar un punto final de gestión de secreto externo",
      "google-iam": "Google Cloud SQL IAM",
      "aws-iam": "AWS RDS IAM",
      "azure-iam": "Azure IAM",
      "external-secret-vault": "Vault (KV v2)",
      "external-secret-aws": "AWS Secrets Manager",
      "external-secret-gcp": "GCP Secret Manager"
    },
    "iam-extension": {
      "credential-source": "Credential Source",
      "tenant-id": "Tenant ID",
      "client-id": "Client ID",
      "client-secret": "Client Secret"
    },
    "database-region": "Región de la base de datos",
    "external-secret-gcp": {
      "secret-name": "nombre completo secreto",
      "secret-name-tips": "El nombre secreto debería ser similar a \"projects/project-id/secrets/secret-id\"."
    },
    "external-secret-vault": {
      "vault-url": "Vault URL",
      "vault-auth-type": {
        "self": "Tipo de autenticación",
        "token": {
          "self": "Simbólico",
          "tips": "Un token raíz sin TTL."
        },
        "approle": {
          "self": "AppRole",
          "role-id": "Auth role id",
          "secret-id": "Auth secret id",
          "secret-id-plain-text": "Texto sin formato para identificación secreta de rol",
          "secret-id-environment": "Nombre del entorno para la identificación secreta del rol",
          "secret-plain-text": "Texto sin formato",
          "secret-env-name": "Nombre del entorno",
          "secret-tips": "Una identificación secreta desenvuelta sin TTL. Puede utilizar texto sin formato o colocarlo en el entorno o en el archivo local. {learn_more}"
        }
      },
      "vault-secret-engine-name": "Secret engine name",
      "vault-secret-path": "Secret path",
      "vault-secret-key": "Secret key",
      "vault-secret-engine-tips": "Solo admite motor KV v2."
    },
    "external-secret": {
      "secret-name": "Nombre secreto",
      "key-name": "Clave secreta"
    },
    "test-connection": "Probar conexión",
    "new-instance": "Nueva instancia",
    "unable-to-connect": "Bytebase no puede conectar la instancia. Le recomendamos que revise la información de conexión nuevamente. Pero está bien ignorar esta advertencia por ahora. Aún puede solucionar la información de conexión desde la página de detalles de la instancia después de la creación.\n\nDetalle del error: {0}",
    "successfully-created-instance-createdinstance-name": "Se ha creado correctamente la instancia '{0}'.",
    "successfully-updated-instance-instance-name": "Se ha actualizado correctamente la instancia '{0}'.",
    "copy-grant-statement": "Se ha copiado la declaración CREATE USER y GRANT al portapapeles. Pegue en su cliente de {engine} para aplicar.",
    "successfully-connected-instance": "Instancia conectada correctamente.",
    "failed-to-connect-instance": "Error al conectar la instancia.",
    "failed-to-connect-instance-localhost": "Si ejecuta Bytebase con Docker, intente \"host.docker.internal\" para la dirección del host.",
    "filter-instance-name": "Filtrar nombre de instancia",
    "grants": "Concesiones",
    "find-gcp-project-id": "Para encontrar el ID del proyecto de GCP, consulta",
    "find-gcp-project-id-and-instance-id": "Para encontrar el ID de proyecto y el ID de instancia de GCP, consulte",
    "create-gcp-credentials": "Para crear credenciales, consulte",
    "all": "Todas las instancias",
    "force-archive-description": "Forzar a archivar. Todas las bases de datos quedarán desasignadas.",
    "scan-interval": {
      "self": "Intervalo de escaneo",
      "default-never": "Predeterminado (nunca)",
      "description": "Bytebase sincroniza periódicamente el esquema de instancia y detecta anomalías.",
      "min-value": "Valor mínimo {value} minutos"
    },
    "maximum-connections": {
      "self": "Conexiones Máximas",
      "default-value": "Predeterminado (10)",
      "description": "Limitar la conexión y el uso de recursos se logra estableciendo el número máximo de conexiones a la instancia.",
      "max-value": "Máximo {value} conexiones"
    },
    "sync-databases": {
      "self": "Sincronizar bases de datos",
      "description": "Sincronizar sólo bases de datos seleccionadas.",
      "sync-all": "Sincronizar todas las bases de datos",
      "search-database": "Buscar en la base de datos",
      "add-database": "+ Agregar base de datos, presione enter para enviar"
    },
    "advanced-search": {
      "scope": {
        "host": {
          "title": "Anfitrión",
          "description": "Filtrar por host de instancia. Introduce el valor y pulsa Intro."
        },
        "port": {
          "title": "Puerto",
          "description": "Filtrar por puerto de instancia. Ingrese el valor y presione Enter."
        }
      }
    },
    "no-params-yet-add-above": "No hay parámetros configurados todavía. \nAgregue parámetros usando el formulario anterior.",
    "no-extra-params-configured": "No hay parámetros de conexión adicionales configurados",
    "parameter-name-placeholder": "Nombre de parámetro",
    "parameter-value-placeholder": "Valor de parámetro"
  },
  "environment": {
    "select": "Seleccionar entorno",
    "delete": "Eliminar este entorno",
    "create": "Crear entorno",
    "successfully-updated-environment": "entorno '{name}' actualizado exitosamente.",
    "production-environment": "Entorno de producción",
    "access-control": {
      "title": "Control de Acceso",
      "disable-copy-data-from-sql-editor": "Restringir la copia de datos en el editor SQL (permitido para administradores/DBA)",
      "restrict-admin-connection": {
        "self": "Restringir la consulta de la fuente de datos de administración",
        "disallow": "No permitir la consulta de datos desde la fuente de datos de administración",
        "fallback": "Permitir la consulta de la fuente de datos de administración si no hay una conexión de solo lectura disponible"
      }
    },
    "statement-execution": {
      "title": "Ejecución de la declaración",
      "disallow-ddl": "No permitir la ejecución de sentencias DDL en el editor SQL",
      "disallow-dml": "No permitir la ejecución de instrucciones DML que modifiquen datos en el Editor SQL"
    }
  },
  "quick-start": {
    "self": "Inicio rápido",
    "guide": "haga clic en el paso para probarlo",
    "view-an-issue": "Ver una incidencia",
    "visit-project": "@:common.visit @:common.projects",
    "visit-instance": "@:common.visit @:common.instances",
    "visit-database": "@:common.visit @:common.databases",
    "visit-environment": "@:common.visit @:common.environments",
    "visit-member": "@:common.visit @:common.members",
    "query-data": "Consultar datos",
    "notice": {
      "title": "Guía de inicio rápido omitida",
      "desc": "Todavía puede volver a abrirla más tarde desde el menú en la parte superior derecha"
    }
  },
  "auth": {
    "sign-up": {
      "title": "Registre su cuenta",
      "admin-title": "Configure su {account}",
      "admin-account": "cuenta de administrador",
      "create-admin-account": "Crear cuenta de administrador",
      "existing-user": "¿Ya tienes una cuenta?",
      "accept-terms-and-policy": "Acepto los {terms} y {policy} de Bytebase",
      "terms-of-service": "Términos del servicio",
      "privacy-policy": "Política de privacidad"
    },
    "sign-in": {
      "forget-password": "¿Olvidaste tu contraseña?",
      "new-user": "¿Nuevo en Bytebase?",
      "demo-note": "Correo electrónico:{username} Contraseña:{password}",
      "sign-in-with-idp": "Iniciar sesión con {idp}"
    },
    "password-forget": {
      "title": "¿Olvidaste tu contraseña?",
      "selfhost": "Póngase en contacto con su administrador de Bytebase para restablecer su contraseña.",
      "cloud": "Vaya al {link} y restablezca su contraseña.",
      "return-to-sign-in": "Volver a iniciar sesión"
    },
    "password-forgot": "Contraseña olvidada",
    "password-reset": {
      "title": "Restablecer su contraseña",
      "content": "Debe restablecer su contraseña de acuerdo con la política de restricción de contraseña."
    },
    "login-as-another": {
      "title": "Has iniciado sesión como otro usuario",
      "content": "Lo redirigiremos a la página de inicio."
    },
    "token-expired-title": "Token expirado",
    "token-expired-description": "El token ha expirado, por favor inicia sesión nuevamente"
  },
  "policy": {
    "rollout": {
      "name": "Política de Implementación",
      "tip": "La política se aplica retrospectivamente a las incidencias.",
      "info": "Las tareas pueden ser ejecutadas por usuarios con el permiso '{permission}' o los siguientes roles",
      "auto": "Automático",
      "auto-info": "Si se aprueban todas las comprobaciones, el cambio se implementará y ejecutará automáticamente.",
      "last-issue-approver": "Aprobador de último tema"
    },
    "environment-tier": {
      "name": "Nivel de Entorno",
      "description": "El entorno aparecerá de manera diferente a otros entornos.",
      "mark-env-as-production": "Marcar como entorno de producción"
    }
  },
  "changelog": {
    "self": "Historial de cambios",
    "select": "La versión del esquema se registra cada vez que se aplica un cambio de esquema a través de Bytebase",
    "change-type": "Tipo",
    "no-schema-change": "esta migración no tiene cambios de esquema",
    "show-diff": "Mostrar diferencias",
    "schema-snapshot-after-change": "La instantánea de esquema registrada después de aplicar este cambio",
    "current-schema-empty": "El esquema actual está vacío",
    "establish-baseline": "Establecer nueva línea base",
    "refreshing": "Refrescando historial...",
    "establish-baseline-description": "Bytebase usará el esquema actual como la nueva línea base. Esto reconciliará el estado actual del esquema con el estado del esquema registrado en Bytebase y corregirá la deriva del esquema informado. Solo debe hacer esto si el esquema actual refleja el estado deseado.",
    "establish-database-baseline": "Establecer línea base de \"{name}\"",
    "export": "Exportar historial de cambios",
    "need-to-select-first": "Necesita seleccionar primero el historial de cambios",
    "all-tables": "Todas las tablas",
    "affected-tables": "Tablas afectadas",
    "select-affection-tables": "Seleccionar tablas afectadas",
    "rollback-tip": "Seleccione un historial de DDL específico para revertir."
  },
  "database": {
    "sync-database": "Sincronizar base de datos",
    "select": "Seleccionar base de datos",
    "sync-status": "Estado de sincronización",
    "last-successful-sync": "Última sincronización exitosa",
    "filter-database": "Filtrar base de datos",
    "transfer-project": "Transferir proyecto",
    "unassign": "Desasignar",
    "unassign-alert-title": "Desasignar bases de datos",
    "unassign-alert-description": "Las bases de datos seleccionadas serán eliminadas del proyecto",
    "edit-schema": "Modificar esquema",
    "edit-labels": "Editar etiquetas",
    "edit-environment": "Editar entorno",
    "mixed-values-for-label": "Esta etiqueta seleccionada tiene valores mixtos.",
    "mixed-label-values-warning": "Algunos de los recursos seleccionados tienen valores mixtos para la misma clave",
    "change-data": "Cambiar datos",
    "table-detail": "Detalle de la tabla",
    "batch-action-not-support-alter-schema": "Algunas bases de datos no admiten la modificación del esquema",
    "batch-action-permission-denied": "No tengo permiso para {action} para bases de datos",
    "batch-action-disabled": "No se puede {action} para las bases de datos de diferentes proyectos",
    "batch-action-disabled-for-unassigned": "No se puede {action} para una base de datos no asignada",
    "data-export-action-disabled": "No se puede exportar datos de más de una base de datos",
    "successfully-transferred-databases": "Bases de datos transferidas exitosamente",
    "nullable": "Anulable",
    "expression": "Expresión",
    "unique": "Único",
    "visible": "Visible",
    "comment": "Comentario",
    "engine": "Motor",
    "row-count-estimate": "Estimación de la cantidad de filas",
    "data-size": "Tamaño de datos",
    "index-size": "Tamaño del índice",
    "column": "Columna",
    "columns": "Columnas",
    "indexes": "Índices",
    "row-count-est": "Cantidad est. de filas",
    "incorrect-project-warning": "El editor de SQL solo puede consultar bases de datos en proyectos disponibles para el usuario. Primero debe transferir esta base de datos a un proyecto.",
    "go-to-transfer": "Ir a transferir",
    "unassigned-databases": "Bases de datos no asignadas",
    "selected-n-databases": "{n} base de datos seleccionada | {n} bases de datos seleccionadas",
    "n-databases": "{n} base de datos | {n} bases de datos",
    "sync-schema": {
      "title": "Sincronizar esquema",
      "description": "Bytebase admite la sincronización de un esquema con una o varias bases de datos de destino. (Solo MySQL, PostgreSQL, Oracle, MSSQL, TiDB)",
      "schema-history-version": "Versión del historial de esquema",
      "copy-schema": "Copiar esquema",
      "select-source-schema": "Seleccione el esquema de origen",
      "select-target-databases": "Seleccione las bases de datos de destino",
      "source-schema": "Esquema de origen",
      "schema-version": {
        "self": "Versión de esquema"
      },
      "target-databases": "Bases de datos de destino",
      "with-diff": "Con diff",
      "no-diff": "Sin diff",
      "message": {
        "select-a-target-database-first": "Primero seleccione una base de datos de destino.",
        "no-target-databases": "No hay bases de datos destino",
        "no-diff-found": "No se encontraron diferencias."
      },
      "schema-change-preview": "Vista previa de cambio de esquema para '{database}'",
      "synchronize-statements": "Sentencias DDL generadas correspondientes",
      "synchronize-statements-description": "Puede editar más las sentencias DDL generadas",
      "preview-issue": "Vista previa de incidencia",
      "schema-change": "cambio de esquema",
      "generated-ddl-statement": "Declaración DDL generada"
    },
    "access-denied": "No tiene permiso para acceder a esta base de datos.",
    "schema": {
      "select": "Seleccionar esquema",
      "unspecified": "No especificado"
    },
    "table": {
      "select": "Seleccionar tabla",
      "select-tip": "Seleccione una mesa para comenzar."
    },
    "all": "Todas las bases de datos",
    "show-schemaless-databases": "Mostrar bases de datos sin esquema. (Editar Schema no se aplica a las bases de datos sin esquema.)",
    "secret": {
      "self": "Secreto",
      "new": "Nuevo secreto",
      "edit": "Editar secreto",
      "name-placeholder": "Ingrese nombre del secreto",
      "validation": {
        "cannot-be-changed-later": "No se puede cambiar más tarde",
        "duplicated-name": "Nombre secreto duplicado",
        "name-is-required": "Se requiere nombre secreto",
        "name-pattern-mismatch": "El nombre secreto debe contener solo letras mayúsculas, dígitos o _ (guion bajo)",
        "name-cannot-prefix-with-bytebase": "El nombre secreto no puede tener el prefijo 'BYTEBASE_'",
        "name-cannot-start-with-number": "El nombre secreto no puede comenzar con un número"
      },
      "description-placeholder": "Ingrese descripción",
      "value": "Valor",
      "value-placeholder": "Valor de entrada (solo escritura)",
      "delete-tips": "Eliminar secreto",
      "description": "Puede usar secreto en su secuencia de comandos de cambio para ocultar información confidencial, consulte nuestra {guide}"
    },
    "transfer": {
      "errors": {
        "select-target-project": "Seleccionar proyecto de destino",
        "select-at-least-one-database": "Seleccione al menos una base de datos"
      },
      "select-databases": "Seleccionar bases de datos",
      "select-target-project": "Seleccionar proyecto de destino"
    },
    "transfer-database-to": "Transferir bases de datos al proyecto de destino",
    "classification": {
      "self": "Clasificación",
      "description": "Utilice la clasificación de datos para administrar la política de enmascaramiento para muchas columnas controlando solo una pequeña cantidad de clasificaciones.",
      "sync-from-comment": "Sincronizar clasificación desde comentario",
      "sync-from-comment-tip": "Una vez habilitada, la clasificación se sincronizará desde el comentario de tabla/columna. El comentario debe seguir el formato \"{format}\".",
      "sync-from-comment-enable-warning": "La clasificación cambiará con el DDL y se sincronizará con el comentario original.",
      "sync-from-comment-disable-warning": "La clasificación no cambiará con el DDL; puede cambiarla en cualquier momento en la página de detalles de la base de datos."
    },
    "partitioned": "Particionado",
    "partition-tables": "Tablas de particiones",
    "external-server-name": "Nombre del servidor externo",
    "external-database-name": "Nombre de la base de datos externa",
    "foreign-table-detail": "Detalle de la tabla externa",
    "view-definition": "Ver definición",
    "foreign-keys": "claves foráneas",
    "foreign-key": {
      "reference": "Referencia"
    },
    "checks": "Cheques",
    "backup-unavailable-for-databases": "La copia de seguridad no está disponible para las bases de datos: {databases}",
    "engine-not-supported-for-backup": "No se admite la copia de seguridad previa para: {databases}",
    "revision": {
      "self": "Revisión",
      "applied-at": "Aplicado en",
      "filename": "Nombre del archivo",
      "delete-confirm-dialog": {
        "title": "¿Estas seguro de eliminarlo?",
        "content": "Esto eliminará las revisiones aplicadas y el esquema de la base de datos no se modificará. Esta acción no se puede deshacer."
      }
    },
    "not-found": "No se puede encontrar la base de datos",
    "drifted": {
      "self": "El esquema se desvió",
      "schema-drift-detected": {
        "self": "Se detectó una desviación del esquema",
        "description": "El esquema es diferente del último aplicado. Esto puede causar errores de aplicación y debe solucionarse."
      },
      "new-baseline": {
        "self": "Nueva línea base",
        "successfully-established": "Se estableció con éxito una nueva línea base"
      }
    }
  },
  "project": {
    "table": {
      "name": "@:common.name"
    },
    "create-modal": {
      "project-name": "@:common.project @:common.name",
      "success-prompt": "Proyecto {name} creado exitosamente."
    },
    "overview": {
      "info-slot-content": "Bytebase sincroniza periódicamente el esquema de la instancia. Las bases de datos recién sincronizadas se colocan aquí primero. El usuario debe transferirlas al proyecto de aplicación adecuado."
    },
    "webhook": {
      "success-created-prompt": "Webhook {name} creado exitosamente.",
      "success-updated-prompt": "Webhook {name} actualizado exitosamente.",
      "success-deleted-prompt": "Webhook {name} eliminado exitosamente.",
      "success-tested-prompt": "Prueba de evento de webhook OK.",
      "fail-tested-title": "La prueba de evento de webhook falló.",
      "add-a-webhook": "Agregar un webhook",
      "create-webhook": "Crear webhook",
      "destination": "Destino",
      "webhook-url": "URL del webhook",
      "triggering-activity": "Actividades de disparo",
      "test-webhook": "Probar webhook",
      "creation": {
        "title": "Crear webhook",
        "desc": "Cree el webhook correspondiente para el canal {destination} que reciba el mensaje.",
        "view-doc": "Ver documentación de {destination}"
      },
      "deletion": {
        "btn-text": "Eliminar este webhook",
        "confirm-title": "¿Eliminar el '{title}' del webhook y todo su historial de ejecución?"
      },
      "direct-messages": "Mensajes directos",
      "enable-direct-messages": "Habilitar mensajes directos",
      "direct-messages-tip": "Una vez habilitado, Bytebase enviará mensajes directos a los usuarios relacionados (emparejados por correo electrónico). Solo soporte: {events}",
      "direct-messages-warning": "Debes configurar {im} para que funcione.",
      "activity-support-direct-message": "Soporte para enviar mensajes directos a usuarios relacionados.",
      "activity-item": {
        "issue-creation": {
          "title": "Creación de incidencia",
          "label": "Cuando se crea una nueva incidencia"
        },
        "issue-status-change": {
          "title": "Cambio de estado de incidencia",
          "label": "Cuando se cambia el estado de la incidencia"
        },
        "issue-stage-status-change": {
          "title": "Cambio de estado de etapa de incidencia",
          "label": "Cuando cambia el estado de la etapa que encierra la incidencia"
        },
        "issue-task-status-change": {
          "title": "Cambio de estado de tarea de incidencia",
          "label": "Cuando cambia el estado de la tarea que encierra la incidencia"
        },
        "issue-info-change": {
          "title": "Cambio de información de incidencia",
          "label": "Cuando cambia la información de la incidencia (por ejemplo, título, descripción)"
        },
        "issue-comment-creation": {
          "title": "Creación de comentario de incidencia",
          "label": "Cuando se crea un nuevo comentario en la incidencia"
        },
        "issue-approval-notify": {
          "title": "Notificación de aprobación de incidencia",
          "label": "Cuando se aprueba o rechaza una incidencia"
        },
        "notify-issue-approved": {
          "title": "Asunto aprobado",
          "label": "Cuando se aprueba la emisión"
        },
        "notify-pipeline-rollout": {
          "title": "Se necesita implementar el problema",
          "label": "Cuando el problema está esperando la implementación"
        }
      }
    },
    "settings": {
      "success-updated": "La configuración del proyecto se actualizó correctamente.",
      "update-failed": "No se pudo actualizar la configuración del proyecto.",
      "success-member-added-prompt": "Se agregó correctamente al proyecto.",
      "archive": {
        "title": "Archivar proyecto",
        "description": "Proyectos archivados no se mostrarán.",
        "btn-text": "Archivar este @.lower:{'common.project'}"
      },
      "restore": {
        "title": "Restaurar proyecto",
        "btn-text": "Restaurar este @.lower:{'common.project'}"
      },
      "issue-related": {
        "self": "Problema Relacionado",
        "labels": {
          "self": "Etiquetas",
          "description": "Se pueden colocar etiquetas en los problemas para su gestión.",
          "configure-labels": "Configurar etiquetas",
          "placeholder": "Presione Enter para agregar etiqueta",
          "force-issue-labels": {
            "self": "Requerir etiquetas para todos los problemas",
            "description": "Exija al menos una etiqueta al crear problemas.",
            "warning": "Requiere al menos una etiqueta configurada"
          }
        },
        "allow-modify-statement": {
          "self": "Permitir modificar declaración",
          "description": "Permitir a los usuarios modificar la declaración del problema después de su creación."
        },
        "auto-resolve-issue": {
          "self": "Problema de resolución automática",
          "description": "Resuelva automáticamente el problema después de completar todas las tareas."
        },
        "enforce-issue-title": {
          "self": "Hacer cumplir el título del problema",
          "description": "Exigir que el título del problema no esté vacío y que lo cree el usuario en lugar de generarse automáticamente."
        },
        "allow-self-approval": {
          "self": "Permitir la autoaprobación",
          "description": "Permitir que el creador del problema apruebe el problema."
        },
        "auto-enable-backup": {
          "self": "Habilitar automáticamente la copia de seguridad",
          "description": "Habilitar automáticamente la copia de seguridad para todos los problemas de modificación de datos."
        },
        "skip-backup-errors": {
          "self": "Omitir errores de copia de seguridad",
          "description": "Se omitirán los errores de copia de seguridad y las tareas de cambio de datos continuarán ejecutándose."
        },
        "postgres-database-tenant-mode": {
          "self": "Modo inquilino de base de datos Postgres",
          "description": "Modo de base de datos de inquilino de Postgres. Si se habilita, el problema será ejecutado por el OWNER de la base de datos. De lo contrario, la tarea será ejecutada por el usuario de conexión de la instancia."
        },
        "max-retries": {
          "self": "Los reintentos máximos cuentan para el tiempo de espera de bloqueo",
          "description": "Las reintentos máximas cuentan para el tiempo de espera de bloqueo al ejecutar la tarea. El valor predeterminado es 0."
        },
        "ci-sampling-size": {
          "self": "Tamaño de muestreo de datos de CI",
          "description": "El número máximo de bases de datos para probar durante la validación de datos de CI. \nCuando está deshabilitado (cero), se realizará la validación completa."
        },
        "parallel_tasks_per_rollout": {
          "self": "Tareas paralelas por despliegue",
          "description": "Controle el número de tareas paralelas por despliegue. \nEstablecer esto en cero deshabilita cualquier estrangulamiento."
        }
      }
    },
    "members": {
      "description": "Los miembros del proyecto determinan el permiso para operar la base de datos y los problemas dentro del proyecto. El propietario del proyecto, el administrador del espacio de trabajo y el DBA del espacio de trabajo tienen permisos completos para el proyecto.",
      "edit": "Editar miembro - {member}",
      "view-by-members": "Ver por miembros",
      "view-by-roles": "Ver por roles",
      "cannot-remove-last-owner": "No se puede eliminar el último propietario de un proyecto",
      "revoke-role-from-user": "Revocar '{role}' de '{user}'",
      "never-expires": "Nunca caduca",
      "role-description": "El rol de un miembro determina qué puede hacer en el proyecto.",
      "role-never-expires": "Este rol nunca expira.",
      "add-more": "Más información",
      "condition-name": "Nombre de la condición",
      "workspace-level-roles": "Roles a nivel de espacio de trabajo",
      "project-level-roles": "Roles a nivel de proyecto"
    },
    "select": "Seleccionar Proyecto",
    "all": "Todos los proyectos",
    "masking-exemption": {
      "self": "Exenciones de Enmascaramiento",
      "grant-exemption": "Conceder Exención",
      "revoke-exemption-title": "Eliminar tanto las exenciones de exportación como de consulta de enmascaramiento para {member}?"
    }
  },
  "data-source": {
    "snowflake-keypair-tip": "Autenticación de par de claves",
    "extra-params": {
      "self": "Parámetros adicionales",
      "description": "Parámetros adicionales para la cadena de conexión de la base de datos"
    },
    "ssl": {
      "ca-cert": "Certificado de CA",
      "client-key": "Clave del cliente",
      "client-cert": "Certificado del cliente"
    },
    "ssh-type": {
      "tunnel-and-private-key": "@:{'data-source.ssh.tunnel'} + @:{'data-source.ssh.private-key'}",
      "none": "Ninguno"
    },
    "ssh": {
      "host": "Anfitrión",
      "port": "Puerto",
      "user": "Nombre de usuario",
      "password": "Contraseña",
      "ssh-key": "Clave del SSH",
      "tunnel": "Túnel",
      "private-key": "Clave Privada"
    },
    "ssl-connection": "Conexión SSL",
    "ssh-connection": "Conexión SSH",
    "read-replica-host": "Anfitrión de réplica de lectura",
    "read-replica-port": "Puerto de réplica de lectura",
    "delete-read-only-data-source": "Eliminar origen de datos de solo lectura",
    "connection-string-schema": "Esquema de cadena de conexión",
    "connection-type": "Tipo de conección",
    "additional-node-addresses": "Direcciones de nodos adicionales",
    "replica-set": "Conjunto de réplicas",
    "admin": "Admin",
    "read-only": "Solo lectura",
    "direct-connection": "Direct Connection",
    "select-query-data-source": "Seleccionar fuente de datos de consulta"
  },
  "setting": {
    "label": {
      "value-placeholder": "Valor de etiqueta...",
      "key-placeholder": "Clave de etiqueta..."
    }
  },
  "sql-editor": {
    "self": "Editor de SQL",
    "select-connection": "Por favor seleccione conexiones",
    "search-results": "Resultados de búsqueda",
    "loading-databases": "Cargando bases de datos...",
    "show-databases-without-query-permission": "Muestra las bases de datos que no tienen permisos de consulta",
    "loading-data": "Cargando datos...",
    "table-empty-placeholder": "Haga clic en Ejecutar para ejecutar la consulta.",
    "no-data-available": "No hay datos disponibles",
    "download-as-file": "Descargar como {file}",
    "only-select-allowed": "Solo se permiten declaraciones {select} para ejecutar.",
    "enable-ddl-for-environment": "Puede habilitar la declaración DDL/DML para el entorno {environment}.",
    "and-submit-an-issue": "y enviar un problema",
    "to-enable-admin-mode": "para habilitar el modo administrador",
    "notify-empty-statement": "Ingrese sus declaraciones SQL en el editor",
    "can-not-execute-query": "No se puede ejecutar la consulta al cargar datos.",
    "invalid-database": "Base de datos no válida {database}",
    "request-cancelled": "Solicitud cancelada",
    "request-aborted": "El usuario abortó la solicitud",
    "no-data-source": "No se puede consultar ninguna fuente de datos. Consulte la política de consulta de fuentes de datos del entorno o proyecto.",
    "rows": "fila | filas",
    "vertical-display": "Pantalla vertical",
    "no-history-found": "No se encontró historial",
    "search-history-by-statement": "Búsqueda por enunciado",
    "binary-format": "Formato binario",
    "hex-format": "Formato hexadecimal",
    "boolean-format": "Formato booleano",
    "text-format": "Formato de texto",
    "hint-tips": {
      "confirm-to-close-unsaved-sheet": {
        "title": "¿Cerrar la hoja no guardada?",
        "content": "¿Cerrar la hoja y perder cualquier dato no guardado?"
      }
    },
    "copy-url": "Copiar URL",
    "notify": {
      "copy-code-succeed": "Copia de código exitosa",
      "copy-share-link": "El enlace compartido se copió al portapapeles."
    },
    "connect-to-a-database": "Conectarse a una base de datos",
    "link-access": "Acceso al enlace",
    "private": "Privado",
    "private-desc": "Solo tú puedes acceder a esta hoja",
    "project-read": "Lectura del proyecto",
    "project-read-desc": "Tanto el PROPIETARIO de la hoja como el PROPIETARIO del proyecto pueden leer/escribir, otros miembros del proyecto pueden leer",
    "project-write": "Escritura del proyecto",
    "project-write-desc": "Tanto el PROPIETARIO de la hoja como los miembros del proyecto pueden leer/escribir",
    "create-read-only-data-source": "Ir a crear",
    "save-sheet": "Guardar hoja",
    "save-sheet-input-placeholder": "Por favor, ingresa un nombre para la hoja",
    "format": "Formato",
    "sql-review-result": "Resultado de la revisión SQL",
    "visualize-explain": "Visualizar explicación",
    "rows-upper-limit": "se ha alcanzado el límite de resultados de la consulta",
    "close-sheet": "Cerrar hoja",
    "connect": "Conectar",
    "connected": "Conectado",
    "connect-in-admin-mode": "Conectar en modo administrador",
    "admin-mode": {
      "self": "Modo administrador",
      "exit": "Salir del modo administrador"
    },
    "allow-admin-mode-only": "La instancia {instance} solo es accesible en modo administrador.",
    "query-time": "Tiempo de consulta",
    "connection-lost": "Conexión perdida. \nIntentará volver a conectarse al ejecutar la siguiente consulta.",
    "sheet": {
      "self": "Hoja",
      "connection": "Conexión"
    },
    "tab": {
      "unsaved": "No guardado",
      "context-menu": {
        "actions": {
          "close": "Cerca",
          "close-others": "cerrar otros",
          "close-to-the-right": "Cerca de la derecha",
          "close-saved": "Cerrar guardado",
          "close-all": "Cierra todo",
          "rename": "Rebautizar"
        }
      }
    },
    "batch-query": {
      "batch": "Lote",
      "select-database-group": "Puedes {select-database-group} realizar consultas por lotes",
      "description": "Consulta por lotes {database} bases de datos adicionales y {group} grupos de bases de datos bajo {project}.",
      "show-or-hide-empty-query-results": "Mostrar/ocultar resultados de consulta vacíos",
      "select-data-source": {
        "self": "Seleccionar la fuente de datos para el lote",
        "tooltip": "Encontrará fuentes de datos disponibles con política de restricción y luego aplicará la selección.",
        "admin": "Administración",
        "readonly": "Sólo lectura",
        "not-match": "La fuente de datos no coincide, se esperaba {expect} pero se obtuvo {actual}."
      }
    },
    "batch-export": {
      "self": "Exportación por lotes",
      "tooltip": "Seleccione como máximo {max} bases de datos para exportar por lotes los resultados de las últimas consultas",
      "failed-for-db": "No se pudieron exportar los datos de {db}"
    },
    "execute-query": "Ejecutar consulta",
    "pending-query": "Consulta pendiente",
    "executing-query": "Ejecutando consulta",
    "request-query": "Solicitar consulta",
    "copy-success": "Copiado al portapapeles",
    "connect-in-new-tab": "Conéctate en una nueva pestaña",
    "copy-name": "Copiar nombre",
    "preview-table-data": "Vista previa de datos de la tabla",
    "view-database-detail": "Ver detalle de la base de datos",
    "copy-all-column-names": "Copiar todos los nombres de las columnas",
    "view-schema-text": "Ver texto del esquema",
    "last-synced": "Última sincronización: {hora}",
    "click-to-sync-now": "Haga clic para sincronizar ahora",
    "sync-in-progress": "Sincronización en progreso",
    "create-a-worksheet": "Crear una hoja de trabajo",
    "select-a-database-to-start": "Seleccione una base de datos para comenzar",
    "select-encoding": "Seleccionar codificación",
    "redis-command": {
      "self": "Ejecute el comando redis en",
      "all-nodes": "Todos los nodos",
      "single-node": "Nodo único",
      "only-for-cluster": "Sólo disponible para conexión de clúster"
    },
    "result-limit": {
      "self": "Límite de resultados",
      "n-rows": "{n} filas",
      "rows": "filas"
    },
    "n-per-page": "{n} / página",
    "customize-tree-structure": "Personalizar la estructura del árbol",
    "add-a-new-instance": "Agregar una nueva instancia",
    "web-socket": {
      "errors": {
        "title": "La conexión WebSocket falló",
        "description": "La finalización automática puede estar limitada o deshabilitada.",
        "disconnected": "WebSocket desconectado"
      }
    },
    "query-context": {
      "admin-data-source-is-disallowed-to-query": "No se permite realizar consultas a la fuente de datos del administrador.",
      "admin-data-source-is-disallowed-to-query-when-read-only-data-source-is-available": "No se permite realizar consultas a la fuente de datos del administrador cuando la fuente de datos de solo lectura está disponible."
    },
    "manage-connections": "Gestionar las conexiones",
    "view-detail": "Ver detalle",
    "generate-sql": "Generar SQL",
    "current-editing-statement-is-not-empty": "La declaración de edición actual no está vacía.",
    "run-anyway": "Corre de todos modos",
    "no-project": {
      "not-member-of-any-projects": "No eres miembro de ningún proyecto.",
      "go-to-create": "ir a crear",
      "contact-the-admin-to-grant-access": "Póngase en contacto con el administrador para otorgar acceso."
    },
    "upload-file": "Subir archivo",
    "copy-selected-results": "Copiar datos seleccionados por {action} o {button}",
    "cancel-selection": "Cancelar selección",
    "format-default": "Por defecto",
    "column-display-format": "Formato de visualización de columna",
    "next-row": "siguiente fila",
    "previous-row": "Fila anterior"
  },
  "schema-editor": {
    "self": "Editor de esquema",
    "preview-issue": "Vista previa de incidencia",
    "sync-sql-from-schema-editor": "Sincronizar SQL desde el Editor de esquema",
    "raw-sql": "SQL sin procesar",
    "search-database-and-table": "Buscar base de datos y tabla",
    "search-table": "Buscar tabla",
    "search-column": "Buscar columna",
    "nothing-changed-for-database": "Nada cambió para la base de datos {database}",
    "actions": {
      "create-schema": "Crear esquema",
      "drop-schema": "Eliminar esquema",
      "create-table": "Nueva tabla",
      "rename": "Renombrar",
      "drop-table": "Eliminar tabla",
      "restore": "Restaurar",
      "add-column": "Agregar columna",
      "add-from-template": "Agregar desde plantilla",
      "drop-column": "Eliminar columna",
      "create-procedure": "Crear procedimiento",
      "create-function": "Crear función",
      "drop": "Gota",
      "create-view": "Crear vista"
    },
    "database": {
      "name": "Nombre",
      "engine": "Motor",
      "collation": "Colación",
      "comment": "Comentario"
    },
    "schema": {
      "select": "Seleccionar esquema",
      "name": "Nombre del Esquema"
    },
    "tables": "Tablas",
    "table": {
      "select": "Seleccionar tabla",
      "name": "Nombre de la tabla"
    },
    "columns": "Columnas",
    "column": {
      "select": "Seleccionar columna",
      "name": "Nombre",
      "type": "Tipo",
      "default": "Valor predeterminado",
      "comment": "Comentario",
      "not-null": "No nulo",
      "primary": "Primaria",
      "foreign-key": "Clave foránea",
      "classification": "Clasificación",
      "on-update": "En actualización"
    },
    "default": {
      "no-default": "Sin valor predeterminado",
      "expression": "Expresión",
      "null": "NULL",
      "value": "Valor"
    },
    "message": {
      "invalid-schema-name": "Nombre de esquema inválido",
      "invalid-table-name": "Nombre de tabla inválido",
      "duplicated-table-name": "Nombre de tabla duplicado",
      "invalid-schema": "Esquema no válido",
      "cannot-drop-the-last-column": "No se puede eliminar la última columna",
      "cannot-change-config": "La configuración de la base de datos debe cambiarse con el esquema",
      "duplicated-procedure-name": "Nombre del procedimiento duplicado",
      "invalid-procedure-name": "Nombre de procedimiento no válido",
      "duplicated-function-name": "Nombre de función duplicado",
      "invalid-function-name": "Nombre de función no válido",
      "invalid-view-name": "Nombre de vista no válido",
      "duplicated-view-name": "Nombre de vista duplicado"
    },
    "confirm-to-close": {
      "title": "Confirmar para cerrar",
      "description": "¿Está seguro de que desea cerrar el panel? Se perderán los cambios realizados."
    },
    "foreign-key": {
      "edit": "Editar clave externa",
      "name-description": "El nombre único de la clave externa"
    },
    "index": {
      "indexes": "Índices",
      "edit-indexes": "Editar índices",
      "unique": "Único",
      "dependency-columns": "Columnas dependientes"
    },
    "table-partition": {
      "partitions": "Particiones",
      "edit-partitions": "Editar particiones",
      "expression": "Expresión",
      "value": "Valor",
      "add-sub-partition": "Agregar subpartición",
      "type": "Tipo"
    },
    "views": "Puntos de vista",
    "procedures": "Trámites",
    "functions": "Funciones",
    "preview-schema-text": "Vista previa del texto del esquema",
    "preview-view-definition": "Definición de vista previa"
  },
  "label": {
    "empty-label-value": "Valor",
    "error": {
      "key-necessary": "Se requiere una clave",
      "value-necessary": "Se requiere un valor",
      "key-duplicated": "Claves duplicadas",
      "max-value-length-exceeded": "La longitud del valor no puede exceder {longitud} caracteres"
    },
    "add-label": "Agregar etiqueta"
  },
  "oauth": {
    "unknown-event": "Tipo de evento inesperado, OAuth falló."
  },
  "subscription": {
    "try-for-free": "Prueba gratis",
    "inquire-enterprise-plan": "Consulta el Plan de Empresas",
    "enterprise-free-trial": "{days}-días de prueba gratuita para la empresa",
    "button": {
      "upgrade": "Actualizar"
    },
    "description": "Puedes subir tu licencia Bytebase para desbloquear funciones de edición/empresa.",
    "upload-license": "Subir licencia",
    "request-n-days-trial": "Solicite una prueba de {days} días (no se requiere tarjeta de crédito)",
    "request-with-qr": "Escanear código QR",
    "require-subscription": "Esta función requiere una suscripción a {requiredPlan}. Compre una licencia de Bytebase para desbloquearla.",
    "required-plan-with-trial": "Esta función requiere {requiredPlan}. {startTrial}",
    "trial-for-plan": "Puedes iniciar una prueba gratuita de {plan} por {days} días - no se requiere tarjeta de crédito.",
    "trial-for-days": "Puedes iniciar una prueba gratuita por {days} días - no se requiere tarjeta de crédito.",
    "contact-to-upgrade": "Contacta al administrador de tu espacio de trabajo para actualizar el plan.",
    "upgrade-now": "Actualizar ahora",
    "usage": {
      "instance-count": {
        "title": "Límite de cantidad de instancias",
        "remaining": "Tu cuota total de instancias es de {total}, sólo te quedan {count} instancias.",
        "runoutof": "Te has quedado sin tu cuota de instancias {total}.",
        "upgrade": "@:{'subscription.upgrade'} para obtener más cuota de instancias."
      },
      "user-count": {
        "title": "Límite de conteo de usuarios",
        "remaining": "Su cuota total de usuarios es {total}, solo quedan {count} usuarios.",
        "runoutof": "Se ha quedado sin su cuota de usuario {total}.",
        "upgrade": "@:{'subscription.upgrade'} para obtener una cuota de usuario ilimitada."
      }
    },
    "instance-assignment": {
      "license": "Licencia",
      "assign-license": "Asignar licencia",
      "require-license": "Requerir licencia de instancia",
      "missing-license-attention": "Debe asignar una licencia a la instancia para habilitar esta función.",
      "n-license-remain": "permanecer {n}",
      "manage-license": "Administrar licencia",
      "used-and-total-license": "Licencia asignada / total",
      "used-and-total-user": "Límite de usuarios activos/totales",
      "success-notification": "Actualizar correctamente la asignación de licencia"
    },
    "update": {
      "success": {
        "title": "Licencia actualizada con éxito",
        "description": "Se desbloquearon funciones premium en el plan de suscripción."
      },
      "failure": {
        "title": "Error al actualizar la licencia",
        "description": "Por favor, comprueba si tu licencia es válida."
      }
    },
    "plan-features": "{plan} función",
    "overuse-warning": "{neededPlan} puede estar restringido en {currentPlan}, actualice ahora para asegurar un uso adecuado.",
    "overuse-modal": {
      "description": "Está utilizando una función que actualmente no está incluida en {plan}. Actualice ahora para evitar interrupciones:"
    },
    "disabled-feature": "Función deshabilitada",
    "upgrade": "Actualizar",
    "contact-us": "Contáctanos",
    "current": "Actual",
    "expired": "Expirado",
    "expires-at": "Expira el",
    "plan-compare": "Comparar planes",
    "trialing": "En período de prueba",
    "unlimited": "Ilimitado",
    "max-instance-count": "Cantidad máxima de instancias",
    "plan": {
      "free": {
        "title": "Gratis"
      },
      "team": {
        "title": "Equipo"
      },
      "enterprise": {
        "title": "Empresa"
      },
      "try": "Pruébalo gratis."
    }
  },
  "sheet": {
    "mine": "Mío",
    "star": "Marcar Favorito",
    "unstar": "Quitar Favorito",
    "starred": "Favorito",
    "shared": "Compartido",
    "notifications": {
      "duplicate-success": "Duplicado con éxito en \"Mis hojas\""
    },
    "hint-tips": {
      "confirm-to-delete-this-sheet": "¿Confirmar para eliminar esta hoja?",
      "confirm-to-duplicate-sheet": "¿Confirmar para duplicar esta hoja?"
    },
    "search-sheets": "Hojas de búsqueda",
    "draft": "Borrador"
  },
  "sql-review": {
    "title": "Revisión de SQL",
    "description": "La política de revisión de SQL puede definir diferentes conjuntos de reglas de lint SQL para los entornos respectivos. Ayuda a los equipos a adoptar las mejores prácticas de SQL y a hacer cumplir la consistencia del esquema en diferentes bases de datos. Cada vez que intente realizar un cambio DDL/DML o use el Editor SQL para consultar datos, la consulta se verificará en función de la política de revisión de SQL configurada.",
    "disabled": "La revisión de SQL está deshabilitada",
    "no-policy-set": "Sin política de revisión de SQL",
    "create-policy": "Crear política",
    "select-review": "Seleccione revisión SQL",
    "select-review-rules": "Seleccionar reglas de revisión de SQL",
    "select-all": "Seleccionar todo",
    "select-review-label": "Puede adjuntar una política de revisión de SQL existente al recurso o {create}.",
    "configure-policy": "Configurar política",
    "policy-removed": "La política de revisión se eliminó correctamente.",
    "policy-created": "La política de revisión se creó correctamente.",
    "policy-create-failed": "No se pudo crear la política de revisión.",
    "policy-updated": "La política de revisión se actualizó correctamente.",
    "policy-update-failed": "No se pudo actualizar la política de revisión.",
    "add-rules": "Agregar reglas",
    "add-or-remove-rules": "Agregar o eliminar reglas",
    "no-permission": "Solo el DBA o el administrador tiene permiso para crear o actualizar la política de revisión.",
    "delete": "Eliminar política de revisión SQL",
    "input-then-press-enter": "Ingrese el valor y luego presione enter para agregar",
    "not-available-for-free": "La regla no está disponible para {plan}",
    "search-by-name": "Buscar por nombre",
    "attach-resource": {
      "no-linked-resources": "Sin recursos adjuntos",
      "change-resources": "Cambiar recursos adjuntos",
      "self": "Adjuntar a recursos",
      "label": "Puede aplicar la política de revisión a entornos o proyectos. Un recurso sólo puede vincular una política. La base de datos utilizará la política de revisión de SQL adjunta al proyecto; de lo contrario, recurrirá a la política de entorno.",
      "label-environment": "La política de revisión de SQL afectará a todas las bases de datos que pertenecen al entorno seleccionado.",
      "label-project": "La política de revisión de SQL afectará a todas las bases de datos que pertenecen al proyecto seleccionado. Se ignorará la política de revisión de SQL para el entorno.",
      "override-warning": "Siguiendo los recursos ya vinculados con otras políticas de revisión de SQL. Haga clic en \"{button}\" para anular la configuración."
    },
    "create": {
      "breadcrumb": "Crear política de revisión SQL",
      "basic-info": {
        "name": "Información básica",
        "display-name": "Nombre para mostrar",
        "display-name-placeholder": "El nombre de la política de revisión",
        "display-name-default": "Política de revisión SQL",
        "display-name-label": "Un nombre para mostrar que ayuda a identificar entre diferentes políticas de revisión.",
        "choose-template": "Elegir plantilla"
      },
      "configure-rule": {
        "name": "Configurar regla",
        "change-template": "Cambiar plantilla",
        "confirm-override-title": "Confirmar cambio",
        "confirm-override-description": "Sus reglas serán anuladas"
      }
    },
    "rule": {
      "active": "Activa"
    },
    "enabled-rules": "Reglas habilitadas",
    "rule-detail": "Detalle de la regla",
    "view-definition": "Ver definición",
    "all-checks-passed": "Todas las comprobaciones pasaron",
    "category": {
      "builtin": "Integrado"
    },
    "level": {
      "name": "Nivel",
      "error": "Error",
      "warning": "Advertencia",
      "disabled": "Deshabilitado"
    }
  },
  "audit-log": {
    "export-finished": "Exportación finalizada",
    "export-tooltip": "Debe seleccionar la hora de inicio y la hora de finalización dentro de los 30 días",
    "table": {
      "created-ts": "Hora",
      "actor": "Actor",
      "level": "Nivel de auditoría",
      "method": "Método",
      "request": "Pedido",
      "response": "Respuesta",
      "status": "Estatus",
      "service-data": "Datos del Servicio"
    },
    "advanced-search": {
      "scope": {
        "actor": {
          "title": "Actor",
          "description": "Búsqueda por actor del registro de auditoría"
        },
        "method": {
          "title": "Método",
          "description": "Buscar por el método de registro de auditoría"
        },
        "level": {
          "title": "Nivel",
          "description": "Buscar por nivel de registro de auditoría"
        }
      }
    }
  },
  "schema-diagram": {
    "self": "Diagrama de Esquema",
    "fit-content-with-view": "Ajustar contenido dentro de la vista"
  },
  "identity-provider": {
    "test-connection": "Probar conexión",
    "identity-provider-created": "Proveedor de identidad creado exitosamente",
    "identity-provider-deleted": "Proveedor de identidad eliminado exitosamente",
    "identity-provider-update-failed": "No se pudo actualizar el proveedor de identidad",
    "identity-provider-create-failed": "No se pudo crear el proveedor de identidad",
    "identity-provider-delete-failed": "No se pudo eliminar el proveedor de identidad",
    "identity-provider-permission-denied": "Permiso denegado"
  },
  "sensitive-data": {
    "self": "Datos Sensibles"
  },
  "resource": {
    "delete-warning": "Se eliminará el elemento \"{name}\". Esta acción no se puede deshacer.",
    "delete-warning-with-resources": "El \"{name}\" lo utilizan los siguientes recursos:",
    "delete-warning-retry": "Elimínelo de estos recursos y vuelva a intentarlo."
  },
  "resource-id": {
    "self": "ID de {resource}",
    "description": "El ID de {resource} es un identificador único. No se puede cambiar una vez creado.",
    "cannot-be-changed-later": "No se puede cambiar posteriormente.",
    "validation": {
      "duplicated": "El ID de {resource} ya existe. Por favor, elige otro.",
      "pattern": "La identificación {recurso} puede tener letras, dígitos o guiones minúsculas. Debe comenzar con una letra minúscula y terminar con una letra o número.",
      "minlength": "El ID de {resource} es demasiado corto. Debe tener al menos 1 carácter.",
      "overflow": "El ID de {resource} es demasiado largo. Debe tener menos de 64 caracteres.",
      "empty": "El ID {resource} no puede estar vacío"
    }
  },
  "multi-factor": {
    "self": "Autenticación de múltiples factores",
    "auth-code": "Código de autenticación",
    "recovery-code": "Código de recuperación",
    "other-methods": {
      "self": "Otros métodos",
      "use-auth-app": {
        "self": "Usa tu aplicación de autenticación",
        "description": "Abre la aplicación de autenticación de dos factores (TOTP) en tu dispositivo móvil para ver tu código de autenticación."
      },
      "use-recovery-code": {
        "self": "Usa un código de recuperación",
        "description": "Si no puedes acceder a tu dispositivo móvil, ingresa uno de tus códigos de recuperación para verificar tu identidad."
      }
    }
  },
  "two-factor": {
    "self": "Autenticación de dos factores",
    "description": "La autenticación de dos factores proporciona una capa adicional de seguridad para las cuentas de los miembros. Al iniciar sesión, se te pedirá que ingreses el código de seguridad generado por tu aplicación de autenticación.",
    "enabled": "2FA habilitado",
    "setup-steps": {
      "setup-auth-app": {
        "self": "Configurar la aplicación de autenticación",
        "description": "Usa una aplicación de teléfono como Google Authenticator, Microsoft Authenticator o Authy para obtener códigos 2FA cuando se te solicite durante el inicio de sesión.",
        "scan-qr-code": {
          "self": "Escanear el código QR",
          "description": "Usa una aplicación de autenticación de tu teléfono para escanear. Si no puedes escanear, {action} en su lugar.",
          "enter-the-text": "ingresa el texto"
        },
        "verify-code": "Verifica el código de la aplicación"
      },
      "download-recovery-codes": {
        "self": "Descarga tus códigos de recuperación",
        "tips": "Mantenga sus códigos de recuperación tan seguros como su contraseña. Recomendamos guardarlos con un administrador de contraseñas como Lastpass, 1Password o Keeper.",
        "keep-safe": {
          "self": "Mantenga sus códigos de recuperación en un lugar seguro.",
          "description": "Estos códigos son el último recurso para acceder a su cuenta en caso de que pierda su código de autenticación de dos factores. Si no puede encontrar estos códigos, perderá el acceso a su cuenta."
        }
      },
      "recovery-codes-saved": "He guardado mis códigos de recuperación"
    },
    "recovery-codes": {
      "self": "Códigos de recuperación",
      "description": "Los códigos de recuperación se pueden utilizar para acceder a su cuenta en caso de que no pueda recibir códigos de autenticación de dos factores."
    },
    "disable": {
      "self": "Desactivar la autenticación de dos factores",
      "description": "Está a punto de desactivar la autenticación de dos factores para su cuenta. Ya no se le pedirá que ingrese el código de seguridad generado por su aplicación de autenticación cuando inicie sesión."
    },
    "your-two-factor-secret": {
      "self": "Su secreto de dos factores",
      "description": "Copie el código e ingréselo manualmente en su aplicación TOTP.",
      "copy-succeed": "Secreto copiado al portapapeles. Péguelo en su aplicación."
    },
    "messages": {
      "2fa-enabled": "La autenticación de dos factores está activada.",
      "2fa-disabled": "La autenticación de dos factores está desactivada.",
      "recovery-codes-regenerated": "Los códigos de recuperación se han regenerado.",
      "2fa-required": "Se requiere autenticación de dos factores en su espacio de trabajo. Actívelo antes de poder continuar.",
      "cannot-disable": "No puede desactivar la autenticación de dos factores porque su administrador la requiere en el espacio de trabajo."
    }
  },
  "plugin": {
    "ai": {
      "text-to-sql-placeholder": "Utilice lenguaje natural y Bytebase lo convertirá en SQL",
      "conversation": {
        "untitled": "Conversación sin título",
        "delete": "Eliminar conversación",
        "rename": "Renombrar conversación",
        "select-or-create": "Seleccione o {crear} una conversación para comenzar.",
        "history-conversations": "Historial de conversaciones",
        "view-history-conversations": "Ver historial de conversaciones",
        "new-conversation": "Comenzar nueva conversación",
        "no-message": "No hay mensajes en esta conversación",
        "tips": {
          "suggest-prompt": "Sugiriendo promts...",
          "no-more": "No más"
        }
      },
      "statement-copied": "Declaración copiada al portapapeles",
      "text2sql": "Text2SQL",
      "actions": {
        "explain-code": "Explicar el código",
        "find-problems": "encontrar problemas",
        "insert-at-caret": "Insertar en el cursor"
      },
      "send": "Enviar",
      "new-line": "Nueva linea",
      "ai-assistant": "Asistente de IA",
      "not-configured": {
        "self": "El Asistente AI no está configurado.",
        "contact-admin-to-configure": "Comuníquese con el administrador de su organización.",
        "go-to-configure": "Ir a configurar"
      }
    }
  },
  "custom-approval": {
    "self": "Aprobación personalizada",
    "risk-rule": {
      "active": "Activo",
      "edit-rule": "Editar regla",
      "delete": "Eliminar regla de seguridad",
      "risk": {
        "self": "Riesgo",
        "select": "Seleccionar riesgo",
        "risk-level": {
          "default": "Por defecto",
          "low": "Bajo",
          "moderate": "Moderado",
          "high": "Alto"
        },
        "namespace": {
          "dml": "DML",
          "ddl": "DDL",
          "create_database": "Crear base de datos",
          "data_export": "Exportar datos",
          "request-role": "Rol de solicitud"
        }
      },
      "template": {
        "templates": "Plantillas",
        "load": "Cargar",
        "load-template": "Cargar plantilla",
        "view": "Ver plantilla"
      },
      "rule-name": "Nombre de la regla",
      "view-rule": "Ver regla",
      "source": {
        "select": "Seleccionar tipo",
        "self": "Tipo"
      },
      "input-rule-name": "Ingrese el nombre de la regla",
      "search": "Buscar regla"
    },
    "approval-flow": {
      "self": "Flujo de aprobación",
      "approval-flows": "Flujos de Aprobación",
      "approval-nodes": "Nodos de aprobación",
      "delete": "Eliminar flujo de aprobación",
      "select": "Seleccionar flujo de aprobación",
      "create-approval-flow": "Crear flujo de aprobación",
      "edit-approval-flow": "Editar flujo de aprobación",
      "node": {
        "nodes": "Nodos de aprobación",
        "description": "Solo se requiere una aprobación en este nodo cuando hay múltiples aprobadores.",
        "order": "Orden",
        "approver": "Aprobador",
        "add": "Agregar nodo",
        "delete": "Eliminar nodo de aprobación"
      },
      "view-approval-flow": "Ver flujo de aprobación",
      "skip": "Omitir aprobación manual",
      "risk-not-configured-tips": "Asegúrese de haber definido {link}.",
      "the-related-risk-rules": "las reglas de riesgo relacionadas",
      "issue-review": {
        "sent-back": "Devuelto",
        "review-sent-back-by": "Reseña enviada por {user}"
      }
    },
    "risk": {
      "self": "Riesgo",
      "risks": "Riesgo",
      "description": "El Centro de riesgo define los niveles de riesgo para diferentes operaciones de base de datos en diferentes condiciones. Y los niveles de riesgo determinan los flujos de aprobación personalizados correspondientes."
    },
    "rule": {
      "rules": "Reglas"
    },
    "issue-review": {
      "approve-issue": "¿Aprobar incidencia?",
      "you": "Tú",
      "generating-approval-flow": "Generando flujo de aprobación",
      "approved-issue": "incidencia aprobada",
      "disallow-approve-reason": {
        "some-task-checks-didnt-pass": "Algunas comprobaciones de tareas no pasaron",
        "some-task-checks-are-still-running": "Algunas comprobaciones de tareas aún se están ejecutando",
        "x-field-is-required": "{field} se requiere"
      },
      "send-back": "Enviar de vuelta",
      "send-back-issue": "¿Devolver el problema?",
      "re-request-review": "Volver a solicitar revisión",
      "re-request-review-issue": "¿Volver a solicitar revisión?",
      "sent-back-issue": "Problema devuelto",
      "re-requested-review": "revisión de problema nuevamente solicitada",
      "no-one-matched": "Nadie igualó",
      "any-n-role-can-approve": "Cualquier {role} puede aprobar",
      "approved-by-n": "Aprobado por {approver}",
      "issue-creators-cannot-approve-their-own-issue": "El creador del problema no puede aprobar su propio problema."
    }
  },
  "schema-template": {
    "self": "Plantilla de esquema",
    "field-template": {
      "self": "Plantilla de campo",
      "description": "Predefina la plantilla de campo, luego aplique la plantilla durante el cambio de esquema."
    },
    "column-type-restriction": {
      "self": "Restricción de tipos de columna",
      "description": "Para cada motor de base de datos, puede limitar los tipos de columna permitidos.",
      "allow-all": "Permitir todos los tipos",
      "allow-limited-types": "Permitir solo algunos tipos",
      "back-to-edit": "Volver a editar",
      "add-and-save": "Agregar y guardar",
      "messages": {
        "unable-to-update": "No se puede actualizar la restricción",
        "following-column-types-are-used": "Los siguientes tipos de columna todavía se usan en la plantilla de campos.",
        "one-allowed-type-per-line": "Un tipo permitido por línea"
      }
    },
    "table-template": {
      "self": "Plantilla de tabla",
      "description": "Puede predefinir la plantilla de tabla y luego aplicar la plantilla durante el cambio de esquema."
    },
    "search-by-name-or-comment": "Buscar por nombre o comentario",
    "form": {
      "category": "Categoría",
      "category-desc": "Seleccione una categoría existente o cree una nueva",
      "unclassified": "Desclasificada",
      "column-name": "Nombre de la columna",
      "column-type": "Tipo de columna",
      "default-value": "Por defecto",
      "comment": "Comentario",
      "nullable": "Anulable",
      "table-name": "Nombre de la tabla",
      "on-update": "En actualización"
    },
    "classification": {
      "self": "Clasificación de datos",
      "select": "Seleccionar clasificación",
      "search": "Clasificación de búsqueda"
    }
  },
  "role": {
    "self": "Rol",
    "setting": {
      "description": "Definición de roles personalizados. \nPuede aplicarlos a los miembros del proyecto y utilizarlos en un flujo de aprobación personalizado.",
      "add": "Agregar rol",
      "edit": "Editar rol",
      "title-placeholder": "Ingrese el título del rol",
      "description-placeholder": "Ingrese la descripción del rol"
    },
    "title": "Título",
    "select-role": "Seleccionar rol",
    "expired-tip": "El papel puede haber expirado.",
    "import-from-role": "Importar desde el rol",
    "workspace-roles": {
      "self": "Roles de espacio de trabajo"
    },
    "project-roles": {
      "self": "Roles de proyecto",
      "apply-to-all-projects": "Aplicar a todos los proyectos"
    },
    "custom-roles": {
      "self": "Roles personalizados"
    },
    "workspace-admin": {
      "self": "Administrador del espacio de trabajo",
      "description": "El administrador del espacio de trabajo tiene todos los permisos dentro del espacio de trabajo."
    },
    "workspace-dba": {
      "self": "DBA del espacio de trabajo",
      "description": "El DBA del espacio de trabajo tiene todos los permisos dentro del espacio de trabajo, excepto la gestión de miembros del espacio de trabajo."
    },
    "workspace-member": {
      "self": "Miembro del espacio de trabajo",
      "description": "El miembro del espacio de trabajo es un usuario normal sin privilegios especiales dentro del espacio de trabajo."
    },
    "project-owner": {
      "self": "Propietario del proyecto",
      "description": "El propietario del proyecto tiene todos los permisos dentro del proyecto."
    },
    "project-developer": {
      "self": "Desarrollador del proyecto",
      "description": "El desarrollador del proyecto tiene todos los permisos dentro del proyecto, excepto la gestión de miembros del proyecto."
    },
    "project-releaser": {
      "self": "Liberador del proyecto",
      "description": "El liberador del proyecto tiene todos los permisos dentro del proyecto, excepto la gestión de miembros del proyecto."
    },
    "sql-editor-user": {
      "self": "Usuario del editor SQL",
      "description": "El consultor del proyecto tiene todos los permisos dentro del proyecto, excepto la gestión de miembros del proyecto."
    },
    "project-exporter": {
      "self": "Exportador del proyecto",
      "description": "El exportador del proyecto tiene todos los permisos dentro del proyecto, excepto la gestión de miembros del proyecto."
    },
    "project-viewer": {
      "self": "Espectador del proyecto",
      "description": "El espectador del proyecto tiene todos los permisos dentro del proyecto, excepto la gestión de miembros del proyecto."
    },
    "issue-creator": {
      "self": "Creador del problema"
    }
  },
  "database-group": {
    "create": "Crear grupo de bases de datos",
    "matched-database": "Base de datos coincidente",
    "unmatched-database": "Base de datos no coincidente",
    "condition": {
      "self": "Condición"
    },
    "select": "Seleccionar grupo de bases de datos",
    "no-matched-databases": "No hay bases de datos coincidentes"
  },
  "export-center": {
    "self": "centro de exportacion",
    "permission-denied": "Permiso denegado"
  },
  "review-center": {
    "self": "Centro de revisión"
  },
  "schema-designer": {
    "use-tips": "Selecciona las tablas a diseñar"
  },
  "cel": {
    "condition": {
      "self": "Condición",
      "description-tips": "Una condición es una regla que se puede configurar mediante una expresión. Por ejemplo, la condición \"Entorno es prod\" coincidirá con las incidencias ejecutadas en el entorno \"prod\".",
      "add": "Agregar condición",
      "add-group": "Agregar grupo de condiciones",
      "add-raw-expression": "Agregar expresión cruda",
      "group": {
        "or": {
          "description": "Cualquiera de los siguientes es verdadero..."
        },
        "and": {
          "description": "Todos los siguientes son verdaderos..."
        },
        "tooltip": "Un grupo de condiciones es una colección de condiciones conectadas por operadores \"Y\" y \"O\"."
      },
      "input-value": "Valor de entrada",
      "add-condition-in-group-placeholder": "Agregar {plus} para agregar condición",
      "select-value": "Seleccionar valor",
      "input-value-press-enter": "Ingrese el valor, presione Enter para confirmar",
      "add-root-condition-placeholder": "Haga clic en \"Agregar condición\" o \"Agregar grupo de condiciones\" para agregar una condición"
    }
  },
  "changelist": {
    "self": "Lista de cambios",
    "changelists": "Listas de cambios",
    "new": "Nueva lista de cambios",
    "name": "Nombre de la lista de cambios",
    "name-placeholder": "Mi lista de cambios",
    "error": {
      "name-is-required": "El nombre de la lista de cambios es obligatorio",
      "invalid-resource-id": "ID de recurso no válido",
      "nothing-changed": "nada ha cambiado",
      "sql-cannot-be-empty": "Se requiere SQL",
      "select-at-least-one-change": "Seleccione al menos un cambio",
      "select-at-least-one-change-to-export": "Seleccione al menos un cambio para exportar",
      "add-at-least-one-change": "Añade al menos un cambio",
      "you-are-not-allowed-to-perform-this-action": "No tienes permiso para realizar esta acción."
    },
    "apply-to-database": "Aplicar a la base de datos",
    "add-change": {
      "self": "Agregar cambio",
      "changelog": {
        "select-at-least-one-changelog-below": "Seleccione al menos un historial a continuación"
      }
    },
    "change-source": {
      "self": "Cambiar fuente",
      "raw-sql": "SQL sin formato",
      "source": "Fuente"
    },
    "confirm-remove-change": "¿Eliminar este cambio?",
    "delete-this-changelist": "Eliminar esta lista de cambios",
    "confirm-delete-changelist": "¿Eliminar esta lista de cambios?",
    "import": {
      "no-file-to-upload": "No hay archivos para subir",
      "upload-sql-or-zip-file": "Cargue el archivo .sql o .zip",
      "optional-upload-sql-or-zip-file": "(Opcional) Cargue el archivo .sql o .zip"
    },
    "change-type": "Cambiar tipo"
  },
  "release": {
    "title": "Liberar",
    "releases": "Lanzamientos",
    "files": "Archivos",
    "create": "Crear lanzamiento",
    "select": "Seleccionar versión",
    "archive-this-release": "Archivar este comunicado",
    "total-files": "Total de {count} archivos",
    "plan-tip": "Este plan está configurado para usar una versión. Los cambios en la base de datos se ejecutarán mediante las sentencias SQL de los archivos de la versión seleccionada.",
    "not-found": "Extraviado",
    "vcs-source": "Fuente VCS",
    "view-all-files": "Ver todos los archivos",
    "and-n-more-files": "y {n} archivos más",
    "change-type": {
      "ddl": "DDL",
      "ddl-ghost": "Fantasma DDL",
      "dml": "DML",
      "unspecified": "No especificado"
    },
    "file-type": {
      "versioned": "Versión",
      "unspecified": "No especificado"
    },
    "vcs-type": {
      "unspecified": "No especificado"
    },
    "actions": {
      "new-file": "Nuevo archivo",
      "import-from-release": "Importar desde la versión"
    },
    "messages": {
      "succeed-to-create-release": "Tener éxito en crear el lanzamiento",
      "files-will-always-be-sorted-and-executed-in-version-order": "Los archivos siempre se ordenarán y ejecutarán en orden de versión.",
      "cannot-modify-files-after-created": "No es posible modificar archivos una vez creada la versión."
    },
    "usage-description": "El lanzamiento solo se utiliza en GitOps personalizado con integración de API."
  },
  "export-data": {
    "export-rows": "Exportar filas",
    "error": {
      "export-rows-required": "Se requieren filas de exportación",
      "export-rows-must-gt-zero": "Las filas de exportación deben ser mayores que 0"
    },
    "export-format": "Formato de exportación",
    "password-optional": "Cifrar con contraseña (opcional)",
    "password-info": "Proporcione una contraseña para cifrar el archivo de exportación."
  },
  "branch": {
    "select-tables-to-rollout": "Seleccionar tablas para implementar",
    "index": {
      "drop-index-confirm": "¿Índice de caída?"
    },
    "table-partition": {
      "drop-partition-confirm": "¿Eliminar partición de mesa?",
      "drop-partition-with-subpartitions-confirm": "También eliminará todas sus subparticiones."
    }
  },
  "worksheet": {
    "self": "Hoja de trabajo"
  },
  "setup": {
    "self": "Configuración",
    "basic-info": "Información básica",
    "skip-setup": "Saltar configuración",
    "purposes": {
      "self": "¿Cuál es su propósito principal con Bytebase?",
      "alter-schema": "Alterar esquema",
      "query-data": "Consultar datos"
    },
    "workflow": {
      "self": "¿Cuál es su flujo de trabajo con la base de datos?",
      "team": "Trabajar con compañeros de equipo, necesita una canalización de CI/CD",
      "simple": "No hay un flujo de trabajo complejo, solo se necesitan herramientas de interfaz de usuario"
    },
    "data": {
      "self-setup": "Configurar el proyecto",
      "built-in": "Utilice la muestra incorporada",
      "built-in-desc": "Generar proyecto de muestra e instancias"
    }
  },
  "landing": {
    "quick-link": {
      "self": "Enlace rápido",
      "manage": "Administrar enlace rápido",
      "visit-prjects": "Visitar Proyectos",
      "visit-issues": "Problemas de visita"
    },
    "last-visit": "Última visita",
    "changelog-for-version": "Registro de cambios para {version}"
  }
}<|MERGE_RESOLUTION|>--- conflicted
+++ resolved
@@ -501,11 +501,7 @@
         "ldaps-description": "Utilice TLS desde el principio (puerto 636)",
         "none": "Ninguno",
         "none-description": "Sin cifrado (no recomendado para producción)",
-<<<<<<< HEAD
         "domain-optional-hint": "Opcional: Úselo para concatenar con el identificador si no está en formato de correo electrónico",
-=======
-        "domain-optional-hint": "Opcional: Restringir el acceso a los usuarios de este dominio",
->>>>>>> f473b1ae
         "provider-type-readonly-hint": "El tipo de proveedor no se puede cambiar después de la creación",
         "identifier-placeholder": "p. ej. inicio de sesión, correo electrónico",
         "display-name-placeholder": "p. ej. nombre, nombre para mostrar",
