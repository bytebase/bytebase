--- conflicted
+++ resolved
@@ -2273,11 +2273,6 @@
           "ddl": "DDL",
           "create_database": "Crear base de datos",
           "data_export": "Exportar datos",
-<<<<<<< HEAD
-          "request_query": "Solicitar Rol de Consultor",
-          "request_export": "Solicitar Rol de Exportador",
-=======
->>>>>>> 5b9d0f8f
           "request-role": "Rol de solicitud"
         }
       },
