<template>
  <div class="mt-2 space-y-6 divide-y divide-block-border">
    <div class="px-4 py-6 lg:flex">
      <div class="text-left lg:w-1/4">
        <h1 class="text-2xl font-bold">
          {{ $t("settings.general.workspace.branding") }}
        </h1>
        <span v-if="!allowEdit" class="text-sm text-gray-400">
          {{ $t("settings.general.workspace.only-owner-can-edit") }}
        </span>
      </div>
      <div class="flex-1 lg:px-5">
        <div class="mb-5 mt-5 lg:mt-0">
          <p>
            {{ $t("settings.general.workspace.logo") }}
          </p>
          <p class="mb-3 text-sm text-gray-400">
            {{ $t("settings.general.workspace.logo-aspect") }}
          </p>
          <div
            class="flex justify-center border-2 border-gray-300 border-dashed rounded-md relative h-48"
          >
            <div
              class="w-full bg-no-repeat bg-contain bg-center rounded-md pointer-events-none m-5"
              :style="`background-image: url(${state.logoUrl});`"
            ></div>
            <SingleFileSelector
              class="space-y-1 text-center flex flex-col justify-center items-center absolute top-0 bottom-0 left-0 right-0"
              :class="[state.logoUrl ? 'opacity-0 hover:opacity-90' : '']"
              :max-file-size-in-mi-b="maxFileSizeInMiB"
              :support-file-extensions="supportImageExtensions"
              @on-select="onLogoSelect"
            >
              <svg
                class="mx-auto h-12 w-12 text-gray-400 pointer-events-none"
                stroke="currentColor"
                fill="none"
                viewBox="0 0 48 48"
                aria-hidden="true"
              >
                <path
                  d="M28 8H12a4 4 0 00-4 4v20m32-12v8m0 0v8a4 4 0 01-4 4H12a4 4 0 01-4-4v-4m32-4l-3.172-3.172a4 4 0 00-5.656 0L28 28M8 32l9.172-9.172a4 4 0 015.656 0L28 28m0 0l4 4m4-24h8m-4-4v8m-12 4h.02"
                  stroke-width="2"
                  stroke-linecap="round"
                  stroke-linejoin="round"
                />
              </svg>
              <div
                class="text-sm text-gray-600 inline-flex pointer-events-none"
              >
                <span
                  class="relative cursor-pointer rounded-md font-medium text-indigo-600 hover:text-indigo-500 focus-within:outline-none focus-within:ring-2 focus-within:ring-offset-2 focus-within:ring-indigo-500"
                >
                  {{ $t("settings.general.workspace.select-logo") }}
                </span>
                <p class="pl-1">
                  {{ $t("settings.general.workspace.drag-logo") }}
                </p>
              </div>
              <p class="text-xs text-gray-500 pointer-events-none">
                {{
                  $t("settings.general.workspace.logo-upload-tip", {
                    extension: supportImageExtensions.join(", "),
                    size: maxFileSizeInMiB,
                  })
                }}
              </p>
            </SingleFileSelector>
          </div>
        </div>
        <div class="flex">
          <button
            type="button"
            class="btn-primary ml-auto"
            :disabled="!allowSave"
            @click.prevent="uploadLogo"
          >
            <FeatureBadge
              feature="bb.feature.branding"
              class="text-white pointer-events-none"
            />
            {{ $t("common.update") }}
          </button>
        </div>
      </div>
    </div>
  </div>
  <FeatureModal
    v-if="state.showFeatureModal"
    feature="bb.feature.branding"
    @cancel="state.showFeatureModal = false"
  />
</template>

<script lang="ts" setup>
import { computed, reactive } from "vue";
import { useStore } from "vuex";
import { isOwner } from "../utils";
import { brandingLogoSettingName } from "../types/setting";
import { useI18n } from "vue-i18n";
<<<<<<< HEAD
import { featureToRef, pushNotification } from "@/store";
=======
import { featureToRef, useSettingStore } from "@/store";
>>>>>>> 4f417243

interface LocalState {
  displayName?: string;
  logoUrl?: string;
  logoFile: File | null;
  loading: boolean;
  showFeatureModal: boolean;
}

const maxFileSizeInMiB = 2;
const supportImageExtensions = [".jpg", ".jpeg", ".png", ".webp", ".svg"];

// convertFileToBase64 will convert a file into base64 string.
const convertFileToBase64 = (file: File) =>
  new Promise<string>((resolve, reject) => {
    const reader = new FileReader();
    reader.readAsDataURL(file);
    reader.onload = () => resolve(reader.result as string);
    reader.onerror = (error) => reject(error);
  });

const store = useStore();
const settingStore = useSettingStore();
const { t } = useI18n();

const state = reactive<LocalState>({
  displayName: "",
  logoUrl: "",
  logoFile: null,
  loading: false,
  showFeatureModal: false,
});

settingStore.fetchSetting().then(() => {
  const brandingLogoSetting = settingStore.getSettingByName(
    brandingLogoSettingName
  )!;
  state.logoUrl = brandingLogoSetting.value;
});

const currentUser = computed(() => store.getters["auth/currentUser"]());

const allowEdit = computed((): boolean => {
  return isOwner(currentUser.value.role);
});

const valid = computed((): boolean => {
  return !!state.displayName || !!state.logoFile;
});

const allowSave = computed((): boolean => {
  return (
    allowEdit.value && state.logoFile !== null && valid.value && !state.loading
  );
});

const hasBrandingFeature = featureToRef("bb.feature.branding");

const uploadLogo = async () => {
  if (!allowSave.value) {
    return;
  }
  if (!hasBrandingFeature.value) {
    state.showFeatureModal = true;
    return;
  }
  if (!state.logoFile) {
    return;
  }

  state.loading = true;

  try {
    const fileInBase64 = await convertFileToBase64(state.logoFile);
    const setting = await useSettingStore().updateSettingByName({
      name: brandingLogoSettingName,
      value: fileInBase64,
    });

    state.logoFile = null;
    state.logoUrl = setting.value;

    pushNotification({
      module: "bytebase",
      style: "SUCCESS",
      title: t("settings.general.workspace.logo-upload-succeed"),
    });
  } finally {
    state.loading = false;
  }
};

const onLogoSelect = (file: File) => {
  state.logoFile = file;
  state.logoUrl = URL.createObjectURL(file);
};
</script><|MERGE_RESOLUTION|>--- conflicted
+++ resolved
@@ -98,11 +98,7 @@
 import { isOwner } from "../utils";
 import { brandingLogoSettingName } from "../types/setting";
 import { useI18n } from "vue-i18n";
-<<<<<<< HEAD
-import { featureToRef, pushNotification } from "@/store";
-=======
-import { featureToRef, useSettingStore } from "@/store";
->>>>>>> 4f417243
+import { featureToRef, pushNotification, useSettingStore } from "@/store";
 
 interface LocalState {
   displayName?: string;
