--- conflicted
+++ resolved
@@ -98,11 +98,7 @@
 import { isOwner } from "../utils";
 import { Setting, brandingLogoSettingName } from "../types/setting";
 import { useI18n } from "vue-i18n";
-<<<<<<< HEAD
-import { pushNotification } from "@/store";
-=======
-import { featureToRef } from "@/store";
->>>>>>> e9a466ae
+import { featureToRef, pushNotification } from "@/store";
 
 interface LocalState {
   displayName?: string;
