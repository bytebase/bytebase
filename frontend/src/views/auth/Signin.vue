--- conflicted
+++ resolved
@@ -1,27 +1,15 @@
 <template>
   <div class="mx-auto w-full max-w-sm">
     <div>
-      <img
-        class="h-12 w-auto"
-        src="../../assets/logo-full.svg"
-        alt="Bytebase"
-      />
+      <img class="h-12 w-auto" src="../../assets/logo-full.svg" alt="Bytebase" />
     </div>
 
     <div class="mt-8 mb-3">
-      <template
-        v-for="authProvider in authProviderList"
-        :key="authProvider.type"
-      >
+      <template v-for="authProvider in authProviderList" :key="authProvider.type">
         <n-button
           class="w-full h-10 mb-2"
-<<<<<<< HEAD
-          :class="isDemo ? 'tooltip-wrapper' : ''"
-          :disabled="isDemo"
-=======
-          :class="'tooltip-wrapper'"
+          :class="has3rdPartyLoginFeature ? 'tooltip-wrapper' : ''"
           :disabled="!has3rdPartyLoginFeature"
->>>>>>> 8a45ad6b
           @click.prevent="
             () => {
               state.activeAuthProvider = authProvider;
@@ -29,36 +17,31 @@
             }
           "
         >
-          <img
-            class="w-5 mr-1"
-            :src="AuthProviderConfig[authProvider.type].iconPath"
-          /><span class="text-center font-semibold align-middle">{{
-            authProviderList.length == 1
-              ? $t("auth.sign-in.gitlab")
-              : authProvider.name
-          }}</span>
-<<<<<<< HEAD
-          <span v-if="isDemo" class="tooltip">
-            {{ $t("auth.sign-in.gitlab-demo") }}
-=======
-          <span v-if="!has3rdPartyLoginFeature" class="tooltip">
-            {{ $t("subscription.features.bb-feature-3rd-party-login.login") }}
->>>>>>> 8a45ad6b
+          <img class="w-5 mr-1" :src="AuthProviderConfig[authProvider.type].iconPath" />
+          <span class="text-center font-semibold align-middle">
+            {{
+              authProviderList.length == 1
+                ? $t("auth.sign-in.gitlab")
+                : authProvider.name
+            }}
+          </span>
+          <span
+            v-if="!has3rdPartyLoginFeature"
+            class="tooltip"
+          >{{ $t("subscription.features.bb-feature-3rd-party-login.login") }}</span>
+        </n-button>
+      </template>
+
+      <template v-if="authProviderList.length == 0">
+        <n-button class="w-full h-10 mb-2" disabled>
+          <img class="w-5 mr-1" :src="AuthProviderConfig['GITLAB_SELF_HOST'].iconPath" />
+          <span class="text-center font-semibold align-middle">
+            {{
+              $t("auth.sign-in.gitlab-oauth")
+            }}
           </span>
         </n-button>
       </template>
-
-      <template v-if="authProviderList.length == 0">
-        <n-button class="w-full h-10 mb-2" disabled>
-          <img
-            class="w-5 mr-1"
-            :src="AuthProviderConfig['GITLAB_SELF_HOST'].iconPath"
-          />
-          <span class="text-center font-semibold align-middle">{{
-            $t("auth.sign-in.gitlab-oauth")
-          }}</span>
-        </n-button>
-      </template>
     </div>
 
     <div class="relative">
@@ -66,9 +49,7 @@
         <div class="w-full border-t border-control-border"></div>
       </div>
       <div class="relative flex justify-center text-sm">
-        <span class="px-2 bg-white text-control">
-          {{ $t("common.or") }}
-        </span>
+        <span class="px-2 bg-white text-control">{{ $t("common.or") }}</span>
       </div>
     </div>
 
@@ -76,11 +57,9 @@
       <div class="mt-2">
         <form class="space-y-6" @submit.prevent="trySignin">
           <div>
-            <label
-              for="email"
-              class="block text-sm font-medium leading-5 text-control"
-            >
-              {{ $t("common.email") }}<span class="text-red-600">*</span>
+            <label for="email" class="block text-sm font-medium leading-5 text-control">
+              {{ $t("common.email") }}
+              <span class="text-red-600">*</span>
             </label>
             <div class="mt-1 rounded-md shadow-sm">
               <input
@@ -100,14 +79,13 @@
               class="flex justify-between text-sm font-medium leading-5 text-control"
             >
               <div>
-                {{ $t("common.password") }}<span class="text-red-600">*</span>
+                {{ $t("common.password") }}
+                <span class="text-red-600">*</span>
               </div>
               <router-link
                 to="/auth/password-forgot"
                 class="text-sm font-normal text-control-light hover:underline focus:outline-none"
-              >
-                {{ $t("auth.sign-in.forget-password") }}
-              </router-link>
+              >{{ $t("auth.sign-in.forget-password") }}</router-link>
             </label>
             <div class="mt-1 rounded-md shadow-sm">
               <input
@@ -127,9 +105,7 @@
                 type="submit"
                 :disabled="!allowSignin"
                 class="btn-primary justify-center flex-grow py-2 px-4"
-              >
-                {{ $t("common.sign-in") }}
-              </button>
+              >{{ $t("common.sign-in") }}</button>
             </span>
           </div>
         </form>
@@ -139,17 +115,14 @@
     <div class="mt-6 relative">
       <div class="relative flex justify-center text-sm">
         <template v-if="isDemo">
-          <span class="pl-2 bg-white text-accent">
-            {{ $t("auth.sign-in.demo-note") }}
-          </span>
+          <span class="pl-2 bg-white text-accent">{{ $t("auth.sign-in.demo-note") }}</span>
         </template>
         <template v-else>
-          <span class="pl-2 bg-white text-control">
-            {{ $t("auth.sign-in.new-user") }}
-          </span>
-          <router-link to="/auth/signup" class="accent-link bg-white px-2">
-            {{ $t("common.sign-up") }}
-          </router-link>
+          <span class="pl-2 bg-white text-control">{{ $t("auth.sign-in.new-user") }}</span>
+          <router-link
+            to="/auth/signup"
+            class="accent-link bg-white px-2"
+          >{{ $t("common.sign-up") }}</router-link>
         </template>
       </div>
     </div>
@@ -289,8 +262,7 @@
       }
 
       openWindowForOAuth(
-        `${authProvider.instanceUrl}/${
-          AuthProviderConfig[authProvider.type].apiPath
+        `${authProvider.instanceUrl}/${AuthProviderConfig[authProvider.type].apiPath
         }`,
         authProvider.applicationId,
         "bb.oauth.signin"
