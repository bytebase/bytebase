--- conflicted
+++ resolved
@@ -193,11 +193,7 @@
 const activeUserCountWithoutBot = computed(() =>
   actuatorStore.getActiveUserCount({
     includeBot: false,
-<<<<<<< HEAD
-    includeServieAccount: false,
-=======
     includeServiceAccount: false,
->>>>>>> 96a10f70
   })
 );
 
