import { useDebounceFn } from "@vueuse/core";
import Emittery from "emittery";
<<<<<<< HEAD
import { orderBy, isEqual } from "lodash-es";
import type { TreeOption } from "naive-ui";
import scrollIntoView from "scroll-into-view-if-needed";
import type { InjectionKey, Ref, ComputedRef } from "vue";
import { inject, provide, ref, computed, watch, nextTick } from "vue";
=======
import { isEqual, orderBy } from "lodash-es";
import type { TreeOption } from "naive-ui";
import scrollIntoView from "scroll-into-view-if-needed";
import type { ComputedRef, InjectionKey, Ref } from "vue";
import { computed, inject, nextTick, provide, ref, watch } from "vue";
>>>>>>> a0297b54
import { t } from "@/plugins/i18n";
import {
  pushNotification,
  useCurrentUserV1,
  useDatabaseV1Store,
  useSQLEditorTabStore,
  useWorkSheetStore,
  useCurrentUserV1,
} from "@/store";
import { DEBOUNCE_SEARCH_DELAY } from "@/types";
import type { SQLEditorTab } from "@/types";
<<<<<<< HEAD
import {
  Worksheet_Visibility,
  type Worksheet,
=======
import { DEBOUNCE_SEARCH_DELAY } from "@/types";
import {
  type Worksheet,
  Worksheet_Visibility,
>>>>>>> a0297b54
} from "@/types/proto-es/v1/worksheet_service_pb";
import {
  emptySQLEditorConnection,
  extractWorksheetUID,
  getSheetStatement,
  isWorksheetReadableV1,
  extractWorksheetUID,
  suggestedTabTitleForSQLEditorConnection,
  useDynamicLocalStorage,
} from "@/utils";
<<<<<<< HEAD
import { useDynamicLocalStorage } from "@/utils";
import { setDefaultDataSourceForConn } from "../EditorCommon";
import type { SQLEditorContext } from "../context";
=======
import type { SQLEditorContext } from "../context";
import { setDefaultDataSourceForConn } from "../EditorCommon";
>>>>>>> a0297b54
import { useFolderByView } from "./folder";
import type { SheetViewMode } from "./types";

type SheetTreeEvents = Emittery<{
  "on-built": { viewMode: SheetViewMode };
}>;

export interface WorsheetFolderNode extends TreeOption {
  key: string;
  label: string;
  editable: boolean;
  empty?: boolean;
  worksheet?: Worksheet;
  children: WorsheetFolderNode[];
}

interface WorksheetFilter {
  keyword: string;
  onlyShowStarred: boolean;
  showMine: boolean;
  showShared: boolean;
  showDraft: boolean;
}

const useSheetTreeByView = (
  viewMode: SheetViewMode,
  filter: ComputedRef<WorksheetFilter>
) => {
  const sheetStore = useWorkSheetStore();
  const folderContext = useFolderByView(viewMode);
  const me = useCurrentUserV1();
  const events: SheetTreeEvents = new Emittery();

  const isInitialized = ref(false);
  const isLoading = ref(false);

  const rootNodeLabel = computed(() => {
    switch (viewMode) {
      case "my":
        return t("sheet.mine");
      case "shared":
        return t("sheet.shared");
      default:
        return "";
    }
  });

  const getRootTreeNode = (): WorsheetFolderNode => ({
    isLeaf: false,
    children: [],
    key: folderContext.rootPath.value,
    label: rootNodeLabel.value,
    editable: false,
  });
  const sheetTree = ref<WorsheetFolderNode>(getRootTreeNode());

  const sheetList = computed(() => {
    let list: Worksheet[] = [];
    switch (viewMode) {
      case "my":
        list = sheetStore.myWorksheetList;
        break;
      case "shared":
        list = sheetStore.sharedWorksheetList;
        break;
      default:
        return [];
<<<<<<< HEAD
    }
    if (filter.value.onlyShowStarred) {
      return list.filter((sheet) => sheet.starred);
    }
    return list;
  });

  const getPathesForWorksheet = (worksheet: Worksheet): string[] => {
    const pathes = [folderContext.rootPath.value];
    let currentPath = folderContext.rootPath.value;

    for (const folder of worksheet.folders) {
      currentPath = folderContext.ensureFolderPath(`${currentPath}/${folder}`);
      pathes.push(currentPath);
    }

    return pathes;
  };

  const getPwdForWorksheet = (worksheet: Worksheet): string => {
    return folderContext.ensureFolderPath(
      [folderContext.rootPath.value, ...worksheet.folders].join("/")
    );
  };

  const getKeyForWorksheet = (worksheet: Worksheet): string => {
    return [
      getPwdForWorksheet(worksheet),
      `bytebase-worksheets-${extractWorksheetUID(worksheet.name)}`,
    ].join("/");
  };

  const getFoldersForWorksheet = (path: string): string[] => {
    return path
      .replace(folderContext.rootPath.value, "")
      .split("/")
      .slice(0, -1) // the last element should be the getKeyForWorksheet(worksheet)
      .filter((p) => p);
  };

  // Extract only tree-relevant properties to avoid rebuilding on unrelated changes
  // (e.g., starred, content, visibility changes should NOT trigger rebuild)
  const treeRelevantSheetData = computed(() => {
    return sheetList.value.map((worksheet) => ({
      name: worksheet.name,
      title: worksheet.title,
      folders: worksheet.folders,
    }));
  });

  const buildTree = (
    parent: WorsheetFolderNode,
    worksheetsByFolder: Map<string, Worksheet[]>
  ) => {
    parent.children = folderContext
      .listSubFolders(parent.key)
      .map((folder) => ({
        isLeaf: false,
        children: [],
        key: folder,
        label: folder.split("/").slice(-1)[0],
        editable: true,
      }));

    let empty = true;
    for (const childNode of parent.children) {
      const subtree = buildTree(childNode, worksheetsByFolder);
      if (!subtree.empty) {
        empty = false;
      }
    }
=======
    }
    if (filter.value.onlyShowStarred) {
      return list.filter((sheet) => sheet.starred);
    }
    return list;
  });

  const getPathesForWorksheet = (worksheet: Worksheet): string[] => {
    const pathes = [folderContext.rootPath.value];
    let currentPath = folderContext.rootPath.value;

    for (const folder of worksheet.folders) {
      currentPath = folderContext.ensureFolderPath(`${currentPath}/${folder}`);
      pathes.push(currentPath);
    }

    return pathes;
  };

  const getPwdForWorksheet = (worksheet: Worksheet): string => {
    return folderContext.ensureFolderPath(
      [folderContext.rootPath.value, ...worksheet.folders].join("/")
    );
  };

  const getKeyForWorksheet = (worksheet: Worksheet): string => {
    return [
      getPwdForWorksheet(worksheet),
      `bytebase-worksheets-${extractWorksheetUID(worksheet.name)}`,
    ].join("/");
  };

  const getFoldersForWorksheet = (path: string): string[] => {
    return path
      .replace(folderContext.rootPath.value, "")
      .split("/")
      .slice(0, -1) // the last element should be the getKeyForWorksheet(worksheet)
      .filter((p) => p);
  };

  // Extract only tree-relevant properties to avoid rebuilding on unrelated changes
  // (e.g., starred, content, visibility changes should NOT trigger rebuild)
  const treeRelevantSheetData = computed(() => {
    return sheetList.value.map((worksheet) => ({
      name: worksheet.name,
      title: worksheet.title,
      folders: worksheet.folders,
    }));
  });

  const buildTree = (
    parent: WorsheetFolderNode,
    worksheetsByFolder: Map<string, Worksheet[]>
  ) => {
    parent.children = folderContext
      .listSubFolders(parent.key)
      .map((folder) => ({
        isLeaf: false,
        children: [],
        key: folder,
        label: folder.split("/").slice(-1)[0],
        editable: true,
      }));

    let empty = true;
    for (const childNode of parent.children) {
      const subtree = buildTree(childNode, worksheetsByFolder);
      if (!subtree.empty) {
        empty = false;
      }
    }
>>>>>>> a0297b54

    const sheets = orderBy(
      worksheetsByFolder.get(parent.key) || [],
      (item) => item.title
    ).map((worksheet) => {
      return {
        isLeaf: true,
        key: getKeyForWorksheet(worksheet),
        label: worksheet.title,
        worksheet,
        editable: true,
        children: [],
      };
    });

    parent.children.push(...sheets);
    parent.empty = sheets.length === 0 && empty;

    return parent;
  };

  const folderTree = computed(() => buildTree(getRootTreeNode(), new Map()));

  const rebuildTree = useDebounceFn(() => {
    const worksheetsByFolder = new Map<string, Worksheet[]>();
    for (const worksheet of sheetList.value) {
      const pwd = getPwdForWorksheet(worksheet);
      if (!worksheetsByFolder.has(pwd)) {
        worksheetsByFolder.set(pwd, []);
      }
      worksheetsByFolder.get(pwd)!.push(worksheet);
    }

    sheetTree.value = buildTree(getRootTreeNode(), worksheetsByFolder);
    events.emit("on-built", { viewMode });
  }, DEBOUNCE_SEARCH_DELAY);

  // Watch only relevant properties: folder structure and worksheet name/folders
  // No deep watch needed - computed will track changes to name, folders automatically
  watch([() => folderContext.folders.value, treeRelevantSheetData], () => {
    rebuildTree();
  });

  const fetchSheetList = async (project: string) => {
    isLoading.value = true;
    const filter = [];
    if (project) {
      filter.push(`project == "${project}"`);
    }
    try {
      switch (viewMode) {
        case "my":
          filter.push(`creator == "users/${me.value.email}"`);
          break;
        case "shared":
          filter.push(
            `creator != "users/${me.value.email}"`,
            `visibility in ["${Worksheet_Visibility[Worksheet_Visibility.PROJECT_READ]}","${Worksheet_Visibility[Worksheet_Visibility.PROJECT_WRITE]}"]`
          );
          break;
      }
      await sheetStore.fetchWorksheetList(filter.join(" && "));

      const folderPathes = new Set<string>([]);
      for (const worksheet of sheetList.value) {
        for (const path of getPathesForWorksheet(worksheet)) {
          folderPathes.add(path);
        }
      }
      folderContext.mergeFolders(folderPathes);
      rebuildTree();

      isInitialized.value = true;
    } finally {
      isLoading.value = false;
    }
  };

  return {
    events,
    isInitialized,
    isLoading,
    sheetTree,
    folderTree,
    sheetList,
    fetchSheetList,
    folderContext,
    getKeyForWorksheet,
    getFoldersForWorksheet,
    getPathesForWorksheet,
    getPwdForWorksheet,
  };
};

export type SheetContext = {
  view: Ref<SheetViewMode>;
  views: Record<SheetViewMode, ReturnType<typeof useSheetTreeByView>>;
  filter: Ref<WorksheetFilter>;
  filterChanged: ComputedRef<boolean>;
  expandedKeys: Ref<Set<string>>;
  selectedKeys: Ref<string[]>;
  editingNode: Ref<{ node: WorsheetFolderNode; rawLabel: string } | undefined>;
  isWorksheetCreator: (worksheet: Worksheet) => boolean;
  batchUpdateWorksheetFolders: (worksheets: Worksheet[]) => Promise<void>;
};

export const KEY = Symbol("bb.sql-editor.sheet") as InjectionKey<SheetContext>;

export const useSheetContext = () => {
  return inject(KEY)!;
};

export const useSheetContextByView = (view: SheetViewMode) => {
  const context = useSheetContext();
  return context.views[view];
};

export const revealWorksheets = (
  node: WorsheetFolderNode,
  callback: (node: WorsheetFolderNode) => Worksheet | undefined
): Worksheet[] => {
  if (node.worksheet) {
    const worksheet = callback(node);
    return worksheet ? [worksheet] : [];
  }

  const worksheets: Worksheet[] = [];
  for (const child of node.children) {
    worksheets.push(...revealWorksheets(child, callback));
  }
  return worksheets;
};

export const provideSheetContext = () => {
  const me = useCurrentUserV1();
  const tabStore = useSQLEditorTabStore();
  const worksheetV1Store = useWorkSheetStore();

  const initialFilter = computed(
    (): WorksheetFilter => ({
      keyword: "",
      showShared: true,
      showMine: true,
      showDraft: true,
      onlyShowStarred: false,
    })
  );
  const filter = useDynamicLocalStorage<WorksheetFilter>(
    computed(() => `bb.sql-editor.worksheet-filter.${me.value.name}`),
    {
      ...initialFilter.value,
    }
  );
  const filterChanged = computed(
    () => !isEqual(filter.value, initialFilter.value)
  );

  const views = {
    my: useSheetTreeByView(
      "my",
      computed(() => filter.value)
    ),
    shared: useSheetTreeByView(
      "shared",
      computed(() => filter.value)
    ),
  };

  const expandedKeys = useDynamicLocalStorage<Set<string>>(
    computed(() => `bb.sql-editor.worksheet-tree-expand-keys.${me.value.name}`),
    new Set([
      ...Object.values(views).map((item) => item.folderContext.rootPath.value),
    ])
  );
  const selectedKeys = ref<string[]>([]);

  const isWorksheetCreator = (worksheet: Worksheet) => {
    return worksheet.creator === `users/${me.value.email}`;
  };

  // Only watch the worksheet name, not the entire tab object
  // This prevents unnecessary re-runs when tab statement/status/etc changes
  watch(
    () => tabStore.currentTab?.worksheet,
    async (worksheetName) => {
      selectedKeys.value = [];

      if (!worksheetName) {
        return;
      }

      const worksheet = worksheetV1Store.getWorksheetByName(worksheetName);
      if (!worksheet) {
        return;
      }

      const isCreator = isWorksheetCreator(worksheet);
      const view: SheetViewMode = isCreator ? "my" : "shared";
      const viewContext = views[view];

      if (!viewContext) {
        return;
      }

      const key = viewContext.getKeyForWorksheet(worksheet);
      selectedKeys.value = [key];

      // Expand all parent folders to make the selected node visible
      for (const path of viewContext.getPathesForWorksheet(worksheet)) {
        expandedKeys.value.add(path);
      }

      // Scroll the selected node into view
      await nextTick();
      const dom = document.querySelector(`[data-item-key="${key}"]`);
      if (dom) {
        scrollIntoView(dom, {
          scrollMode: "if-needed",
          block: "nearest",
        });
      }
    },
    { immediate: true }
  );

  const batchUpdateWorksheetFolders = async (worksheets: Worksheet[]) => {
    await worksheetV1Store.batchUpsertWorksheetOrganizers(
      worksheets.map((worksheet) => ({
        organizer: {
          worksheet: worksheet.name,
          starred: worksheet.starred,
          folders: worksheet.folders,
        },
        updateMask: ["folders"],
      }))
    );
  };

  const context: SheetContext = {
    expandedKeys,
    selectedKeys,
    view: ref("my"),
    views,
    filter,
    filterChanged,
    isWorksheetCreator,
    editingNode: ref<
      { node: WorsheetFolderNode; rawLabel: string } | undefined
    >(),
    batchUpdateWorksheetFolders,
  };

  provide(KEY, context);

  return context;
};

export const extractWorksheetConnection = async (worksheet: Worksheet) => {
  const connection = emptySQLEditorConnection();
  if (worksheet.database) {
    try {
      const database = await useDatabaseV1Store().getOrFetchDatabaseByName(
        worksheet.database
      );
      connection.instance = database.instance;
      connection.database = database.name;
      setDefaultDataSourceForConn(connection, database);
    } catch {
      // Skip.
    }
  }
  return connection;
};

export const openWorksheetByName = async (
  name: string,
  editorContext: SQLEditorContext,
  forceNewTab = false
) => {
  const worksheet = await useWorkSheetStore().getOrFetchWorksheetByName(name);
  if (!worksheet) {
    return false;
  }

  if (!isWorksheetReadableV1(worksheet)) {
    pushNotification({
      module: "bytebase",
      style: "CRITICAL",
      title: t("common.access-denied"),
    });
    return false;
  }

  await editorContext.maybeSwitchProject(worksheet.project);
  const tabStore = useSQLEditorTabStore();
  const openingSheetTab = tabStore.tabList.find(
    (tab) => tab.worksheet === worksheet.name
  );

  const statement = getSheetStatement(worksheet);
  const connection = await extractWorksheetConnection(worksheet);

  const newTab: Partial<SQLEditorTab> = {
    connection,
    worksheet: worksheet.name,
    title: worksheet.title,
    statement,
    status: "CLEAN",
  };

  if (openingSheetTab) {
    // Switch to a sheet tab if it's open already.
    tabStore.setCurrentTabId(openingSheetTab.id);
    return true;
  } else if (forceNewTab) {
    tabStore.addTab(newTab, true /* beside */);
  } else {
    // Open the sheet in a "temp" tab otherwise.
    tabStore.addTab(newTab);
  }

  return true;
};

export const addNewSheet = () => {
  const tabStore = useSQLEditorTabStore();
  const curr = tabStore.currentTab;
  const connection = curr ? { ...curr.connection } : emptySQLEditorConnection();
  const title = suggestedTabTitleForSQLEditorConnection(connection);
  tabStore.addTab({
    title,
    connection,
    status: "NEW",
  });
};<|MERGE_RESOLUTION|>--- conflicted
+++ resolved
@@ -1,18 +1,10 @@
 import { useDebounceFn } from "@vueuse/core";
 import Emittery from "emittery";
-<<<<<<< HEAD
-import { orderBy, isEqual } from "lodash-es";
-import type { TreeOption } from "naive-ui";
-import scrollIntoView from "scroll-into-view-if-needed";
-import type { InjectionKey, Ref, ComputedRef } from "vue";
-import { inject, provide, ref, computed, watch, nextTick } from "vue";
-=======
 import { isEqual, orderBy } from "lodash-es";
 import type { TreeOption } from "naive-ui";
 import scrollIntoView from "scroll-into-view-if-needed";
 import type { ComputedRef, InjectionKey, Ref } from "vue";
 import { computed, inject, nextTick, provide, ref, watch } from "vue";
->>>>>>> a0297b54
 import { t } from "@/plugins/i18n";
 import {
   pushNotification,
@@ -20,38 +12,23 @@
   useDatabaseV1Store,
   useSQLEditorTabStore,
   useWorkSheetStore,
-  useCurrentUserV1,
 } from "@/store";
-import { DEBOUNCE_SEARCH_DELAY } from "@/types";
 import type { SQLEditorTab } from "@/types";
-<<<<<<< HEAD
-import {
-  Worksheet_Visibility,
-  type Worksheet,
-=======
 import { DEBOUNCE_SEARCH_DELAY } from "@/types";
 import {
   type Worksheet,
   Worksheet_Visibility,
->>>>>>> a0297b54
 } from "@/types/proto-es/v1/worksheet_service_pb";
 import {
   emptySQLEditorConnection,
   extractWorksheetUID,
   getSheetStatement,
   isWorksheetReadableV1,
-  extractWorksheetUID,
   suggestedTabTitleForSQLEditorConnection,
   useDynamicLocalStorage,
 } from "@/utils";
-<<<<<<< HEAD
-import { useDynamicLocalStorage } from "@/utils";
-import { setDefaultDataSourceForConn } from "../EditorCommon";
-import type { SQLEditorContext } from "../context";
-=======
 import type { SQLEditorContext } from "../context";
 import { setDefaultDataSourceForConn } from "../EditorCommon";
->>>>>>> a0297b54
 import { useFolderByView } from "./folder";
 import type { SheetViewMode } from "./types";
 
@@ -119,7 +96,6 @@
         break;
       default:
         return [];
-<<<<<<< HEAD
     }
     if (filter.value.onlyShowStarred) {
       return list.filter((sheet) => sheet.starred);
@@ -191,79 +167,6 @@
         empty = false;
       }
     }
-=======
-    }
-    if (filter.value.onlyShowStarred) {
-      return list.filter((sheet) => sheet.starred);
-    }
-    return list;
-  });
-
-  const getPathesForWorksheet = (worksheet: Worksheet): string[] => {
-    const pathes = [folderContext.rootPath.value];
-    let currentPath = folderContext.rootPath.value;
-
-    for (const folder of worksheet.folders) {
-      currentPath = folderContext.ensureFolderPath(`${currentPath}/${folder}`);
-      pathes.push(currentPath);
-    }
-
-    return pathes;
-  };
-
-  const getPwdForWorksheet = (worksheet: Worksheet): string => {
-    return folderContext.ensureFolderPath(
-      [folderContext.rootPath.value, ...worksheet.folders].join("/")
-    );
-  };
-
-  const getKeyForWorksheet = (worksheet: Worksheet): string => {
-    return [
-      getPwdForWorksheet(worksheet),
-      `bytebase-worksheets-${extractWorksheetUID(worksheet.name)}`,
-    ].join("/");
-  };
-
-  const getFoldersForWorksheet = (path: string): string[] => {
-    return path
-      .replace(folderContext.rootPath.value, "")
-      .split("/")
-      .slice(0, -1) // the last element should be the getKeyForWorksheet(worksheet)
-      .filter((p) => p);
-  };
-
-  // Extract only tree-relevant properties to avoid rebuilding on unrelated changes
-  // (e.g., starred, content, visibility changes should NOT trigger rebuild)
-  const treeRelevantSheetData = computed(() => {
-    return sheetList.value.map((worksheet) => ({
-      name: worksheet.name,
-      title: worksheet.title,
-      folders: worksheet.folders,
-    }));
-  });
-
-  const buildTree = (
-    parent: WorsheetFolderNode,
-    worksheetsByFolder: Map<string, Worksheet[]>
-  ) => {
-    parent.children = folderContext
-      .listSubFolders(parent.key)
-      .map((folder) => ({
-        isLeaf: false,
-        children: [],
-        key: folder,
-        label: folder.split("/").slice(-1)[0],
-        editable: true,
-      }));
-
-    let empty = true;
-    for (const childNode of parent.children) {
-      const subtree = buildTree(childNode, worksheetsByFolder);
-      if (!subtree.empty) {
-        empty = false;
-      }
-    }
->>>>>>> a0297b54
 
     const sheets = orderBy(
       worksheetsByFolder.get(parent.key) || [],
