--- conflicted
+++ resolved
@@ -21,11 +21,7 @@
       </template>
     </NTooltip>
 
-<<<<<<< HEAD
-    <NScrollbar x-scrollable content-class="pb-2">
-=======
     <NScrollbar x-scrollable class="pb-2">
->>>>>>> db561741
       <div class="flex flex-row justify-start items-center gap-2">
         <NButton
           v-for="item in filteredItems"
