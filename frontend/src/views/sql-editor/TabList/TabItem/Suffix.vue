--- conflicted
+++ resolved
@@ -3,13 +3,8 @@
     class="suffix"
     :class="[
       {
-<<<<<<< HEAD
         admin: tab.mode === 'ADMIN',
-        closable,
-=======
-        admin: tab.mode === TabMode.Admin,
         closable: true,
->>>>>>> 526f964a
       },
       tab.status,
     ]"
@@ -28,14 +23,7 @@
 
 <script lang="ts" setup>
 import { computed, PropType, reactive } from "vue";
-<<<<<<< HEAD
-import { isSQLEditorTabClosable } from "@/store";
 import type { SQLEditorTab } from "@/types";
-=======
-import type { TabInfo } from "@/types";
-import { TabMode } from "@/types";
-import { sheetTypeForTab } from "@/utils";
->>>>>>> 526f964a
 
 type LocalState = {
   hovering: boolean;
@@ -62,13 +50,6 @@
   (e: "close", tab: SQLEditorTab, index: number): void;
 }>();
 
-<<<<<<< HEAD
-const closable = computed(() => {
-  return isSQLEditorTabClosable(props.tab);
-});
-
-=======
->>>>>>> 526f964a
 const icon = computed((): IconType | undefined => {
   if (state.hovering) {
     return "close";
@@ -91,16 +72,10 @@
 .icon {
   @apply block w-5 h-5 p-0.5 text-gray-500 rounded;
 }
-
-<<<<<<< HEAD
-.suffix.closable.dirty .icon {
-=======
 .suffix.closable {
   cursor: pointer;
 }
-
-.suffix.closable.temp .icon {
->>>>>>> 526f964a
+.suffix.closable.dirty .icon {
   @apply text-accent;
 }
 .suffix.closable .icon {
