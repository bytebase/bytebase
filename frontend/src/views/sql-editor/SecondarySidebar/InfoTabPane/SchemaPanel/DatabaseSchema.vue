--- conflicted
+++ resolved
@@ -12,12 +12,8 @@
       <div class="flex justify-end gap-x-0.5">
         <HideInStandaloneMode>
           <ExternalLinkButton
-<<<<<<< HEAD
             v-if="database.uid !== String(UNKNOWN_ID)"
-            :link="`/db/${databaseV1Slug(database)}`"
-=======
             :link="databaseV1Url(database)"
->>>>>>> 8ab37186
             :tooltip="$t('common.detail')"
           />
         </HideInStandaloneMode>
@@ -62,15 +58,7 @@
   SchemaMetadata,
   TableMetadata,
 } from "@/types/proto/v1/database_service";
-<<<<<<< HEAD
-import { databaseV1Slug, isTableQueryable } from "@/utils";
-=======
-import {
-  databaseV1Url,
-  instanceV1HasAlterSchema,
-  isTableQueryable,
-} from "@/utils";
->>>>>>> 8ab37186
+import { databaseV1Url, isTableQueryable } from "@/utils";
 import { useSQLEditorContext } from "@/views/sql-editor/context";
 import AlterSchemaButton from "./AlterSchemaButton.vue";
 import ExternalLinkButton from "./ExternalLinkButton.vue";
