--- conflicted
+++ resolved
@@ -3,18 +3,10 @@
     v-if="!tabStore.isDisconnected"
     class="w-full flex justify-between items-center"
   >
-<<<<<<< HEAD
     <div
       class="flex justify-start items-center px-4 py-1 rounded-br-md bg-white"
     >
-      <NPopover
-        v-if="selectedInstance.id !== UNKNOWN_ID && !hasReadonlyDataSource"
-        trigger="hover"
-      >
-=======
-    <div class="flex justify-start items-center">
       <NPopover v-if="showReadonlyDatasourceWarning" trigger="hover">
->>>>>>> f52b80ce
         <template #trigger>
           <heroicons-outline:exclamation
             class="h-6 w-6 flex-shrink-0 mr-2"
