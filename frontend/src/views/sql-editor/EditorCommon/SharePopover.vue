<template>
  <div class="share-popover w-96 p-2 flex flex-col gap-y-4">
    <section class="w-full flex flex-row justify-between items-center">
      <div class="pr-4">
        <h2 class="text-lg font-semibold">{{ $t("common.share") }}</h2>
      </div>
      <NPopover
        trigger="click"
        :show="isShowAccessPopover"
        :disabled="!allowChangeAccess"
      >
        <template #trigger>
          <div
            class="flex items-center"
            :class="allowChangeAccess ? 'cursor-pointer' : 'cursor-not-allowed'"
            @click="isShowAccessPopover = !isShowAccessPopover"
          >
            <span class="pr-2">{{ $t("sql-editor.link-access") }}:</span>
            <div
              class="border flex flex-row justify-start items-center px-2 py-1 rounded-sm"
              :class="
                allowChangeAccess
                  ? 'hover:border-accent'
                  : 'border-gray-200 text-gray-400'
              "
            >
              <strong>{{ currentAccess.label }}</strong>
              <heroicons-solid:chevron-down />
            </div>
          </div>
        </template>
        <div class="access-content flex flex-col gap-y-2 w-80">
          <div
            v-for="option in accessOptions"
            :key="option.label"
            class="p-2 rounded-xs flex justify-between"
            :class="[
              allowChangeAccess && 'cursor-pointer hover:bg-gray-200',
              option.value === currentAccess.value && 'bg-gray-200',
            ]"
            @click="handleChangeAccess(option)"
          >
            <div class="access-content--prefix">
              <div class="flex gap-x-2 items-center">
                <component :is="option.icon" class="h-5 w-5" />
                <h2 class="text-md flex">
                  {{ option.label }}
                </h2>
              </div>
              <span class="text-xs textinfolabel">
                {{ option.description }}
              </span>
            </div>
            <div
              v-show="option.value === currentAccess.value"
              class="access-content--suffix flex items-center"
            >
              <heroicons-solid:check class="h-5 w-5" />
            </div>
          </div>
        </div>
      </NPopover>
    </section>
    <NInputGroup class="flex items-center justify-center">
      <NInputGroupLabel>
        <div
          class="w-full h-full flex flex-row items-center justify-center m-auto"
        >
          <heroicons-solid:link class="w-5 h-auto" />
        </div>
      </NInputGroupLabel>
      <NInput :value="sharedTabLink" disabled />
      <div class="pl-2">
        <CopyButton
          quaternary
          :text="false"
          :size="'medium'"
          :content="sharedTabLink"
          :disabled="tabStore.currentTab?.status !== 'CLEAN'"
        />
      </div>
    </NInputGroup>
  </div>
</template>

<script lang="ts" setup>
import { LockKeyholeIcon, UsersIcon } from "lucide-vue-next";
import { NInput, NInputGroup, NInputGroupLabel, NPopover } from "naive-ui";
import { computed, h, onMounted, ref } from "vue";
import { useI18n } from "vue-i18n";
import { useRouter } from "vue-router";
import { CopyButton } from "@/components/v2";
import { SQL_EDITOR_WORKSHEET_MODULE } from "@/router/sqlEditor";
import {
  pushNotification,
  useCurrentUserV1,
  useSettingV1Store,
  useSQLEditorTabStore,
  useWorkSheetStore,
<<<<<<< HEAD
  useSettingV1Store,
  useCurrentUserV1,
} from "@/store";
import type { AccessOption } from "@/types";
import {
  Worksheet_Visibility,
  type Worksheet,
=======
} from "@/store";
import type { AccessOption } from "@/types";
import {
  type Worksheet,
  Worksheet_Visibility,
>>>>>>> a0297b54
} from "@/types/proto-es/v1/worksheet_service_pb";
import {
  extractProjectResourceName,
  extractWorksheetUID,
  toClipboard,
} from "@/utils";

const props = defineProps<{
  worksheet?: Worksheet;
}>();

const emit = defineEmits<{
  (event: "on-updated"): void;
}>();

const { t } = useI18n();

const router = useRouter();
const tabStore = useSQLEditorTabStore();
const worksheetV1Store = useWorkSheetStore();
const settingStore = useSettingV1Store();
const me = useCurrentUserV1();

const workspaceExternalURL = computed(
  () => settingStore.workspaceProfileSetting?.externalUrl
);

const accessOptions = computed<AccessOption[]>(() => {
  return [
    {
      label: t("sql-editor.private"),
      value: Worksheet_Visibility.PRIVATE,
      description: t("sql-editor.private-desc"),
      icon: h(LockKeyholeIcon),
    },
    {
      label: t("sql-editor.project-read"),
      value: Worksheet_Visibility.PROJECT_READ,
      description: t("sql-editor.project-read-desc"),
      icon: h(UsersIcon),
    },
    {
      label: t("sql-editor.project-write"),
      value: Worksheet_Visibility.PROJECT_WRITE,
      description: t("sql-editor.project-write-desc"),
      icon: h(UsersIcon),
    },
  ];
});

const allowChangeAccess = computed(() => {
  return props.worksheet?.creator === `users/${me.value.email}`;
});

const currentAccess = ref<AccessOption>(accessOptions.value[0]);
const isShowAccessPopover = ref(false);

const handleChangeAccess = async (option: AccessOption) => {
  // only creator can change access
  if (allowChangeAccess.value && props.worksheet) {
    currentAccess.value = option;
    await worksheetV1Store.patchWorksheet(
      {
        ...props.worksheet,
        visibility: currentAccess.value.value,
      },
      ["visibility"]
    );

    if (sharedTabLink.value) {
      await toClipboard(sharedTabLink.value);
      pushNotification({
        module: "bytebase",
        style: "SUCCESS",
        title: t("sql-editor.url-copied-to-clipboard"),
      });
    } else {
      pushNotification({
        module: "bytebase",
        style: "SUCCESS",
        title: t("common.updated"),
      });
    }

    emit("on-updated");
  }
  isShowAccessPopover.value = false;
};

const sharedTabLink = computed(() => {
  if (!props.worksheet) {
    return "";
  }

  const route = router.resolve({
    name: SQL_EDITOR_WORKSHEET_MODULE,
    params: {
      project: extractProjectResourceName(props.worksheet.project),
      sheet: extractWorksheetUID(props.worksheet.name),
    },
  });
  return new URL(
    route.href,
    workspaceExternalURL.value || window.location.origin
  ).href;
});

onMounted(() => {
  if (props.worksheet) {
    const { visibility } = props.worksheet;
    const idx = accessOptions.value.findIndex(
      (item) => item.value === visibility
    );
    currentAccess.value =
      idx !== -1 ? accessOptions.value[idx] : accessOptions.value[0];
  }
});
</script><|MERGE_RESOLUTION|>--- conflicted
+++ resolved
@@ -97,21 +97,11 @@
   useSettingV1Store,
   useSQLEditorTabStore,
   useWorkSheetStore,
-<<<<<<< HEAD
-  useSettingV1Store,
-  useCurrentUserV1,
-} from "@/store";
-import type { AccessOption } from "@/types";
-import {
-  Worksheet_Visibility,
-  type Worksheet,
-=======
 } from "@/store";
 import type { AccessOption } from "@/types";
 import {
   type Worksheet,
   Worksheet_Visibility,
->>>>>>> a0297b54
 } from "@/types/proto-es/v1/worksheet_service_pb";
 import {
   extractProjectResourceName,
