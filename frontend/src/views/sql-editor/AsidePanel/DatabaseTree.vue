<template>
  <div
    v-if="treeStore.state === 'READY'"
    class="sql-editor-tree gap-y-1 h-full flex flex-col"
  >
    <div class="flex flex-row gap-x-0.5 px-1 items-center">
      <SearchBox v-model:searchPattern="searchPattern" class="flex-1" />
      <GroupingBar class="shrink-0" />
    </div>
    <div
      ref="treeContainerElRef"
      class="sql-editor-tree--tree flex-1 px-1 pb-1 text-sm overflow-hidden select-none"
      :data-height="treeContainerHeight"
    >
      <NTree
        ref="treeRef"
        v-model:expanded-keys="expandedKeys"
        :block-line="true"
        :data="treeStore.tree"
        :show-irrelevant-nodes="false"
        :selected-keys="selectedKeys"
        :pattern="mounted ? searchPattern : ''"
        :expand-on-click="true"
        :node-props="nodeProps"
        :virtual-scroll="true"
        :theme-overrides="{ nodeHeight: '21px' }"
        :render-label="renderLabel"
        @load="handleLoadSubTree"
      />
    </div>

    <NDropdown
      placement="bottom-start"
      trigger="manual"
      :x="dropdownPosition.x"
      :y="dropdownPosition.y"
      :options="dropdownOptions"
      :show="showDropdown"
      :on-clickoutside="handleClickoutside"
      @select="handleSelect"
    />

    <DatabaseHoverPanel
      :database="(hoverNode?.meta.target as ComposedDatabase|undefined)"
      :x="hoverPanelPosition.x"
      :y="hoverPanelPosition.y"
      class="ml-3"
    />
  </div>
  <div v-else class="flex justify-center items-center h-full space-x-2">
    <BBSpin />
    <span class="text-control text-sm">{{
      $t("sql-editor.loading-databases")
    }}</span>
  </div>
</template>

<script lang="ts" setup>
import { useElementSize, useMounted, useClipboard } from "@vueuse/core";
import { head } from "lodash-es";
import { NTree, NDropdown, DropdownOption, TreeOption } from "naive-ui";
import { storeToRefs } from "pinia";
import { ref, computed, nextTick, watch, h } from "vue";
import { useI18n } from "vue-i18n";
import { useRouter } from "vue-router";
import { useEmitteryEventListener } from "@/composables/useEmitteryEventListener";
import { useExecuteSQL } from "@/composables/useExecuteSQL";
import { SQL_EDITOR_DETAIL_MODULE } from "@/router/sqlEditor";
import {
  useActuatorV1Store,
  useCurrentUserV1,
  useDBSchemaV1Store,
  useDatabaseV1Store,
  useInstanceV1Store,
  useIsLoggedIn,
  pushNotification,
  useSQLEditorTabStore,
  resolveOpeningDatabaseListFromSQLEditorTabList,
} from "@/store";
import {
  idForSQLEditorTreeNodeTarget,
  useSQLEditorTreeStore,
} from "@/store/modules/sqlEditorTree";
import type {
  ComposedDatabase,
  ComposedInstance,
  CoreSQLEditorTab,
  RichTableMetadata,
  SQLEditorTabMode,
  SQLEditorTreeNode,
  SQLEditorTreeNodeTarget,
  SQLEditorTreeNodeType,
} from "@/types";
import {
  ConnectableTreeNodeTypes,
  DEFAULT_SQL_EDITOR_TAB_MODE,
  ExpandableTreeNodeTypes,
  instanceOfSQLEditorTreeNode,
  isConnectableSQLEditorTreeNode,
  languageOfEngineV1,
} from "@/types";
import { Engine } from "@/types/proto/v1/common";
import {
  findAncestor,
  formatEngineV1,
  hasWorkspacePermissionV2,
  instanceV1AllowsCrossDatabaseQuery,
  instanceV1HasAlterSchema,
  instanceV1HasReadonlyMode,
  isDescendantOf,
  wrapSQLIdentifier,
  connectionV1Slug,
  tryConnectToCoreSQLEditorTab,
  emptySQLEditorConnection,
  suggestedTabTitleForSQLEditorConnection,
} from "@/utils";
import { useSQLEditorContext } from "../context";
import DatabaseHoverPanel from "./DatabaseHoverPanel.vue";
import GroupingBar from "./GroupingBar";
import SearchBox from "./SearchBox/index.vue";
import useSearchHistory from "./SearchBox/useSearchHistory";
import { Label } from "./TreeNode";
import { fetchDatabaseSubTree } from "./common";
import { provideHoverStateContext } from "./hover-state";

type Position = {
  x: number;
  y: number;
};

type DropdownOptionWithTreeNode = DropdownOption & {
  onSelect: () => void;
};

const { t } = useI18n();
const router = useRouter();
const { pageMode } = storeToRefs(useActuatorV1Store());
const treeStore = useSQLEditorTreeStore();
const tabStore = useSQLEditorTabStore();
const databaseStore = useDatabaseV1Store();
const instanceStore = useInstanceV1Store();
const dbSchemaV1Store = useDBSchemaV1Store();
const isLoggedIn = useIsLoggedIn();
const me = useCurrentUserV1();
const { executeReadonly } = useExecuteSQL();
const { selectedDatabaseSchemaByDatabaseName, events: editorEvents } =
  useSQLEditorContext();
const searchHistory = useSearchHistory();
const { node: hoverNode, update: updateHoverNode } = provideHoverStateContext();
const hoverPanelPosition = ref<Position>({
  x: 0,
  y: 0,
});

const mounted = useMounted();
const treeContainerElRef = ref<HTMLElement>();
const { height: treeContainerHeight } = useElementSize(
  treeContainerElRef,
  undefined,
  {
    box: "content-box",
  }
);
const treeRef = ref<InstanceType<typeof NTree>>();
const searchPattern = ref("");
const showDropdown = ref(false);
const dropdownPosition = ref<Position>({
  x: 0,
  y: 0,
});
const dropdownContext = ref<SQLEditorTreeNode>();

const dropdownOptions = computed((): DropdownOptionWithTreeNode[] => {
  const node = dropdownContext.value;
  if (!node) {
    return [];
  }
  const { type, target } = node.meta;
  if (type === "project") {
    return [];
  } else {
    // Don't show any context menu actions for disabled
    // instances/databases
    if (node.disabled) {
      return [];
    }

    const items: DropdownOptionWithTreeNode[] = [];

    if (isConnectableSQLEditorTreeNode(node)) {
      const instance = instanceOfSQLEditorTreeNode(node);
      if (instance && instanceV1HasReadonlyMode(instance)) {
        items.push({
          key: "connect",
          label: t("sql-editor.connect"),
          onSelect: () => setConnection(node),
        });
      }
      if (allowAdmin.value) {
        items.push({
          key: "connect-in-admin-mode",
          label: t("sql-editor.connect-in-admin-mode"),
          onSelect: () => setConnection(node, { sheet: "", mode: "ADMIN" }),
        });
      }
    }
    if (pageMode.value === "BUNDLED") {
      if (type === "database") {
        const database = target as ComposedDatabase;
        if (instanceV1HasAlterSchema(database.instanceEntity)) {
          items.push({
            key: "alter-schema",
            label: t("database.edit-schema"),
            onSelect: () => {
              const db = node.meta.target as ComposedDatabase;
              editorEvents.emit("alter-schema", {
                databaseUID: db.uid,
                schema: "",
                table: "",
              });
            },
          });
        }
      } else if (type === "table") {
        const { database, schema, table } = target as RichTableMetadata;
        items.push({
          key: "copy-url",
          label: t("sql-editor.copy-url"),
          onSelect: () => {
            const { copy, copied } = useClipboard({
              source: computed(() => {
                const route = router.resolve({
                  name: SQL_EDITOR_DETAIL_MODULE,
                  params: {
                    connectionSlug: connectionV1Slug(
                      database.instanceEntity,
                      database
                    ),
                  },
                  query: {
                    filter: JSON.stringify({
                      table: table.name,
                      schema: schema.name,
                    }),
                  },
                });
                return new URL(route.href, window.location.origin).href;
              }),
              legacy: true,
            });
            copy().then(() => {
              if (copied.value) {
                pushNotification({
                  module: "bytebase",
                  style: "INFO",
                  title: t("common.copied"),
                });
              }
            });
          },
        });
      }
    }
    return items;
  }
});

// Highlight the current tab's connection node.
const selectedKeys = computed(() => {
  const connection = tabStore.currentTab?.connection;
  if (!connection) {
    return [];
  }

  if (connection.database) {
    const database = databaseStore.getDatabaseByName(connection.database);
    const node = head(treeStore.nodesByTarget("database", database));
    if (!node) return [];
    const selected = selectedDatabaseSchemaByDatabaseName.value.get(
      database.name
    );
    if (selected) {
      const { schema, table, externalTable } = selected;
      if (table) {
        const tableNode = head(
          treeStore.nodesByTarget("table", {
            database,
            schema,
            table,
          })
        );
        if (tableNode) {
          return [tableNode.key];
        }
      } else if (externalTable) {
        const externalTableNode = head(
          treeStore.nodesByTarget("external-table", {
            database,
            schema,
            externalTable,
          })
        );
        if (externalTableNode) {
          return [externalTableNode.key];
        }
      }
    }
    return [node.key];
  } else if (connection.instance) {
    const instance = instanceStore.getInstanceByName(connection.instance);
    const nodes = treeStore.nodesByTarget("instance", instance);
    return nodes.map((node) => node.key);
  }
  return [];
});
const expandedKeys = ref<string[]>([]);
const upsertExpandedKeys = (key: string) => {
  if (expandedKeys.value.includes(key)) {
    return;
  }
  expandedKeys.value.push(key);
};
const expandNodeRecursively = (
  node: SQLEditorTreeNode | undefined,
  keys?: Set<string>
) => {
  if (!node) {
    return;
  }

  if (ExpandableTreeNodeTypes.includes(node.meta.type)) {
    if (keys) {
      keys.add(node.key);
    } else {
      upsertExpandedKeys(node.key);
    }
  }
  if (node.parent) {
    expandNodeRecursively(node.parent, keys);
  }
};
const expandNodesByType = <T extends SQLEditorTreeNodeType>(
  type: T,
  target: SQLEditorTreeNodeTarget<T>
) => {
  const nodes = treeStore.nodesByTarget(type, target);

  nodes.forEach((node) => {
    expandNodeRecursively(node);
  });
};
const allowAdmin = computed(() =>
  hasWorkspacePermissionV2(me.value, "bb.instances.adminExecute")
);

const setConnection = (
  node: SQLEditorTreeNode,
  extra: { sheet: string; mode: SQLEditorTabMode } = {
    sheet: "",
    mode: DEFAULT_SQL_EDITOR_TAB_MODE,
  }
) => {
  if (node) {
    const { type } = node.meta;
    if (!ConnectableTreeNodeTypes.includes(type)) {
      return;
    }
    if (type === "instance") {
      const instance = node.meta.target as ComposedInstance;
      if (!instanceV1AllowsCrossDatabaseQuery(instance)) {
        return;
      }
    }
    const coreTab: CoreSQLEditorTab = {
      connection: emptySQLEditorConnection(),
      ...extra,
    };
    const conn = coreTab.connection;
    // If selected item is instance node
    if (type === "instance") {
      const instance = node.meta.target as ComposedInstance;
      conn.instance = instance.name;
    }
    // If selected item is database node
    if (type === "database") {
      const database = node.meta.target as ComposedDatabase;
      conn.instance = database.instance;
      conn.database = database.name;
    }
    tryConnectToCoreSQLEditorTab(coreTab);
  }
};

// dynamic render the highlight keywords
const renderLabel = ({ option }: { option: TreeOption }) => {
  const node = option as any as SQLEditorTreeNode;
  return h(Label, {
    node,
    factors: treeStore.filteredFactorList,
    keyword: searchPattern.value ?? "",
  });
};

const handleSelect = (key: string) => {
  const option = dropdownOptions.value.find((item) => item.key === key);
  if (!option) {
    return;
  }
  option.onSelect();
  showDropdown.value = false;
};

const handleClickoutside = () => {
  showDropdown.value = false;
};

const maybeSelectTable = async (node: SQLEditorTreeNode) => {
  const target = node.meta.target as SQLEditorTreeNodeTarget<"table">;
  const { database, schema, table } = target;
  if (
    !tabStore.currentTab ||
    tabStore.currentTab.connection.database !== database.name
  ) {
    const coreTab: CoreSQLEditorTab = {
      connection: {
        instance: database.instance,
        database: database.name,
        schema: schema.name,
        table: table.name,
      },
      mode: DEFAULT_SQL_EDITOR_TAB_MODE,
      sheet: "",
    };
    tryConnectToCoreSQLEditorTab(coreTab);
    await nextTick();
  }

  const tableMetadata = await dbSchemaV1Store.getOrFetchTableMetadata({
    database: database.name,
    schema: schema.name,
    table: table.name,
  });
  const databaseMetadata = dbSchemaV1Store.getDatabaseMetadata(database.name);

  selectedDatabaseSchemaByDatabaseName.value.set(database.name, {
    db: database,
    database: databaseMetadata,
    schema,
    table: tableMetadata,
  });

  if (tabStore.currentTab) {
    tabStore.updateCurrentTab({
      connection: {
        ...tabStore.currentTab.connection,
        schema: schema.name,
        table: table.name,
      },
    });
  }
};

const maybeSelectExternalTable = async (node: SQLEditorTreeNode) => {
  const target = node.meta.target as SQLEditorTreeNodeTarget<"external-table">;
  const { database, schema, externalTable } = target;

  if (
    !tabStore.currentTab ||
    tabStore.currentTab.connection.database !== database.name
  ) {
    const coreTab: CoreSQLEditorTab = {
      connection: {
        instance: database.instance,
        database: database.name,
      },
      mode: DEFAULT_SQL_EDITOR_TAB_MODE,
      sheet: "",
    };
    tryConnectToCoreSQLEditorTab(coreTab);
    await nextTick();
  }

  const databaseMetadata = dbSchemaV1Store.getDatabaseMetadata(database.name);
  selectedDatabaseSchemaByDatabaseName.value.set(database.name, {
    db: database,
    database: databaseMetadata,
    schema,
    externalTable,
  });
};

const selectAllFromTableOrView = async (node: SQLEditorTreeNode) => {
  const { type, target } = (node as SQLEditorTreeNode<"table" | "view">).meta;
  const { database } = target;
  const { engine } = database.instanceEntity;
  const LIMIT = 50; // default pagesize of SQL Editor

  const runQuery = async (query: string) => {
    const tab: CoreSQLEditorTab = {
      connection: {
        instance: database.instance,
        database: database.name,
      },
      mode: DEFAULT_SQL_EDITOR_TAB_MODE,
      sheet: "",
    };
<<<<<<< HEAD
    if (tabStore.currentTab && tabStore.currentTab.status === "NEW") {
      // If the current tab is "fresh new", update its connection directly.
      tabStore.updateCurrentTab(tab);
=======
    if (tabStore.currentTab.isFreshNew || !tabStore.currentTab.sheetName) {
      // If the current tab is "fresh new" or unsaved, update its connection directly.
      tabStore.updateCurrentTab({
        ...tab,
        name: getSuggestedTabNameFromConnection(tab.connection),
        statement: tabStore.currentTab.statement || query,
      });
>>>>>>> e20bee38
    } else {
      // Otherwise select or add a new tab and set its connection
      tabStore.addTab(
        {
          ...tab,
          title: suggestedTabTitleForSQLEditorConnection(tab.connection),
          statement: query,
          status: "DIRTY",
        },
        /* beside */ true
      );
    }
    await nextTick();
    executeReadonly(query, {
      databaseType: formatEngineV1(database.instanceEntity),
    });
  };

  const language = languageOfEngineV1(engine);
  if (language === "redis") {
    return; // not supported
  }
  const tableOrViewName =
    type === "table"
      ? (target as SQLEditorTreeNodeTarget<"table">).table.name
      : type === "view"
      ? (target as SQLEditorTreeNodeTarget<"view">).view.name
      : "";
  if (!tableOrViewName) {
    return;
  }

  if (language === "javascript" && type === "table") {
    // mongodb
    const query = `db["${tableOrViewName}"].find().limit(${LIMIT});`;
    runQuery(query);
    return;
  }

  if (type === "table") {
    maybeSelectTable(node);
  }

  const tableNameParts: string[] = [];
  if (target.schema.name) {
    tableNameParts.push(wrapSQLIdentifier(target.schema.name, engine));
  }
  tableNameParts.push(wrapSQLIdentifier(tableOrViewName, engine));

  const queryParts = ["SELECT * FROM", tableNameParts.join(".")];
  if (engine === Engine.ORACLE || engine === Engine.OCEANBASE_ORACLE) {
    queryParts.push(`WHERE ROWNUM <= ${LIMIT}`);
  } else {
    queryParts.push(`LIMIT ${LIMIT}`);
  }
  const query = queryParts.join(" ");
  runQuery(query);
};

const nodeProps = ({ option }: { option: TreeOption }) => {
  const node = option as any as SQLEditorTreeNode;
  return {
    onClick(e: MouseEvent) {
      if (node.disabled) return;

      if (isDescendantOf(e.target as Element, ".n-tree-node-content")) {
        const { type } = node.meta;
        // Check if clicked on the content part.
        // And ignore the fold/unfold arrow.
        if (type === "instance" || type === "database") {
          setConnection(node);
        }
        if (type === "table" || type === "partition-table") {
          maybeSelectTable(node);
        }
        if (type === "external-table") {
          maybeSelectExternalTable(node);
        }

        // If the search pattern is not empty, append the selected database name to
        // the search history.
        if (searchPattern.value) {
          if (type === "database") {
            const database = node.meta.target as ComposedDatabase;
            searchHistory.appendSearchResult(database.name);
          }
        }
      }
    },
    onContextmenu(e: MouseEvent) {
      e.preventDefault();
      showDropdown.value = false;
      if (node && node.key) {
        dropdownContext.value = node;
      }

      nextTick().then(() => {
        showDropdown.value = true;
        dropdownPosition.value.x = e.clientX;
        dropdownPosition.value.y = e.clientY;
      });
    },
    onmouseenter(e: MouseEvent) {
      if (node.meta.type === "database") {
        if (hoverNode.value) {
          updateHoverNode(node, "before", 0 /* overrideDelay */);
        } else {
          updateHoverNode(node, "before");
        }
        nextTick().then(() => {
          // Find the node element and put the database panel to the right corner
          // of the node
          const wrapper = findAncestor(e.target as HTMLElement, ".n-tree-node");
          if (!wrapper) {
            updateHoverNode(undefined, "after", 0 /* overrideDelay */);
            return;
          }
          const bounding = wrapper.getBoundingClientRect();
          hoverPanelPosition.value.x = bounding.right;
          hoverPanelPosition.value.y = bounding.top;
        });
      }
    },
    onmouseleave() {
      updateHoverNode(undefined, "after");
    },
    ondblclick() {
      if (node.meta.type === "table" || node.meta.type === "view") {
        selectAllFromTableOrView(node);
      }
    },
    // attrs below for trouble-shooting
    "data-node-meta-type": node.meta.type,
    "data-node-meta-id": idForSQLEditorTreeNodeTarget(
      node.meta.type,
      node.meta.target
    ),
    "data-node-key": node.key,
  };
};

const handleLoadSubTree = (option: TreeOption) => {
  const node = option as any as SQLEditorTreeNode;
  const { type, target } = node.meta;
  if (type === "database") {
    const request = fetchDatabaseSubTree(node);
    request
      .then(() => nextTick())
      .then(() => {
        if ((node.children?.length ?? 0) > 0) {
          expandNodesByType(type, target);
          expandTableTab(target as ComposedDatabase);
        }
      });
    return request;
  }
  return Promise.resolve();
};

const expandTableTab = (database: ComposedDatabase) => {
  if (!tabStore.currentTab) {
    return;
  }
  const { schema, table } = tabStore.currentTab.connection;
  const schemaMetadata = dbSchemaV1Store.getSchemaByName(
    database.name,
    schema ?? ""
  );
  if (!schemaMetadata) {
    return;
  }
  expandNodesByType("schema", {
    database: database,
    schema: schemaMetadata,
  });

  if (!table) {
    return;
  }
  expandNodesByType("expandable-text", {
    type: "table",
    text: () => t("db.tables"),
    expandable: true,
  });

  const tableMetadata = dbSchemaV1Store.getTableByName(
    database.name,
    table,
    schema
  );
  if (!tableMetadata) {
    return;
  }
  expandNodesByType("table", {
    database: database,
    schema: schemaMetadata,
    table: tableMetadata,
  });

  const databaseMetadata = dbSchemaV1Store.getDatabaseMetadata(database.name);
  selectedDatabaseSchemaByDatabaseName.value.set(database.name, {
    db: database,
    database: databaseMetadata,
    schema: schemaMetadata,
    table: tableMetadata,
  });
};

// Open corresponding tree node when the connection changed.
watch(
  [
    isLoggedIn,
    () => tabStore.currentTab?.connection.instance,
    () => tabStore.currentTab?.connection.database,
    () => treeStore.state,
  ],
  ([isLoggedIn, instanceName, databaseName, treeState]) => {
    if (!isLoggedIn) {
      // Don't go further and cleanup the state if we signed out.
      // treeStore.expandedKeys = [];
      expandedKeys.value = [];
      return;
    }

    if (treeState !== "READY") {
      return;
    }
    if (instanceName) {
      const instance = instanceStore.getInstanceByName(instanceName);
      expandNodesByType("instance", instance);
    }
<<<<<<< HEAD
    if (databaseName) {
      const database = databaseStore.getDatabaseByName(databaseName);
      expandNodesByType("database", database);
=======
    if (databaseId !== String(UNKNOWN_ID)) {
      const db = databaseStore.getDatabaseByUID(databaseId);
      treeStore.expandNodes("project", db.projectEntity);
      treeStore.expandNodes("database", db);
>>>>>>> e20bee38
    }
  },
  { immediate: true }
);

watch(
  selectedKeys,
  (keys) => {
    if (keys.length !== 1) return;
    const key = keys[0];
    nextTick(() => {
      treeRef.value?.scrollTo({ key });
    });
  },
  { immediate: true }
);

useEmitteryEventListener(editorEvents, "init-tree-expanded-keys", async () => {
  await nextTick();
  const openingDatabaseList = resolveOpeningDatabaseListFromSQLEditorTabList();
  const keys = new Set<string>();
  // Recursively expand opening databases' parent nodes
  openingDatabaseList.forEach((meta) => {
    const db = meta.target;
    const nodes = treeStore.nodesByTarget("database", db);
    nodes.forEach((node) => expandNodeRecursively(node, keys));
  });
  const tab = tabStore.currentTab;
  // Expand current tab's connected database node
  if (tab && tab.connection.database) {
    const db = useDatabaseV1Store().getDatabaseByName(tab.connection.database);
    const node = head(treeStore.nodesByTarget("database", db));
    if (node) {
      keys.add(node.key);
    }
  }
  expandedKeys.value = Array.from(keys);
});
</script>

<style lang="postcss" scoped>
.sql-editor-tree :deep(.n-tree .v-vl) {
  --n-node-content-height: 21px !important;
}
.sql-editor-tree :deep(.n-tree-node-content) {
  @apply !pl-0 text-sm;
}
.sql-editor-tree :deep(.n-tree-node-wrapper) {
  padding: 0;
}
.sql-editor-tree :deep(.n-tree-node-indent) {
  width: 0.25rem;
}
.sql-editor-tree :deep(.n-tree-node-content__prefix) {
  @apply shrink-0 !mr-1;
}
.sql-editor-tree.project
  :deep(.n-tree-node[data-node-type="project"] .n-tree-node-content__prefix) {
  @apply hidden;
}
.sql-editor-tree :deep(.n-tree-node-content__text) {
  @apply truncate mr-1;
}
.sql-editor-tree :deep(.n-tree-node--pending) {
  background-color: transparent !important;
}
.sql-editor-tree :deep(.n-tree-node--pending:hover) {
  background-color: var(--n-node-color-hover) !important;
}
.sql-editor-tree :deep(.n-tree-node--selected),
.sql-editor-tree :deep(.n-tree-node--selected:hover) {
  background-color: var(--n-node-color-active) !important;
  font-weight: 500;
}
</style><|MERGE_RESOLUTION|>--- conflicted
+++ resolved
@@ -76,11 +76,9 @@
   pushNotification,
   useSQLEditorTabStore,
   resolveOpeningDatabaseListFromSQLEditorTabList,
+  useSQLEditorTreeStore,
+  idForSQLEditorTreeNodeTarget,
 } from "@/store";
-import {
-  idForSQLEditorTreeNodeTarget,
-  useSQLEditorTreeStore,
-} from "@/store/modules/sqlEditorTree";
 import type {
   ComposedDatabase,
   ComposedInstance,
@@ -102,7 +100,6 @@
 import { Engine } from "@/types/proto/v1/common";
 import {
   findAncestor,
-  formatEngineV1,
   hasWorkspacePermissionV2,
   instanceV1AllowsCrossDatabaseQuery,
   instanceV1HasAlterSchema,
@@ -495,7 +492,7 @@
   const { engine } = database.instanceEntity;
   const LIMIT = 50; // default pagesize of SQL Editor
 
-  const runQuery = async (query: string) => {
+  const runQuery = async (statement: string) => {
     const tab: CoreSQLEditorTab = {
       connection: {
         instance: database.instance,
@@ -504,34 +501,34 @@
       mode: DEFAULT_SQL_EDITOR_TAB_MODE,
       sheet: "",
     };
-<<<<<<< HEAD
-    if (tabStore.currentTab && tabStore.currentTab.status === "NEW") {
-      // If the current tab is "fresh new", update its connection directly.
-      tabStore.updateCurrentTab(tab);
-=======
-    if (tabStore.currentTab.isFreshNew || !tabStore.currentTab.sheetName) {
+    if (
+      tabStore.currentTab &&
+      (tabStore.currentTab.status === "NEW" || !tabStore.currentTab.sheet)
+    ) {
       // If the current tab is "fresh new" or unsaved, update its connection directly.
       tabStore.updateCurrentTab({
         ...tab,
-        name: getSuggestedTabNameFromConnection(tab.connection),
-        statement: tabStore.currentTab.statement || query,
+        title: suggestedTabTitleForSQLEditorConnection(tab.connection),
+        statement: tabStore.currentTab.statement || statement,
       });
->>>>>>> e20bee38
     } else {
       // Otherwise select or add a new tab and set its connection
       tabStore.addTab(
         {
           ...tab,
           title: suggestedTabTitleForSQLEditorConnection(tab.connection),
-          statement: query,
+          statement: statement,
           status: "DIRTY",
         },
         /* beside */ true
       );
     }
     await nextTick();
-    executeReadonly(query, {
-      databaseType: formatEngineV1(database.instanceEntity),
+    executeReadonly({
+      statement,
+      connection: { ...tab.connection },
+      explain: false,
+      engine: database.instanceEntity.engine,
     });
   };
 
@@ -748,16 +745,10 @@
       const instance = instanceStore.getInstanceByName(instanceName);
       expandNodesByType("instance", instance);
     }
-<<<<<<< HEAD
     if (databaseName) {
       const database = databaseStore.getDatabaseByName(databaseName);
+      expandNodesByType("project", database.projectEntity);
       expandNodesByType("database", database);
-=======
-    if (databaseId !== String(UNKNOWN_ID)) {
-      const db = databaseStore.getDatabaseByUID(databaseId);
-      treeStore.expandNodes("project", db.projectEntity);
-      treeStore.expandNodes("database", db);
->>>>>>> e20bee38
     }
   },
   { immediate: true }
