<template>
  <!-- This example requires Tailwind CSS v2.0+ -->
  <div class="flex flex-col">
    <div class="px-4 py-2 flex justify-between items-center">
      <!-- eslint-disable vue/attribute-hyphenation -->
      <EnvironmentTabFilter
        :selectedId="state.selectedEnvironment?.id"
        @select-environment="selectEnvironment"
      />
      <div class="flex flex-row space-x-4">
        <button
          v-if="project"
          class="px-4 cursor-pointer rounded-md text-control text-sm bg-link-hover focus:outline-none hover:underline"
          @click.prevent="goProject"
        >
          {{ project.key }}
        </button>
        <!-- eslint-disable vue/attribute-hyphenation -->
        <MemberSelect
          v-if="scopeByPrincipal"
          class="w-72"
          :selectedId="state.selectedPrincipalId"
          @select-principal-id="selectPrincipal"
        />
        <BBTableSearch
          ref="searchField"
          :placeholder="$t('issue.search-issue-name')"
          @change-text="(text) => changeSearchText(text)"
        />
      </div>
    </div>
    <IssueTable
      :left-bordered="false"
      :right-bordered="false"
      :top-bordered="true"
      :bottom-bordered="true"
      :issue-section-list="sectionList"
    />
  </div>
</template>

<script lang="ts">
import { useRouter } from "vue-router";
import { useStore } from "vuex";
import EnvironmentTabFilter from "../components/EnvironmentTabFilter.vue";
import { IssueTable } from "../components/Issue";
import MemberSelect from "../components/MemberSelect.vue";
import { Environment, Issue, PrincipalId, ProjectId } from "../types";
import {
  reactive,
  ref,
  computed,
  onMounted,
  watchEffect,
  defineComponent,
} from "vue";
import { activeEnvironment, projectSlug } from "../utils";
import { BBTableSectionDataSource } from "../bbkit/types";
import { useI18n } from "vue-i18n";
<<<<<<< HEAD
import { useCurrentUser } from "@/store";
=======
import { useEnvironmentStore } from "@/store";
>>>>>>> 9aac9e75

interface LocalState {
  showOpen: boolean;
  showClosed: boolean;
  openList: Issue[];
  closedList: Issue[];
  searchText: string;
  selectedPrincipalId: PrincipalId;
  selectedEnvironment?: Environment;
  selectedProjectId?: ProjectId;
}

export default defineComponent({
  name: "IssueDashboard",
  components: { EnvironmentTabFilter, IssueTable, MemberSelect },
  setup() {
    const { t } = useI18n();
    const searchField = ref();

    const store = useStore();
    const router = useRouter();

    const currentUser = useCurrentUser();

    const statusList: string[] = router.currentRoute.value.query.status
      ? (router.currentRoute.value.query.status as string).split(",")
      : [];

    // Applies principal scope if we explicitly specify user in the query parameter
    // or project is NOT present in the query parameter.
    // In other words, if only project is present in the query parameter, then
    // we do NOT apply principal scope, which is the case if we want to list all issues
    // for a particular project.
    // Note: We do not use computed, otherwise it will cause prepareIssueList to refetch everytime we click environment tab
    const scopeByPrincipal =
      !router.currentRoute.value.query.user ||
      !router.currentRoute.value.query.project;

    const state = reactive<LocalState>({
      showOpen: statusList.length == 0 || statusList.includes("open"),
      showClosed: statusList.length == 0 || statusList.includes("closed"),
      openList: [],
      closedList: [],
      searchText: "",
      selectedPrincipalId: currentUser.value.id,
      selectedEnvironment: router.currentRoute.value.query.environment
        ? useEnvironmentStore().getEnvironmentById(
            parseInt(router.currentRoute.value.query.environment as string, 10)
          )
        : undefined,
      selectedProjectId: router.currentRoute.value.query.project
        ? parseInt(router.currentRoute.value.query.project as string)
        : undefined,
    });

    onMounted(() => {
      // Focus on the internal search field when mounted
      searchField.value.$el.querySelector("#search").focus();
    });

    const project = computed(() => {
      if (state.selectedProjectId) {
        return store.getters["project/projectById"](state.selectedProjectId);
      }
      return undefined;
    });

    const prepareIssueList = () => {
      // We call open and close separately because normally the number of open issues is limited
      // while the closed issues could be a lot.
      if (state.showOpen) {
        store
          .dispatch("issue/fetchIssueList", {
            issueStatusList: ["OPEN"],
            userId: scopeByPrincipal ? state.selectedPrincipalId : undefined,
            projectId: state.selectedProjectId,
          })
          .then((issueList: Issue[]) => {
            state.openList = issueList;
          });
      }

      if (state.showClosed) {
        store
          .dispatch("issue/fetchIssueList", {
            issueStatusList: ["DONE", "CANCELED"],
            userId: scopeByPrincipal ? state.selectedPrincipalId : undefined,
            projectId: state.selectedProjectId,
          })
          .then((issueList: Issue[]) => {
            state.closedList = issueList;
          });
      }
    };

    watchEffect(prepareIssueList);

    const filteredList = (list: Issue[]) => {
      if (!state.selectedEnvironment && !state.searchText) {
        // Select "All"
        return list;
      }
      return list.filter((issue) => {
        return (
          (!state.selectedEnvironment ||
            activeEnvironment(issue.pipeline).id ===
              state.selectedEnvironment.id) &&
          (!state.searchText ||
            issue.name.toLowerCase().includes(state.searchText.toLowerCase()))
        );
      });
    };

    const sectionList = computed((): BBTableSectionDataSource<Issue>[] => {
      const list = [];
      if (state.showOpen) {
        list.push({
          title: t("issue.table.open"),
          list: filteredList(state.openList).sort((a, b) => {
            return b.updatedTs - a.updatedTs;
          }),
        });
      }
      if (state.showClosed) {
        list.push({
          title: t("issue.table.closed"),
          list: filteredList(state.closedList).sort((a, b) => {
            return b.updatedTs - a.updatedTs;
          }),
        });
      }
      return list;
    });

    const selectEnvironment = (environment: Environment) => {
      state.selectedEnvironment = environment;
      if (environment) {
        router.replace({
          name: "workspace.issue",
          query: {
            ...router.currentRoute.value.query,
            environment: environment.id,
          },
        });
      } else {
        router.replace({
          name: "workspace.issue",
          query: {
            ...router.currentRoute.value.query,
            environment: undefined,
          },
        });
      }
    };

    const selectPrincipal = (principalId: PrincipalId) => {
      state.selectedPrincipalId = principalId;
      router.replace({
        name: "workspace.issue",
        query: {
          ...router.currentRoute.value.query,
          user: principalId,
        },
      });
    };

    const changeSearchText = (searchText: string) => {
      state.searchText = searchText;
    };

    const goProject = () => {
      router.push({
        name: "workspace.project.detail",
        params: {
          projectSlug: projectSlug(project.value),
        },
      });
    };

    return {
      searchField,
      state,
      scopeByPrincipal,
      project,
      sectionList,
      selectEnvironment,
      selectPrincipal,
      changeSearchText,
      goProject,
    };
  },
});
</script><|MERGE_RESOLUTION|>--- conflicted
+++ resolved
@@ -57,11 +57,7 @@
 import { activeEnvironment, projectSlug } from "../utils";
 import { BBTableSectionDataSource } from "../bbkit/types";
 import { useI18n } from "vue-i18n";
-<<<<<<< HEAD
-import { useCurrentUser } from "@/store";
-=======
-import { useEnvironmentStore } from "@/store";
->>>>>>> 9aac9e75
+import { useCurrentUser, useEnvironmentStore } from "@/store";
 
 interface LocalState {
   showOpen: boolean;
