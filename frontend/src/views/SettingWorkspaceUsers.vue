<template>
  <div class="w-full overflow-x-hidden space-y-4 pb-4">
    <BBAttention
      v-if="remainingUserCount <= 3"
      :type="'warning'"
      :title="$t('subscription.usage.user-count.title')"
      :description="userCountAttention"
    />
    <NTabs v-model:value="state.typeTab" type="line" animated>
      <NTabPane name="USERS">
        <template #tab>
          <div class="flex-1 flex space-x-2">
            <p class="text-base font-medium leading-7 text-main">
              <span>{{ $t("common.users") }}</span>
              <span class="ml-1 font-normal text-control-light">
                ({{ activeUserCount }})
              </span>
            </p>
          </div>
        </template>

        <PagedTable
          ref="userPagedTable"
          session-key="bb.paged-user-table.active"
          :fetch-list="fetchUserList"
        >
          <template #table="{ list, loading }">
            <UserDataTable
              :show-roles="false"
              :user-list="list"
              :loading="loading"
              :on-click-user="onUserClick"
              @select-group="handleUpdateGroup"
              @update-user="handleUserUpdated"
            />
          </template>
        </PagedTable>
      </NTabPane>

      <NTabPane name="GROUPS">
        <template #tab>
          <div>
            <p class="text-base font-medium leading-7 text-main">
              <span>{{ $t("settings.members.groups.self") }}</span>
            </p>
          </div>
        </template>

        <PagedTable
          ref="groupPagedTable"
          session-key="bb.paged-group-table"
          :fetch-list="fetchGroupList"
        >
          <template #table="{ list, loading }">
            <UserDataTableByGroup
              :groups="list"
              :loading="loading"
              :on-click-user="onUserClick"
              @update-group="handleUpdateGroup"
            />
          </template>
        </PagedTable>
      </NTabPane>

      <template #suffix>
        <div class="flex items-center space-x-3">
          <SearchBox v-model:value="state.activeUserFilterText" />

          <NButton
            v-if="allowGetSCIMSetting && allowCreateUser"
            class="capitalize"
            :disabled="!hasDirectorySyncFeature"
            @click="
              () => {
                state.showAadSyncDrawer = true;
              }
            "
          >
            <template #icon>
              <SettingsIcon class="h-5 w-5" />
              <FeatureBadge :feature="PlanFeature.FEATURE_DIRECTORY_SYNC" />
            </template>
            {{ $t(`settings.members.entra-sync.self`) }}
          </NButton>

          <NPopover
            v-if="allowCreateGroup"
            :disabled="workspaceProfileSetting.domains.length > 0"
          >
            <template #trigger>
              <NButton
                :disabled="
                  workspaceProfileSetting.domains.length === 0 ||
                  !hasUserGroupFeature
                "
                @click="handleCreateGroup"
              >
                <template #icon>
                  <PlusIcon class="h-5 w-5" />
                  <FeatureBadge :feature="PlanFeature.FEATURE_USER_GROUPS" />
                </template>
                {{ $t(`settings.members.groups.add-group`) }}
              </NButton>
            </template>
            <p>
              {{ $t("settings.members.groups.workspace-domain-required") }}
              <router-link
                :to="{
                  name: SETTING_ROUTE_WORKSPACE_GENERAL,
                  hash: '#domain-restriction',
                }"
                class="normal-link"
              >
                {{ $t("common.configure") }}
              </router-link>
            </p>
          </NPopover>
          <NButton
            v-if="allowCreateUser"
            type="primary"
            class="capitalize"
            @click="handleCreateUser"
          >
            <template #icon>
              <PlusIcon class="h-5 w-5" />
            </template>
            {{ $t(`settings.members.add-user`) }}
          </NButton>
        </div>
      </template>
    </NTabs>

    <div>
      <div v-if="state.typeTab === 'USERS'">
        <NCheckbox v-model:checked="state.showInactiveUserList">
          <span class="textinfolabel">
            {{ $t("settings.members.show-inactive") }}
          </span>
        </NCheckbox>
      </div>

      <template v-if="state.showInactiveUserList">
        <div class="flex justify-between items-center mt-2 mb-4">
          <p class="text-lg font-medium leading-7">
            <span>{{ $t("settings.members.inactive-users") }}</span>
            <span class="ml-1 font-normal text-control-light">
              ({{ inactiveUserCount }})
            </span>
          </p>

          <div>
            <SearchBox v-model:value="state.inactiveUserFilterText" />
          </div>
        </div>

        <PagedTable
          ref="deletedUserPagedTable"
          session-key="bb.paged-user-table.deleted"
          :fetch-list="fetchInactiveUserList"
        >
          <template #table="{ list, loading }">
            <UserDataTable
              :loading="loading"
              :show-roles="false"
              :user-list="list"
              @update-user="handleUserRestore"
            />
          </template>
        </PagedTable>
      </template>
    </div>
  </div>

  <CreateUserDrawer
    v-if="state.showCreateUserDrawer"
    @close="state.showCreateUserDrawer = false"
    @created="handleUserCreated"
  />
  <CreateGroupDrawer
    v-if="state.showCreateGroupDrawer"
    :group="state.editingGroup"
    @close="state.showCreateGroupDrawer = false"
    @updated="handleGroupUpdated"
  />

  <AADSyncDrawer
    :show="state.showAadSyncDrawer"
    @close="state.showAadSyncDrawer = false"
  />
</template>

<script setup lang="ts">
import { create } from "@bufbuild/protobuf";
import { PlusIcon, SettingsIcon } from "lucide-vue-next";
import { NButton, NCheckbox, NPopover, NTabPane, NTabs } from "naive-ui";
import { computed, onMounted, reactive, ref, watch } from "vue";
import type { ComponentExposed } from "vue-component-type-helpers";
import { useI18n } from "vue-i18n";
import { RouterLink, useRoute, useRouter } from "vue-router";
import { BBAttention } from "@/bbkit";
import { FeatureBadge } from "@/components/FeatureGuard";
import AADSyncDrawer from "@/components/User/Settings/AADSyncDrawer.vue";
import CreateGroupDrawer from "@/components/User/Settings/CreateGroupDrawer.vue";
import CreateUserDrawer from "@/components/User/Settings/CreateUserDrawer.vue";
import UserDataTable from "@/components/User/Settings/UserDataTable/index.vue";
import UserDataTableByGroup from "@/components/User/Settings/UserDataTableByGroup/index.vue";
import { SearchBox } from "@/components/v2";
import PagedTable from "@/components/v2/Model/PagedTable.vue";
import { WORKSPACE_ROUTE_USER_PROFILE } from "@/router/dashboard/workspaceRoutes";
import { SETTING_ROUTE_WORKSPACE_GENERAL } from "@/router/dashboard/workspaceSetting";
import {
  featureToRef,
  useActuatorV1Store,
  useGroupStore,
  useSettingV1Store,
  useSubscriptionV1Store,
  useUIStateStore,
  useUserStore,
} from "@/store";
import { groupNamePrefix } from "@/store/modules/v1/common";
import { State } from "@/types/proto-es/v1/common_pb";
import type { Group } from "@/types/proto-es/v1/group_service_pb";
import { WorkspaceProfileSettingSchema } from "@/types/proto-es/v1/setting_service_pb";
import { PlanFeature } from "@/types/proto-es/v1/subscription_service_pb";
import { type User } from "@/types/proto-es/v1/user_service_pb";
import { hasWorkspacePermissionV2 } from "@/utils";

const tabList = ["USERS", "GROUPS"] as const;
type MemberTab = (typeof tabList)[number];
const isMemberTab = (tab: any): tab is MemberTab => tabList.includes(tab);
const defaultTab: MemberTab = "USERS";

type LocalState = {
  typeTab: MemberTab;
  activeUserFilterText: string;
  inactiveUserFilterText: string;
  showInactiveUserList: boolean;
  showCreateUserDrawer: boolean;
  showCreateGroupDrawer: boolean;
  showAadSyncDrawer: boolean;
  editingGroup?: Group;
};

const props = defineProps<{
  onClickUser?: (user: User, event: MouseEvent) => void;
}>();

const state = reactive<LocalState>({
  typeTab: defaultTab,
  activeUserFilterText: "",
  inactiveUserFilterText: "",
  showInactiveUserList: false,
  showCreateUserDrawer: false,
  showCreateGroupDrawer: false,
  showAadSyncDrawer: false,
});

const { t } = useI18n();
const route = useRoute();
const router = useRouter();
const userStore = useUserStore();
const groupStore = useGroupStore();
const uiStateStore = useUIStateStore();
const actuatorStore = useActuatorV1Store();
const settingV1Store = useSettingV1Store();
const subscriptionV1Store = useSubscriptionV1Store();
const userPagedTable = ref<ComponentExposed<typeof PagedTable<User>>>();
const groupPagedTable = ref<ComponentExposed<typeof PagedTable<Group>>>();
const deletedUserPagedTable = ref<ComponentExposed<typeof PagedTable<User>>>();

watch(
  () => route.hash,
  (hash) => {
    const tab = hash.slice(1);
    if (isMemberTab(tab)) {
      state.typeTab = tab;
    } else {
      state.typeTab = defaultTab;
    }
  },
  {
    immediate: true,
  }
);

watch(
  () => state.typeTab,
  (tab) => {
    router.push({ hash: `#${tab}` });
  }
);

const fetchGroupList = async ({
  pageToken,
  pageSize,
}: {
  pageToken: string;
  pageSize: number;
}) => {
  const { groups, nextPageToken } = await groupStore.fetchGroupList({
    pageToken,
    pageSize,
    filter: {
      query: state.activeUserFilterText,
    },
  });
  return { list: groups, nextPageToken };
};

const fetchUserList = async ({
  pageToken,
  pageSize,
}: {
  pageToken: string;
  pageSize: number;
}) => {
  const { users, nextPageToken } = await userStore.fetchUserList({
    pageToken,
    pageSize,
    filter: {
      query: state.activeUserFilterText,
    },
  });
  return { list: users, nextPageToken };
};

watch(
  () => state.activeUserFilterText,
  () => {
    if (state.typeTab === "USERS") {
      userPagedTable.value?.refresh();
    } else {
      groupPagedTable.value?.refresh();
    }
  }
);

const fetchInactiveUserList = async ({
  pageToken,
  pageSize,
}: {
  pageToken: string;
  pageSize: number;
}) => {
  const { users, nextPageToken } = await userStore.fetchUserList({
    pageToken,
    pageSize,
    filter: {
      state: State.DELETED,
    },
  });
  return { list: users, nextPageToken };
};

const workspaceProfileSetting = computed(() =>
  create(
    WorkspaceProfileSettingSchema,
    settingV1Store.workspaceProfileSetting || {}
  )
);

const hasDirectorySyncFeature = featureToRef(
  PlanFeature.FEATURE_DIRECTORY_SYNC
);

const hasUserGroupFeature = featureToRef(PlanFeature.FEATURE_USER_GROUPS);

const allowGetSCIMSetting = computed(() =>
  hasWorkspacePermissionV2("bb.settings.get")
);

const allowCreateGroup = computed(() =>
  hasWorkspacePermissionV2("bb.groups.create")
);

const allowCreateUser = computed(() => {
  return hasWorkspacePermissionV2("bb.users.create");
});

onMounted(async () => {
  if (!uiStateStore.getIntroStateByKey("member.visit")) {
    uiStateStore.saveIntroStateByKey({
      key: "member.visit",
      newState: true,
    });
  }

  const name = route.query.name as string;
  if (name?.startsWith(groupNamePrefix)) {
    state.typeTab = "GROUPS";
    state.editingGroup = await groupStore.getOrFetchGroupByIdentifier(name);
    state.showCreateGroupDrawer = !!state.editingGroup;
  }
});

const activeUserCount = computed(() => {
  return actuatorStore.getActiveUserCount({
    includeBot: true,
<<<<<<< HEAD
    includeServieAccount: true,
=======
    includeServiceAccount: true,
>>>>>>> 96a10f70
  });
});

const inactiveUserCount = computed(() => {
  return actuatorStore.inactiveUserCount;
});

const remainingUserCount = computed((): number => {
  return Math.max(
    0,
    subscriptionV1Store.userCountLimit -
      actuatorStore.getActiveUserCount({
        includeBot: false,
<<<<<<< HEAD
        includeServieAccount: false,
=======
        includeServiceAccount: false,
>>>>>>> 96a10f70
      })
  );
});

const userCountAttention = computed((): string => {
  const upgrade = t("subscription.usage.user-count.upgrade");
  let status = "";

  if (remainingUserCount.value > 0) {
    status = t("subscription.usage.user-count.remaining", {
      total: subscriptionV1Store.userCountLimit,
      count: remainingUserCount.value,
    });
  } else {
    status = t("subscription.usage.user-count.runoutof", {
      total: subscriptionV1Store.userCountLimit,
    });
  }

  return `${status} ${upgrade}`;
});

const handleCreateGroup = () => {
  state.editingGroup = undefined;
  state.showCreateGroupDrawer = true;
};

const handleUpdateGroup = (group: Group) => {
  state.editingGroup = group;
  state.showCreateGroupDrawer = true;
};

const handleCreateUser = () => {
  state.showCreateUserDrawer = true;
};

const handleUserCreated = (user: User) => {
  userPagedTable.value?.refresh().then(() => {
    userPagedTable.value?.updateCache([user]);
  });
};

const handleUserUpdated = (user: User) => {
  if (user.state === State.DELETED) {
    userPagedTable.value?.removeCache(user);
  } else {
    userPagedTable.value?.updateCache([user]);
  }
};

const handleUserRestore = (user: User) => {
  if (user.state !== State.ACTIVE) {
    return;
  }
  deletedUserPagedTable.value?.removeCache(user);
  userPagedTable.value?.refresh();
};

const handleGroupUpdated = (group: Group) => {
  groupPagedTable.value?.refresh().then(() => {
    groupPagedTable.value?.updateCache([group]);
  });
};

const onUserClick = (user: User, event: MouseEvent) => {
  if (props.onClickUser) {
    return props.onClickUser(user, event);
  }
  router.push({
    name: WORKSPACE_ROUTE_USER_PROFILE,
    params: {
      principalEmail: user.email,
    },
  });
};
</script><|MERGE_RESOLUTION|>--- conflicted
+++ resolved
@@ -396,11 +396,7 @@
 const activeUserCount = computed(() => {
   return actuatorStore.getActiveUserCount({
     includeBot: true,
-<<<<<<< HEAD
-    includeServieAccount: true,
-=======
     includeServiceAccount: true,
->>>>>>> 96a10f70
   });
 });
 
@@ -414,11 +410,7 @@
     subscriptionV1Store.userCountLimit -
       actuatorStore.getActiveUserCount({
         includeBot: false,
-<<<<<<< HEAD
-        includeServieAccount: false,
-=======
         includeServiceAccount: false,
->>>>>>> 96a10f70
       })
   );
 });
