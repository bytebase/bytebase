--- conflicted
+++ resolved
@@ -156,11 +156,12 @@
 } from "../types";
 import { BBTabFilterItem } from "../bbkit/types";
 import { useI18n } from "vue-i18n";
-<<<<<<< HEAD
-import { featureToRef, useCurrentUser, useSubscriptionStore } from "@/store";
-=======
-import { featureToRef, pushNotification, useSubscriptionStore } from "@/store";
->>>>>>> fe3d8a16
+import {
+  featureToRef,
+  pushNotification,
+  useCurrentUser,
+  useSubscriptionStore,
+} from "@/store";
 
 const DATABASE_TAB = 0;
 const USER_TAB = 1;
