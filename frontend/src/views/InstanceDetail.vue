--- conflicted
+++ resolved
@@ -41,55 +41,19 @@
                 {{ $t("instance.new-database") }}
               </NButton>
             </div>
-<<<<<<< HEAD
-            <button
-              v-if="allowEdit"
-              :disabled="state.syncingSchema"
-              type="button"
-              class="btn-normal"
-              @click.prevent="syncSchema"
-            >
-              {{ $t("common.sync-now") }}
-            </button>
-            <button
-              v-if="
-                instance.rowStatus == 'NORMAL' &&
-                instanceHasCreateDatabase(instance)
-              "
-              type="button"
-              class="btn-primary"
-              @click.prevent="createDatabase"
-            >
-              {{ $t("instance.new-database") }}
-            </button>
-          </div>
-        </div>
-        <div v-if="state.selectedIndex == DATABASE_TAB">
-          <DatabaseV1Table
-            mode="INSTANCE"
-            :scroll-on-page-change="false"
-            :database-list="databaseV1List"
-          />
-        </div>
-        <InstanceUserTable
-          v-else-if="state.selectedIndex == USER_TAB"
-          :instance-user-list="instanceUserList"
-        />
-=======
           </template>
 
           <NTabPane name="DATABASES" :tab="$t('common.databases')">
-            <DatabaseTable
+            <DatabaseV1Table
               mode="INSTANCE"
               :scroll-on-page-change="false"
-              :database-list="databaseList"
+              :database-list="databaseV1List"
             />
           </NTabPane>
           <NTabPane name="USERS" :tab="$t('instance.users')">
             <InstanceRoleTable :instance-role-list="instanceRoleList" />
           </NTabPane>
         </NTabs>
->>>>>>> 87307561
       </div>
       <template v-if="allowArchiveOrRestore">
         <template v-if="instance.state === State.ACTIVE">
@@ -159,26 +123,10 @@
   isMemberOfProjectV1,
 } from "../utils";
 import ArchiveBanner from "../components/ArchiveBanner.vue";
-<<<<<<< HEAD
-import DataSourceTable from "../components/DataSourceTable.vue";
-import InstanceUserTable from "../components/InstanceUserTable.vue";
-import InstanceForm from "../components/InstanceForm.vue";
-import CreateDatabasePrepForm from "../components/CreateDatabasePrepForm.vue";
-import {
-  Instance,
-  InstanceMigration,
-  MigrationSchemaStatus,
-  SQLResultSet,
-} from "../types";
-import { BBTabFilterItem } from "../bbkit/types";
-import { useI18n } from "vue-i18n";
-=======
-import DatabaseTable from "../components/DatabaseTable.vue";
 import { InstanceRoleTable } from "@/components/v2";
 import InstanceForm from "../components/InstanceForm/";
 import CreateDatabasePrepForm from "../components/CreateDatabasePrepForm.vue";
-import { Database, MigrationSchemaStatus, SQLResultSet } from "../types";
->>>>>>> 87307561
+import { SQLResultSet } from "../types";
 import {
   featureToRef,
   pushNotification,
@@ -188,25 +136,15 @@
   useSQLStore,
   useDBSchemaStore,
   useCurrentUserV1,
-<<<<<<< HEAD
+  useInstanceV1Store,
+  useEnvironmentV1Store,
+  useGracefulRequest,
   useDatabaseV1List,
 } from "@/store";
 import { DatabaseV1Table } from "@/components/v2";
-
-const DATABASE_TAB = 0;
-const USER_TAB = 1;
-=======
-  useInstanceV1Store,
-  useEnvironmentV1Store,
-  useGracefulRequest,
-} from "@/store";
 import { State } from "@/types/proto/v1/common";
->>>>>>> 87307561
 
 interface LocalState {
-  migrationSetupStatus: MigrationSchemaStatus;
-  showCreateMigrationSchemaModal: boolean;
-  creatingMigrationSchema: boolean;
   showCreateDatabaseModal: boolean;
   syncingSchema: boolean;
   showFeatureModal: boolean;
@@ -228,9 +166,6 @@
 const sqlStore = useSQLStore();
 
 const state = reactive<LocalState>({
-  migrationSetupStatus: "OK",
-  showCreateMigrationSchemaModal: false,
-  creatingMigrationSchema: false,
   showCreateDatabaseModal: false,
   syncingSchema: false,
   showFeatureModal: false,
@@ -250,18 +185,13 @@
 
 const hasDataSourceFeature = featureToRef("bb.feature.data-source");
 
-<<<<<<< HEAD
 const { databaseList: databaseV1ListOfInstance } = useDatabaseV1List(
   computed(() => ({
-    parent: `instances/${instance.value.resourceId}`,
+    parent: instance.value.name,
   }))
 );
 const databaseV1List = computed(() => {
   const list = [...databaseV1ListOfInstance.value];
-=======
-const databaseList = computed(() => {
-  const list = useDatabaseStore().getDatabaseListByInstanceId(instanceId.value);
->>>>>>> 87307561
 
   if (
     hasWorkspacePermissionV1(
