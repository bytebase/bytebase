--- conflicted
+++ resolved
@@ -118,15 +118,10 @@
         />
       </NTabPane>
       <NTabPane
-<<<<<<< HEAD
         v-if="
           databaseChangeMode === DatabaseChangeMode.PIPELINE &&
-          allowToChangeDatabase &&
           allowListChangeHistories
         "
-=======
-        v-if="allowListChangeHistories"
->>>>>>> 53323121
         name="change-history"
         :tab="$t('change-history.self')"
       >
@@ -282,11 +277,8 @@
 const route = useRoute();
 const anomalyList = ref<Anomaly[]>([]);
 const {
-<<<<<<< HEAD
   allowSyncDatabase,
-=======
   allowUpdateDatabase,
->>>>>>> 53323121
   allowTransferDatabase,
   allowChangeData,
   allowAlterSchema,
@@ -333,14 +325,6 @@
 });
 const project = computed(() => database.value.projectEntity);
 
-<<<<<<< HEAD
-const allowToChangeDatabase = computed(() => {
-  return currentUserIamPolicy.allowToChangeDatabaseOfProject(
-    project.value.name
-  );
-});
-=======
->>>>>>> 53323121
 const hasSchemaDiagramFeature = computed((): boolean => {
   return instanceV1HasAlterSchema(database.value.instanceResource);
 });
