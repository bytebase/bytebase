<template>
  <main
    class="flex-1 relative z-0 overflow-auto focus:outline-none xl:order-last"
    tabindex="0"
  >
    <article>
      <!-- Profile header -->
      <div>
        <div class="h-32 w-full bg-accent lg:h-48"></div>
        <div class="max-w-5xl mx-auto px-4 sm:px-6 lg:px-8">
          <div class="-mt-20 sm:flex sm:items-end sm:space-x-5">
            <PrincipalAvatar :principal="principal" :size="'HUGE'" />
            <div
              class="
                mt-6
                sm:flex-1
                sm:min-w-0
                sm:flex
                sm:items-center
                sm:justify-end
                sm:space-x-6
                sm:pb-1
              "
            >
              <div class="mt-6 flex flex-row justify-stretch space-x-4">
                <button v-if="false" type="button" class="btn-normal">
                  <!-- Heroicon name: solid/mail -->
                  <heroicons-solid:mail
                    class="-ml-1 mr-2 h-5 w-5 text-control-light"
                  />
                  <span>Message</span>
                </button>
                <template v-if="allowEdit">
                  <template v-if="state.editing">
                    <button
                      type="button"
                      class="btn-normal"
                      @click.prevent="cancelEdit"
                    >
                      {{ $t("common.cancel") }}
                    </button>
                    <button
                      type="button"
                      class="btn-normal"
                      :disabled="!allowSaveEdit"
                      @click.prevent="saveEdit"
                    >
                      <!-- Heroicon name: solid/save -->
                      <heroicons-solid:save
                        class="-ml-1 mr-2 h-5 w-5 text-control-light"
<<<<<<< HEAD
                        fill="currentColor"
                        viewBox="0 0 20 20"
                        xmlns="http://www.w3.org/2000/svg"
                      >
                        <path
                          d="M7.707 10.293a1 1 0 10-1.414 1.414l3 3a1 1 0 001.414 0l3-3a1 1 0 00-1.414-1.414L11 11.586V6h5a2 2 0 012 2v7a2 2 0 01-2 2H4a2 2 0 01-2-2V8a2 2 0 012-2h5v5.586l-1.293-1.293zM9 4a1 1 0 012 0v2H9V4z"
                        ></path>
                      </svg>
                      <span>{{ $t("common.save") }}</span>
=======
                      />
                      <span>Save</span>
>>>>>>> 5d446952
                    </button>
                  </template>
                  <button
                    v-else
                    type="button"
                    class="btn-normal"
                    @click.prevent="editUser"
                  >
                    <!-- Heroicon name: solid/pencil -->
                    <heroicons-solid:pencil
                      class="-ml-1 mr-2 h-5 w-5 text-control-light"
<<<<<<< HEAD
                      fill="currentColor"
                      viewBox="0 0 20 20"
                      xmlns="http://www.w3.org/2000/svg"
                    >
                      <path
                        d="M13.586 3.586a2 2 0 112.828 2.828l-.793.793-2.828-2.828.793-.793zM11.379 5.793L3 14.172V17h2.828l8.38-8.379-2.83-2.828z"
                      ></path>
                    </svg>
                    <span>{{ $t("common.edit") }}</span>
=======
                    />
                    <span>Edit</span>
>>>>>>> 5d446952
                  </button>
                </template>
              </div>
            </div>
          </div>
          <div class="block mt-6 min-w-0 flex-1">
            <input
              v-if="state.editing"
              id="name"
              ref="editNameTextField"
              required
              autocomplete="off"
              name="name"
              type="text"
              class="textfield"
              :value="state.editingPrincipal.name"
              @input="updatePrincipal('name', $event.target.value)"
            />
            <!-- pb-1.5 is to avoid flicking when entering/existing the editing state -->
            <h1 v-else class="pb-1.5 text-2xl font-bold text-main truncate">
              {{ principal.name }}
            </h1>
          </div>
        </div>
      </div>

      <!-- Description list -->
      <div
        v-if="principal.type == 'END_USER'"
        class="mt-6 mb-2 max-w-5xl mx-auto px-4 sm:px-6 lg:px-8"
      >
        <dl class="grid grid-cols-1 gap-x-4 gap-y-8 sm:grid-cols-2">
          <div class="sm:col-span-1">
            <dt class="text-sm font-medium text-control-light">
              {{ $t("settings.profile.role") }}
            </dt>
            <dd class="mt-1 text-sm text-main">
              <router-link
                :to="'/setting/member'"
                class="normal-link capitalize"
              >
                {{
                  $t(`common.role.${principal.role.toLowerCase()}`)
                }}
              </router-link>
              <router-link :to="'/setting/plan'" class="normal-link">
                {{ $t("settings.profile.plan") }}
              </router-link>
            </dd>
          </div>

          <div class="sm:col-span-1">
            <dt class="text-sm font-medium text-control-light">
              {{ $t("settings.profile.email") }}
            </dt>
            <dd class="mt-1 text-sm text-main">
              {{ principal.email }}
            </dd>
          </div>

          <template v-if="state.editing">
            <div class="sm:col-span-1">
              <dt class="text-sm font-medium text-control-light">
                {{ $t("settings.profile.password") }}
              </dt>
              <dd class="mt-1 text-sm text-main">
                <input
                  id="password"
                  name="password"
                  type="text"
                  class="textfield mt-1 w-full"
                  autocomplete="off"
                  :placeholder="$t('settings.profile.password-placeholder')"
                  :value="state.editingPrincipal.password"
                  @input="updatePrincipal('password', $event.target.value)"
                />
              </dd>
            </div>

            <div class="sm:col-span-1">
              <dt class="text-sm font-medium text-control-light">
                {{ $t("settings.profile.password-confirm") }}
                <span v-if="passwordMismatch" class="text-error">
                  {{ $t("settings.profile.password-mismatch") }}
                </span>
              </dt>
              <dd class="mt-1 text-sm text-main">
                <input
                  id="password-confirm"
                  name="password-confirm"
                  type="text"
                  class="textfield mt-1 w-full"
                  autocomplete="off"
                  :placeholder="$t('settings.profile.password-confirm-placeholder')"
                  :value="state.passwordConfirm"
                  @input="state.passwordConfirm = $event.target.value"
                />
              </dd>
            </div>
          </template>
        </dl>
      </div>
    </article>
  </main>
</template>

<script lang="ts">
import { nextTick, computed, onMounted, onUnmounted, reactive, ref } from "vue";
import { useStore } from "vuex";
import cloneDeep from "lodash-es/cloneDeep";
import isEmpty from "lodash-es/isEmpty";
import isEqual from "lodash-es/isEqual";
import PrincipalAvatar from "../components/PrincipalAvatar.vue";
import { Principal, PrincipalPatch } from "../types";
import { isOwner } from "../utils";

interface LocalState {
  editing: boolean;
  editingPrincipal?: PrincipalPatch;
  passwordConfirm?: string;
}

export default {
  name: "ProfileDashboard",
  components: { PrincipalAvatar },
  props: {
    principalId: {
      type: String,
    },
  },
  setup(props) {
    const editNameTextField = ref();

    const store = useStore();

    const state = reactive<LocalState>({
      editing: false,
    });

    const keyboardHandler = (e: KeyboardEvent) => {
      if (state.editing) {
        if (e.code == "Escape") {
          cancelEdit();
        } else if (e.code == "Enter" && e.metaKey) {
          if (allowSaveEdit.value) {
            saveEdit();
          }
        }
      }
    };

    onMounted(() => {
      document.addEventListener("keydown", keyboardHandler);
    });

    onUnmounted(() => {
      document.removeEventListener("keydown", keyboardHandler);
    });

    const currentUser = computed(
      (): Principal => store.getters["auth/currentUser"]()
    );

    const hasAdminFeature = computed(() =>
      store.getters["plan/feature"]("bb.admin")
    );

    const principal = computed(() => {
      if (props.principalId) {
        return store.getters["principal/principalById"](
          parseInt(props.principalId)
        );
      }
      return currentUser.value;
    });

    const passwordMismatch = computed(() => {
      return (
        !isEmpty(state.editingPrincipal?.password) &&
        state.editingPrincipal?.password != state.passwordConfirm
      );
    });

    // User can change her own info.
    // Besides, owner can also change anyone's info. This is for resetting password in case user forgets.
    const allowEdit = computed(() => {
      return (
        currentUser.value.id == principal.value.id ||
        isOwner(currentUser.value.role)
      );
    });

    const allowSaveEdit = computed(() => {
      return (
        !isEqual(principal.value, state.editingPrincipal) &&
        (state.passwordConfirm == "" ||
          state.passwordConfirm == state.editingPrincipal?.password)
      );
    });

    const updatePrincipal = (field: string, value: string) => {
      (state.editingPrincipal as any)[field] = value;
    };

    const editUser = () => {
      const clone = cloneDeep(principal.value);
      state.editingPrincipal = {
        name: clone.name,
      };
      state.editing = true;

      nextTick(() => editNameTextField.value.focus());
    };

    const cancelEdit = () => {
      state.editingPrincipal = undefined;
      state.editing = false;
    };

    const saveEdit = () => {
      store
        .dispatch("principal/patchPrincipal", {
          principalId: principal.value.id,
          principalPatch: state.editingPrincipal,
        })
        .then(() => {
          state.editingPrincipal = undefined;
          state.editing = false;
        });
    };

    return {
      editNameTextField,
      state,
      hasAdminFeature,
      principal,
      allowEdit,
      allowSaveEdit,
      passwordMismatch,
      updatePrincipal,
      editUser,
      cancelEdit,
      saveEdit,
    };
  },
};
</script><|MERGE_RESOLUTION|>--- conflicted
+++ resolved
@@ -37,7 +37,7 @@
                       class="btn-normal"
                       @click.prevent="cancelEdit"
                     >
-                      {{ $t("common.cancel") }}
+                      Cancel
                     </button>
                     <button
                       type="button"
@@ -48,20 +48,8 @@
                       <!-- Heroicon name: solid/save -->
                       <heroicons-solid:save
                         class="-ml-1 mr-2 h-5 w-5 text-control-light"
-<<<<<<< HEAD
-                        fill="currentColor"
-                        viewBox="0 0 20 20"
-                        xmlns="http://www.w3.org/2000/svg"
-                      >
-                        <path
-                          d="M7.707 10.293a1 1 0 10-1.414 1.414l3 3a1 1 0 001.414 0l3-3a1 1 0 00-1.414-1.414L11 11.586V6h5a2 2 0 012 2v7a2 2 0 01-2 2H4a2 2 0 01-2-2V8a2 2 0 012-2h5v5.586l-1.293-1.293zM9 4a1 1 0 012 0v2H9V4z"
-                        ></path>
-                      </svg>
+                      />
                       <span>{{ $t("common.save") }}</span>
-=======
-                      />
-                      <span>Save</span>
->>>>>>> 5d446952
                     </button>
                   </template>
                   <button
@@ -73,20 +61,8 @@
                     <!-- Heroicon name: solid/pencil -->
                     <heroicons-solid:pencil
                       class="-ml-1 mr-2 h-5 w-5 text-control-light"
-<<<<<<< HEAD
-                      fill="currentColor"
-                      viewBox="0 0 20 20"
-                      xmlns="http://www.w3.org/2000/svg"
-                    >
-                      <path
-                        d="M13.586 3.586a2 2 0 112.828 2.828l-.793.793-2.828-2.828.793-.793zM11.379 5.793L3 14.172V17h2.828l8.38-8.379-2.83-2.828z"
-                      ></path>
-                    </svg>
+                    />
                     <span>{{ $t("common.edit") }}</span>
-=======
-                    />
-                    <span>Edit</span>
->>>>>>> 5d446952
                   </button>
                 </template>
               </div>
@@ -120,28 +96,26 @@
       >
         <dl class="grid grid-cols-1 gap-x-4 gap-y-8 sm:grid-cols-2">
           <div class="sm:col-span-1">
-            <dt class="text-sm font-medium text-control-light">
-              {{ $t("settings.profile.role") }}
-            </dt>
+            <dt class="text-sm font-medium text-control-light">Role</dt>
             <dd class="mt-1 text-sm text-main">
               <router-link
                 :to="'/setting/member'"
                 class="normal-link capitalize"
               >
                 {{
-                  $t(`common.role.${principal.role.toLowerCase()}`)
+                  principal.role == "DBA"
+                    ? principal.role
+                    : principal.role.toLowerCase()
                 }}
               </router-link>
               <router-link :to="'/setting/plan'" class="normal-link">
-                {{ $t("settings.profile.plan") }}
+                (Upgrade to Team plan to enable role management)
               </router-link>
             </dd>
           </div>
 
           <div class="sm:col-span-1">
-            <dt class="text-sm font-medium text-control-light">
-              {{ $t("settings.profile.email") }}
-            </dt>
+            <dt class="text-sm font-medium text-control-light">Email</dt>
             <dd class="mt-1 text-sm text-main">
               {{ principal.email }}
             </dd>
@@ -149,9 +123,7 @@
 
           <template v-if="state.editing">
             <div class="sm:col-span-1">
-              <dt class="text-sm font-medium text-control-light">
-                {{ $t("settings.profile.password") }}
-              </dt>
+              <dt class="text-sm font-medium text-control-light">Password</dt>
               <dd class="mt-1 text-sm text-main">
                 <input
                   id="password"
@@ -159,7 +131,7 @@
                   type="text"
                   class="textfield mt-1 w-full"
                   autocomplete="off"
-                  :placeholder="$t('settings.profile.password-placeholder')"
+                  placeholder="sensitive - write only"
                   :value="state.editingPrincipal.password"
                   @input="updatePrincipal('password', $event.target.value)"
                 />
@@ -168,10 +140,8 @@
 
             <div class="sm:col-span-1">
               <dt class="text-sm font-medium text-control-light">
-                {{ $t("settings.profile.password-confirm") }}
-                <span v-if="passwordMismatch" class="text-error">
-                  {{ $t("settings.profile.password-mismatch") }}
-                </span>
+                Confirm
+                <span v-if="passwordMismatch" class="text-error">mismatch</span>
               </dt>
               <dd class="mt-1 text-sm text-main">
                 <input
@@ -180,7 +150,7 @@
                   type="text"
                   class="textfield mt-1 w-full"
                   autocomplete="off"
-                  :placeholder="$t('settings.profile.password-confirm-placeholder')"
+                  placeholder="Confirm new password"
                   :value="state.passwordConfirm"
                   @input="state.passwordConfirm = $event.target.value"
                 />
