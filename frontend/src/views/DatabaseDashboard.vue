--- conflicted
+++ resolved
@@ -81,10 +81,6 @@
   sortDatabaseListByEnvironmentV1,
 } from "../utils";
 import {
-<<<<<<< HEAD
-=======
-  useCurrentUser,
->>>>>>> 587e2c04
   useCurrentUserV1,
   useDatabaseStore,
   useEnvironmentV1Store,
@@ -110,14 +106,8 @@
   loading: false,
 });
 
-<<<<<<< HEAD
-const currentUserV1 = useCurrentUserV1();
-const { projectList } = useProjectV1ListByCurrentUser();
-=======
-const currentUser = useCurrentUser();
 const currentUserV1 = useCurrentUserV1();
 const databaseStore = useDatabaseStore();
->>>>>>> 587e2c04
 
 const selectedEnvironment = computed(() => {
   const { environment } = route.query;
@@ -144,12 +134,7 @@
 
 const prepareDatabaseList = async () => {
   // It will also be called when user logout
-<<<<<<< HEAD
   if (currentUserV1.value.name !== UNKNOWN_USER_NAME) {
-    const projectIdList = projectList.value.map((project) => project.uid);
-=======
-  if (currentUser.value.id != UNKNOWN_ID) {
->>>>>>> 587e2c04
     state.loading = true;
     await databaseStore.fetchDatabaseList();
     const databaseList = databaseStore.getDatabaseListByUser(
