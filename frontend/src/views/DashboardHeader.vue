<template>
  <div class="flex items-center justify-between h-16">
    <div class="flex items-center">
      <div class="flex-shrink-0 w-44">
        <router-link
          to="/"
          class="select-none"
          active-class=""
          exact-active-class=""
          ><img
            class="h-12 w-auto"
            src="../assets/logo-full.svg"
            alt="Bytebase"
        /></router-link>
      </div>
      <div class="hidden sm:block">
        <div class="ml-6 flex items-baseline space-x-1">
          <router-link to="/project" class="bar-link px-2 py-2 rounded-md">
            {{ $t("common.projects") }}
          </router-link>

          <router-link to="/db" class="bar-link px-2 py-2 rounded-md">{{
            $t("common.databases")
          }}</router-link>

          <router-link
            v-if="showDBAItem"
            to="/instance"
            class="bar-link px-2 py-2 rounded-md"
            >{{ $t("common.instances") }}</router-link
          >

          <router-link
            to="/environment"
            class="bar-link px-2 py-2 rounded-md"
            >{{ $t("common.environments") }}</router-link
          >
          <router-link
            to="/setting/general"
            class="bar-link px-2 py-2 rounded-md"
            >{{ $t("common.settings") }}</router-link
          >
          <router-link
            v-if="isDevFeatures"
            to="/sql-editor"
            class="bar-link px-2 py-2 rounded-md"
            >SQL Editor</router-link
          >
        </div>
      </div>
    </div>
    <div>
      <div class="flex items-center space-x-3">
        <div
          v-if="isDevFeatures"
          class="hidden md:flex sm:flex-row items-center space-x-2 text-sm font-medium"
        >
          <span class="hidden lg:block font-normal text-accent">Plan</span>
          <div
            v-if="currentPlan != 0"
            class="bar-link"
            @click.prevent="switchToFree"
          >
            Free
          </div>
          <div v-else class="underline">Free</div>
          <div
            v-if="currentPlan != 1"
            class="bar-link"
            @click.prevent="switchToTeam"
          >
            Team
          </div>
          <div v-else class="underline">Team</div>
          <!-- <div
            v-if="currentPlan != 2"
            class="bar-link"
            @click.prevent="switchToEnterprise"
          >
            Enterprise
          </div>
          <div v-else class="underline">Enterprise</div> -->
        </div>
        <div
          v-if="!isRelease"
          class="hidden md:flex sm:flex-row items-center space-x-2 text-sm font-medium"
        >
          <span class="hidden lg:block font-normal text-accent">Role</span>
          <div
            v-if="currentUser.role != 'OWNER'"
            class="bar-link"
            @click.prevent="switchToOwner"
          >
            Owner
          </div>
          <div v-else class="underline">Owner</div>
          <div
            v-if="currentUser.role != 'DBA'"
            class="bar-link"
            @click.prevent="switchToDBA"
          >
            DBA
          </div>
          <div v-else class="underline">DBA</div>
          <div
            v-if="currentUser.role != 'DEVELOPER'"
            class="bar-link"
            @click.prevent="switchToDeveloper"
          >
            Developer
          </div>
          <div v-else class="underline">Developer</div>
        </div>
        <router-link to="/inbox" exact-active-class="">
          <span
            v-if="inboxSummary.hasUnread"
            class="absolute rounded-full ml-4 -mt-1 h-2.5 w-2.5 bg-accent opacity-75"
          ></span>
          <heroicons-outline:bell class="w-6 h-6" />
        </router-link>
<<<<<<< HEAD
        <!-- TODO test for now, will delete -->
=======
>>>>>>> 53c34fc7
        <div v-if="isDevFeatures" class="cursor-pointer" @click="toggleLocales">
          <heroicons-outline:translate class="w-6 h-6" />
        </div>
        <div class="ml-2">
          <ProfileDropdown />
        </div>
        <div class="ml-2 -mr-2 flex sm:hidden">
          <!-- Mobile menu button -->
          <button
            class="icon-link inline-flex items-center justify-center rounded-md"
            @click.prevent="state.showMobileMenu = !state.showMobileMenu"
          >
            <span class="sr-only">Open main menu</span>
            <!--
              Heroicon name: menu

              Menu open: "hidden", Menu closed: "block"
            -->
            <heroicons-solid:dots-vertical class="w-6 h-6" />
          </button>
        </div>
      </div>
    </div>
  </div>

  <!--
      Mobile menu, toggle classes based on menu state.

      Open: "block", closed: "hidden"
    -->
  <div v-if="state.showMobileMenu" class="block md:hidden">
    <router-link to="/project" class="bar-link rounded-md block px-3 py-2"
      >Projects</router-link
    >

    <router-link to="/db" class="bar-link rounded-md block px-3 py-2"
      >Databases</router-link
    >

    <router-link
      v-if="showDBAItem"
      to="/instance"
      class="bar-link rounded-md block px-3 py-2"
      >Instances</router-link
    >

    <router-link to="/environment" class="bar-link rounded-md block px-3 py-2"
      >Environments</router-link
    >

    <router-link
      to="/setting/general"
      class="bar-link rounded-md block px-3 py-2"
      >{{ $t("common.settings") }}</router-link
    >
  </div>
</template>

<script lang="ts">
import { defineAction, useRegisterActions } from "@bytebase/vue-kbar";
import { computed, reactive, watchEffect } from "vue";
import { useRouter } from "vue-router";
import { useStore } from "vuex";
import { useI18n } from "vue-i18n";

import ProfileDropdown from "../components/ProfileDropdown.vue";
import { InboxSummary, PlanType, UNKNOWN_ID } from "../types";
import { isDBAOrOwner, isDev } from "../utils";
import { useLanguage } from "../composables/useLanguage";

interface LocalState {
  showMobileMenu: boolean;
}

export default {
  name: "DashboardHeader",
  components: { ProfileDropdown },
  setup() {
    const { t, availableLocales } = useI18n();
    const store = useStore();
    const router = useRouter();
    const { setLocale, toggleLocales } = useLanguage();

    const state = reactive<LocalState>({
      showMobileMenu: false,
    });

    const currentUser = computed(() => store.getters["auth/currentUser"]());

    const currentPlan = computed(() => store.getters["plan/currentPlan"]());

    const showDBAItem = computed((): boolean => {
      return (
        !store.getters["plan/feature"]("bb.dba-workflow") ||
        isDBAOrOwner(currentUser.value.role)
      );
    });

    const isDevFeatures = computed((): boolean => {
      return isDev();
    });

    const prepareInboxSummary = () => {
      // It will also be called when user logout
      if (currentUser.value.id != UNKNOWN_ID) {
        store.dispatch("inbox/fetchInboxSummaryByUser", currentUser.value.id);
      }
    };

    watchEffect(prepareInboxSummary);

    const inboxSummary = computed((): InboxSummary => {
      return store.getters["inbox/inboxSummaryByUser"](currentUser.value.id);
    });

    const switchToOwner = () => {
      store.dispatch("auth/login", {
        email: "demo@example.com",
        password: "1024",
      });
    };

    const switchToDBA = () => {
      store.dispatch("auth/login", {
        email: "jerry@example.com",
        password: "2048",
      });
    };

    const switchToDeveloper = () => {
      store.dispatch("auth/login", {
        email: "tom@example.com",
        password: "4096",
      });
    };

    const switchToFree = () => {
      store.dispatch("plan/changePlan", PlanType.FREE);
    };

    const switchToTeam = () => {
      store.dispatch("plan/changePlan", PlanType.TEAM);
    };

    const switchToEnterprise = () => {
      store.dispatch("plan/changePlan", PlanType.ENTERPRISE);
    };

    const kbarActions = computed(() => [
      defineAction({
        id: "bb.navigation.projects",
        name: "Projects",
        shortcut: ["g", "p"],
        section: t("kbar.navigation"),
        keywords: "navigation",
        perform: () => router.push({ name: "workspace.project" }),
      }),
      defineAction({
        id: "bb.navigation.databases",
        name: "Databases",
        shortcut: ["g", "d"],
        section: t("kbar.navigation"),
        keywords: "navigation db",
        perform: () => router.push({ name: "workspace.database" }),
      }),
      defineAction({
        id: "bb.navigation.instances",
        name: "Instances",
        shortcut: ["g", "i"],
        section: t("kbar.navigation"),
        keywords: "navigation",
        perform: () => router.push({ name: "workspace.instance" }),
      }),
      defineAction({
        id: "bb.navigation.environments",
        name: "Environments",
        shortcut: ["g", "e"],
        section: t("kbar.navigation"),
        keywords: "navigation",
        perform: () => router.push({ name: "workspace.environment" }),
      }),
      defineAction({
        id: "bb.navigation.settings",
        name: "Settings",
        shortcut: ["g", "s"],
        section: t("kbar.navigation"),
        keywords: "navigation",
        perform: () => router.push({ name: "setting.workspace.general" }),
      }),
      defineAction({
        id: "bb.navigation.inbox",
        name: "Inbox",
        shortcut: ["g", "m"],
        section: t("kbar.navigation"),
        keywords: "navigation",
        perform: () => router.push({ name: "setting.inbox" }),
      }),
    ]);
    useRegisterActions(kbarActions);

    const I18N_CHANGE_ACTION_ID_NAMESPACE = "bb.preferences.locale";
    const i18nChangeAction = computed(() =>
      defineAction({
        // here `id` is "bb.preferences.locale"
        id: I18N_CHANGE_ACTION_ID_NAMESPACE,
        section: t("kbar.preferences.common"),
        name: t("kbar.preferences.change-language"),
        keywords: "language lang locale",
      })
    );
    const i18nActions = computed(() => [
      i18nChangeAction.value,
      ...availableLocales.map((lang) => {
        return defineAction({
          // here `id` looks like "bb.preferences.locale.en"
          id: `${I18N_CHANGE_ACTION_ID_NAMESPACE}.${lang}`,
          name: lang,
          parent: I18N_CHANGE_ACTION_ID_NAMESPACE,
          keywords: `language lang locale ${lang}`,
          perform: () => setLocale(lang),
        });
      }),
    ]);
    useRegisterActions(i18nActions);

    return {
      state,
      currentUser,
      currentPlan,
      showDBAItem,
      isDevFeatures,
      inboxSummary,
      switchToOwner,
      switchToDBA,
      switchToDeveloper,
      switchToFree,
      switchToTeam,
      switchToEnterprise,
      toggleLocales,
    };
  },
};
</script><|MERGE_RESOLUTION|>--- conflicted
+++ resolved
@@ -118,10 +118,6 @@
           ></span>
           <heroicons-outline:bell class="w-6 h-6" />
         </router-link>
-<<<<<<< HEAD
-        <!-- TODO test for now, will delete -->
-=======
->>>>>>> 53c34fc7
         <div v-if="isDevFeatures" class="cursor-pointer" @click="toggleLocales">
           <heroicons-outline:translate class="w-6 h-6" />
         </div>
