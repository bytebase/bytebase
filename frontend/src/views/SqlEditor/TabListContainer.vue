<template>
  <div class="tab-list-container">
    <!-- tab list-->
    <div
      class="tab-list-wrapper relative overflow-hidden"
      :class="{ 'is-scrolling': scrollState.isScrolling }"
    >
      <div
        ref="tablistRef"
        class="tab-list-tablist"
        @wheel="handleScollTabList"
      >
        <div
          v-for="tab in tabList"
          :key="tab.id"
          class="tab-list-tab"
          :class="{ active: tab.id === currentTabId }"
          :style="scrollState.style"
          @click="handleSelectTab(tab)"
          @mouseover="enterTabId = tab.id"
          @mouseleave="enterTabId = ''"
        >
          <div
            class="label max-w-5xl w-48 truncate"
            @dblclick="handleEditLabel(tab)"
          >
            <div
              v-if="labelState.editingTabId === tab.id"
              class="label-input relative"
            >
              <input
                ref="labelInputRef"
                v-model="labelState.currentLabelName"
                type="text"
                class="rounded px-2 py-0 text-sm w-full absolute left-0 bottom-0"
                @blur="(e: Event) => handleTryChangeLabel()"
                @keyup.enter="(e: Event) => handleTryChangeLabel()"
                @keyup.esc="handleCancelChangeLabel"
              />
              <!-- this is a trick -->
              <span class="w-full h-full invisible">
                Edit {{ labelState.currentLabelName }}
              </span>
            </div>
            <span v-else>
              {{ tab.name }}
            </span>
          </div>
          <template v-if="enterTabId === tab.id && tabList.length > 1">
            <span
              class="suffix close hover:bg-gray-200 rounded-sm"
              @click.prevent.stop="handleRemoveTab(tab)"
            >
              <heroicons-solid:x class="icon" />
            </span>
          </template>
          <template v-else>
            <template v-if="!tab.isSaved">
              <span class="suffix editing text-gray-400">
                <carbon:dot-mark class="h-4 w-4" />
              </span>
            </template>
            <template v-else-if="tab.id === currentTabId && tabList.length > 1">
              <span
                class="suffix close hover:bg-gray-200 rounded-sm"
                @click.prevent="handleRemoveTab(tab)"
              >
                <heroicons-solid:x class="icon" />
              </span>
            </template>
            <template v-else>
              <span class="suffix" />
            </template>
          </template>
        </div>
      </div>
    </div>

    <div class="tab-list-add">
      <NTooltip
        trigger="hover"
        placement="bottom-center"
        :disabled="!isDisconnected"
      >
        <template #trigger>
          <button
            class="p-1 hover:bg-gray-200 rounded-md"
            :class="{ 'cursor-not-allowed': isDisconnected }"
            @click="handleAddTab"
          >
            <heroicons-solid:plus class="h-4 w-4" />
          </button>
        </template>
        Please select connections
      </NTooltip>
    </div>
    <div class="tab-list-more">
      <NPopselect
        v-model:value="selectedTab"
        :options="localTabList"
        trigger="click"
        size="medium"
        scrollable
        @update:value="handleSelectTabFromPopselect"
      >
        <NTooltip trigger="hover" placement="left-center">
          <template #trigger>
            <button class="ml-8 p-1 hover:bg-gray-200 rounded-md">
              <heroicons-solid:chevron-down class="h-4 w-4" />
            </button>
          </template>
          {{ $t("sql-editor.view-all-tabs") }}
        </NTooltip>
      </NPopselect>
    </div>
  </div>
</template>

<script lang="ts" setup>
import { ref, reactive, nextTick, computed, onMounted, onUnmounted } from "vue";
import { debounce } from "lodash-es";
import { useI18n } from "vue-i18n";
import { useStore } from "vuex";
import {
  useNamespacedGetters,
  useNamespacedState,
  useNamespacedActions,
} from "vuex-composition-helpers";
import { useDialog } from "naive-ui";

import {
  TabInfo,
  SqlEditorGetters,
  TabGetters,
  TabState,
  TabActions,
  SheetActions,
<<<<<<< HEAD
} from "../../types";
import { useDialog } from "naive-ui";
import { getDefaultTab } from "../../utils/tab";
import { useSQLEditorConnection } from "../../composables/useSQLEditorConnection";
=======
} from "@/types";
import { getDefaultTab } from "@/store/modules/tab";
import { useSQLEditorConnection } from "@/composables/useSQLEditorConnection";
>>>>>>> af3764ad

// getters map
const { currentTab, hasTabs } = useNamespacedGetters<TabGetters>("tab", [
  "currentTab",
  "hasTabs",
]);
const { isDisconnected } = useNamespacedGetters<SqlEditorGetters>("sqlEditor", [
  "isDisconnected",
]);

// state map
const { currentTabId, tabList } = useNamespacedState<TabState>("tab", [
  "currentTabId",
  "tabList",
]);

// actions map
const { addTab, removeTab, setCurrentTabId, updateCurrentTab } =
  useNamespacedActions<TabActions>("tab", [
    "addTab",
    "removeTab",
    "setCurrentTabId",
    "updateCurrentTab",
  ]);
const { patchSheetById } = useNamespacedActions<SheetActions>("sheet", [
  "patchSheetById",
]);

const store = useStore();
const { t } = useI18n();
const { setConnectionContextFromCurrentTab } = useSQLEditorConnection();
const dialog = useDialog();

const enterTabId = ref("");
const selectedTab = computed(() => currentTabId.value);
// edit label state
const labelState = reactive({
  currentLabelName: "",
  editingTabId: "",
});
const labelInputRef = ref<HTMLInputElement>();

const localTabList = computed(() => {
  return tabList.value.map((tab: TabInfo) => {
    return {
      label: tab.name,
      value: tab.id,
    };
  });
});
// scroll label state
const tablistRef = ref<HTMLInputElement>();
const scrollState = reactive({
  style: {},
  isScrolling: false,
  scrollWidth: 0,
  offsetWidth: 0,
});

const scrollingDistance = computed(() => {
  return scrollState.scrollWidth - scrollState.offsetWidth;
});

const recalculateScrollWidth = () => {
  scrollState.scrollWidth = tablistRef.value?.scrollWidth as number;
  scrollState.offsetWidth = tablistRef.value?.offsetWidth as number;
  scrollState.isScrolling = scrollingDistance.value > 0;
};

const updateSheetName = () => {
  if (currentTab.value.sheetId) {
    patchSheetById({
      id: currentTab.value.sheetId,
      name: labelState.currentLabelName,
    });
  }
};

const handleEditLabel = (tab: TabInfo) => {
  labelState.editingTabId = tab.id;
  labelState.currentLabelName = tab.name;
  nextTick(() => {
    labelInputRef.value?.focus();
  });
};

const handleTryChangeLabel = () => {
  if (labelState.editingTabId) {
    if (labelState.currentLabelName !== "") {
      updateCurrentTab({
        name: labelState.currentLabelName,
      });

      updateSheetName();
      nextTick(() => {
        recalculateScrollWidth();
        scrollState.style = {
          transform: `translateX(0px)`,
        };
      });
    } else {
      store.dispatch("notification/pushNotification", {
        module: "bytebase",
        style: "CRITICAL",
        title: t("sql-editor.please-input-the-tab-label"),
      });
    }
    handleCancelChangeLabel();
  }
};

const handleCancelChangeLabel = () => {
  labelState.editingTabId = "";
  labelState.currentLabelName = "";
};

const handleSelectTab = async (tab: TabInfo) => {
  setCurrentTabId(tab.id);
  setConnectionContextFromCurrentTab();
};
const handleAddTab = () => {
  if (isDisconnected.value) return;

  addTab(getDefaultTab());

  nextTick(recalculateScrollWidth);
};

const handleRemoveTab = async (tab: TabInfo) => {
  if (!tab.isSaved) {
    const $dialog = dialog.create({
      title: t("sql-editor.hint-tips.confirm-to-close-unsaved-tab"),
      type: "info",
      onPositiveClick() {
        $dialog.destroy();
      },
      async onNegativeClick() {
        await remove();
        $dialog.destroy();
      },
      negativeText: t("common.confirm"),
      positiveText: t("common.cancel"),
      showIcon: false,
    });
  } else {
    await remove();
  }

  async function remove() {
    await removeTab(tab);
    const tabsLength = tabList.value.length;

    if (tabsLength > 0) {
      handleSelectTab(tabList.value[tabsLength - 1]);
    }
    nextTick(() => {
      recalculateScrollWidth();
    });
  }
};
const handleSelectTabFromPopselect = (tabId: string) => {
  setCurrentTabId(tabId);
  setConnectionContextFromCurrentTab();
};

const handleScollTabList = debounce((e: WheelEvent) => {
  console.log(e);
  console.log(e.deltaX > 0 ? "Move to right" : "Move to left");
  console.log(e.offsetX);
}, 333);

onMounted(async () => {
  if (!hasTabs.value) {
    addTab(getDefaultTab());
    recalculateScrollWidth();
  }
});

// add listener to confirm confrim if close the tab.
onMounted(() => {
  window.onbeforeunload = () => {
    return "false";
  };
});
// remove if unmount view
onUnmounted(() => {
  window.onbeforeunload = null;
});
</script>

<style scoped>
.tab-list-container {
  height: var(--tab-height);
  @apply flex box-border;
  @apply text-gray-500 text-sm;
  @apply border-b;
}

.tab-list-tablist {
  @apply flex overflow-auto;
  max-width: calc(100vw - 112px);
  scrollbar-width: none; /* firefox */
  -ms-overflow-style: none; /* IE 10+ */
}

.tab-list-wrapper.is-scrolling::before {
  @apply absolute top-0 left-0 w-4 h-full z-10;
  content: "";
  transition: box-shadow 0.3s cubic-bezier(0.4, 0, 0.2, 1);
  box-shadow: inset 10px 0 8px -8px rgb(0 0 0 / 16%);
}
.tab-list-wrapper.is-scrolling::after {
  @apply absolute top-0 right-0 w-4 h-full z-10;
  content: "";
  transition: box-shadow 0.3s cubic-bezier(0.4, 0, 0.2, 1);
  box-shadow: inset -10px 0 8px -8px rgb(0 0 0 / 16%);
}
.tab-list-tablist::-webkit-scrollbar {
  display: none; /* Chrome Safari */
}

.tab-list-tab {
  @apply inline-flex place-items-center;
  @apply cursor-pointer box-border;
  @apply px-2 border-r;
  @apply bg-gray-50;
  @apply whitespace-nowrap;
  transform: translateX(0);
  transition: transform 0.3s, -webkit-transform 0.3s;
}

.tab-list-tab.active {
  @apply cursor-text relative;
  @apply bg-white;
  @apply text-accent;
}

.tab-list-tab .label {
  @apply p-2;
}
.tab-list-tab .suffix {
  @apply flex justify-center items-center h-4 w-4;
}

.tab-list-tab .suffix.close {
  @apply cursor-pointer;
  @apply text-gray-500;
}

.tab-list-move-prev,
.tab-list-move-next,
.tab-list-add {
  @apply flex items-center;
  @apply cursor-pointer;
  @apply p-2;
}

.tab-list-more {
  @apply flex items-center justify-end flex-1;
  @apply cursor-pointer;
  @apply p-2;
}
</style><|MERGE_RESOLUTION|>--- conflicted
+++ resolved
@@ -135,16 +135,9 @@
   TabState,
   TabActions,
   SheetActions,
-<<<<<<< HEAD
-} from "../../types";
-import { useDialog } from "naive-ui";
-import { getDefaultTab } from "../../utils/tab";
-import { useSQLEditorConnection } from "../../composables/useSQLEditorConnection";
-=======
 } from "@/types";
-import { getDefaultTab } from "@/store/modules/tab";
+import { getDefaultTab } from "@/utils/tab";
 import { useSQLEditorConnection } from "@/composables/useSQLEditorConnection";
->>>>>>> af3764ad
 
 // getters map
 const { currentTab, hasTabs } = useNamespacedGetters<TabGetters>("tab", [
