import axios from "axios";
import isEmpty from "lodash-es/isEmpty";
import { createApp } from "vue";

import App from "./App.vue";
import i18n from "./plugins/i18n";
import splitpanes from "./plugins/splitpanes";
import NaiveUI from "./plugins/naive-ui";
import dayjs from "./plugins/dayjs";
import "./assets/css/inter.css";
import "./assets/css/tailwind.css";

import dataSourceType from "./directives/data-source-type";
// eslint-disable-next-line @typescript-eslint/ban-ts-comment
// @ts-ignore
import highlight from "./directives/highlight";
import { router } from "./router";
<<<<<<< HEAD
import { store, pinia, useActuatorStore, pushNotification } from "./store";
=======
import { store, pinia, useActuatorStore, useSubscriptionStore } from "./store";
>>>>>>> e9a466ae
import {
  databaseSlug,
  dataSourceSlug,
  environmentName,
  environmentSlug,
  humanizeTs,
  instanceName,
  instanceSlug,
  connectionSlug,
  isDev,
  isRelease,
  projectName,
  projectSlug,
  registerStoreWithActivityUtil,
  sizeToFit,
  urlfy,
} from "./utils";

registerStoreWithActivityUtil(store);

console.debug("dev:", isDev());
console.debug("release:", isRelease());

axios.defaults.timeout = 10000;
axios.interceptors.request.use((request) => {
  if (isDev() && request.url!.startsWith("/api")) {
    console.debug(
      request.method?.toUpperCase() + " " + request.url + " request",
      JSON.stringify(request, null, 2)
    );
  }

  return request;
});

axios.interceptors.response.use(
  (response) => {
    if (isDev() && response.config.url!.startsWith("/api")) {
      console.debug(
        response.config.method?.toUpperCase() +
          " " +
          response.config.url +
          " response",
        JSON.stringify(response.data, null, 2)
      );
    }
    return response;
  },
  async (error) => {
    if (error.response) {
      // When receiving 401 and is returned by our server, it means the current
      // login user's token becomes invalid. Thus we force a logout.
      // We could receive 401 when calling external service such as VCS provider,
      // in such case, we shouldn't logout.
      if (error.response.status == 401) {
        const host = useActuatorStore().info?.host;
        if (host && error.response.request.responseURL.startsWith(host))
          try {
            await store.dispatch("auth/logout");
          } finally {
            router.push({ name: "auth.signin" });
          }
      }

      if (error.response.data.message) {
        pushNotification({
          module: "bytebase",
          style: "CRITICAL",
          title: error.response.data.message,
          // If server enables --debug, then the response will include the detailed error.
          description: error.response.data.error
            ? error.response.data.error
            : undefined,
        });
      }
    } else if (error.code == "ECONNABORTED") {
      pushNotification({
        module: "bytebase",
        style: "CRITICAL",
        title: "Connecting server timeout. Make sure the server is running.",
      });
    }

    throw error;
  }
);
const app = createApp(App);
// Allow template to access various function
app.config.globalProperties.window = window;
app.config.globalProperties.console = console;
app.config.globalProperties.dayjs = dayjs;
app.config.globalProperties.humanizeTs = humanizeTs;
app.config.globalProperties.isDev = isDev();
app.config.globalProperties.isRelease = isRelease();
app.config.globalProperties.sizeToFit = sizeToFit;
app.config.globalProperties.urlfy = urlfy;
app.config.globalProperties.isEmpty = isEmpty;
app.config.globalProperties.environmentName = environmentName;
app.config.globalProperties.environmentSlug = environmentSlug;
app.config.globalProperties.projectName = projectName;
app.config.globalProperties.projectSlug = projectSlug;
app.config.globalProperties.instanceName = instanceName;
app.config.globalProperties.instanceSlug = instanceSlug;
app.config.globalProperties.databaseSlug = databaseSlug;
app.config.globalProperties.dataSourceSlug = dataSourceSlug;
app.config.globalProperties.connectionSlug = connectionSlug;

app
  // Need to use a directive on the element.
  // The normal hljs.initHighlightingOnLoad() won't work because router change would cause vue
  // to re-render the page and remove the event listener required for
  .directive("highlight", highlight)
  .directive("data-source-type", dataSourceType)
  .use(store)
  .use(pinia)
  .use(router)
  .use(i18n)
  .use(splitpanes)
  .use(NaiveUI);

// We need to restore the basic info in order to perform route authentication.
// Even using the <suspense>, it's still too late, thus we do the fetch here.
// We use finally because we always want to mount the app regardless of the error.
const initActuator = () => {
  const actuatorStore = useActuatorStore();
  return actuatorStore.fetchInfo();
};
const initSubscription = () => {
  const subscriptionStore = useSubscriptionStore();
  return subscriptionStore.fetchSubscription();
};
Promise.all([
  initActuator(),
  initSubscription(),
  store.dispatch("auth/restoreUser"),
]).finally(() => {
  app.mount("#app");
});<|MERGE_RESOLUTION|>--- conflicted
+++ resolved
@@ -15,11 +15,13 @@
 // @ts-ignore
 import highlight from "./directives/highlight";
 import { router } from "./router";
-<<<<<<< HEAD
-import { store, pinia, useActuatorStore, pushNotification } from "./store";
-=======
-import { store, pinia, useActuatorStore, useSubscriptionStore } from "./store";
->>>>>>> e9a466ae
+import {
+  store,
+  pinia,
+  pushNotification,
+  useActuatorStore,
+  useSubscriptionStore,
+} from "./store";
 import {
   databaseSlug,
   dataSourceSlug,
