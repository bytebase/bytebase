<template>
  <div class="relative h-screen overflow-hidden flex flex-col">
    <template v-if="isDemo">
      <BannerDemo />
    </template>
    <template v-if="showDebugBanner">
      <BannerDebug />
    </template>
    <template v-else-if="isNearTrialExpireTime">
      <BannerTrial />
    </template>
    <template v-else-if="isReadonly">
      <div
        class="h-12 w-full text-lg font-medium bg-yellow-500 text-white flex justify-center items-center"
      >
        Server is in readonly mode. You can still view the console, but any
        change attempt will fail.
      </div>
    </template>
    <nav class="bg-white border-b border-block-border">
      <div class="max-w-full mx-auto px-4">
        <DashboardHeader />
      </div>
    </nav>
    <!-- Suspense is experimental, be aware of the potential change -->
    <Suspense>
      <template #default>
        <ProvideDashboardContext>
          <router-view name="body" />
        </ProvideDashboardContext>
      </template>
      <template #fallback>
        <div class="flex flex-row justify-between p-4 space-x-2">
          <span class="items-center flex">Loading...</span>
          <button
            class="items-center flex justify-center btn-normal"
            @click.prevent="ping"
          >
            Ping
          </button>
        </div>
      </template>
    </Suspense>
  </div>
</template>

<script lang="ts">
import { useStore } from "vuex";
import ProvideDashboardContext from "../components/ProvideDashboardContext.vue";
import DashboardHeader from "../views/DashboardHeader.vue";
import BannerDemo from "../views/BannerDemo.vue";
import BannerTrial from "../views/BannerTrial.vue";
import BannerDebug from "../views/BannerDebug.vue";
import { ServerInfo } from "../types";
import { isDBAOrOwner } from "../utils";
import { computed, defineComponent } from "vue";
import {
<<<<<<< HEAD
  useActuatorStore,
  useCurrentUser,
=======
  pushNotification,
  useActuatorStore,
>>>>>>> fe3d8a16
  useDebugStore,
  useSubscriptionStore,
} from "@/store";
import { storeToRefs } from "pinia";

export default defineComponent({
  name: "DashboardLayout",
  components: {
    ProvideDashboardContext,
    DashboardHeader,
    BannerDemo,
    BannerTrial,
    BannerDebug,
  },
  setup() {
    const store = useStore();
    const actuatorStore = useActuatorStore();
    const subscriptionStore = useSubscriptionStore();
    const debugStore = useDebugStore();

    const ping = () => {
      actuatorStore.fetchInfo().then((info: ServerInfo) => {
        pushNotification({
          module: "bytebase",
          style: "SUCCESS",
          title: info,
        });
      });
    };

    const { isDemo, isReadonly } = storeToRefs(actuatorStore);
    const { isNearTrialExpireTime } = storeToRefs(subscriptionStore);

    const { isDebug } = storeToRefs(debugStore);

    const currentUser = useCurrentUser();

    // For now, debug mode is a global setting and will affect all users.
    // So we only allow DBA and Owner to toggle it and thus show a banner
    // reminding them to turn off
    const showDebugBanner = computed(() => {
      return isDebug.value && isDBAOrOwner(currentUser.value.role);
    });

    return {
      ping,
      isDemo,
      isReadonly,
      isNearTrialExpireTime,
      showDebugBanner,
    };
  },
});
</script><|MERGE_RESOLUTION|>--- conflicted
+++ resolved
@@ -45,7 +45,6 @@
 </template>
 
 <script lang="ts">
-import { useStore } from "vuex";
 import ProvideDashboardContext from "../components/ProvideDashboardContext.vue";
 import DashboardHeader from "../views/DashboardHeader.vue";
 import BannerDemo from "../views/BannerDemo.vue";
@@ -55,13 +54,9 @@
 import { isDBAOrOwner } from "../utils";
 import { computed, defineComponent } from "vue";
 import {
-<<<<<<< HEAD
+  pushNotification,
   useActuatorStore,
   useCurrentUser,
-=======
-  pushNotification,
-  useActuatorStore,
->>>>>>> fe3d8a16
   useDebugStore,
   useSubscriptionStore,
 } from "@/store";
@@ -77,7 +72,6 @@
     BannerDebug,
   },
   setup() {
-    const store = useStore();
     const actuatorStore = useActuatorStore();
     const subscriptionStore = useSubscriptionStore();
     const debugStore = useDebugStore();
