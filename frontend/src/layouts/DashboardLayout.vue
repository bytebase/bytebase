<template>
  <div class="relative h-screen overflow-hidden flex flex-col">
    <template v-if="isDemo">
      <BannerDemo />
    </template>
    <template v-if="showDebugBanner">
      <BannerDebug />
    </template>
    <template v-else-if="isNearTrialExpireTime">
      <BannerTrial />
    </template>
    <template v-else-if="isReadonly">
      <div
        class="h-12 w-full text-lg font-medium bg-yellow-500 text-white flex justify-center items-center"
      >
        Server is in readonly mode. You can still view the console, but any
        change attempt will fail.
      </div>
    </template>
    <nav class="bg-white border-b border-block-border">
      <div class="max-w-full mx-auto px-4">
        <DashboardHeader />
      </div>
    </nav>
    <!-- Suspense is experimental, be aware of the potential change -->
    <Suspense>
      <template #default>
        <ProvideDashboardContext>
          <router-view name="body" />
        </ProvideDashboardContext>
      </template>
      <template #fallback>
        <div class="flex flex-row justify-between p-4 space-x-2">
          <span class="items-center flex">Loading...</span>
          <button
            class="items-center flex justify-center btn-normal"
            @click.prevent="ping"
          >
            Ping
          </button>
        </div>
      </template>
    </Suspense>
  </div>
</template>

<script lang="ts">
import { useStore } from "vuex";
import ProvideDashboardContext from "../components/ProvideDashboardContext.vue";
import DashboardHeader from "../views/DashboardHeader.vue";
import BannerDemo from "../views/BannerDemo.vue";
import BannerTrial from "../views/BannerTrial.vue";
import BannerDebug from "../views/BannerDebug.vue";
import { ServerInfo } from "../types";
import { isDBAOrOwner } from "../utils";
import { computed, defineComponent } from "vue";
<<<<<<< HEAD
import { pushNotification, useActuatorStore, useDebugStore } from "@/store";
=======
import { useActuatorStore, useDebugStore, useSubscriptionStore } from "@/store";
>>>>>>> e9a466ae
import { storeToRefs } from "pinia";

export default defineComponent({
  name: "DashboardLayout",
  components: {
    ProvideDashboardContext,
    DashboardHeader,
    BannerDemo,
    BannerTrial,
    BannerDebug,
  },
  setup() {
    const store = useStore();
    const actuatorStore = useActuatorStore();
    const subscriptionStore = useSubscriptionStore();
    const debugStore = useDebugStore();

    const ping = () => {
      actuatorStore.fetchInfo().then((info: ServerInfo) => {
        pushNotification({
          module: "bytebase",
          style: "SUCCESS",
          title: info,
        });
      });
    };

    const { isDemo, isReadonly } = storeToRefs(actuatorStore);
    const { isNearTrialExpireTime } = storeToRefs(subscriptionStore);

    const { isDebug } = storeToRefs(debugStore);

    const currentUser = computed(() => store.getters["auth/currentUser"]());

    // For now, debug mode is a global setting and will affect all users.
    // So we only allow DBA and Owner to toggle it and thus show a banner
    // reminding them to turn off
    const showDebugBanner = computed(() => {
      return isDebug.value && isDBAOrOwner(currentUser.value.role);
    });

    return {
      ping,
      isDemo,
      isReadonly,
      isNearTrialExpireTime,
      showDebugBanner,
    };
  },
});
</script><|MERGE_RESOLUTION|>--- conflicted
+++ resolved
@@ -54,11 +54,12 @@
 import { ServerInfo } from "../types";
 import { isDBAOrOwner } from "../utils";
 import { computed, defineComponent } from "vue";
-<<<<<<< HEAD
-import { pushNotification, useActuatorStore, useDebugStore } from "@/store";
-=======
-import { useActuatorStore, useDebugStore, useSubscriptionStore } from "@/store";
->>>>>>> e9a466ae
+import {
+  pushNotification,
+  useActuatorStore,
+  useDebugStore,
+  useSubscriptionStore,
+} from "@/store";
 import { storeToRefs } from "pinia";
 
 export default defineComponent({
