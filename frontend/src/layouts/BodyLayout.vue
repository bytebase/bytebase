<template>
  <div class="h-full flex overflow-hidden">
    <!-- Off-canvas menu for mobile, show/hide based on off-canvas menu state. -->
    <div v-if="state.showMobileOverlay" class="md:hidden">
      <div class="fixed inset-0 flex z-40">
        <div class="fixed inset-0">
          <div class="absolute inset-0 bg-gray-600 opacity-75"></div>
        </div>
        <div
          tabindex="0"
          class="relative flex-1 flex flex-col max-w-xs w-full bg-white focus:outline-none"
        >
          <div class="absolute top-0 right-0 -mr-12 pt-2">
            <button
              type="button"
              class="ml-1 flex items-center justify-center h-10 w-10 rounded-full focus:outline-none focus:ring-2 focus:ring-inset focus:ring-white"
              @click.prevent="state.showMobileOverlay = false"
            >
              <span class="sr-only">Close sidebar</span>
              <!-- Heroicon name: x -->
              <heroicons-solid:x class="h-6 w-6 text-white" />
            </button>
          </div>
          <!-- Mobile Sidebar -->
          <div class="flex-1 h-0 py-4 overflow-y-auto">
            <router-view name="leftSidebar" />
          </div>
          <router-link
            to="/archive"
            class="outline-item group flex items-center px-4 pt-4 pb-2"
          >
            <heroicons-outline:archive class="w-5 h-5 mr-2" />
            {{ $t("common.archive") }}
          </router-link>
          <div
            class="flex-shrink-0 flex border-t border-block-border px-3 py-2"
          >
            <router-link
              to="/setting/subscription"
              exact-active-class
              class="text-sm text-accent flex"
              :class="isFreePlan ? 'text-accent' : ''"
            >
              <heroicons-solid:sparkles class="w-5 h-5" />
              {{ $t(currentPlan) }}
            </router-link>
            <div class="text-sm ml-auto text-control-light">{{ version }}</div>
          </div>
        </div>
        <div class="flex-shrink-0 w-14" aria-hidden="true">
          <!-- Force sidebar to shrink to fit close icon -->
        </div>
      </div>
    </div>

    <!-- Static sidebar for desktop -->
    <aside class="hidden md:flex md:flex-shrink-0">
      <div class="flex flex-col w-52">
        <!-- Sidebar component, swap this element with another sidebar if you like -->
        <div class="flex-1 flex flex-col py-2 overflow-y-auto">
          <router-view name="leftSidebar" />
        </div>
        <router-link
          to="/archive"
          class="outline-item group flex items-center px-4 pt-4 pb-2"
        >
          <heroicons-outline:archive class="w-5 h-5 mr-2" />
          {{ $t("common.archive") }}
        </router-link>
        <div
          v-if="showQuickstart"
          class="flex-shrink-0 flex justify-center border-t border-block-border py-2"
        >
          <Quickstart />
        </div>
        <div class="flex-shrink-0 flex border-t border-block-border px-3 py-2">
          <router-link
            to="/setting/subscription"
            exact-active-class
            class="text-sm flex"
            :class="isFreePlan ? 'text-accent' : ''"
          >
            <heroicons-outline:sparkles class="w-5 h-5" />
            {{ $t(currentPlan) }}
          </router-link>
          <div class="text-sm ml-auto text-control-light">
            {{ version }}
          </div>
        </div>
      </div>
    </aside>
    <div
      class="flex flex-col min-w-0 flex-1 border-l border-r border-block-border"
    >
      <!-- Static sidebar for mobile -->
      <aside class="md:hidden">
        <div
          class="flex items-center justify-start bg-gray-50 border-b border-block-border px-4 py-1.5"
        >
          <div>
            <button
              type="button"
              class="-mr-3 h-12 w-12 inline-flex items-center justify-center rounded-md text-gray-500 hover:text-gray-900"
              @click.prevent="state.showMobileOverlay = true"
            >
              <span class="sr-only">Open sidebar</span>
              <!-- Heroicon name: menu -->
              <heroicons-outline:menu class="h-6 w-6" />
            </button>
          </div>
          <div v-if="showBreadcrumb" class="ml-4">
            <Breadcrumb />
          </div>
        </div>
      </aside>
      <div class="w-full mx-auto md:flex">
        <div class="md:min-w-0 md:flex-1">
          <div v-if="showBreadcrumb" class="hidden md:block px-4 pt-4">
            <Breadcrumb />
          </div>
          <IntroBanner v-if="showIntro" />
          <div v-if="quickActionList.length > 0" class="mx-4 mt-4">
            <QuickActionPanel :quick-action-list="quickActionList" />
          </div>
        </div>
      </div>
      <!-- This area may scroll -->
      <div
        class="md:min-w-0 md:flex-1 overflow-y-auto"
        :class="showBreadcrumb || quickActionList.length > 0 ? 'mt-2' : ''"
      >
        <!-- Start main area-->
        <router-view name="content" />
        <!-- End main area -->
      </div>
    </div>
  </div>
</template>

<script lang="ts">
import { computed, defineComponent, reactive } from "vue";
import { useStore } from "vuex";
import { useRouter } from "vue-router";
import Breadcrumb from "../components/Breadcrumb.vue";
import IntroBanner from "../components/IntroBanner.vue";
import Quickstart from "../components/Quickstart.vue";
import QuickActionPanel from "../components/QuickActionPanel.vue";
import { QuickActionType } from "../types";
import { isDBA, isDeveloper, isOwner } from "../utils";
import { PlanType } from "../types";
<<<<<<< HEAD
import { useActuatorStore, useSubscriptionStore } from "@/store";
=======
import { useActuatorStore, useUIStateStore } from "@/store";
>>>>>>> 197720a3

interface LocalState {
  showMobileOverlay: boolean;
}

export default defineComponent({
  name: "BodyLayout",
  components: {
    Breadcrumb,
    IntroBanner,
    Quickstart,
    QuickActionPanel,
  },
  setup() {
    const store = useStore();
    const actuatorStore = useActuatorStore();
<<<<<<< HEAD
    const subscriptionStore = useSubscriptionStore();
=======
    const uiStateStore = useUIStateStore();
>>>>>>> 197720a3
    const router = useRouter();

    const state = reactive<LocalState>({
      showMobileOverlay: false,
    });

    const currentUser = computed(() => store.getters["auth/currentUser"]());

    const quickActionList = computed(() => {
      const role = currentUser.value.role;
      const quickActionListFunc =
        router.currentRoute.value.meta.quickActionListByRole;
      const listByRole = quickActionListFunc
        ? quickActionListFunc(router.currentRoute.value)
        : new Map();
      const list: QuickActionType[] = [];

      // We write this way because for free version, the user wears the three role hat,
      // and we want to display all quick actions relevant to those three roles without duplication.
      if (isOwner(role)) {
        for (const item of listByRole.get("OWNER") || []) {
          list.push(item);
        }
      }

      if (isDBA(role)) {
        for (const item of listByRole.get("DBA") || []) {
          if (
            !list.find((myItem: QuickActionType) => {
              return item == myItem;
            })
          ) {
            list.push(item);
          }
        }
      }

      if (isDeveloper(role)) {
        for (const item of listByRole.get("DEVELOPER") || []) {
          if (
            !list.find((myItem: QuickActionType) => {
              return item == myItem;
            })
          ) {
            list.push(item);
          }
        }
      }
      return list;
    });

    const showBreadcrumb = computed(() => {
      const name = router.currentRoute.value.name;
      return !(name === "workspace.home" || name === "workspace.profile");
    });

    const showIntro = computed(
      () => !uiStateStore.getIntroStateByKey("general.overview")
    );

    const showQuickstart = computed(() => {
      // Do not show quickstart in demo mode since we don't expect user to alter the data
      return (
        !actuatorStore.isDemo && !uiStateStore.getIntroStateByKey("hidden")
      );
    });

    const version = computed(() => {
      const v = actuatorStore.version;
      if (v.split(".").length == 3) {
        return `v${v}`;
      }
      return v;
    });

    const currentPlan = computed((): string => {
      const plan = subscriptionStore.currentPlan;
      switch (plan) {
        case PlanType.TEAM:
          return "subscription.plan.team.title";
        case PlanType.ENTERPRISE:
          return "subscription.plan.enterprise.title";
        default:
          return "subscription.plan.try";
      }
    });

    const isFreePlan = computed((): boolean => {
      const plan = subscriptionStore.currentPlan;
      return plan === PlanType.FREE;
    });

    return {
      state,
      quickActionList,
      showBreadcrumb,
      showIntro,
      showQuickstart,
      version,
      currentPlan,
      isFreePlan,
    };
  },
});
</script><|MERGE_RESOLUTION|>--- conflicted
+++ resolved
@@ -148,11 +148,11 @@
 import { QuickActionType } from "../types";
 import { isDBA, isDeveloper, isOwner } from "../utils";
 import { PlanType } from "../types";
-<<<<<<< HEAD
-import { useActuatorStore, useSubscriptionStore } from "@/store";
-=======
-import { useActuatorStore, useUIStateStore } from "@/store";
->>>>>>> 197720a3
+import {
+  useActuatorStore,
+  useSubscriptionStore,
+  useUIStateStore,
+} from "@/store";
 
 interface LocalState {
   showMobileOverlay: boolean;
@@ -169,11 +169,8 @@
   setup() {
     const store = useStore();
     const actuatorStore = useActuatorStore();
-<<<<<<< HEAD
     const subscriptionStore = useSubscriptionStore();
-=======
     const uiStateStore = useUIStateStore();
->>>>>>> 197720a3
     const router = useRouter();
 
     const state = reactive<LocalState>({
