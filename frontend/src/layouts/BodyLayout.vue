<template>
  <div class="h-full flex flex-col overflow-hidden">
    <div class="flex-1 flex overflow-hidden">
      <HideInStandaloneMode>
        <!-- Off-canvas menu for mobile, show/hide based on off-canvas menu state. -->
        <div v-if="state.showMobileOverlay" class="md:hidden">
          <div class="fixed inset-0 flex z-40">
            <div class="fixed inset-0">
              <div class="absolute inset-0 bg-gray-600 opacity-75"></div>
            </div>
            <div
              tabindex="0"
              class="relative flex-1 flex flex-col max-w-xs w-full bg-white focus:outline-none"
            >
              <div class="absolute top-0 right-0 -mr-12 pt-2">
                <button
                  type="button"
                  class="ml-1 flex items-center justify-center h-10 w-10 rounded-full focus:outline-none focus:ring-2 focus:ring-inset focus:ring-white"
                  @click.prevent="state.showMobileOverlay = false"
                >
                  <span class="sr-only">Close sidebar</span>
                  <!-- Heroicon name: x -->
                  <heroicons-solid:x class="h-6 w-6 text-white" />
                </button>
              </div>
              <!-- Mobile Sidebar -->
              <div class="flex-1 h-0 py-4 overflow-y-auto">
                <router-view name="leftSidebar" />
              </div>
              <router-link
                to="/archive"
                class="outline-item group flex items-center px-4 py-1.5"
              >
                <heroicons-outline:archive class="w-5 h-5 mr-2" />
                {{ $t("common.archive") }}
              </router-link>
              <div
                class="flex-shrink-0 flex border-t border-block-border px-3 py-1.5"
              >
                <div
                  v-if="isDemo"
                  class="text-sm flex whitespace-nowrap text-accent"
                >
                  <heroicons-outline:presentation-chart-bar
                    class="w-5 h-5 mr-1"
                  />
                  {{ $t("common.demo-mode") }}
                </div>
                <router-link
                  v-else-if="!isFreePlan || !hasPermission"
                  to="/setting/subscription"
                  exact-active-class=""
                  class="text-sm flex"
                >
                  {{ $t(currentPlan) }}
                </router-link>
                <div
                  v-else
                  class="text-sm flex whitespace-nowrap mr-1 text-accent cursor-pointer"
                  @click="state.showTrialModal = true"
                >
                  <heroicons-solid:sparkles class="w-5 h-5" />
                  {{ $t(currentPlan) }}
                </div>
                <div
                  class="text-sm flex items-center gap-x-1 ml-auto tooltip-wrapper"
                  :class="
                    canUpgrade
                      ? 'text-success cursor-pointer'
                      : 'text-control-light cursor-default'
                  "
                  @click="state.showReleaseModal = canUpgrade"
                >
                  <heroicons-outline:volume-up
                    v-if="canUpgrade"
                    class="h-4 w-4"
                  />
                  {{ version }}
                  <span v-if="gitCommit" class="tooltip"
                    >Git hash {{ gitCommit }}</span
                  >
                </div>
              </div>
            </div>
            <div class="flex-shrink-0 w-14" aria-hidden="true">
              <!-- Force sidebar to shrink to fit close icon -->
            </div>
          </div>
        </div>

        <!-- Static sidebar for desktop -->
        <aside
          class="hidden md:flex md:flex-shrink-0"
          data-label="bb-dashboard-static-sidebar"
        >
          <div class="flex flex-col w-52 bg-control-bg">
            <!-- Sidebar component, swap this element with another sidebar if you like -->
            <div class="flex-1 flex flex-col py-0 overflow-y-auto">
              <router-view name="leftSidebar" />
            </div>
            <router-link
              to="/archive"
              class="outline-item group flex items-center px-4 py-1.5"
            >
              <heroicons-outline:archive class="w-5 h-5 mr-2" />
              {{ $t("common.archive") }}
            </router-link>
            <div
              class="flex-shrink-0 flex justify-between border-t border-block-border px-3 py-1.5"
            >
              <div
                v-if="isDemo"
                class="text-sm flex whitespace-nowrap text-accent"
              >
                <heroicons-outline:presentation-chart-bar
                  class="w-5 h-5 mr-1"
                />
                {{ $t("common.demo-mode") }}
              </div>
              <router-link
                v-else-if="!isFreePlan || !hasPermission"
                to="/setting/subscription"
                exact-active-class=""
                class="text-sm flex whitespace-nowrap mr-1"
              >
                {{ $t(currentPlan) }}
              </router-link>
              <div
                v-else-if="subscriptionStore.canTrial"
                class="text-sm flex whitespace-nowrap mr-1 text-accent cursor-pointer"
                @click="state.showTrialModal = true"
              >
                <heroicons-solid:sparkles class="w-5 h-5" />
                {{ $t(currentPlan) }}
              </div>
              <div
                class="text-xs flex items-center gap-x-1 tooltip-wrapper whitespace-nowrap"
                :class="
                  canUpgrade
                    ? 'text-success cursor-pointer'
                    : 'text-control-light cursor-default'
                "
                @click="state.showReleaseModal = canUpgrade"
              >
                <heroicons-outline:volume-up
                  v-if="canUpgrade"
                  class="h-4 w-4"
                />
                {{ version }}
                <span v-if="canUpgrade" class="tooltip whitespace-nowrap">
                  {{ $t("settings.release.new-version-available") }}
                </span>
                <span v-else-if="gitCommit" class="tooltip">
                  Git hash {{ gitCommit }}
                </span>
              </div>
            </div>
          </div>
        </aside>
      </HideInStandaloneMode>

      <div
        class="flex flex-col min-w-0 flex-1"
        :class="pageMode !== 'STANDALONE' && 'border-x border-block-border'"
        data-label="bb-main-body-wrapper"
      >
        <HideInStandaloneMode>
          <nav
            class="bg-white border-b border-block-border"
            data-label="bb-dashboard-header"
          >
            <div class="max-w-full mx-auto">
              <DashboardHeader />
            </div>
          </nav>

          <!-- Static sidebar for mobile -->
          <aside class="md:hidden">
            <div
              class="flex items-center justify-start bg-gray-50 border-b border-block-border px-4"
            >
              <div>
                <button
                  type="button"
                  class="-mr-3 h-8 w-8 inline-flex items-center justify-center rounded-md text-gray-500 hover:text-gray-900"
                  @click.prevent="state.showMobileOverlay = true"
                >
                  <span class="sr-only">Open sidebar</span>
                  <!-- Heroicon name: menu -->
                  <heroicons-outline:menu class="h-4 w-4" />
                </button>
              </div>
              <div v-if="showBreadcrumb" class="ml-4">
                <Breadcrumb />
              </div>
            </div>
          </aside>

          <div class="w-full mx-auto md:flex">
            <div class="md:min-w-0 md:flex-1">
              <div v-if="showBreadcrumb" class="hidden md:block px-4 pt-4">
                <Breadcrumb />
              </div>
              <div
                class="w-full flex flex-row justify-between items-center flex-wrap px-2 gap-x-4"
              >
                <div v-if="quickActionList.length > 0" class="flex-1 pt-3 pb-2">
                  <QuickActionPanel :quick-action-list="quickActionList" />
                </div>
                <div
                  v-if="route.name === 'workspace.home'"
                  class="hidden md:flex"
                >
<<<<<<< HEAD
                  <a
                    href="/sql-editor"
                    target="_blank"
                    class="btn-normal items-center !px-4 !text-base"
                  >
                    <heroicons-solid:terminal
                      class="text-accent w-6 h-6 mr-2"
                    />
                    <span class="whitespace-nowrap">{{
                      $t("sql-editor.self")
                    }}</span>
                  </a>
                </div>
=======
                  <heroicons-outline:terminal
                    class="text-accent w-6 h-6 mr-2"
                  />
                  <span class="whitespace-nowrap">{{
                    $t("sql-editor.self")
                  }}</span>
                </a>
>>>>>>> 82461e45
              </div>
            </div>
          </div>
        </HideInStandaloneMode>
        <!-- This area may scroll -->
        <div
          id="bb-layout-main"
          class="md:min-w-0 md:flex-1 overflow-y-auto"
          :class="
            pageMode !== 'STANDALONE' &&
            showBreadcrumb &&
            quickActionList.length == 0
              ? 'mt-2'
              : ''
          "
        >
          <!-- Start main area-->
          <router-view name="content" />
          <!-- End main area -->
        </div>
      </div>
    </div>

    <Quickstart v-if="pageMode !== 'STANDALONE'" />
  </div>

  <TrialModal
    v-if="state.showTrialModal"
    @cancel="state.showTrialModal = false"
  />
  <ReleaseRemindModal
    v-if="state.showReleaseModal"
    @cancel="state.showReleaseModal = false"
  />
</template>

<script lang="ts" setup>
import { storeToRefs } from "pinia";
import { computed, reactive } from "vue";
import { useRoute, useRouter } from "vue-router";
import HideInStandaloneMode from "@/components/misc/HideInStandaloneMode.vue";
import {
  useActuatorV1Store,
  useCurrentUserV1,
  useSubscriptionV1Store,
} from "@/store";
import { PlanType } from "@/types/proto/v1/subscription_service";
import { hasWorkspacePermissionV1 } from "@/utils";
import DashboardHeader from "@/views/DashboardHeader.vue";
import Breadcrumb from "../components/Breadcrumb.vue";
import QuickActionPanel from "../components/QuickActionPanel.vue";
import Quickstart from "../components/Quickstart.vue";
import { QuickActionType } from "../types";
import { isDBA, isDeveloper, isOwner } from "../utils";

interface LocalState {
  showMobileOverlay: boolean;
  showTrialModal: boolean;
  showReleaseModal: boolean;
}

const actuatorStore = useActuatorV1Store();
const subscriptionStore = useSubscriptionV1Store();
const route = useRoute();
const router = useRouter();

const state = reactive<LocalState>({
  showMobileOverlay: false,
  showTrialModal: false,
  showReleaseModal: false,
});

const hasPermission = hasWorkspacePermissionV1(
  "bb.permission.workspace.manage-subscription",
  useCurrentUserV1().value.userRole
);

const { pageMode, isDemo } = storeToRefs(actuatorStore);

actuatorStore.tryToRemindRelease().then((openRemindModal) => {
  state.showReleaseModal = openRemindModal;
});

const canUpgrade = computed(() => {
  return actuatorStore.hasNewRelease;
});

const currentUserV1 = useCurrentUserV1();

const quickActionList = computed(() => {
  const role = currentUserV1.value.userRole;
  const quickActionListFunc =
    router.currentRoute.value.meta.quickActionListByRole;
  const listByRole = quickActionListFunc
    ? quickActionListFunc(router.currentRoute.value)
    : new Map();
  const list: QuickActionType[] = [];

  // We write this way because for free version, the user wears the three role hat,
  // and we want to display all quick actions relevant to those three roles without duplication.
  if (isOwner(role)) {
    for (const item of listByRole.get("OWNER") || []) {
      list.push(item);
    }
  }

  if (isDBA(role)) {
    for (const item of listByRole.get("DBA") || []) {
      if (
        !list.find((myItem: QuickActionType) => {
          return item == myItem;
        })
      ) {
        list.push(item);
      }
    }
  }

  if (isDeveloper(role)) {
    for (const item of listByRole.get("DEVELOPER") || []) {
      if (
        !list.find((myItem: QuickActionType) => {
          return item == myItem;
        })
      ) {
        list.push(item);
      }
    }
  }
  return list;
});

const showBreadcrumb = computed(() => {
  const name = router.currentRoute.value.name;
  return !(name === "workspace.home" || name === "workspace.profile");
});

const version = computed(() => {
  const v = actuatorStore.version;
  if (v.split(".").length == 3) {
    return `v${v}`;
  }
  return v;
});

const gitCommit = computed(() => {
  return `${actuatorStore.gitCommit.substring(0, 7)}`;
});

const currentPlan = computed((): string => {
  const plan = subscriptionStore.currentPlan;
  switch (plan) {
    case PlanType.TEAM:
      return "subscription.plan.team.title";
    case PlanType.ENTERPRISE:
      return "subscription.plan.enterprise.title";
    default:
      if (hasPermission) {
        return "subscription.plan.try";
      }
      return "subscription.plan.free.title";
  }
});

const isFreePlan = computed((): boolean => {
  const plan = subscriptionStore.currentPlan;
  return plan === PlanType.FREE;
});
</script><|MERGE_RESOLUTION|>--- conflicted
+++ resolved
@@ -211,13 +211,12 @@
                   v-if="route.name === 'workspace.home'"
                   class="hidden md:flex"
                 >
-<<<<<<< HEAD
                   <a
                     href="/sql-editor"
                     target="_blank"
                     class="btn-normal items-center !px-4 !text-base"
                   >
-                    <heroicons-solid:terminal
+                    <heroicons-outline:terminal
                       class="text-accent w-6 h-6 mr-2"
                     />
                     <span class="whitespace-nowrap">{{
@@ -225,15 +224,6 @@
                     }}</span>
                   </a>
                 </div>
-=======
-                  <heroicons-outline:terminal
-                    class="text-accent w-6 h-6 mr-2"
-                  />
-                  <span class="whitespace-nowrap">{{
-                    $t("sql-editor.self")
-                  }}</span>
-                </a>
->>>>>>> 82461e45
               </div>
             </div>
           </div>
