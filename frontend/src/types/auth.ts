// Auth

// For now, a single user's auth provider should either belong to  GITLAB_SELF_HOST or BYTEBASE
export type AuthProviderType = "GITLAB_SELF_HOST" | "BYTEBASE";

export type LoginInfo = {
  authProvider: AuthProviderType;
  payload: VCSLoginInfo | BytebaseLoginInfo;
};

export type SignupInfo = {
  email: string;
  password: string;
  name: string;
};

export type ActivateInfo = {
  email: string;
  password: string;
  name: string;
  token: string;
};

export type BytebaseLoginInfo = {
  email: string;
  password: string;
};

export type AuthProvider = {
  type: AuthProviderType;
  name: string;
  instanceUrl: string;
  applicationId: string;
  secret: string;
};

export const EmptyAuthProvider: AuthProvider = {
<<<<<<< HEAD
  type: "",
  name: "",
=======
  type: "BYTEBASE",
>>>>>>> 70129e89
  instanceUrl: "",
  applicationId: "",
  secret: "",
};

export type VCSLoginInfo = {
  applicationId: string;
  secret: string;
  instanceUrl: string;
  accessToken: string;
};<|MERGE_RESOLUTION|>--- conflicted
+++ resolved
@@ -35,12 +35,8 @@
 };
 
 export const EmptyAuthProvider: AuthProvider = {
-<<<<<<< HEAD
-  type: "",
+  type: "BYTEBASE",
   name: "",
-=======
-  type: "BYTEBASE",
->>>>>>> 70129e89
   instanceUrl: "",
   applicationId: "",
   secret: "",
