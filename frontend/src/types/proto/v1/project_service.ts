--- conflicted
+++ resolved
@@ -4479,144 +4479,6 @@
         },
       },
     },
-<<<<<<< HEAD
-=======
-    /** Deprecated. */
-    listDatabaseGroups: {
-      name: "ListDatabaseGroups",
-      requestType: ListDatabaseGroupsRequest,
-      requestStream: false,
-      responseType: ListDatabaseGroupsResponse,
-      responseStream: false,
-      options: {
-        _unknownFields: {
-          8410: [new Uint8Array([6, 112, 97, 114, 101, 110, 116])],
-          800000: [new Uint8Array([1])],
-          800010: [new Uint8Array([15, 98, 98, 46, 112, 114, 111, 106, 101, 99, 116, 115, 46, 103, 101, 116])],
-        },
-      },
-    },
-    /** Deprecated. */
-    getDatabaseGroup: {
-      name: "GetDatabaseGroup",
-      requestType: GetDatabaseGroupRequest,
-      requestStream: false,
-      responseType: DatabaseGroup,
-      responseStream: false,
-      options: {
-        _unknownFields: {
-          8410: [new Uint8Array([4, 110, 97, 109, 101])],
-          800000: [new Uint8Array([1])],
-          800010: [new Uint8Array([15, 98, 98, 46, 112, 114, 111, 106, 101, 99, 116, 115, 46, 103, 101, 116])],
-        },
-      },
-    },
-    /** Deprecated. */
-    createDatabaseGroup: {
-      name: "CreateDatabaseGroup",
-      requestType: CreateDatabaseGroupRequest,
-      requestStream: false,
-      responseType: DatabaseGroup,
-      responseStream: false,
-      options: {
-        _unknownFields: {
-          8410: [
-            new Uint8Array([
-              20,
-              112,
-              97,
-              114,
-              101,
-              110,
-              116,
-              44,
-              100,
-              97,
-              116,
-              97,
-              98,
-              97,
-              115,
-              101,
-              71,
-              114,
-              111,
-              117,
-              112,
-            ]),
-          ],
-          800000: [new Uint8Array([1])],
-          800010: [
-            new Uint8Array([18, 98, 98, 46, 112, 114, 111, 106, 101, 99, 116, 115, 46, 117, 112, 100, 97, 116, 101]),
-          ],
-        },
-      },
-    },
-    /** Deprecated. */
-    updateDatabaseGroup: {
-      name: "UpdateDatabaseGroup",
-      requestType: UpdateDatabaseGroupRequest,
-      requestStream: false,
-      responseType: DatabaseGroup,
-      responseStream: false,
-      options: {
-        _unknownFields: {
-          8410: [
-            new Uint8Array([
-              26,
-              100,
-              97,
-              116,
-              97,
-              98,
-              97,
-              115,
-              101,
-              95,
-              103,
-              114,
-              111,
-              117,
-              112,
-              44,
-              117,
-              112,
-              100,
-              97,
-              116,
-              101,
-              95,
-              109,
-              97,
-              115,
-              107,
-            ]),
-          ],
-          800000: [new Uint8Array([1])],
-          800010: [
-            new Uint8Array([18, 98, 98, 46, 112, 114, 111, 106, 101, 99, 116, 115, 46, 117, 112, 100, 97, 116, 101]),
-          ],
-        },
-      },
-    },
-    /** Deprecated. */
-    deleteDatabaseGroup: {
-      name: "DeleteDatabaseGroup",
-      requestType: DeleteDatabaseGroupRequest,
-      requestStream: false,
-      responseType: Empty,
-      responseStream: false,
-      options: {
-        _unknownFields: {
-          8410: [new Uint8Array([4, 110, 97, 109, 101])],
-          800000: [new Uint8Array([1])],
-          800010: [
-            new Uint8Array([18, 98, 98, 46, 112, 114, 111, 106, 101, 99, 116, 115, 46, 117, 112, 100, 97, 116, 101]),
-          ],
-        },
-      },
-    },
->>>>>>> 619d3974
     getProjectProtectionRules: {
       name: "GetProjectProtectionRules",
       requestType: GetProjectProtectionRulesRequest,
