/* eslint-disable */
import Long from "long";
import _m0 from "protobufjs/minimal";
import { Duration } from "../google/protobuf/duration";
import { Empty } from "../google/protobuf/empty";
import { FieldMask } from "../google/protobuf/field_mask";
import { Engine, engineFromJSON, engineToJSON, State, stateFromJSON, stateToJSON } from "./common";

export const protobufPackage = "bytebase.v1";

export enum DataSourceType {
  DATA_SOURCE_UNSPECIFIED = 0,
  ADMIN = 1,
  READ_ONLY = 2,
  UNRECOGNIZED = -1,
}

export function dataSourceTypeFromJSON(object: any): DataSourceType {
  switch (object) {
    case 0:
    case "DATA_SOURCE_UNSPECIFIED":
      return DataSourceType.DATA_SOURCE_UNSPECIFIED;
    case 1:
    case "ADMIN":
      return DataSourceType.ADMIN;
    case 2:
    case "READ_ONLY":
      return DataSourceType.READ_ONLY;
    case -1:
    case "UNRECOGNIZED":
    default:
      return DataSourceType.UNRECOGNIZED;
  }
}

export function dataSourceTypeToJSON(object: DataSourceType): string {
  switch (object) {
    case DataSourceType.DATA_SOURCE_UNSPECIFIED:
      return "DATA_SOURCE_UNSPECIFIED";
    case DataSourceType.ADMIN:
      return "ADMIN";
    case DataSourceType.READ_ONLY:
      return "READ_ONLY";
    case DataSourceType.UNRECOGNIZED:
    default:
      return "UNRECOGNIZED";
  }
}

export interface GetInstanceRequest {
  /**
   * The name of the instance to retrieve.
   * Format: instances/{instance}
   */
  name: string;
}

export interface ListInstancesRequest {
  /**
   * The parent parameter's value depends on the target resource for the request.
   * - instances.list(): An empty string. This method doesn't require a resource; it simply returns all instances the user has access to.
   * - projects.instances.list(): projects/{PROJECT_ID}. This method lists all instances that have databases in the project.
   */
  parent: string;
  /**
   * The maximum number of instances to return. The service may return fewer than
   * this value.
   * If unspecified, at most 50 instances will be returned.
   * The maximum value is 1000; values above 1000 will be coerced to 1000.
   */
  pageSize: number;
  /**
   * A page token, received from a previous `ListInstances` call.
   * Provide this to retrieve the subsequent page.
   *
   * When paginating, all other parameters provided to `ListInstances` must match
   * the call that provided the page token.
   */
  pageToken: string;
  /** Show deleted instances if specified. */
  showDeleted: boolean;
}

export interface ListInstancesResponse {
  /** The instances from the specified request. */
  instances: Instance[];
  /**
   * A token, which can be sent as `page_token` to retrieve the next page.
   * If this field is omitted, there are no subsequent pages.
   */
  nextPageToken: string;
}

export interface SearchInstancesRequest {
  /**
   * The parent parameter's value depends on the target resource for the request.
   * - instances.list(): An empty string. This method doesn't require a resource; it simply returns all instances the user has access to.
   * - projects.instances.list(): projects/{PROJECT_ID}. This method lists all instances that have databases in the project.
   */
  parent: string;
  /** Show deleted instances if specified. */
  showDeleted: boolean;
}

export interface SearchInstancesResponse {
  /** The instances from the specified request. */
  instances: Instance[];
}

export interface CreateInstanceRequest {
  /** The instance to create. */
  instance:
    | Instance
    | undefined;
  /**
   * The ID to use for the instance, which will become the final component of
   * the instance's resource name.
   *
   * This value should be 4-63 characters, and valid characters
   * are /[a-z][0-9]-/.
   */
  instanceId: string;
  /** Validate only also tests the data source connection. */
  validateOnly: boolean;
}

export interface UpdateInstanceRequest {
  /**
   * The instance to update.
   *
   * The instance's `name` field is used to identify the instance to update.
   * Format: instances/{instance}
   */
  instance:
    | Instance
    | undefined;
  /** The list of fields to update. */
  updateMask: string[] | undefined;
}

export interface DeleteInstanceRequest {
  /**
   * The name of the instance to delete.
   * Format: instances/{instance}
   */
  name: string;
  /** If set to true, any databases and sheets from this project will also be moved to default project, and all open issues will be closed. */
  force: boolean;
}

export interface UndeleteInstanceRequest {
  /**
   * The name of the deleted instance.
   * Format: instances/{instance}
   */
  name: string;
}

export interface SyncInstanceRequest {
  /**
   * The name of instance.
   * Format: instances/{instance}
   */
  name: string;
}

export interface SyncInstanceResponse {
}

export interface BatchSyncInstanceRequest {
  /**
   * The request message specifying the instances to sync.
   * A maximum of 1000 instances can be synced in a batch.
   */
  requests: SyncInstanceRequest[];
}

export interface BatchSyncInstanceResponse {
}

export interface AddDataSourceRequest {
  /**
   * The name of the instance to add a data source to.
   * Format: instances/{instance}
   */
  instance: string;
  /**
   * Identified by data source ID.
   * Only READ_ONLY data source can be added.
   */
  dataSource:
    | DataSource
    | undefined;
  /** Validate only also tests the data source connection. */
  validateOnly: boolean;
}

export interface RemoveDataSourceRequest {
  /**
   * The name of the instance to remove a data source from.
   * Format: instances/{instance}
   */
  instance: string;
  /**
   * Identified by data source ID.
   * Only READ_ONLY data source can be removed.
   */
  dataSource: DataSource | undefined;
}

export interface UpdateDataSourceRequest {
  /**
   * The name of the instance to update a data source.
   * Format: instances/{instance}
   */
  instance: string;
  /** Identified by data source ID. */
  dataSource:
    | DataSource
    | undefined;
  /** The list of fields to update. */
  updateMask:
    | string[]
    | undefined;
  /** Validate only also tests the data source connection. */
  validateOnly: boolean;
}

export interface SyncSlowQueriesRequest {
  /**
   * The name of the instance to sync slow queries.
   * Format: instances/{instance} for one instance
   *      or projects/{project} for one project.
   */
  parent: string;
}

/** InstanceOptions is the option for instances. */
export interface InstanceOptions {
  /** How often the instance is synced. */
  syncInterval:
    | Duration
    | undefined;
  /**
   * The maximum number of connections.
   * The default is 10 if the value is unset or zero.
   */
  maximumConnections: number;
}

export interface Instance {
  /**
   * The name of the instance.
   * Format: instances/{instance}
   */
  name: string;
  /** The system-assigned, unique identifier for a resource. */
  uid: string;
  state: State;
  title: string;
  engine: Engine;
  engineVersion: string;
  externalLink: string;
  dataSources: DataSource[];
  /**
   * The environment resource.
   * Format: environments/prod where prod is the environment resource ID.
   */
  environment: string;
  activation: boolean;
  options: InstanceOptions | undefined;
}

export interface DataSourceExternalSecret {
  secretType: DataSourceExternalSecret_SecretType;
  url: string;
  authType: DataSourceExternalSecret_AuthType;
  appRole?: DataSourceExternalSecret_AppRoleAuthOption | undefined;
  token?:
    | string
    | undefined;
  /** engine name is the name for secret engine. */
  engineName: string;
  /** the secret name in the engine to store the password. */
  secretName: string;
  /** the key name for the password. */
  passwordKeyName: string;
}

export enum DataSourceExternalSecret_SecretType {
  SAECRET_TYPE_UNSPECIFIED = 0,
  /** VAULT_KV_V2 - ref: https://developer.hashicorp.com/vault/api-docs/secret/kv/kv-v2 */
  VAULT_KV_V2 = 1,
  /** AWS_SECRETS_MANAGER - ref: https://docs.aws.amazon.com/secretsmanager/latest/userguide/intro.html */
  AWS_SECRETS_MANAGER = 2,
  /** GCP_SECRET_MANAGER - ref: https://cloud.google.com/secret-manager/docs */
  GCP_SECRET_MANAGER = 3,
  UNRECOGNIZED = -1,
}

export function dataSourceExternalSecret_SecretTypeFromJSON(object: any): DataSourceExternalSecret_SecretType {
  switch (object) {
    case 0:
    case "SAECRET_TYPE_UNSPECIFIED":
      return DataSourceExternalSecret_SecretType.SAECRET_TYPE_UNSPECIFIED;
    case 1:
    case "VAULT_KV_V2":
      return DataSourceExternalSecret_SecretType.VAULT_KV_V2;
    case 2:
    case "AWS_SECRETS_MANAGER":
      return DataSourceExternalSecret_SecretType.AWS_SECRETS_MANAGER;
    case 3:
    case "GCP_SECRET_MANAGER":
      return DataSourceExternalSecret_SecretType.GCP_SECRET_MANAGER;
    case -1:
    case "UNRECOGNIZED":
    default:
      return DataSourceExternalSecret_SecretType.UNRECOGNIZED;
  }
}

export function dataSourceExternalSecret_SecretTypeToJSON(object: DataSourceExternalSecret_SecretType): string {
  switch (object) {
    case DataSourceExternalSecret_SecretType.SAECRET_TYPE_UNSPECIFIED:
      return "SAECRET_TYPE_UNSPECIFIED";
    case DataSourceExternalSecret_SecretType.VAULT_KV_V2:
      return "VAULT_KV_V2";
    case DataSourceExternalSecret_SecretType.AWS_SECRETS_MANAGER:
      return "AWS_SECRETS_MANAGER";
    case DataSourceExternalSecret_SecretType.GCP_SECRET_MANAGER:
      return "GCP_SECRET_MANAGER";
    case DataSourceExternalSecret_SecretType.UNRECOGNIZED:
    default:
      return "UNRECOGNIZED";
  }
}

export enum DataSourceExternalSecret_AuthType {
  AUTH_TYPE_UNSPECIFIED = 0,
  /** TOKEN - ref: https://developer.hashicorp.com/vault/docs/auth/token */
  TOKEN = 1,
  /** VAULT_APP_ROLE - ref: https://developer.hashicorp.com/vault/docs/auth/approle */
  VAULT_APP_ROLE = 2,
  UNRECOGNIZED = -1,
}

export function dataSourceExternalSecret_AuthTypeFromJSON(object: any): DataSourceExternalSecret_AuthType {
  switch (object) {
    case 0:
    case "AUTH_TYPE_UNSPECIFIED":
      return DataSourceExternalSecret_AuthType.AUTH_TYPE_UNSPECIFIED;
    case 1:
    case "TOKEN":
      return DataSourceExternalSecret_AuthType.TOKEN;
    case 2:
    case "VAULT_APP_ROLE":
      return DataSourceExternalSecret_AuthType.VAULT_APP_ROLE;
    case -1:
    case "UNRECOGNIZED":
    default:
      return DataSourceExternalSecret_AuthType.UNRECOGNIZED;
  }
}

export function dataSourceExternalSecret_AuthTypeToJSON(object: DataSourceExternalSecret_AuthType): string {
  switch (object) {
    case DataSourceExternalSecret_AuthType.AUTH_TYPE_UNSPECIFIED:
      return "AUTH_TYPE_UNSPECIFIED";
    case DataSourceExternalSecret_AuthType.TOKEN:
      return "TOKEN";
    case DataSourceExternalSecret_AuthType.VAULT_APP_ROLE:
      return "VAULT_APP_ROLE";
    case DataSourceExternalSecret_AuthType.UNRECOGNIZED:
    default:
      return "UNRECOGNIZED";
  }
}

export interface DataSourceExternalSecret_AppRoleAuthOption {
  roleId: string;
  /** the secret id for the role without ttl. */
  secretId: string;
  type: DataSourceExternalSecret_AppRoleAuthOption_SecretType;
  /** The path where the approle auth method is mounted. */
  mountPath: string;
}

export enum DataSourceExternalSecret_AppRoleAuthOption_SecretType {
  SECRET_TYPE_UNSPECIFIED = 0,
  PLAIN = 1,
  ENVIRONMENT = 2,
  UNRECOGNIZED = -1,
}

export function dataSourceExternalSecret_AppRoleAuthOption_SecretTypeFromJSON(
  object: any,
): DataSourceExternalSecret_AppRoleAuthOption_SecretType {
  switch (object) {
    case 0:
    case "SECRET_TYPE_UNSPECIFIED":
      return DataSourceExternalSecret_AppRoleAuthOption_SecretType.SECRET_TYPE_UNSPECIFIED;
    case 1:
    case "PLAIN":
      return DataSourceExternalSecret_AppRoleAuthOption_SecretType.PLAIN;
    case 2:
    case "ENVIRONMENT":
      return DataSourceExternalSecret_AppRoleAuthOption_SecretType.ENVIRONMENT;
    case -1:
    case "UNRECOGNIZED":
    default:
      return DataSourceExternalSecret_AppRoleAuthOption_SecretType.UNRECOGNIZED;
  }
}

export function dataSourceExternalSecret_AppRoleAuthOption_SecretTypeToJSON(
  object: DataSourceExternalSecret_AppRoleAuthOption_SecretType,
): string {
  switch (object) {
    case DataSourceExternalSecret_AppRoleAuthOption_SecretType.SECRET_TYPE_UNSPECIFIED:
      return "SECRET_TYPE_UNSPECIFIED";
    case DataSourceExternalSecret_AppRoleAuthOption_SecretType.PLAIN:
      return "PLAIN";
    case DataSourceExternalSecret_AppRoleAuthOption_SecretType.ENVIRONMENT:
      return "ENVIRONMENT";
    case DataSourceExternalSecret_AppRoleAuthOption_SecretType.UNRECOGNIZED:
    default:
      return "UNRECOGNIZED";
  }
}

export interface DataSource {
  id: string;
  type: DataSourceType;
  username: string;
  password: string;
  sslCa: string;
  sslCert: string;
  sslKey: string;
  host: string;
  port: string;
  database: string;
  /** srv and authentication_database are used for MongoDB. */
  srv: boolean;
  authenticationDatabase: string;
  /** sid and service_name are used for Oracle. */
  sid: string;
  serviceName: string;
  /**
   * Connection over SSH.
   * The hostname of the SSH server agent.
   * Required.
   */
  sshHost: string;
  /**
   * The port of the SSH server agent. It's 22 typically.
   * Required.
   */
  sshPort: string;
  /**
   * The user to login the server.
   * Required.
   */
  sshUser: string;
  /** The password to login the server. If it's empty string, no password is required. */
  sshPassword: string;
  /** The private key to login the server. If it's empty string, we will use the system default private key from os.Getenv("SSH_AUTH_SOCK"). */
  sshPrivateKey: string;
  /**
   * PKCS#8 private key in PEM format. If it's empty string, no private key is required.
   * Used for authentication when connecting to the data source.
   */
  authenticationPrivateKey: string;
  externalSecret: DataSourceExternalSecret | undefined;
<<<<<<< HEAD
  saslConfig: SASLConfig | undefined;
=======
  authenticationType: DataSource_AuthenticationType;
}

export enum DataSource_AuthenticationType {
  AUTHENTICATION_UNSPECIFIED = 0,
  PASSWORD = 1,
  GOOGLE_CLOUD_SQL_IAM = 2,
  UNRECOGNIZED = -1,
}

export function dataSource_AuthenticationTypeFromJSON(object: any): DataSource_AuthenticationType {
  switch (object) {
    case 0:
    case "AUTHENTICATION_UNSPECIFIED":
      return DataSource_AuthenticationType.AUTHENTICATION_UNSPECIFIED;
    case 1:
    case "PASSWORD":
      return DataSource_AuthenticationType.PASSWORD;
    case 2:
    case "GOOGLE_CLOUD_SQL_IAM":
      return DataSource_AuthenticationType.GOOGLE_CLOUD_SQL_IAM;
    case -1:
    case "UNRECOGNIZED":
    default:
      return DataSource_AuthenticationType.UNRECOGNIZED;
  }
}

export function dataSource_AuthenticationTypeToJSON(object: DataSource_AuthenticationType): string {
  switch (object) {
    case DataSource_AuthenticationType.AUTHENTICATION_UNSPECIFIED:
      return "AUTHENTICATION_UNSPECIFIED";
    case DataSource_AuthenticationType.PASSWORD:
      return "PASSWORD";
    case DataSource_AuthenticationType.GOOGLE_CLOUD_SQL_IAM:
      return "GOOGLE_CLOUD_SQL_IAM";
    case DataSource_AuthenticationType.UNRECOGNIZED:
    default:
      return "UNRECOGNIZED";
  }
>>>>>>> 1e153a02
}

export interface InstanceResource {
  title: string;
  engine: Engine;
  engineVersion: string;
  dataSources: DataSource[];
  activation: boolean;
}

export interface SASLConfig {
  krbConfig?: KerberosConfig | undefined;
  plainConfig?: PlainSASLConfig | undefined;
}

export interface KerberosConfig {
  primary: string;
  instance: string;
  realm: string;
  keytab: string;
  kdcHost: string;
  kdcTransportProtocol: string;
}

export interface PlainSASLConfig {
  username: string;
  password: string;
}

function createBaseGetInstanceRequest(): GetInstanceRequest {
  return { name: "" };
}

export const GetInstanceRequest = {
  encode(message: GetInstanceRequest, writer: _m0.Writer = _m0.Writer.create()): _m0.Writer {
    if (message.name !== "") {
      writer.uint32(10).string(message.name);
    }
    return writer;
  },

  decode(input: _m0.Reader | Uint8Array, length?: number): GetInstanceRequest {
    const reader = input instanceof _m0.Reader ? input : _m0.Reader.create(input);
    let end = length === undefined ? reader.len : reader.pos + length;
    const message = createBaseGetInstanceRequest();
    while (reader.pos < end) {
      const tag = reader.uint32();
      switch (tag >>> 3) {
        case 1:
          if (tag !== 10) {
            break;
          }

          message.name = reader.string();
          continue;
      }
      if ((tag & 7) === 4 || tag === 0) {
        break;
      }
      reader.skipType(tag & 7);
    }
    return message;
  },

  fromJSON(object: any): GetInstanceRequest {
    return { name: isSet(object.name) ? globalThis.String(object.name) : "" };
  },

  toJSON(message: GetInstanceRequest): unknown {
    const obj: any = {};
    if (message.name !== "") {
      obj.name = message.name;
    }
    return obj;
  },

  create(base?: DeepPartial<GetInstanceRequest>): GetInstanceRequest {
    return GetInstanceRequest.fromPartial(base ?? {});
  },
  fromPartial(object: DeepPartial<GetInstanceRequest>): GetInstanceRequest {
    const message = createBaseGetInstanceRequest();
    message.name = object.name ?? "";
    return message;
  },
};

function createBaseListInstancesRequest(): ListInstancesRequest {
  return { parent: "", pageSize: 0, pageToken: "", showDeleted: false };
}

export const ListInstancesRequest = {
  encode(message: ListInstancesRequest, writer: _m0.Writer = _m0.Writer.create()): _m0.Writer {
    if (message.parent !== "") {
      writer.uint32(34).string(message.parent);
    }
    if (message.pageSize !== 0) {
      writer.uint32(8).int32(message.pageSize);
    }
    if (message.pageToken !== "") {
      writer.uint32(18).string(message.pageToken);
    }
    if (message.showDeleted === true) {
      writer.uint32(24).bool(message.showDeleted);
    }
    return writer;
  },

  decode(input: _m0.Reader | Uint8Array, length?: number): ListInstancesRequest {
    const reader = input instanceof _m0.Reader ? input : _m0.Reader.create(input);
    let end = length === undefined ? reader.len : reader.pos + length;
    const message = createBaseListInstancesRequest();
    while (reader.pos < end) {
      const tag = reader.uint32();
      switch (tag >>> 3) {
        case 4:
          if (tag !== 34) {
            break;
          }

          message.parent = reader.string();
          continue;
        case 1:
          if (tag !== 8) {
            break;
          }

          message.pageSize = reader.int32();
          continue;
        case 2:
          if (tag !== 18) {
            break;
          }

          message.pageToken = reader.string();
          continue;
        case 3:
          if (tag !== 24) {
            break;
          }

          message.showDeleted = reader.bool();
          continue;
      }
      if ((tag & 7) === 4 || tag === 0) {
        break;
      }
      reader.skipType(tag & 7);
    }
    return message;
  },

  fromJSON(object: any): ListInstancesRequest {
    return {
      parent: isSet(object.parent) ? globalThis.String(object.parent) : "",
      pageSize: isSet(object.pageSize) ? globalThis.Number(object.pageSize) : 0,
      pageToken: isSet(object.pageToken) ? globalThis.String(object.pageToken) : "",
      showDeleted: isSet(object.showDeleted) ? globalThis.Boolean(object.showDeleted) : false,
    };
  },

  toJSON(message: ListInstancesRequest): unknown {
    const obj: any = {};
    if (message.parent !== "") {
      obj.parent = message.parent;
    }
    if (message.pageSize !== 0) {
      obj.pageSize = Math.round(message.pageSize);
    }
    if (message.pageToken !== "") {
      obj.pageToken = message.pageToken;
    }
    if (message.showDeleted === true) {
      obj.showDeleted = message.showDeleted;
    }
    return obj;
  },

  create(base?: DeepPartial<ListInstancesRequest>): ListInstancesRequest {
    return ListInstancesRequest.fromPartial(base ?? {});
  },
  fromPartial(object: DeepPartial<ListInstancesRequest>): ListInstancesRequest {
    const message = createBaseListInstancesRequest();
    message.parent = object.parent ?? "";
    message.pageSize = object.pageSize ?? 0;
    message.pageToken = object.pageToken ?? "";
    message.showDeleted = object.showDeleted ?? false;
    return message;
  },
};

function createBaseListInstancesResponse(): ListInstancesResponse {
  return { instances: [], nextPageToken: "" };
}

export const ListInstancesResponse = {
  encode(message: ListInstancesResponse, writer: _m0.Writer = _m0.Writer.create()): _m0.Writer {
    for (const v of message.instances) {
      Instance.encode(v!, writer.uint32(10).fork()).ldelim();
    }
    if (message.nextPageToken !== "") {
      writer.uint32(18).string(message.nextPageToken);
    }
    return writer;
  },

  decode(input: _m0.Reader | Uint8Array, length?: number): ListInstancesResponse {
    const reader = input instanceof _m0.Reader ? input : _m0.Reader.create(input);
    let end = length === undefined ? reader.len : reader.pos + length;
    const message = createBaseListInstancesResponse();
    while (reader.pos < end) {
      const tag = reader.uint32();
      switch (tag >>> 3) {
        case 1:
          if (tag !== 10) {
            break;
          }

          message.instances.push(Instance.decode(reader, reader.uint32()));
          continue;
        case 2:
          if (tag !== 18) {
            break;
          }

          message.nextPageToken = reader.string();
          continue;
      }
      if ((tag & 7) === 4 || tag === 0) {
        break;
      }
      reader.skipType(tag & 7);
    }
    return message;
  },

  fromJSON(object: any): ListInstancesResponse {
    return {
      instances: globalThis.Array.isArray(object?.instances)
        ? object.instances.map((e: any) => Instance.fromJSON(e))
        : [],
      nextPageToken: isSet(object.nextPageToken) ? globalThis.String(object.nextPageToken) : "",
    };
  },

  toJSON(message: ListInstancesResponse): unknown {
    const obj: any = {};
    if (message.instances?.length) {
      obj.instances = message.instances.map((e) => Instance.toJSON(e));
    }
    if (message.nextPageToken !== "") {
      obj.nextPageToken = message.nextPageToken;
    }
    return obj;
  },

  create(base?: DeepPartial<ListInstancesResponse>): ListInstancesResponse {
    return ListInstancesResponse.fromPartial(base ?? {});
  },
  fromPartial(object: DeepPartial<ListInstancesResponse>): ListInstancesResponse {
    const message = createBaseListInstancesResponse();
    message.instances = object.instances?.map((e) => Instance.fromPartial(e)) || [];
    message.nextPageToken = object.nextPageToken ?? "";
    return message;
  },
};

function createBaseSearchInstancesRequest(): SearchInstancesRequest {
  return { parent: "", showDeleted: false };
}

export const SearchInstancesRequest = {
  encode(message: SearchInstancesRequest, writer: _m0.Writer = _m0.Writer.create()): _m0.Writer {
    if (message.parent !== "") {
      writer.uint32(10).string(message.parent);
    }
    if (message.showDeleted === true) {
      writer.uint32(16).bool(message.showDeleted);
    }
    return writer;
  },

  decode(input: _m0.Reader | Uint8Array, length?: number): SearchInstancesRequest {
    const reader = input instanceof _m0.Reader ? input : _m0.Reader.create(input);
    let end = length === undefined ? reader.len : reader.pos + length;
    const message = createBaseSearchInstancesRequest();
    while (reader.pos < end) {
      const tag = reader.uint32();
      switch (tag >>> 3) {
        case 1:
          if (tag !== 10) {
            break;
          }

          message.parent = reader.string();
          continue;
        case 2:
          if (tag !== 16) {
            break;
          }

          message.showDeleted = reader.bool();
          continue;
      }
      if ((tag & 7) === 4 || tag === 0) {
        break;
      }
      reader.skipType(tag & 7);
    }
    return message;
  },

  fromJSON(object: any): SearchInstancesRequest {
    return {
      parent: isSet(object.parent) ? globalThis.String(object.parent) : "",
      showDeleted: isSet(object.showDeleted) ? globalThis.Boolean(object.showDeleted) : false,
    };
  },

  toJSON(message: SearchInstancesRequest): unknown {
    const obj: any = {};
    if (message.parent !== "") {
      obj.parent = message.parent;
    }
    if (message.showDeleted === true) {
      obj.showDeleted = message.showDeleted;
    }
    return obj;
  },

  create(base?: DeepPartial<SearchInstancesRequest>): SearchInstancesRequest {
    return SearchInstancesRequest.fromPartial(base ?? {});
  },
  fromPartial(object: DeepPartial<SearchInstancesRequest>): SearchInstancesRequest {
    const message = createBaseSearchInstancesRequest();
    message.parent = object.parent ?? "";
    message.showDeleted = object.showDeleted ?? false;
    return message;
  },
};

function createBaseSearchInstancesResponse(): SearchInstancesResponse {
  return { instances: [] };
}

export const SearchInstancesResponse = {
  encode(message: SearchInstancesResponse, writer: _m0.Writer = _m0.Writer.create()): _m0.Writer {
    for (const v of message.instances) {
      Instance.encode(v!, writer.uint32(10).fork()).ldelim();
    }
    return writer;
  },

  decode(input: _m0.Reader | Uint8Array, length?: number): SearchInstancesResponse {
    const reader = input instanceof _m0.Reader ? input : _m0.Reader.create(input);
    let end = length === undefined ? reader.len : reader.pos + length;
    const message = createBaseSearchInstancesResponse();
    while (reader.pos < end) {
      const tag = reader.uint32();
      switch (tag >>> 3) {
        case 1:
          if (tag !== 10) {
            break;
          }

          message.instances.push(Instance.decode(reader, reader.uint32()));
          continue;
      }
      if ((tag & 7) === 4 || tag === 0) {
        break;
      }
      reader.skipType(tag & 7);
    }
    return message;
  },

  fromJSON(object: any): SearchInstancesResponse {
    return {
      instances: globalThis.Array.isArray(object?.instances)
        ? object.instances.map((e: any) => Instance.fromJSON(e))
        : [],
    };
  },

  toJSON(message: SearchInstancesResponse): unknown {
    const obj: any = {};
    if (message.instances?.length) {
      obj.instances = message.instances.map((e) => Instance.toJSON(e));
    }
    return obj;
  },

  create(base?: DeepPartial<SearchInstancesResponse>): SearchInstancesResponse {
    return SearchInstancesResponse.fromPartial(base ?? {});
  },
  fromPartial(object: DeepPartial<SearchInstancesResponse>): SearchInstancesResponse {
    const message = createBaseSearchInstancesResponse();
    message.instances = object.instances?.map((e) => Instance.fromPartial(e)) || [];
    return message;
  },
};

function createBaseCreateInstanceRequest(): CreateInstanceRequest {
  return { instance: undefined, instanceId: "", validateOnly: false };
}

export const CreateInstanceRequest = {
  encode(message: CreateInstanceRequest, writer: _m0.Writer = _m0.Writer.create()): _m0.Writer {
    if (message.instance !== undefined) {
      Instance.encode(message.instance, writer.uint32(10).fork()).ldelim();
    }
    if (message.instanceId !== "") {
      writer.uint32(18).string(message.instanceId);
    }
    if (message.validateOnly === true) {
      writer.uint32(24).bool(message.validateOnly);
    }
    return writer;
  },

  decode(input: _m0.Reader | Uint8Array, length?: number): CreateInstanceRequest {
    const reader = input instanceof _m0.Reader ? input : _m0.Reader.create(input);
    let end = length === undefined ? reader.len : reader.pos + length;
    const message = createBaseCreateInstanceRequest();
    while (reader.pos < end) {
      const tag = reader.uint32();
      switch (tag >>> 3) {
        case 1:
          if (tag !== 10) {
            break;
          }

          message.instance = Instance.decode(reader, reader.uint32());
          continue;
        case 2:
          if (tag !== 18) {
            break;
          }

          message.instanceId = reader.string();
          continue;
        case 3:
          if (tag !== 24) {
            break;
          }

          message.validateOnly = reader.bool();
          continue;
      }
      if ((tag & 7) === 4 || tag === 0) {
        break;
      }
      reader.skipType(tag & 7);
    }
    return message;
  },

  fromJSON(object: any): CreateInstanceRequest {
    return {
      instance: isSet(object.instance) ? Instance.fromJSON(object.instance) : undefined,
      instanceId: isSet(object.instanceId) ? globalThis.String(object.instanceId) : "",
      validateOnly: isSet(object.validateOnly) ? globalThis.Boolean(object.validateOnly) : false,
    };
  },

  toJSON(message: CreateInstanceRequest): unknown {
    const obj: any = {};
    if (message.instance !== undefined) {
      obj.instance = Instance.toJSON(message.instance);
    }
    if (message.instanceId !== "") {
      obj.instanceId = message.instanceId;
    }
    if (message.validateOnly === true) {
      obj.validateOnly = message.validateOnly;
    }
    return obj;
  },

  create(base?: DeepPartial<CreateInstanceRequest>): CreateInstanceRequest {
    return CreateInstanceRequest.fromPartial(base ?? {});
  },
  fromPartial(object: DeepPartial<CreateInstanceRequest>): CreateInstanceRequest {
    const message = createBaseCreateInstanceRequest();
    message.instance = (object.instance !== undefined && object.instance !== null)
      ? Instance.fromPartial(object.instance)
      : undefined;
    message.instanceId = object.instanceId ?? "";
    message.validateOnly = object.validateOnly ?? false;
    return message;
  },
};

function createBaseUpdateInstanceRequest(): UpdateInstanceRequest {
  return { instance: undefined, updateMask: undefined };
}

export const UpdateInstanceRequest = {
  encode(message: UpdateInstanceRequest, writer: _m0.Writer = _m0.Writer.create()): _m0.Writer {
    if (message.instance !== undefined) {
      Instance.encode(message.instance, writer.uint32(10).fork()).ldelim();
    }
    if (message.updateMask !== undefined) {
      FieldMask.encode(FieldMask.wrap(message.updateMask), writer.uint32(18).fork()).ldelim();
    }
    return writer;
  },

  decode(input: _m0.Reader | Uint8Array, length?: number): UpdateInstanceRequest {
    const reader = input instanceof _m0.Reader ? input : _m0.Reader.create(input);
    let end = length === undefined ? reader.len : reader.pos + length;
    const message = createBaseUpdateInstanceRequest();
    while (reader.pos < end) {
      const tag = reader.uint32();
      switch (tag >>> 3) {
        case 1:
          if (tag !== 10) {
            break;
          }

          message.instance = Instance.decode(reader, reader.uint32());
          continue;
        case 2:
          if (tag !== 18) {
            break;
          }

          message.updateMask = FieldMask.unwrap(FieldMask.decode(reader, reader.uint32()));
          continue;
      }
      if ((tag & 7) === 4 || tag === 0) {
        break;
      }
      reader.skipType(tag & 7);
    }
    return message;
  },

  fromJSON(object: any): UpdateInstanceRequest {
    return {
      instance: isSet(object.instance) ? Instance.fromJSON(object.instance) : undefined,
      updateMask: isSet(object.updateMask) ? FieldMask.unwrap(FieldMask.fromJSON(object.updateMask)) : undefined,
    };
  },

  toJSON(message: UpdateInstanceRequest): unknown {
    const obj: any = {};
    if (message.instance !== undefined) {
      obj.instance = Instance.toJSON(message.instance);
    }
    if (message.updateMask !== undefined) {
      obj.updateMask = FieldMask.toJSON(FieldMask.wrap(message.updateMask));
    }
    return obj;
  },

  create(base?: DeepPartial<UpdateInstanceRequest>): UpdateInstanceRequest {
    return UpdateInstanceRequest.fromPartial(base ?? {});
  },
  fromPartial(object: DeepPartial<UpdateInstanceRequest>): UpdateInstanceRequest {
    const message = createBaseUpdateInstanceRequest();
    message.instance = (object.instance !== undefined && object.instance !== null)
      ? Instance.fromPartial(object.instance)
      : undefined;
    message.updateMask = object.updateMask ?? undefined;
    return message;
  },
};

function createBaseDeleteInstanceRequest(): DeleteInstanceRequest {
  return { name: "", force: false };
}

export const DeleteInstanceRequest = {
  encode(message: DeleteInstanceRequest, writer: _m0.Writer = _m0.Writer.create()): _m0.Writer {
    if (message.name !== "") {
      writer.uint32(10).string(message.name);
    }
    if (message.force === true) {
      writer.uint32(16).bool(message.force);
    }
    return writer;
  },

  decode(input: _m0.Reader | Uint8Array, length?: number): DeleteInstanceRequest {
    const reader = input instanceof _m0.Reader ? input : _m0.Reader.create(input);
    let end = length === undefined ? reader.len : reader.pos + length;
    const message = createBaseDeleteInstanceRequest();
    while (reader.pos < end) {
      const tag = reader.uint32();
      switch (tag >>> 3) {
        case 1:
          if (tag !== 10) {
            break;
          }

          message.name = reader.string();
          continue;
        case 2:
          if (tag !== 16) {
            break;
          }

          message.force = reader.bool();
          continue;
      }
      if ((tag & 7) === 4 || tag === 0) {
        break;
      }
      reader.skipType(tag & 7);
    }
    return message;
  },

  fromJSON(object: any): DeleteInstanceRequest {
    return {
      name: isSet(object.name) ? globalThis.String(object.name) : "",
      force: isSet(object.force) ? globalThis.Boolean(object.force) : false,
    };
  },

  toJSON(message: DeleteInstanceRequest): unknown {
    const obj: any = {};
    if (message.name !== "") {
      obj.name = message.name;
    }
    if (message.force === true) {
      obj.force = message.force;
    }
    return obj;
  },

  create(base?: DeepPartial<DeleteInstanceRequest>): DeleteInstanceRequest {
    return DeleteInstanceRequest.fromPartial(base ?? {});
  },
  fromPartial(object: DeepPartial<DeleteInstanceRequest>): DeleteInstanceRequest {
    const message = createBaseDeleteInstanceRequest();
    message.name = object.name ?? "";
    message.force = object.force ?? false;
    return message;
  },
};

function createBaseUndeleteInstanceRequest(): UndeleteInstanceRequest {
  return { name: "" };
}

export const UndeleteInstanceRequest = {
  encode(message: UndeleteInstanceRequest, writer: _m0.Writer = _m0.Writer.create()): _m0.Writer {
    if (message.name !== "") {
      writer.uint32(10).string(message.name);
    }
    return writer;
  },

  decode(input: _m0.Reader | Uint8Array, length?: number): UndeleteInstanceRequest {
    const reader = input instanceof _m0.Reader ? input : _m0.Reader.create(input);
    let end = length === undefined ? reader.len : reader.pos + length;
    const message = createBaseUndeleteInstanceRequest();
    while (reader.pos < end) {
      const tag = reader.uint32();
      switch (tag >>> 3) {
        case 1:
          if (tag !== 10) {
            break;
          }

          message.name = reader.string();
          continue;
      }
      if ((tag & 7) === 4 || tag === 0) {
        break;
      }
      reader.skipType(tag & 7);
    }
    return message;
  },

  fromJSON(object: any): UndeleteInstanceRequest {
    return { name: isSet(object.name) ? globalThis.String(object.name) : "" };
  },

  toJSON(message: UndeleteInstanceRequest): unknown {
    const obj: any = {};
    if (message.name !== "") {
      obj.name = message.name;
    }
    return obj;
  },

  create(base?: DeepPartial<UndeleteInstanceRequest>): UndeleteInstanceRequest {
    return UndeleteInstanceRequest.fromPartial(base ?? {});
  },
  fromPartial(object: DeepPartial<UndeleteInstanceRequest>): UndeleteInstanceRequest {
    const message = createBaseUndeleteInstanceRequest();
    message.name = object.name ?? "";
    return message;
  },
};

function createBaseSyncInstanceRequest(): SyncInstanceRequest {
  return { name: "" };
}

export const SyncInstanceRequest = {
  encode(message: SyncInstanceRequest, writer: _m0.Writer = _m0.Writer.create()): _m0.Writer {
    if (message.name !== "") {
      writer.uint32(10).string(message.name);
    }
    return writer;
  },

  decode(input: _m0.Reader | Uint8Array, length?: number): SyncInstanceRequest {
    const reader = input instanceof _m0.Reader ? input : _m0.Reader.create(input);
    let end = length === undefined ? reader.len : reader.pos + length;
    const message = createBaseSyncInstanceRequest();
    while (reader.pos < end) {
      const tag = reader.uint32();
      switch (tag >>> 3) {
        case 1:
          if (tag !== 10) {
            break;
          }

          message.name = reader.string();
          continue;
      }
      if ((tag & 7) === 4 || tag === 0) {
        break;
      }
      reader.skipType(tag & 7);
    }
    return message;
  },

  fromJSON(object: any): SyncInstanceRequest {
    return { name: isSet(object.name) ? globalThis.String(object.name) : "" };
  },

  toJSON(message: SyncInstanceRequest): unknown {
    const obj: any = {};
    if (message.name !== "") {
      obj.name = message.name;
    }
    return obj;
  },

  create(base?: DeepPartial<SyncInstanceRequest>): SyncInstanceRequest {
    return SyncInstanceRequest.fromPartial(base ?? {});
  },
  fromPartial(object: DeepPartial<SyncInstanceRequest>): SyncInstanceRequest {
    const message = createBaseSyncInstanceRequest();
    message.name = object.name ?? "";
    return message;
  },
};

function createBaseSyncInstanceResponse(): SyncInstanceResponse {
  return {};
}

export const SyncInstanceResponse = {
  encode(_: SyncInstanceResponse, writer: _m0.Writer = _m0.Writer.create()): _m0.Writer {
    return writer;
  },

  decode(input: _m0.Reader | Uint8Array, length?: number): SyncInstanceResponse {
    const reader = input instanceof _m0.Reader ? input : _m0.Reader.create(input);
    let end = length === undefined ? reader.len : reader.pos + length;
    const message = createBaseSyncInstanceResponse();
    while (reader.pos < end) {
      const tag = reader.uint32();
      switch (tag >>> 3) {
      }
      if ((tag & 7) === 4 || tag === 0) {
        break;
      }
      reader.skipType(tag & 7);
    }
    return message;
  },

  fromJSON(_: any): SyncInstanceResponse {
    return {};
  },

  toJSON(_: SyncInstanceResponse): unknown {
    const obj: any = {};
    return obj;
  },

  create(base?: DeepPartial<SyncInstanceResponse>): SyncInstanceResponse {
    return SyncInstanceResponse.fromPartial(base ?? {});
  },
  fromPartial(_: DeepPartial<SyncInstanceResponse>): SyncInstanceResponse {
    const message = createBaseSyncInstanceResponse();
    return message;
  },
};

function createBaseBatchSyncInstanceRequest(): BatchSyncInstanceRequest {
  return { requests: [] };
}

export const BatchSyncInstanceRequest = {
  encode(message: BatchSyncInstanceRequest, writer: _m0.Writer = _m0.Writer.create()): _m0.Writer {
    for (const v of message.requests) {
      SyncInstanceRequest.encode(v!, writer.uint32(10).fork()).ldelim();
    }
    return writer;
  },

  decode(input: _m0.Reader | Uint8Array, length?: number): BatchSyncInstanceRequest {
    const reader = input instanceof _m0.Reader ? input : _m0.Reader.create(input);
    let end = length === undefined ? reader.len : reader.pos + length;
    const message = createBaseBatchSyncInstanceRequest();
    while (reader.pos < end) {
      const tag = reader.uint32();
      switch (tag >>> 3) {
        case 1:
          if (tag !== 10) {
            break;
          }

          message.requests.push(SyncInstanceRequest.decode(reader, reader.uint32()));
          continue;
      }
      if ((tag & 7) === 4 || tag === 0) {
        break;
      }
      reader.skipType(tag & 7);
    }
    return message;
  },

  fromJSON(object: any): BatchSyncInstanceRequest {
    return {
      requests: globalThis.Array.isArray(object?.requests)
        ? object.requests.map((e: any) => SyncInstanceRequest.fromJSON(e))
        : [],
    };
  },

  toJSON(message: BatchSyncInstanceRequest): unknown {
    const obj: any = {};
    if (message.requests?.length) {
      obj.requests = message.requests.map((e) => SyncInstanceRequest.toJSON(e));
    }
    return obj;
  },

  create(base?: DeepPartial<BatchSyncInstanceRequest>): BatchSyncInstanceRequest {
    return BatchSyncInstanceRequest.fromPartial(base ?? {});
  },
  fromPartial(object: DeepPartial<BatchSyncInstanceRequest>): BatchSyncInstanceRequest {
    const message = createBaseBatchSyncInstanceRequest();
    message.requests = object.requests?.map((e) => SyncInstanceRequest.fromPartial(e)) || [];
    return message;
  },
};

function createBaseBatchSyncInstanceResponse(): BatchSyncInstanceResponse {
  return {};
}

export const BatchSyncInstanceResponse = {
  encode(_: BatchSyncInstanceResponse, writer: _m0.Writer = _m0.Writer.create()): _m0.Writer {
    return writer;
  },

  decode(input: _m0.Reader | Uint8Array, length?: number): BatchSyncInstanceResponse {
    const reader = input instanceof _m0.Reader ? input : _m0.Reader.create(input);
    let end = length === undefined ? reader.len : reader.pos + length;
    const message = createBaseBatchSyncInstanceResponse();
    while (reader.pos < end) {
      const tag = reader.uint32();
      switch (tag >>> 3) {
      }
      if ((tag & 7) === 4 || tag === 0) {
        break;
      }
      reader.skipType(tag & 7);
    }
    return message;
  },

  fromJSON(_: any): BatchSyncInstanceResponse {
    return {};
  },

  toJSON(_: BatchSyncInstanceResponse): unknown {
    const obj: any = {};
    return obj;
  },

  create(base?: DeepPartial<BatchSyncInstanceResponse>): BatchSyncInstanceResponse {
    return BatchSyncInstanceResponse.fromPartial(base ?? {});
  },
  fromPartial(_: DeepPartial<BatchSyncInstanceResponse>): BatchSyncInstanceResponse {
    const message = createBaseBatchSyncInstanceResponse();
    return message;
  },
};

function createBaseAddDataSourceRequest(): AddDataSourceRequest {
  return { instance: "", dataSource: undefined, validateOnly: false };
}

export const AddDataSourceRequest = {
  encode(message: AddDataSourceRequest, writer: _m0.Writer = _m0.Writer.create()): _m0.Writer {
    if (message.instance !== "") {
      writer.uint32(10).string(message.instance);
    }
    if (message.dataSource !== undefined) {
      DataSource.encode(message.dataSource, writer.uint32(18).fork()).ldelim();
    }
    if (message.validateOnly === true) {
      writer.uint32(24).bool(message.validateOnly);
    }
    return writer;
  },

  decode(input: _m0.Reader | Uint8Array, length?: number): AddDataSourceRequest {
    const reader = input instanceof _m0.Reader ? input : _m0.Reader.create(input);
    let end = length === undefined ? reader.len : reader.pos + length;
    const message = createBaseAddDataSourceRequest();
    while (reader.pos < end) {
      const tag = reader.uint32();
      switch (tag >>> 3) {
        case 1:
          if (tag !== 10) {
            break;
          }

          message.instance = reader.string();
          continue;
        case 2:
          if (tag !== 18) {
            break;
          }

          message.dataSource = DataSource.decode(reader, reader.uint32());
          continue;
        case 3:
          if (tag !== 24) {
            break;
          }

          message.validateOnly = reader.bool();
          continue;
      }
      if ((tag & 7) === 4 || tag === 0) {
        break;
      }
      reader.skipType(tag & 7);
    }
    return message;
  },

  fromJSON(object: any): AddDataSourceRequest {
    return {
      instance: isSet(object.instance) ? globalThis.String(object.instance) : "",
      dataSource: isSet(object.dataSource) ? DataSource.fromJSON(object.dataSource) : undefined,
      validateOnly: isSet(object.validateOnly) ? globalThis.Boolean(object.validateOnly) : false,
    };
  },

  toJSON(message: AddDataSourceRequest): unknown {
    const obj: any = {};
    if (message.instance !== "") {
      obj.instance = message.instance;
    }
    if (message.dataSource !== undefined) {
      obj.dataSource = DataSource.toJSON(message.dataSource);
    }
    if (message.validateOnly === true) {
      obj.validateOnly = message.validateOnly;
    }
    return obj;
  },

  create(base?: DeepPartial<AddDataSourceRequest>): AddDataSourceRequest {
    return AddDataSourceRequest.fromPartial(base ?? {});
  },
  fromPartial(object: DeepPartial<AddDataSourceRequest>): AddDataSourceRequest {
    const message = createBaseAddDataSourceRequest();
    message.instance = object.instance ?? "";
    message.dataSource = (object.dataSource !== undefined && object.dataSource !== null)
      ? DataSource.fromPartial(object.dataSource)
      : undefined;
    message.validateOnly = object.validateOnly ?? false;
    return message;
  },
};

function createBaseRemoveDataSourceRequest(): RemoveDataSourceRequest {
  return { instance: "", dataSource: undefined };
}

export const RemoveDataSourceRequest = {
  encode(message: RemoveDataSourceRequest, writer: _m0.Writer = _m0.Writer.create()): _m0.Writer {
    if (message.instance !== "") {
      writer.uint32(10).string(message.instance);
    }
    if (message.dataSource !== undefined) {
      DataSource.encode(message.dataSource, writer.uint32(18).fork()).ldelim();
    }
    return writer;
  },

  decode(input: _m0.Reader | Uint8Array, length?: number): RemoveDataSourceRequest {
    const reader = input instanceof _m0.Reader ? input : _m0.Reader.create(input);
    let end = length === undefined ? reader.len : reader.pos + length;
    const message = createBaseRemoveDataSourceRequest();
    while (reader.pos < end) {
      const tag = reader.uint32();
      switch (tag >>> 3) {
        case 1:
          if (tag !== 10) {
            break;
          }

          message.instance = reader.string();
          continue;
        case 2:
          if (tag !== 18) {
            break;
          }

          message.dataSource = DataSource.decode(reader, reader.uint32());
          continue;
      }
      if ((tag & 7) === 4 || tag === 0) {
        break;
      }
      reader.skipType(tag & 7);
    }
    return message;
  },

  fromJSON(object: any): RemoveDataSourceRequest {
    return {
      instance: isSet(object.instance) ? globalThis.String(object.instance) : "",
      dataSource: isSet(object.dataSource) ? DataSource.fromJSON(object.dataSource) : undefined,
    };
  },

  toJSON(message: RemoveDataSourceRequest): unknown {
    const obj: any = {};
    if (message.instance !== "") {
      obj.instance = message.instance;
    }
    if (message.dataSource !== undefined) {
      obj.dataSource = DataSource.toJSON(message.dataSource);
    }
    return obj;
  },

  create(base?: DeepPartial<RemoveDataSourceRequest>): RemoveDataSourceRequest {
    return RemoveDataSourceRequest.fromPartial(base ?? {});
  },
  fromPartial(object: DeepPartial<RemoveDataSourceRequest>): RemoveDataSourceRequest {
    const message = createBaseRemoveDataSourceRequest();
    message.instance = object.instance ?? "";
    message.dataSource = (object.dataSource !== undefined && object.dataSource !== null)
      ? DataSource.fromPartial(object.dataSource)
      : undefined;
    return message;
  },
};

function createBaseUpdateDataSourceRequest(): UpdateDataSourceRequest {
  return { instance: "", dataSource: undefined, updateMask: undefined, validateOnly: false };
}

export const UpdateDataSourceRequest = {
  encode(message: UpdateDataSourceRequest, writer: _m0.Writer = _m0.Writer.create()): _m0.Writer {
    if (message.instance !== "") {
      writer.uint32(10).string(message.instance);
    }
    if (message.dataSource !== undefined) {
      DataSource.encode(message.dataSource, writer.uint32(18).fork()).ldelim();
    }
    if (message.updateMask !== undefined) {
      FieldMask.encode(FieldMask.wrap(message.updateMask), writer.uint32(26).fork()).ldelim();
    }
    if (message.validateOnly === true) {
      writer.uint32(32).bool(message.validateOnly);
    }
    return writer;
  },

  decode(input: _m0.Reader | Uint8Array, length?: number): UpdateDataSourceRequest {
    const reader = input instanceof _m0.Reader ? input : _m0.Reader.create(input);
    let end = length === undefined ? reader.len : reader.pos + length;
    const message = createBaseUpdateDataSourceRequest();
    while (reader.pos < end) {
      const tag = reader.uint32();
      switch (tag >>> 3) {
        case 1:
          if (tag !== 10) {
            break;
          }

          message.instance = reader.string();
          continue;
        case 2:
          if (tag !== 18) {
            break;
          }

          message.dataSource = DataSource.decode(reader, reader.uint32());
          continue;
        case 3:
          if (tag !== 26) {
            break;
          }

          message.updateMask = FieldMask.unwrap(FieldMask.decode(reader, reader.uint32()));
          continue;
        case 4:
          if (tag !== 32) {
            break;
          }

          message.validateOnly = reader.bool();
          continue;
      }
      if ((tag & 7) === 4 || tag === 0) {
        break;
      }
      reader.skipType(tag & 7);
    }
    return message;
  },

  fromJSON(object: any): UpdateDataSourceRequest {
    return {
      instance: isSet(object.instance) ? globalThis.String(object.instance) : "",
      dataSource: isSet(object.dataSource) ? DataSource.fromJSON(object.dataSource) : undefined,
      updateMask: isSet(object.updateMask) ? FieldMask.unwrap(FieldMask.fromJSON(object.updateMask)) : undefined,
      validateOnly: isSet(object.validateOnly) ? globalThis.Boolean(object.validateOnly) : false,
    };
  },

  toJSON(message: UpdateDataSourceRequest): unknown {
    const obj: any = {};
    if (message.instance !== "") {
      obj.instance = message.instance;
    }
    if (message.dataSource !== undefined) {
      obj.dataSource = DataSource.toJSON(message.dataSource);
    }
    if (message.updateMask !== undefined) {
      obj.updateMask = FieldMask.toJSON(FieldMask.wrap(message.updateMask));
    }
    if (message.validateOnly === true) {
      obj.validateOnly = message.validateOnly;
    }
    return obj;
  },

  create(base?: DeepPartial<UpdateDataSourceRequest>): UpdateDataSourceRequest {
    return UpdateDataSourceRequest.fromPartial(base ?? {});
  },
  fromPartial(object: DeepPartial<UpdateDataSourceRequest>): UpdateDataSourceRequest {
    const message = createBaseUpdateDataSourceRequest();
    message.instance = object.instance ?? "";
    message.dataSource = (object.dataSource !== undefined && object.dataSource !== null)
      ? DataSource.fromPartial(object.dataSource)
      : undefined;
    message.updateMask = object.updateMask ?? undefined;
    message.validateOnly = object.validateOnly ?? false;
    return message;
  },
};

function createBaseSyncSlowQueriesRequest(): SyncSlowQueriesRequest {
  return { parent: "" };
}

export const SyncSlowQueriesRequest = {
  encode(message: SyncSlowQueriesRequest, writer: _m0.Writer = _m0.Writer.create()): _m0.Writer {
    if (message.parent !== "") {
      writer.uint32(10).string(message.parent);
    }
    return writer;
  },

  decode(input: _m0.Reader | Uint8Array, length?: number): SyncSlowQueriesRequest {
    const reader = input instanceof _m0.Reader ? input : _m0.Reader.create(input);
    let end = length === undefined ? reader.len : reader.pos + length;
    const message = createBaseSyncSlowQueriesRequest();
    while (reader.pos < end) {
      const tag = reader.uint32();
      switch (tag >>> 3) {
        case 1:
          if (tag !== 10) {
            break;
          }

          message.parent = reader.string();
          continue;
      }
      if ((tag & 7) === 4 || tag === 0) {
        break;
      }
      reader.skipType(tag & 7);
    }
    return message;
  },

  fromJSON(object: any): SyncSlowQueriesRequest {
    return { parent: isSet(object.parent) ? globalThis.String(object.parent) : "" };
  },

  toJSON(message: SyncSlowQueriesRequest): unknown {
    const obj: any = {};
    if (message.parent !== "") {
      obj.parent = message.parent;
    }
    return obj;
  },

  create(base?: DeepPartial<SyncSlowQueriesRequest>): SyncSlowQueriesRequest {
    return SyncSlowQueriesRequest.fromPartial(base ?? {});
  },
  fromPartial(object: DeepPartial<SyncSlowQueriesRequest>): SyncSlowQueriesRequest {
    const message = createBaseSyncSlowQueriesRequest();
    message.parent = object.parent ?? "";
    return message;
  },
};

function createBaseInstanceOptions(): InstanceOptions {
  return { syncInterval: undefined, maximumConnections: 0 };
}

export const InstanceOptions = {
  encode(message: InstanceOptions, writer: _m0.Writer = _m0.Writer.create()): _m0.Writer {
    if (message.syncInterval !== undefined) {
      Duration.encode(message.syncInterval, writer.uint32(18).fork()).ldelim();
    }
    if (message.maximumConnections !== 0) {
      writer.uint32(24).int32(message.maximumConnections);
    }
    return writer;
  },

  decode(input: _m0.Reader | Uint8Array, length?: number): InstanceOptions {
    const reader = input instanceof _m0.Reader ? input : _m0.Reader.create(input);
    let end = length === undefined ? reader.len : reader.pos + length;
    const message = createBaseInstanceOptions();
    while (reader.pos < end) {
      const tag = reader.uint32();
      switch (tag >>> 3) {
        case 2:
          if (tag !== 18) {
            break;
          }

          message.syncInterval = Duration.decode(reader, reader.uint32());
          continue;
        case 3:
          if (tag !== 24) {
            break;
          }

          message.maximumConnections = reader.int32();
          continue;
      }
      if ((tag & 7) === 4 || tag === 0) {
        break;
      }
      reader.skipType(tag & 7);
    }
    return message;
  },

  fromJSON(object: any): InstanceOptions {
    return {
      syncInterval: isSet(object.syncInterval) ? Duration.fromJSON(object.syncInterval) : undefined,
      maximumConnections: isSet(object.maximumConnections) ? globalThis.Number(object.maximumConnections) : 0,
    };
  },

  toJSON(message: InstanceOptions): unknown {
    const obj: any = {};
    if (message.syncInterval !== undefined) {
      obj.syncInterval = Duration.toJSON(message.syncInterval);
    }
    if (message.maximumConnections !== 0) {
      obj.maximumConnections = Math.round(message.maximumConnections);
    }
    return obj;
  },

  create(base?: DeepPartial<InstanceOptions>): InstanceOptions {
    return InstanceOptions.fromPartial(base ?? {});
  },
  fromPartial(object: DeepPartial<InstanceOptions>): InstanceOptions {
    const message = createBaseInstanceOptions();
    message.syncInterval = (object.syncInterval !== undefined && object.syncInterval !== null)
      ? Duration.fromPartial(object.syncInterval)
      : undefined;
    message.maximumConnections = object.maximumConnections ?? 0;
    return message;
  },
};

function createBaseInstance(): Instance {
  return {
    name: "",
    uid: "",
    state: 0,
    title: "",
    engine: 0,
    engineVersion: "",
    externalLink: "",
    dataSources: [],
    environment: "",
    activation: false,
    options: undefined,
  };
}

export const Instance = {
  encode(message: Instance, writer: _m0.Writer = _m0.Writer.create()): _m0.Writer {
    if (message.name !== "") {
      writer.uint32(10).string(message.name);
    }
    if (message.uid !== "") {
      writer.uint32(18).string(message.uid);
    }
    if (message.state !== 0) {
      writer.uint32(24).int32(message.state);
    }
    if (message.title !== "") {
      writer.uint32(34).string(message.title);
    }
    if (message.engine !== 0) {
      writer.uint32(40).int32(message.engine);
    }
    if (message.engineVersion !== "") {
      writer.uint32(50).string(message.engineVersion);
    }
    if (message.externalLink !== "") {
      writer.uint32(58).string(message.externalLink);
    }
    for (const v of message.dataSources) {
      DataSource.encode(v!, writer.uint32(66).fork()).ldelim();
    }
    if (message.environment !== "") {
      writer.uint32(74).string(message.environment);
    }
    if (message.activation === true) {
      writer.uint32(80).bool(message.activation);
    }
    if (message.options !== undefined) {
      InstanceOptions.encode(message.options, writer.uint32(90).fork()).ldelim();
    }
    return writer;
  },

  decode(input: _m0.Reader | Uint8Array, length?: number): Instance {
    const reader = input instanceof _m0.Reader ? input : _m0.Reader.create(input);
    let end = length === undefined ? reader.len : reader.pos + length;
    const message = createBaseInstance();
    while (reader.pos < end) {
      const tag = reader.uint32();
      switch (tag >>> 3) {
        case 1:
          if (tag !== 10) {
            break;
          }

          message.name = reader.string();
          continue;
        case 2:
          if (tag !== 18) {
            break;
          }

          message.uid = reader.string();
          continue;
        case 3:
          if (tag !== 24) {
            break;
          }

          message.state = reader.int32() as any;
          continue;
        case 4:
          if (tag !== 34) {
            break;
          }

          message.title = reader.string();
          continue;
        case 5:
          if (tag !== 40) {
            break;
          }

          message.engine = reader.int32() as any;
          continue;
        case 6:
          if (tag !== 50) {
            break;
          }

          message.engineVersion = reader.string();
          continue;
        case 7:
          if (tag !== 58) {
            break;
          }

          message.externalLink = reader.string();
          continue;
        case 8:
          if (tag !== 66) {
            break;
          }

          message.dataSources.push(DataSource.decode(reader, reader.uint32()));
          continue;
        case 9:
          if (tag !== 74) {
            break;
          }

          message.environment = reader.string();
          continue;
        case 10:
          if (tag !== 80) {
            break;
          }

          message.activation = reader.bool();
          continue;
        case 11:
          if (tag !== 90) {
            break;
          }

          message.options = InstanceOptions.decode(reader, reader.uint32());
          continue;
      }
      if ((tag & 7) === 4 || tag === 0) {
        break;
      }
      reader.skipType(tag & 7);
    }
    return message;
  },

  fromJSON(object: any): Instance {
    return {
      name: isSet(object.name) ? globalThis.String(object.name) : "",
      uid: isSet(object.uid) ? globalThis.String(object.uid) : "",
      state: isSet(object.state) ? stateFromJSON(object.state) : 0,
      title: isSet(object.title) ? globalThis.String(object.title) : "",
      engine: isSet(object.engine) ? engineFromJSON(object.engine) : 0,
      engineVersion: isSet(object.engineVersion) ? globalThis.String(object.engineVersion) : "",
      externalLink: isSet(object.externalLink) ? globalThis.String(object.externalLink) : "",
      dataSources: globalThis.Array.isArray(object?.dataSources)
        ? object.dataSources.map((e: any) => DataSource.fromJSON(e))
        : [],
      environment: isSet(object.environment) ? globalThis.String(object.environment) : "",
      activation: isSet(object.activation) ? globalThis.Boolean(object.activation) : false,
      options: isSet(object.options) ? InstanceOptions.fromJSON(object.options) : undefined,
    };
  },

  toJSON(message: Instance): unknown {
    const obj: any = {};
    if (message.name !== "") {
      obj.name = message.name;
    }
    if (message.uid !== "") {
      obj.uid = message.uid;
    }
    if (message.state !== 0) {
      obj.state = stateToJSON(message.state);
    }
    if (message.title !== "") {
      obj.title = message.title;
    }
    if (message.engine !== 0) {
      obj.engine = engineToJSON(message.engine);
    }
    if (message.engineVersion !== "") {
      obj.engineVersion = message.engineVersion;
    }
    if (message.externalLink !== "") {
      obj.externalLink = message.externalLink;
    }
    if (message.dataSources?.length) {
      obj.dataSources = message.dataSources.map((e) => DataSource.toJSON(e));
    }
    if (message.environment !== "") {
      obj.environment = message.environment;
    }
    if (message.activation === true) {
      obj.activation = message.activation;
    }
    if (message.options !== undefined) {
      obj.options = InstanceOptions.toJSON(message.options);
    }
    return obj;
  },

  create(base?: DeepPartial<Instance>): Instance {
    return Instance.fromPartial(base ?? {});
  },
  fromPartial(object: DeepPartial<Instance>): Instance {
    const message = createBaseInstance();
    message.name = object.name ?? "";
    message.uid = object.uid ?? "";
    message.state = object.state ?? 0;
    message.title = object.title ?? "";
    message.engine = object.engine ?? 0;
    message.engineVersion = object.engineVersion ?? "";
    message.externalLink = object.externalLink ?? "";
    message.dataSources = object.dataSources?.map((e) => DataSource.fromPartial(e)) || [];
    message.environment = object.environment ?? "";
    message.activation = object.activation ?? false;
    message.options = (object.options !== undefined && object.options !== null)
      ? InstanceOptions.fromPartial(object.options)
      : undefined;
    return message;
  },
};

function createBaseDataSourceExternalSecret(): DataSourceExternalSecret {
  return {
    secretType: 0,
    url: "",
    authType: 0,
    appRole: undefined,
    token: undefined,
    engineName: "",
    secretName: "",
    passwordKeyName: "",
  };
}

export const DataSourceExternalSecret = {
  encode(message: DataSourceExternalSecret, writer: _m0.Writer = _m0.Writer.create()): _m0.Writer {
    if (message.secretType !== 0) {
      writer.uint32(8).int32(message.secretType);
    }
    if (message.url !== "") {
      writer.uint32(18).string(message.url);
    }
    if (message.authType !== 0) {
      writer.uint32(24).int32(message.authType);
    }
    if (message.appRole !== undefined) {
      DataSourceExternalSecret_AppRoleAuthOption.encode(message.appRole, writer.uint32(34).fork()).ldelim();
    }
    if (message.token !== undefined) {
      writer.uint32(42).string(message.token);
    }
    if (message.engineName !== "") {
      writer.uint32(50).string(message.engineName);
    }
    if (message.secretName !== "") {
      writer.uint32(58).string(message.secretName);
    }
    if (message.passwordKeyName !== "") {
      writer.uint32(66).string(message.passwordKeyName);
    }
    return writer;
  },

  decode(input: _m0.Reader | Uint8Array, length?: number): DataSourceExternalSecret {
    const reader = input instanceof _m0.Reader ? input : _m0.Reader.create(input);
    let end = length === undefined ? reader.len : reader.pos + length;
    const message = createBaseDataSourceExternalSecret();
    while (reader.pos < end) {
      const tag = reader.uint32();
      switch (tag >>> 3) {
        case 1:
          if (tag !== 8) {
            break;
          }

          message.secretType = reader.int32() as any;
          continue;
        case 2:
          if (tag !== 18) {
            break;
          }

          message.url = reader.string();
          continue;
        case 3:
          if (tag !== 24) {
            break;
          }

          message.authType = reader.int32() as any;
          continue;
        case 4:
          if (tag !== 34) {
            break;
          }

          message.appRole = DataSourceExternalSecret_AppRoleAuthOption.decode(reader, reader.uint32());
          continue;
        case 5:
          if (tag !== 42) {
            break;
          }

          message.token = reader.string();
          continue;
        case 6:
          if (tag !== 50) {
            break;
          }

          message.engineName = reader.string();
          continue;
        case 7:
          if (tag !== 58) {
            break;
          }

          message.secretName = reader.string();
          continue;
        case 8:
          if (tag !== 66) {
            break;
          }

          message.passwordKeyName = reader.string();
          continue;
      }
      if ((tag & 7) === 4 || tag === 0) {
        break;
      }
      reader.skipType(tag & 7);
    }
    return message;
  },

  fromJSON(object: any): DataSourceExternalSecret {
    return {
      secretType: isSet(object.secretType) ? dataSourceExternalSecret_SecretTypeFromJSON(object.secretType) : 0,
      url: isSet(object.url) ? globalThis.String(object.url) : "",
      authType: isSet(object.authType) ? dataSourceExternalSecret_AuthTypeFromJSON(object.authType) : 0,
      appRole: isSet(object.appRole) ? DataSourceExternalSecret_AppRoleAuthOption.fromJSON(object.appRole) : undefined,
      token: isSet(object.token) ? globalThis.String(object.token) : undefined,
      engineName: isSet(object.engineName) ? globalThis.String(object.engineName) : "",
      secretName: isSet(object.secretName) ? globalThis.String(object.secretName) : "",
      passwordKeyName: isSet(object.passwordKeyName) ? globalThis.String(object.passwordKeyName) : "",
    };
  },

  toJSON(message: DataSourceExternalSecret): unknown {
    const obj: any = {};
    if (message.secretType !== 0) {
      obj.secretType = dataSourceExternalSecret_SecretTypeToJSON(message.secretType);
    }
    if (message.url !== "") {
      obj.url = message.url;
    }
    if (message.authType !== 0) {
      obj.authType = dataSourceExternalSecret_AuthTypeToJSON(message.authType);
    }
    if (message.appRole !== undefined) {
      obj.appRole = DataSourceExternalSecret_AppRoleAuthOption.toJSON(message.appRole);
    }
    if (message.token !== undefined) {
      obj.token = message.token;
    }
    if (message.engineName !== "") {
      obj.engineName = message.engineName;
    }
    if (message.secretName !== "") {
      obj.secretName = message.secretName;
    }
    if (message.passwordKeyName !== "") {
      obj.passwordKeyName = message.passwordKeyName;
    }
    return obj;
  },

  create(base?: DeepPartial<DataSourceExternalSecret>): DataSourceExternalSecret {
    return DataSourceExternalSecret.fromPartial(base ?? {});
  },
  fromPartial(object: DeepPartial<DataSourceExternalSecret>): DataSourceExternalSecret {
    const message = createBaseDataSourceExternalSecret();
    message.secretType = object.secretType ?? 0;
    message.url = object.url ?? "";
    message.authType = object.authType ?? 0;
    message.appRole = (object.appRole !== undefined && object.appRole !== null)
      ? DataSourceExternalSecret_AppRoleAuthOption.fromPartial(object.appRole)
      : undefined;
    message.token = object.token ?? undefined;
    message.engineName = object.engineName ?? "";
    message.secretName = object.secretName ?? "";
    message.passwordKeyName = object.passwordKeyName ?? "";
    return message;
  },
};

function createBaseDataSourceExternalSecret_AppRoleAuthOption(): DataSourceExternalSecret_AppRoleAuthOption {
  return { roleId: "", secretId: "", type: 0, mountPath: "" };
}

export const DataSourceExternalSecret_AppRoleAuthOption = {
  encode(message: DataSourceExternalSecret_AppRoleAuthOption, writer: _m0.Writer = _m0.Writer.create()): _m0.Writer {
    if (message.roleId !== "") {
      writer.uint32(10).string(message.roleId);
    }
    if (message.secretId !== "") {
      writer.uint32(18).string(message.secretId);
    }
    if (message.type !== 0) {
      writer.uint32(24).int32(message.type);
    }
    if (message.mountPath !== "") {
      writer.uint32(34).string(message.mountPath);
    }
    return writer;
  },

  decode(input: _m0.Reader | Uint8Array, length?: number): DataSourceExternalSecret_AppRoleAuthOption {
    const reader = input instanceof _m0.Reader ? input : _m0.Reader.create(input);
    let end = length === undefined ? reader.len : reader.pos + length;
    const message = createBaseDataSourceExternalSecret_AppRoleAuthOption();
    while (reader.pos < end) {
      const tag = reader.uint32();
      switch (tag >>> 3) {
        case 1:
          if (tag !== 10) {
            break;
          }

          message.roleId = reader.string();
          continue;
        case 2:
          if (tag !== 18) {
            break;
          }

          message.secretId = reader.string();
          continue;
        case 3:
          if (tag !== 24) {
            break;
          }

          message.type = reader.int32() as any;
          continue;
        case 4:
          if (tag !== 34) {
            break;
          }

          message.mountPath = reader.string();
          continue;
      }
      if ((tag & 7) === 4 || tag === 0) {
        break;
      }
      reader.skipType(tag & 7);
    }
    return message;
  },

  fromJSON(object: any): DataSourceExternalSecret_AppRoleAuthOption {
    return {
      roleId: isSet(object.roleId) ? globalThis.String(object.roleId) : "",
      secretId: isSet(object.secretId) ? globalThis.String(object.secretId) : "",
      type: isSet(object.type) ? dataSourceExternalSecret_AppRoleAuthOption_SecretTypeFromJSON(object.type) : 0,
      mountPath: isSet(object.mountPath) ? globalThis.String(object.mountPath) : "",
    };
  },

  toJSON(message: DataSourceExternalSecret_AppRoleAuthOption): unknown {
    const obj: any = {};
    if (message.roleId !== "") {
      obj.roleId = message.roleId;
    }
    if (message.secretId !== "") {
      obj.secretId = message.secretId;
    }
    if (message.type !== 0) {
      obj.type = dataSourceExternalSecret_AppRoleAuthOption_SecretTypeToJSON(message.type);
    }
    if (message.mountPath !== "") {
      obj.mountPath = message.mountPath;
    }
    return obj;
  },

  create(base?: DeepPartial<DataSourceExternalSecret_AppRoleAuthOption>): DataSourceExternalSecret_AppRoleAuthOption {
    return DataSourceExternalSecret_AppRoleAuthOption.fromPartial(base ?? {});
  },
  fromPartial(
    object: DeepPartial<DataSourceExternalSecret_AppRoleAuthOption>,
  ): DataSourceExternalSecret_AppRoleAuthOption {
    const message = createBaseDataSourceExternalSecret_AppRoleAuthOption();
    message.roleId = object.roleId ?? "";
    message.secretId = object.secretId ?? "";
    message.type = object.type ?? 0;
    message.mountPath = object.mountPath ?? "";
    return message;
  },
};

function createBaseDataSource(): DataSource {
  return {
    id: "",
    type: 0,
    username: "",
    password: "",
    sslCa: "",
    sslCert: "",
    sslKey: "",
    host: "",
    port: "",
    database: "",
    srv: false,
    authenticationDatabase: "",
    sid: "",
    serviceName: "",
    sshHost: "",
    sshPort: "",
    sshUser: "",
    sshPassword: "",
    sshPrivateKey: "",
    authenticationPrivateKey: "",
    externalSecret: undefined,
<<<<<<< HEAD
    saslConfig: undefined,
=======
    authenticationType: 0,
>>>>>>> 1e153a02
  };
}

export const DataSource = {
  encode(message: DataSource, writer: _m0.Writer = _m0.Writer.create()): _m0.Writer {
    if (message.id !== "") {
      writer.uint32(10).string(message.id);
    }
    if (message.type !== 0) {
      writer.uint32(16).int32(message.type);
    }
    if (message.username !== "") {
      writer.uint32(26).string(message.username);
    }
    if (message.password !== "") {
      writer.uint32(34).string(message.password);
    }
    if (message.sslCa !== "") {
      writer.uint32(42).string(message.sslCa);
    }
    if (message.sslCert !== "") {
      writer.uint32(50).string(message.sslCert);
    }
    if (message.sslKey !== "") {
      writer.uint32(58).string(message.sslKey);
    }
    if (message.host !== "") {
      writer.uint32(66).string(message.host);
    }
    if (message.port !== "") {
      writer.uint32(74).string(message.port);
    }
    if (message.database !== "") {
      writer.uint32(82).string(message.database);
    }
    if (message.srv === true) {
      writer.uint32(88).bool(message.srv);
    }
    if (message.authenticationDatabase !== "") {
      writer.uint32(98).string(message.authenticationDatabase);
    }
    if (message.sid !== "") {
      writer.uint32(106).string(message.sid);
    }
    if (message.serviceName !== "") {
      writer.uint32(114).string(message.serviceName);
    }
    if (message.sshHost !== "") {
      writer.uint32(122).string(message.sshHost);
    }
    if (message.sshPort !== "") {
      writer.uint32(130).string(message.sshPort);
    }
    if (message.sshUser !== "") {
      writer.uint32(138).string(message.sshUser);
    }
    if (message.sshPassword !== "") {
      writer.uint32(146).string(message.sshPassword);
    }
    if (message.sshPrivateKey !== "") {
      writer.uint32(154).string(message.sshPrivateKey);
    }
    if (message.authenticationPrivateKey !== "") {
      writer.uint32(162).string(message.authenticationPrivateKey);
    }
    if (message.externalSecret !== undefined) {
      DataSourceExternalSecret.encode(message.externalSecret, writer.uint32(170).fork()).ldelim();
    }
<<<<<<< HEAD
    if (message.saslConfig !== undefined) {
      SASLConfig.encode(message.saslConfig, writer.uint32(178).fork()).ldelim();
=======
    if (message.authenticationType !== 0) {
      writer.uint32(176).int32(message.authenticationType);
>>>>>>> 1e153a02
    }
    return writer;
  },

  decode(input: _m0.Reader | Uint8Array, length?: number): DataSource {
    const reader = input instanceof _m0.Reader ? input : _m0.Reader.create(input);
    let end = length === undefined ? reader.len : reader.pos + length;
    const message = createBaseDataSource();
    while (reader.pos < end) {
      const tag = reader.uint32();
      switch (tag >>> 3) {
        case 1:
          if (tag !== 10) {
            break;
          }

          message.id = reader.string();
          continue;
        case 2:
          if (tag !== 16) {
            break;
          }

          message.type = reader.int32() as any;
          continue;
        case 3:
          if (tag !== 26) {
            break;
          }

          message.username = reader.string();
          continue;
        case 4:
          if (tag !== 34) {
            break;
          }

          message.password = reader.string();
          continue;
        case 5:
          if (tag !== 42) {
            break;
          }

          message.sslCa = reader.string();
          continue;
        case 6:
          if (tag !== 50) {
            break;
          }

          message.sslCert = reader.string();
          continue;
        case 7:
          if (tag !== 58) {
            break;
          }

          message.sslKey = reader.string();
          continue;
        case 8:
          if (tag !== 66) {
            break;
          }

          message.host = reader.string();
          continue;
        case 9:
          if (tag !== 74) {
            break;
          }

          message.port = reader.string();
          continue;
        case 10:
          if (tag !== 82) {
            break;
          }

          message.database = reader.string();
          continue;
        case 11:
          if (tag !== 88) {
            break;
          }

          message.srv = reader.bool();
          continue;
        case 12:
          if (tag !== 98) {
            break;
          }

          message.authenticationDatabase = reader.string();
          continue;
        case 13:
          if (tag !== 106) {
            break;
          }

          message.sid = reader.string();
          continue;
        case 14:
          if (tag !== 114) {
            break;
          }

          message.serviceName = reader.string();
          continue;
        case 15:
          if (tag !== 122) {
            break;
          }

          message.sshHost = reader.string();
          continue;
        case 16:
          if (tag !== 130) {
            break;
          }

          message.sshPort = reader.string();
          continue;
        case 17:
          if (tag !== 138) {
            break;
          }

          message.sshUser = reader.string();
          continue;
        case 18:
          if (tag !== 146) {
            break;
          }

          message.sshPassword = reader.string();
          continue;
        case 19:
          if (tag !== 154) {
            break;
          }

          message.sshPrivateKey = reader.string();
          continue;
        case 20:
          if (tag !== 162) {
            break;
          }

          message.authenticationPrivateKey = reader.string();
          continue;
        case 21:
          if (tag !== 170) {
            break;
          }

          message.externalSecret = DataSourceExternalSecret.decode(reader, reader.uint32());
          continue;
        case 22:
<<<<<<< HEAD
          if (tag !== 178) {
            break;
          }

          message.saslConfig = SASLConfig.decode(reader, reader.uint32());
=======
          if (tag !== 176) {
            break;
          }

          message.authenticationType = reader.int32() as any;
>>>>>>> 1e153a02
          continue;
      }
      if ((tag & 7) === 4 || tag === 0) {
        break;
      }
      reader.skipType(tag & 7);
    }
    return message;
  },

  fromJSON(object: any): DataSource {
    return {
      id: isSet(object.id) ? globalThis.String(object.id) : "",
      type: isSet(object.type) ? dataSourceTypeFromJSON(object.type) : 0,
      username: isSet(object.username) ? globalThis.String(object.username) : "",
      password: isSet(object.password) ? globalThis.String(object.password) : "",
      sslCa: isSet(object.sslCa) ? globalThis.String(object.sslCa) : "",
      sslCert: isSet(object.sslCert) ? globalThis.String(object.sslCert) : "",
      sslKey: isSet(object.sslKey) ? globalThis.String(object.sslKey) : "",
      host: isSet(object.host) ? globalThis.String(object.host) : "",
      port: isSet(object.port) ? globalThis.String(object.port) : "",
      database: isSet(object.database) ? globalThis.String(object.database) : "",
      srv: isSet(object.srv) ? globalThis.Boolean(object.srv) : false,
      authenticationDatabase: isSet(object.authenticationDatabase)
        ? globalThis.String(object.authenticationDatabase)
        : "",
      sid: isSet(object.sid) ? globalThis.String(object.sid) : "",
      serviceName: isSet(object.serviceName) ? globalThis.String(object.serviceName) : "",
      sshHost: isSet(object.sshHost) ? globalThis.String(object.sshHost) : "",
      sshPort: isSet(object.sshPort) ? globalThis.String(object.sshPort) : "",
      sshUser: isSet(object.sshUser) ? globalThis.String(object.sshUser) : "",
      sshPassword: isSet(object.sshPassword) ? globalThis.String(object.sshPassword) : "",
      sshPrivateKey: isSet(object.sshPrivateKey) ? globalThis.String(object.sshPrivateKey) : "",
      authenticationPrivateKey: isSet(object.authenticationPrivateKey)
        ? globalThis.String(object.authenticationPrivateKey)
        : "",
      externalSecret: isSet(object.externalSecret)
        ? DataSourceExternalSecret.fromJSON(object.externalSecret)
        : undefined,
<<<<<<< HEAD
      saslConfig: isSet(object.saslConfig) ? SASLConfig.fromJSON(object.saslConfig) : undefined,
=======
      authenticationType: isSet(object.authenticationType)
        ? dataSource_AuthenticationTypeFromJSON(object.authenticationType)
        : 0,
>>>>>>> 1e153a02
    };
  },

  toJSON(message: DataSource): unknown {
    const obj: any = {};
    if (message.id !== "") {
      obj.id = message.id;
    }
    if (message.type !== 0) {
      obj.type = dataSourceTypeToJSON(message.type);
    }
    if (message.username !== "") {
      obj.username = message.username;
    }
    if (message.password !== "") {
      obj.password = message.password;
    }
    if (message.sslCa !== "") {
      obj.sslCa = message.sslCa;
    }
    if (message.sslCert !== "") {
      obj.sslCert = message.sslCert;
    }
    if (message.sslKey !== "") {
      obj.sslKey = message.sslKey;
    }
    if (message.host !== "") {
      obj.host = message.host;
    }
    if (message.port !== "") {
      obj.port = message.port;
    }
    if (message.database !== "") {
      obj.database = message.database;
    }
    if (message.srv === true) {
      obj.srv = message.srv;
    }
    if (message.authenticationDatabase !== "") {
      obj.authenticationDatabase = message.authenticationDatabase;
    }
    if (message.sid !== "") {
      obj.sid = message.sid;
    }
    if (message.serviceName !== "") {
      obj.serviceName = message.serviceName;
    }
    if (message.sshHost !== "") {
      obj.sshHost = message.sshHost;
    }
    if (message.sshPort !== "") {
      obj.sshPort = message.sshPort;
    }
    if (message.sshUser !== "") {
      obj.sshUser = message.sshUser;
    }
    if (message.sshPassword !== "") {
      obj.sshPassword = message.sshPassword;
    }
    if (message.sshPrivateKey !== "") {
      obj.sshPrivateKey = message.sshPrivateKey;
    }
    if (message.authenticationPrivateKey !== "") {
      obj.authenticationPrivateKey = message.authenticationPrivateKey;
    }
    if (message.externalSecret !== undefined) {
      obj.externalSecret = DataSourceExternalSecret.toJSON(message.externalSecret);
    }
<<<<<<< HEAD
    if (message.saslConfig !== undefined) {
      obj.saslConfig = SASLConfig.toJSON(message.saslConfig);
=======
    if (message.authenticationType !== 0) {
      obj.authenticationType = dataSource_AuthenticationTypeToJSON(message.authenticationType);
>>>>>>> 1e153a02
    }
    return obj;
  },

  create(base?: DeepPartial<DataSource>): DataSource {
    return DataSource.fromPartial(base ?? {});
  },
  fromPartial(object: DeepPartial<DataSource>): DataSource {
    const message = createBaseDataSource();
    message.id = object.id ?? "";
    message.type = object.type ?? 0;
    message.username = object.username ?? "";
    message.password = object.password ?? "";
    message.sslCa = object.sslCa ?? "";
    message.sslCert = object.sslCert ?? "";
    message.sslKey = object.sslKey ?? "";
    message.host = object.host ?? "";
    message.port = object.port ?? "";
    message.database = object.database ?? "";
    message.srv = object.srv ?? false;
    message.authenticationDatabase = object.authenticationDatabase ?? "";
    message.sid = object.sid ?? "";
    message.serviceName = object.serviceName ?? "";
    message.sshHost = object.sshHost ?? "";
    message.sshPort = object.sshPort ?? "";
    message.sshUser = object.sshUser ?? "";
    message.sshPassword = object.sshPassword ?? "";
    message.sshPrivateKey = object.sshPrivateKey ?? "";
    message.authenticationPrivateKey = object.authenticationPrivateKey ?? "";
    message.externalSecret = (object.externalSecret !== undefined && object.externalSecret !== null)
      ? DataSourceExternalSecret.fromPartial(object.externalSecret)
      : undefined;
<<<<<<< HEAD
    message.saslConfig = (object.saslConfig !== undefined && object.saslConfig !== null)
      ? SASLConfig.fromPartial(object.saslConfig)
      : undefined;
=======
    message.authenticationType = object.authenticationType ?? 0;
>>>>>>> 1e153a02
    return message;
  },
};

function createBaseInstanceResource(): InstanceResource {
  return { title: "", engine: 0, engineVersion: "", dataSources: [], activation: false };
}

export const InstanceResource = {
  encode(message: InstanceResource, writer: _m0.Writer = _m0.Writer.create()): _m0.Writer {
    if (message.title !== "") {
      writer.uint32(10).string(message.title);
    }
    if (message.engine !== 0) {
      writer.uint32(16).int32(message.engine);
    }
    if (message.engineVersion !== "") {
      writer.uint32(26).string(message.engineVersion);
    }
    for (const v of message.dataSources) {
      DataSource.encode(v!, writer.uint32(34).fork()).ldelim();
    }
    if (message.activation === true) {
      writer.uint32(40).bool(message.activation);
    }
    return writer;
  },

  decode(input: _m0.Reader | Uint8Array, length?: number): InstanceResource {
    const reader = input instanceof _m0.Reader ? input : _m0.Reader.create(input);
    let end = length === undefined ? reader.len : reader.pos + length;
    const message = createBaseInstanceResource();
    while (reader.pos < end) {
      const tag = reader.uint32();
      switch (tag >>> 3) {
        case 1:
          if (tag !== 10) {
            break;
          }

          message.title = reader.string();
          continue;
        case 2:
          if (tag !== 16) {
            break;
          }

          message.engine = reader.int32() as any;
          continue;
        case 3:
          if (tag !== 26) {
            break;
          }

          message.engineVersion = reader.string();
          continue;
        case 4:
          if (tag !== 34) {
            break;
          }

          message.dataSources.push(DataSource.decode(reader, reader.uint32()));
          continue;
        case 5:
          if (tag !== 40) {
            break;
          }

          message.activation = reader.bool();
          continue;
      }
      if ((tag & 7) === 4 || tag === 0) {
        break;
      }
      reader.skipType(tag & 7);
    }
    return message;
  },

  fromJSON(object: any): InstanceResource {
    return {
      title: isSet(object.title) ? globalThis.String(object.title) : "",
      engine: isSet(object.engine) ? engineFromJSON(object.engine) : 0,
      engineVersion: isSet(object.engineVersion) ? globalThis.String(object.engineVersion) : "",
      dataSources: globalThis.Array.isArray(object?.dataSources)
        ? object.dataSources.map((e: any) => DataSource.fromJSON(e))
        : [],
      activation: isSet(object.activation) ? globalThis.Boolean(object.activation) : false,
    };
  },

  toJSON(message: InstanceResource): unknown {
    const obj: any = {};
    if (message.title !== "") {
      obj.title = message.title;
    }
    if (message.engine !== 0) {
      obj.engine = engineToJSON(message.engine);
    }
    if (message.engineVersion !== "") {
      obj.engineVersion = message.engineVersion;
    }
    if (message.dataSources?.length) {
      obj.dataSources = message.dataSources.map((e) => DataSource.toJSON(e));
    }
    if (message.activation === true) {
      obj.activation = message.activation;
    }
    return obj;
  },

  create(base?: DeepPartial<InstanceResource>): InstanceResource {
    return InstanceResource.fromPartial(base ?? {});
  },
  fromPartial(object: DeepPartial<InstanceResource>): InstanceResource {
    const message = createBaseInstanceResource();
    message.title = object.title ?? "";
    message.engine = object.engine ?? 0;
    message.engineVersion = object.engineVersion ?? "";
    message.dataSources = object.dataSources?.map((e) => DataSource.fromPartial(e)) || [];
    message.activation = object.activation ?? false;
    return message;
  },
};

function createBaseSASLConfig(): SASLConfig {
  return { krbConfig: undefined, plainConfig: undefined };
}

export const SASLConfig = {
  encode(message: SASLConfig, writer: _m0.Writer = _m0.Writer.create()): _m0.Writer {
    if (message.krbConfig !== undefined) {
      KerberosConfig.encode(message.krbConfig, writer.uint32(10).fork()).ldelim();
    }
    if (message.plainConfig !== undefined) {
      PlainSASLConfig.encode(message.plainConfig, writer.uint32(18).fork()).ldelim();
    }
    return writer;
  },

  decode(input: _m0.Reader | Uint8Array, length?: number): SASLConfig {
    const reader = input instanceof _m0.Reader ? input : _m0.Reader.create(input);
    let end = length === undefined ? reader.len : reader.pos + length;
    const message = createBaseSASLConfig();
    while (reader.pos < end) {
      const tag = reader.uint32();
      switch (tag >>> 3) {
        case 1:
          if (tag !== 10) {
            break;
          }

          message.krbConfig = KerberosConfig.decode(reader, reader.uint32());
          continue;
        case 2:
          if (tag !== 18) {
            break;
          }

          message.plainConfig = PlainSASLConfig.decode(reader, reader.uint32());
          continue;
      }
      if ((tag & 7) === 4 || tag === 0) {
        break;
      }
      reader.skipType(tag & 7);
    }
    return message;
  },

  fromJSON(object: any): SASLConfig {
    return {
      krbConfig: isSet(object.krbConfig) ? KerberosConfig.fromJSON(object.krbConfig) : undefined,
      plainConfig: isSet(object.plainConfig) ? PlainSASLConfig.fromJSON(object.plainConfig) : undefined,
    };
  },

  toJSON(message: SASLConfig): unknown {
    const obj: any = {};
    if (message.krbConfig !== undefined) {
      obj.krbConfig = KerberosConfig.toJSON(message.krbConfig);
    }
    if (message.plainConfig !== undefined) {
      obj.plainConfig = PlainSASLConfig.toJSON(message.plainConfig);
    }
    return obj;
  },

  create(base?: DeepPartial<SASLConfig>): SASLConfig {
    return SASLConfig.fromPartial(base ?? {});
  },
  fromPartial(object: DeepPartial<SASLConfig>): SASLConfig {
    const message = createBaseSASLConfig();
    message.krbConfig = (object.krbConfig !== undefined && object.krbConfig !== null)
      ? KerberosConfig.fromPartial(object.krbConfig)
      : undefined;
    message.plainConfig = (object.plainConfig !== undefined && object.plainConfig !== null)
      ? PlainSASLConfig.fromPartial(object.plainConfig)
      : undefined;
    return message;
  },
};

function createBaseKerberosConfig(): KerberosConfig {
  return { primary: "", instance: "", realm: "", keytab: "", kdcHost: "", kdcTransportProtocol: "" };
}

export const KerberosConfig = {
  encode(message: KerberosConfig, writer: _m0.Writer = _m0.Writer.create()): _m0.Writer {
    if (message.primary !== "") {
      writer.uint32(10).string(message.primary);
    }
    if (message.instance !== "") {
      writer.uint32(18).string(message.instance);
    }
    if (message.realm !== "") {
      writer.uint32(26).string(message.realm);
    }
    if (message.keytab !== "") {
      writer.uint32(34).string(message.keytab);
    }
    if (message.kdcHost !== "") {
      writer.uint32(42).string(message.kdcHost);
    }
    if (message.kdcTransportProtocol !== "") {
      writer.uint32(50).string(message.kdcTransportProtocol);
    }
    return writer;
  },

  decode(input: _m0.Reader | Uint8Array, length?: number): KerberosConfig {
    const reader = input instanceof _m0.Reader ? input : _m0.Reader.create(input);
    let end = length === undefined ? reader.len : reader.pos + length;
    const message = createBaseKerberosConfig();
    while (reader.pos < end) {
      const tag = reader.uint32();
      switch (tag >>> 3) {
        case 1:
          if (tag !== 10) {
            break;
          }

          message.primary = reader.string();
          continue;
        case 2:
          if (tag !== 18) {
            break;
          }

          message.instance = reader.string();
          continue;
        case 3:
          if (tag !== 26) {
            break;
          }

          message.realm = reader.string();
          continue;
        case 4:
          if (tag !== 34) {
            break;
          }

          message.keytab = reader.string();
          continue;
        case 5:
          if (tag !== 42) {
            break;
          }

          message.kdcHost = reader.string();
          continue;
        case 6:
          if (tag !== 50) {
            break;
          }

          message.kdcTransportProtocol = reader.string();
          continue;
      }
      if ((tag & 7) === 4 || tag === 0) {
        break;
      }
      reader.skipType(tag & 7);
    }
    return message;
  },

  fromJSON(object: any): KerberosConfig {
    return {
      primary: isSet(object.primary) ? globalThis.String(object.primary) : "",
      instance: isSet(object.instance) ? globalThis.String(object.instance) : "",
      realm: isSet(object.realm) ? globalThis.String(object.realm) : "",
      keytab: isSet(object.keytab) ? globalThis.String(object.keytab) : "",
      kdcHost: isSet(object.kdcHost) ? globalThis.String(object.kdcHost) : "",
      kdcTransportProtocol: isSet(object.kdcTransportProtocol) ? globalThis.String(object.kdcTransportProtocol) : "",
    };
  },

  toJSON(message: KerberosConfig): unknown {
    const obj: any = {};
    if (message.primary !== "") {
      obj.primary = message.primary;
    }
    if (message.instance !== "") {
      obj.instance = message.instance;
    }
    if (message.realm !== "") {
      obj.realm = message.realm;
    }
    if (message.keytab !== "") {
      obj.keytab = message.keytab;
    }
    if (message.kdcHost !== "") {
      obj.kdcHost = message.kdcHost;
    }
    if (message.kdcTransportProtocol !== "") {
      obj.kdcTransportProtocol = message.kdcTransportProtocol;
    }
    return obj;
  },

  create(base?: DeepPartial<KerberosConfig>): KerberosConfig {
    return KerberosConfig.fromPartial(base ?? {});
  },
  fromPartial(object: DeepPartial<KerberosConfig>): KerberosConfig {
    const message = createBaseKerberosConfig();
    message.primary = object.primary ?? "";
    message.instance = object.instance ?? "";
    message.realm = object.realm ?? "";
    message.keytab = object.keytab ?? "";
    message.kdcHost = object.kdcHost ?? "";
    message.kdcTransportProtocol = object.kdcTransportProtocol ?? "";
    return message;
  },
};

function createBasePlainSASLConfig(): PlainSASLConfig {
  return { username: "", password: "" };
}

export const PlainSASLConfig = {
  encode(message: PlainSASLConfig, writer: _m0.Writer = _m0.Writer.create()): _m0.Writer {
    if (message.username !== "") {
      writer.uint32(10).string(message.username);
    }
    if (message.password !== "") {
      writer.uint32(18).string(message.password);
    }
    return writer;
  },

  decode(input: _m0.Reader | Uint8Array, length?: number): PlainSASLConfig {
    const reader = input instanceof _m0.Reader ? input : _m0.Reader.create(input);
    let end = length === undefined ? reader.len : reader.pos + length;
    const message = createBasePlainSASLConfig();
    while (reader.pos < end) {
      const tag = reader.uint32();
      switch (tag >>> 3) {
        case 1:
          if (tag !== 10) {
            break;
          }

          message.username = reader.string();
          continue;
        case 2:
          if (tag !== 18) {
            break;
          }

          message.password = reader.string();
          continue;
      }
      if ((tag & 7) === 4 || tag === 0) {
        break;
      }
      reader.skipType(tag & 7);
    }
    return message;
  },

  fromJSON(object: any): PlainSASLConfig {
    return {
      username: isSet(object.username) ? globalThis.String(object.username) : "",
      password: isSet(object.password) ? globalThis.String(object.password) : "",
    };
  },

  toJSON(message: PlainSASLConfig): unknown {
    const obj: any = {};
    if (message.username !== "") {
      obj.username = message.username;
    }
    if (message.password !== "") {
      obj.password = message.password;
    }
    return obj;
  },

  create(base?: DeepPartial<PlainSASLConfig>): PlainSASLConfig {
    return PlainSASLConfig.fromPartial(base ?? {});
  },
  fromPartial(object: DeepPartial<PlainSASLConfig>): PlainSASLConfig {
    const message = createBasePlainSASLConfig();
    message.username = object.username ?? "";
    message.password = object.password ?? "";
    return message;
  },
};

export type InstanceServiceDefinition = typeof InstanceServiceDefinition;
export const InstanceServiceDefinition = {
  name: "InstanceService",
  fullName: "bytebase.v1.InstanceService",
  methods: {
    getInstance: {
      name: "GetInstance",
      requestType: GetInstanceRequest,
      requestStream: false,
      responseType: Instance,
      responseStream: false,
      options: {
        _unknownFields: {
          8410: [new Uint8Array([4, 110, 97, 109, 101])],
          578365826: [
            new Uint8Array([
              24,
              18,
              22,
              47,
              118,
              49,
              47,
              123,
              110,
              97,
              109,
              101,
              61,
              105,
              110,
              115,
              116,
              97,
              110,
              99,
              101,
              115,
              47,
              42,
              125,
            ]),
          ],
        },
      },
    },
    listInstances: {
      name: "ListInstances",
      requestType: ListInstancesRequest,
      requestStream: false,
      responseType: ListInstancesResponse,
      responseStream: false,
      options: {
        _unknownFields: {
          8410: [new Uint8Array([0])],
          578365826: [
            new Uint8Array([
              52,
              90,
              35,
              18,
              33,
              47,
              118,
              49,
              47,
              123,
              112,
              97,
              114,
              101,
              110,
              116,
              61,
              112,
              114,
              111,
              106,
              101,
              99,
              116,
              115,
              47,
              42,
              125,
              47,
              105,
              110,
              115,
              116,
              97,
              110,
              99,
              101,
              115,
              18,
              13,
              47,
              118,
              49,
              47,
              105,
              110,
              115,
              116,
              97,
              110,
              99,
              101,
              115,
            ]),
          ],
        },
      },
    },
    searchInstances: {
      name: "SearchInstances",
      requestType: SearchInstancesRequest,
      requestStream: false,
      responseType: SearchInstancesResponse,
      responseStream: false,
      options: {
        _unknownFields: {
          8410: [new Uint8Array([0])],
          578365826: [
            new Uint8Array([
              66,
              90,
              42,
              18,
              40,
              47,
              118,
              49,
              47,
              123,
              112,
              97,
              114,
              101,
              110,
              116,
              61,
              112,
              114,
              111,
              106,
              101,
              99,
              116,
              115,
              47,
              42,
              125,
              47,
              105,
              110,
              115,
              116,
              97,
              110,
              99,
              101,
              115,
              58,
              115,
              101,
              97,
              114,
              99,
              104,
              18,
              20,
              47,
              118,
              49,
              47,
              105,
              110,
              115,
              116,
              97,
              110,
              99,
              101,
              115,
              58,
              115,
              101,
              97,
              114,
              99,
              104,
            ]),
          ],
        },
      },
    },
    createInstance: {
      name: "CreateInstance",
      requestType: CreateInstanceRequest,
      requestStream: false,
      responseType: Instance,
      responseStream: false,
      options: {
        _unknownFields: {
          8410: [new Uint8Array([8, 105, 110, 115, 116, 97, 110, 99, 101])],
          578365826: [
            new Uint8Array([
              25,
              58,
              8,
              105,
              110,
              115,
              116,
              97,
              110,
              99,
              101,
              34,
              13,
              47,
              118,
              49,
              47,
              105,
              110,
              115,
              116,
              97,
              110,
              99,
              101,
              115,
            ]),
          ],
        },
      },
    },
    updateInstance: {
      name: "UpdateInstance",
      requestType: UpdateInstanceRequest,
      requestStream: false,
      responseType: Instance,
      responseStream: false,
      options: {
        _unknownFields: {
          8410: [
            new Uint8Array([
              20,
              105,
              110,
              115,
              116,
              97,
              110,
              99,
              101,
              44,
              117,
              112,
              100,
              97,
              116,
              101,
              95,
              109,
              97,
              115,
              107,
            ]),
          ],
          578365826: [
            new Uint8Array([
              43,
              58,
              8,
              105,
              110,
              115,
              116,
              97,
              110,
              99,
              101,
              50,
              31,
              47,
              118,
              49,
              47,
              123,
              105,
              110,
              115,
              116,
              97,
              110,
              99,
              101,
              46,
              110,
              97,
              109,
              101,
              61,
              105,
              110,
              115,
              116,
              97,
              110,
              99,
              101,
              115,
              47,
              42,
              125,
            ]),
          ],
        },
      },
    },
    deleteInstance: {
      name: "DeleteInstance",
      requestType: DeleteInstanceRequest,
      requestStream: false,
      responseType: Empty,
      responseStream: false,
      options: {
        _unknownFields: {
          8410: [new Uint8Array([4, 110, 97, 109, 101])],
          578365826: [
            new Uint8Array([
              24,
              42,
              22,
              47,
              118,
              49,
              47,
              123,
              110,
              97,
              109,
              101,
              61,
              105,
              110,
              115,
              116,
              97,
              110,
              99,
              101,
              115,
              47,
              42,
              125,
            ]),
          ],
        },
      },
    },
    undeleteInstance: {
      name: "UndeleteInstance",
      requestType: UndeleteInstanceRequest,
      requestStream: false,
      responseType: Instance,
      responseStream: false,
      options: {
        _unknownFields: {
          578365826: [
            new Uint8Array([
              36,
              58,
              1,
              42,
              34,
              31,
              47,
              118,
              49,
              47,
              123,
              110,
              97,
              109,
              101,
              61,
              105,
              110,
              115,
              116,
              97,
              110,
              99,
              101,
              115,
              47,
              42,
              125,
              58,
              117,
              110,
              100,
              101,
              108,
              101,
              116,
              101,
            ]),
          ],
        },
      },
    },
    syncInstance: {
      name: "SyncInstance",
      requestType: SyncInstanceRequest,
      requestStream: false,
      responseType: SyncInstanceResponse,
      responseStream: false,
      options: {
        _unknownFields: {
          578365826: [
            new Uint8Array([
              32,
              58,
              1,
              42,
              34,
              27,
              47,
              118,
              49,
              47,
              123,
              110,
              97,
              109,
              101,
              61,
              105,
              110,
              115,
              116,
              97,
              110,
              99,
              101,
              115,
              47,
              42,
              125,
              58,
              115,
              121,
              110,
              99,
            ]),
          ],
        },
      },
    },
    batchSyncInstance: {
      name: "BatchSyncInstance",
      requestType: BatchSyncInstanceRequest,
      requestStream: false,
      responseType: BatchSyncInstanceResponse,
      responseStream: false,
      options: {
        _unknownFields: {
          578365826: [
            new Uint8Array([
              28,
              58,
              1,
              42,
              34,
              23,
              47,
              118,
              49,
              47,
              105,
              110,
              115,
              116,
              97,
              110,
              99,
              101,
              115,
              58,
              98,
              97,
              116,
              99,
              104,
              83,
              121,
              110,
              99,
            ]),
          ],
        },
      },
    },
    addDataSource: {
      name: "AddDataSource",
      requestType: AddDataSourceRequest,
      requestStream: false,
      responseType: Instance,
      responseStream: false,
      options: {
        _unknownFields: {
          578365826: [
            new Uint8Array([
              45,
              58,
              1,
              42,
              34,
              40,
              47,
              118,
              49,
              47,
              123,
              105,
              110,
              115,
              116,
              97,
              110,
              99,
              101,
              61,
              105,
              110,
              115,
              116,
              97,
              110,
              99,
              101,
              115,
              47,
              42,
              125,
              58,
              97,
              100,
              100,
              68,
              97,
              116,
              97,
              83,
              111,
              117,
              114,
              99,
              101,
            ]),
          ],
        },
      },
    },
    removeDataSource: {
      name: "RemoveDataSource",
      requestType: RemoveDataSourceRequest,
      requestStream: false,
      responseType: Instance,
      responseStream: false,
      options: {
        _unknownFields: {
          578365826: [
            new Uint8Array([
              48,
              58,
              1,
              42,
              34,
              43,
              47,
              118,
              49,
              47,
              123,
              105,
              110,
              115,
              116,
              97,
              110,
              99,
              101,
              61,
              105,
              110,
              115,
              116,
              97,
              110,
              99,
              101,
              115,
              47,
              42,
              125,
              58,
              114,
              101,
              109,
              111,
              118,
              101,
              68,
              97,
              116,
              97,
              83,
              111,
              117,
              114,
              99,
              101,
            ]),
          ],
        },
      },
    },
    updateDataSource: {
      name: "UpdateDataSource",
      requestType: UpdateDataSourceRequest,
      requestStream: false,
      responseType: Instance,
      responseStream: false,
      options: {
        _unknownFields: {
          578365826: [
            new Uint8Array([
              48,
              58,
              1,
              42,
              50,
              43,
              47,
              118,
              49,
              47,
              123,
              105,
              110,
              115,
              116,
              97,
              110,
              99,
              101,
              61,
              105,
              110,
              115,
              116,
              97,
              110,
              99,
              101,
              115,
              47,
              42,
              125,
              58,
              117,
              112,
              100,
              97,
              116,
              101,
              68,
              97,
              116,
              97,
              83,
              111,
              117,
              114,
              99,
              101,
            ]),
          ],
        },
      },
    },
    syncSlowQueries: {
      name: "SyncSlowQueries",
      requestType: SyncSlowQueriesRequest,
      requestStream: false,
      responseType: Empty,
      responseStream: false,
      options: {
        _unknownFields: {
          578365826: [
            new Uint8Array([
              91,
              58,
              1,
              42,
              90,
              44,
              58,
              1,
              42,
              34,
              39,
              47,
              118,
              49,
              47,
              123,
              112,
              97,
              114,
              101,
              110,
              116,
              61,
              112,
              114,
              111,
              106,
              101,
              99,
              116,
              115,
              47,
              42,
              125,
              58,
              115,
              121,
              110,
              99,
              83,
              108,
              111,
              119,
              81,
              117,
              101,
              114,
              105,
              101,
              115,
              34,
              40,
              47,
              118,
              49,
              47,
              123,
              112,
              97,
              114,
              101,
              110,
              116,
              61,
              105,
              110,
              115,
              116,
              97,
              110,
              99,
              101,
              115,
              47,
              42,
              125,
              58,
              115,
              121,
              110,
              99,
              83,
              108,
              111,
              119,
              81,
              117,
              101,
              114,
              105,
              101,
              115,
            ]),
          ],
        },
      },
    },
  },
} as const;

type Builtin = Date | Function | Uint8Array | string | number | boolean | undefined;

export type DeepPartial<T> = T extends Builtin ? T
  : T extends Long ? string | number | Long : T extends globalThis.Array<infer U> ? globalThis.Array<DeepPartial<U>>
  : T extends ReadonlyArray<infer U> ? ReadonlyArray<DeepPartial<U>>
  : T extends {} ? { [K in keyof T]?: DeepPartial<T[K]> }
  : Partial<T>;

if (_m0.util.Long !== Long) {
  _m0.util.Long = Long as any;
  _m0.configure();
}

function isSet(value: any): boolean {
  return value !== null && value !== undefined;
}<|MERGE_RESOLUTION|>--- conflicted
+++ resolved
@@ -471,10 +471,8 @@
    */
   authenticationPrivateKey: string;
   externalSecret: DataSourceExternalSecret | undefined;
-<<<<<<< HEAD
+  authenticationType: DataSource_AuthenticationType;
   saslConfig: SASLConfig | undefined;
-=======
-  authenticationType: DataSource_AuthenticationType;
 }
 
 export enum DataSource_AuthenticationType {
@@ -514,7 +512,6 @@
     default:
       return "UNRECOGNIZED";
   }
->>>>>>> 1e153a02
 }
 
 export interface InstanceResource {
@@ -2353,11 +2350,8 @@
     sshPrivateKey: "",
     authenticationPrivateKey: "",
     externalSecret: undefined,
-<<<<<<< HEAD
+    authenticationType: 0,
     saslConfig: undefined,
-=======
-    authenticationType: 0,
->>>>>>> 1e153a02
   };
 }
 
@@ -2426,13 +2420,11 @@
     if (message.externalSecret !== undefined) {
       DataSourceExternalSecret.encode(message.externalSecret, writer.uint32(170).fork()).ldelim();
     }
-<<<<<<< HEAD
-    if (message.saslConfig !== undefined) {
-      SASLConfig.encode(message.saslConfig, writer.uint32(178).fork()).ldelim();
-=======
     if (message.authenticationType !== 0) {
       writer.uint32(176).int32(message.authenticationType);
->>>>>>> 1e153a02
+    }
+    if (message.saslConfig !== undefined) {
+      SASLConfig.encode(message.saslConfig, writer.uint32(186).fork()).ldelim();
     }
     return writer;
   },
@@ -2592,19 +2584,18 @@
           message.externalSecret = DataSourceExternalSecret.decode(reader, reader.uint32());
           continue;
         case 22:
-<<<<<<< HEAD
-          if (tag !== 178) {
+          if (tag !== 176) {
+            break;
+          }
+
+          message.authenticationType = reader.int32() as any;
+          continue;
+        case 23:
+          if (tag !== 186) {
             break;
           }
 
           message.saslConfig = SASLConfig.decode(reader, reader.uint32());
-=======
-          if (tag !== 176) {
-            break;
-          }
-
-          message.authenticationType = reader.int32() as any;
->>>>>>> 1e153a02
           continue;
       }
       if ((tag & 7) === 4 || tag === 0) {
@@ -2644,13 +2635,10 @@
       externalSecret: isSet(object.externalSecret)
         ? DataSourceExternalSecret.fromJSON(object.externalSecret)
         : undefined,
-<<<<<<< HEAD
-      saslConfig: isSet(object.saslConfig) ? SASLConfig.fromJSON(object.saslConfig) : undefined,
-=======
       authenticationType: isSet(object.authenticationType)
         ? dataSource_AuthenticationTypeFromJSON(object.authenticationType)
         : 0,
->>>>>>> 1e153a02
+      saslConfig: isSet(object.saslConfig) ? SASLConfig.fromJSON(object.saslConfig) : undefined,
     };
   },
 
@@ -2719,13 +2707,11 @@
     if (message.externalSecret !== undefined) {
       obj.externalSecret = DataSourceExternalSecret.toJSON(message.externalSecret);
     }
-<<<<<<< HEAD
+    if (message.authenticationType !== 0) {
+      obj.authenticationType = dataSource_AuthenticationTypeToJSON(message.authenticationType);
+    }
     if (message.saslConfig !== undefined) {
       obj.saslConfig = SASLConfig.toJSON(message.saslConfig);
-=======
-    if (message.authenticationType !== 0) {
-      obj.authenticationType = dataSource_AuthenticationTypeToJSON(message.authenticationType);
->>>>>>> 1e153a02
     }
     return obj;
   },
@@ -2758,13 +2744,10 @@
     message.externalSecret = (object.externalSecret !== undefined && object.externalSecret !== null)
       ? DataSourceExternalSecret.fromPartial(object.externalSecret)
       : undefined;
-<<<<<<< HEAD
+    message.authenticationType = object.authenticationType ?? 0;
     message.saslConfig = (object.saslConfig !== undefined && object.saslConfig !== null)
       ? SASLConfig.fromPartial(object.saslConfig)
       : undefined;
-=======
-    message.authenticationType = object.authenticationType ?? 0;
->>>>>>> 1e153a02
     return message;
   },
 };
