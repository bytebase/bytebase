--- conflicted
+++ resolved
@@ -25,22 +25,12 @@
         Risk_Source.DML,
         Risk_Source.CREATE_DATABASE,
         Risk_Source.DATA_EXPORT,
-<<<<<<< HEAD
-        Risk_Source.REQUEST_QUERY,
-        Risk_Source.REQUEST_EXPORT,
-=======
->>>>>>> 5b9d0f8f
         Risk_Source.REQUEST_ROLE,
       ];
     }
 
     return [
       Risk_Source.DATA_EXPORT,
-<<<<<<< HEAD
-      Risk_Source.REQUEST_QUERY,
-      Risk_Source.REQUEST_EXPORT,
-=======
->>>>>>> 5b9d0f8f
       Risk_Source.REQUEST_ROLE,
     ];
   });
