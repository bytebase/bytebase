import { Environment as EnvironmentV1 } from "@/types/proto/v1/environment_service";
import { EMPTY_ID, UNKNOWN_ID } from "./const";
import { DataSource } from "./dataSource";
import { Database } from "./database";
import { Environment } from "./environment";
import { CommandId, CommandRegisterId } from "./id";
import { Instance } from "./instance";
import { Issue } from "./issue";
import { Pipeline, Stage, Task, TaskProgress } from "./pipeline";
import { Principal } from "./principal";
import { Project, ProjectMember } from "./project";
import { SQLReviewPolicy } from "./sqlReview";

// System bot id
export const SYSTEM_BOT_ID = 1;
// System bot email
export const SYSTEM_BOT_EMAIL = "support@bytebase.com";

// The project to hold those databases synced from the instance but haven't been assigned an application
// project yet. We can't use UNKNOWN_ID because of referential integrity.
export const DEFAULT_PROJECT_ID = 1;

export const ALL_DATABASE_NAME = "*";

// For text input, we do validation if there is no further keystroke after 1s
export const TEXT_VALIDATION_DELAY = 1000;

// Normally, we poll issue every 10s to fetch any update from the server side.
// If change occurs, then we will start the poll from 0.2s, 0.4s, 0.8s, 1.6s, 3.2s, 5s, 10s, 10s ... with jitter
// We do this because new update is more likely to happen after the initial change (e.g task gets new update after changing its status)
export const NORMAL_POLL_INTERVAL = 10000;
export const MINIMUM_POLL_INTERVAL = 200;
// Add jitter to avoid timer from different clients converging to the same polling frequency.
export const POLL_JITTER = 200;

// Link to inquire enterprise plan
export const ENTERPRISE_INQUIRE_LINK =
  "https://www.bytebase.com/contact-us?source=console";

// RowStatus
export type RowStatus = "NORMAL" | "ARCHIVED";

// Router
export type RouterSlug = {
  issueSlug?: string;
  connectionSlug?: string;
  sheetSlug?: string;
};

// Quick Action Type
export type Command = {
  id: CommandId;
  registerId: CommandRegisterId;
  run: () => void;
};

export type ResourceType =
  | "PRINCIPAL"
  | "ENVIRONMENT"
  | "PROJECT"
  | "PROJECT_MEMBER"
  | "INSTANCE"
  | "DATABASE"
  | "DATA_SOURCE"
  | "ISSUE"
  | "PIPELINE"
  | "POLICY"
  | "STAGE"
  | "TASK_PROGRESS"
  | "TASK"
  | "ACTIVITY"
  | "REPOSITORY"
  | "ANOMALY"
  | "DEPLOYMENT_CONFIG"
  | "SHEET"
  | "SQL_REVIEW"
  | "AUDIT_LOG";

interface ResourceMaker {
  (type: "PRINCIPAL"): Principal;
  (type: "ENVIRONMENT"): Environment;
  (type: "PROJECT"): Project;
  (type: "PROJECT_MEMBER"): ProjectMember;
  (type: "INSTANCE"): Instance;
  (type: "DATABASE"): Database;
  (type: "DATA_SOURCE"): DataSource;
  (type: "ISSUE"): Issue;
  (type: "PIPELINE"): Pipeline;
  (type: "STAGE"): Stage;
  (type: "TASK_PROGRESS"): TaskProgress;
  (type: "TASK"): Task;
  (type: "SQL_REVIEW"): SQLReviewPolicy;
}

const makeUnknown = (type: ResourceType) => {
  // Have to omit creator and updater to avoid recursion.
  const UNKNOWN_PRINCIPAL: Principal = {
    id: UNKNOWN_ID,
    type: "END_USER",
    name: "<<Unknown principal>>",
    email: "",
    role: "DEVELOPER",
  } as Principal;

  const UNKNOWN_ENVIRONMENT: Environment = {
    id: UNKNOWN_ID,
    resourceId: "",
    rowStatus: "NORMAL",
    name: "<<Unknown environment>>",
    order: 0,
    tier: "UNPROTECTED",
  };

  const UNKNOWN_PROJECT: Project = {
    id: UNKNOWN_ID,
    resourceId: "",
    rowStatus: "NORMAL",
    name: "<<Unknown project>>",
    key: "UNK",
    memberList: [],
    workflowType: "UI",
    visibility: "PUBLIC",
    tenantMode: "DISABLED",
    schemaChangeType: "DDL",
  };

  const UNKNOWN_PROJECT_MEMBER: ProjectMember = {
    id: `projects/${UNKNOWN_ID}/roles/${UNKNOWN_ID}/principals/${UNKNOWN_ID}`,
    project: UNKNOWN_PROJECT,
    role: "DEVELOPER",
    principal: UNKNOWN_PRINCIPAL,
  };

  const UNKNOWN_INSTANCE: Instance = {
    id: UNKNOWN_ID,
    resourceId: "",
    rowStatus: "NORMAL",
    environment: UNKNOWN_ENVIRONMENT,
    dataSourceList: [],
    name: "<<Unknown instance>>",
    engine: "MYSQL",
    engineVersion: "",
    externalLink: "",
    srv: false,
    authenticationDatabase: "",
  };

  const UNKNOWN_DATABASE: Database = {
    id: UNKNOWN_ID,
    instanceId: UNKNOWN_ID,
    instance: UNKNOWN_INSTANCE,
    projectId: UNKNOWN_ID,
    project: UNKNOWN_PROJECT,
    labels: [],
    dataSourceList: [],
    name: "<<Unknown database>>",
    characterSet: "",
    collation: "",
    syncStatus: "NOT_FOUND",
    lastSuccessfulSyncTs: 0,
    schemaVersion: "",
  };

  const UNKNOWN_DATA_SOURCE: DataSource = {
    id: UNKNOWN_ID,
    instanceId: UNKNOWN_ID,
    databaseId: UNKNOWN_ID,
    name: "<<Unknown data source>>",
    type: "RO",
    username: "",
    password: "",
    sslCa: "",
    sslCert: "",
    sslKey: "",
    host: "",
    port: "",
    database: "",
    options: {
      srv: false,
      authenticationDatabase: "",
      authenticationPrivateKey: "",
      sid: "",
      serviceName: "",
      sshHost: "",
      sshPort: "",
      sshUser: "",
      sshPassword: "",
      sshPrivateKey: "",
    },
    // UI-only fields
    updateSsl: false,
  };

  const UNKNOWN_PIPELINE: Pipeline = {
    id: UNKNOWN_ID,
    name: "<<Unknown pipeline>>",
    stageList: [],
  };

  const UNKNOWN_ISSUE: Issue = {
    id: UNKNOWN_ID,
    project: UNKNOWN_PROJECT,
    pipeline: UNKNOWN_PIPELINE,
    creator: UNKNOWN_PRINCIPAL,
    createdTs: 0,
    updater: UNKNOWN_PRINCIPAL,
    updatedTs: 0,
    name: "<<Unknown issue>>",
    status: "DONE",
    type: "bb.issue.general",
    description: "",
    assignee: UNKNOWN_PRINCIPAL,
    assigneeNeedAttention: false,
    subscriberList: [],
    payload: {},
  };

  const UNKNOWN_STAGE: Stage = {
    id: UNKNOWN_ID,
    pipeline: UNKNOWN_PIPELINE,
    name: "<<Unknown stage>>",
    environment: UNKNOWN_ENVIRONMENT,
    taskList: [],
  };

  const UNKNOWN_TASK_PROGRESS: TaskProgress = {
    totalUnit: 0,
    completedUnit: 0,
    createdTs: 0,
    updatedTs: 0,
  };

  const UNKNOWN_TASK: Task = {
    id: UNKNOWN_ID,
    pipeline: UNKNOWN_PIPELINE,
    stage: UNKNOWN_STAGE,
    creator: UNKNOWN_PRINCIPAL,
    createdTs: 0,
    updater: UNKNOWN_PRINCIPAL,
    updatedTs: 0,
    name: "<<Unknown task>>",
    type: "bb.task.general",
    status: "DONE",
    instance: UNKNOWN_INSTANCE,
    database: UNKNOWN_DATABASE,
    earliestAllowedTs: 0,
    taskRunList: [],
    taskCheckRunList: [],
    blockedBy: [],
    progress: { ...UNKNOWN_TASK_PROGRESS },
  };

<<<<<<< HEAD
  const UNKNOWN_VCS: VCS = {
    id: UNKNOWN_ID,
    name: "",
    type: "GITLAB",
    uiType: "GITLAB_SELF_HOST",
    instanceUrl: "",
    apiUrl: "",
    accessToken: "",
  };

=======
>>>>>>> 7f5b6d90
  const UNKNOWN_SQL_REVIEW_POLICY: SQLReviewPolicy = {
    id: UNKNOWN_ID,
    enforce: false,
    name: "",
    ruleList: [],
    environment: EnvironmentV1.fromJSON({}),
  };

  switch (type) {
    case "PRINCIPAL":
      return UNKNOWN_PRINCIPAL;
    case "ENVIRONMENT":
      return UNKNOWN_ENVIRONMENT;
    case "PROJECT":
      return UNKNOWN_PROJECT;
    case "PROJECT_MEMBER":
      return UNKNOWN_PROJECT_MEMBER;
    case "INSTANCE":
      return UNKNOWN_INSTANCE;
    case "DATABASE":
      return UNKNOWN_DATABASE;
    case "DATA_SOURCE":
      return UNKNOWN_DATA_SOURCE;
    case "ISSUE":
      return UNKNOWN_ISSUE;
    case "PIPELINE":
      return UNKNOWN_PIPELINE;
    case "STAGE":
      return UNKNOWN_STAGE;
    case "TASK_PROGRESS":
      return UNKNOWN_TASK_PROGRESS;
    case "TASK":
      return UNKNOWN_TASK;
    case "SQL_REVIEW":
      return UNKNOWN_SQL_REVIEW_POLICY;
  }
};

export const unknown = makeUnknown as ResourceMaker;

const makeEmpty = (type: ResourceType) => {
  // Have to omit creator and updater to avoid recursion.
  const EMPTY_PRINCIPAL: Principal = {
    id: EMPTY_ID,
    type: "END_USER",
    name: "",
    email: "",
    role: "DEVELOPER",
  } as Principal;

  const EMPTY_ENVIRONMENT: Environment = {
    id: EMPTY_ID,
    resourceId: "",
    rowStatus: "NORMAL",
    name: "",
    order: 0,
    tier: "UNPROTECTED",
  };

  const EMPTY_PROJECT: Project = {
    id: EMPTY_ID,
    resourceId: "",
    rowStatus: "NORMAL",
    name: "",
    key: "",
    memberList: [],
    workflowType: "UI",
    visibility: "PUBLIC",
    tenantMode: "DISABLED",
    schemaChangeType: "DDL",
  };

  const EMPTY_PROJECT_MEMBER: ProjectMember = {
    id: `projects/${EMPTY_ID}/roles/${EMPTY_ID}/principals/${EMPTY_ID}`,
    project: EMPTY_PROJECT,
    role: "DEVELOPER",
    principal: EMPTY_PRINCIPAL,
  };

  const EMPTY_INSTANCE: Instance = {
    id: EMPTY_ID,
    resourceId: "",
    rowStatus: "NORMAL",
    environment: EMPTY_ENVIRONMENT,
    dataSourceList: [],
    name: "",
    engine: "MYSQL",
    engineVersion: "",
    externalLink: "",
    srv: false,
    authenticationDatabase: "",
  };

  const EMPTY_DATABASE: Database = {
    id: EMPTY_ID,
    instanceId: UNKNOWN_ID,
    instance: EMPTY_INSTANCE,
    projectId: UNKNOWN_ID,
    project: EMPTY_PROJECT,
    dataSourceList: [],
    labels: [],
    name: "",
    characterSet: "",
    collation: "",
    syncStatus: "NOT_FOUND",
    lastSuccessfulSyncTs: 0,
    schemaVersion: "",
  };

  const EMPTY_DATA_SOURCE: DataSource = {
    id: EMPTY_ID,
    instanceId: UNKNOWN_ID,
    databaseId: UNKNOWN_ID,
    name: "",
    type: "RO",
    username: "",
    password: "",
    sslCa: "",
    sslCert: "",
    sslKey: "",
    host: "",
    port: "",
    database: "",
    options: {
      srv: false,
      authenticationDatabase: "",
      authenticationPrivateKey: "",
      sid: "",
      serviceName: "",
      sshHost: "",
      sshPort: "",
      sshUser: "",
      sshPassword: "",
      sshPrivateKey: "",
    },
    // UI-only fields
    updateSsl: false,
  };

  const EMPTY_PIPELINE: Pipeline = {
    id: EMPTY_ID,
    name: "",
    stageList: [],
  };

  const EMPTY_ISSUE: Issue = {
    id: EMPTY_ID,
    pipeline: EMPTY_PIPELINE,
    project: EMPTY_PROJECT,
    creator: EMPTY_PRINCIPAL,
    createdTs: 0,
    updater: EMPTY_PRINCIPAL,
    updatedTs: 0,
    name: "",
    status: "DONE",
    type: "bb.issue.general",
    description: "",
    assignee: EMPTY_PRINCIPAL,
    assigneeNeedAttention: false,
    subscriberList: [],
    payload: {},
  };

  const EMPTY_STAGE: Stage = {
    id: EMPTY_ID,
    pipeline: EMPTY_PIPELINE,
    name: "",
    environment: EMPTY_ENVIRONMENT,
    taskList: [],
  };

  const EMPTY_TASK_PROGRESS: TaskProgress = {
    totalUnit: 0,
    completedUnit: 0,
    createdTs: 0,
    updatedTs: 0,
  };

  const EMPTY_TASK: Task = {
    id: EMPTY_ID,
    pipeline: EMPTY_PIPELINE,
    stage: EMPTY_STAGE,
    creator: EMPTY_PRINCIPAL,
    createdTs: 0,
    updater: EMPTY_PRINCIPAL,
    updatedTs: 0,
    name: "",
    type: "bb.task.general",
    status: "DONE",
    instance: EMPTY_INSTANCE,
    database: EMPTY_DATABASE,
    taskRunList: [],
    taskCheckRunList: [],
    earliestAllowedTs: 0,
    blockedBy: [],
    progress: { ...EMPTY_TASK_PROGRESS },
  };

<<<<<<< HEAD
  const EMPTY_VCS: VCS = {
    id: EMPTY_ID,
    name: "",
    type: "GITLAB",
    uiType: "GITLAB_SELF_HOST",
    instanceUrl: "",
    apiUrl: "",
    accessToken: "",
  };

=======
>>>>>>> 7f5b6d90
  switch (type) {
    case "PRINCIPAL":
      return EMPTY_PRINCIPAL;
    case "ENVIRONMENT":
      return EMPTY_ENVIRONMENT;
    case "PROJECT":
      return EMPTY_PROJECT;
    case "PROJECT_MEMBER":
      return EMPTY_PROJECT_MEMBER;
    case "INSTANCE":
      return EMPTY_INSTANCE;
    case "DATABASE":
      return EMPTY_DATABASE;
    case "DATA_SOURCE":
      return EMPTY_DATA_SOURCE;
    case "ISSUE":
      return EMPTY_ISSUE;
    case "PIPELINE":
      return EMPTY_PIPELINE;
    case "STAGE":
      return EMPTY_STAGE;
    case "TASK_PROGRESS":
      return EMPTY_TASK_PROGRESS;
    case "TASK":
      return EMPTY_TASK;
  }
};

export const empty = makeEmpty as ResourceMaker;<|MERGE_RESOLUTION|>--- conflicted
+++ resolved
@@ -250,19 +250,6 @@
     progress: { ...UNKNOWN_TASK_PROGRESS },
   };
 
-<<<<<<< HEAD
-  const UNKNOWN_VCS: VCS = {
-    id: UNKNOWN_ID,
-    name: "",
-    type: "GITLAB",
-    uiType: "GITLAB_SELF_HOST",
-    instanceUrl: "",
-    apiUrl: "",
-    accessToken: "",
-  };
-
-=======
->>>>>>> 7f5b6d90
   const UNKNOWN_SQL_REVIEW_POLICY: SQLReviewPolicy = {
     id: UNKNOWN_ID,
     enforce: false,
@@ -461,19 +448,6 @@
     progress: { ...EMPTY_TASK_PROGRESS },
   };
 
-<<<<<<< HEAD
-  const EMPTY_VCS: VCS = {
-    id: EMPTY_ID,
-    name: "",
-    type: "GITLAB",
-    uiType: "GITLAB_SELF_HOST",
-    instanceUrl: "",
-    apiUrl: "",
-    accessToken: "",
-  };
-
-=======
->>>>>>> 7f5b6d90
   switch (type) {
     case "PRINCIPAL":
       return EMPTY_PRINCIPAL;
