import {
  AuthProvider,
  DeploymentConfig,
  EnvironmentId,
  MigrationHistoryId,
  Policy,
  PolicyType,
  QueryHistory,
  View,
  DBExtension,
  Sheet,
  OnboardingGuideType,
  PolicyResourceType,
} from ".";
import { Activity } from "./activity";
import { ServerInfo } from "./actuator";
import { Backup, BackupSetting } from "./backup";
import { Bookmark } from "./bookmark";
import { Command } from "./common";
import { Database } from "./database";
import { DataSource } from "./dataSource";
import { Environment } from "./environment";
import {
  CommandId,
  DatabaseId,
  DataSourceId,
  InstanceId,
  IssueId,
  PrincipalId,
  ProjectId,
  VCSId,
  SheetId,
} from "./id";
import { Inbox, InboxSummary } from "./inbox";
import { Instance, MigrationHistory } from "./instance";
import { InstanceUser } from "./InstanceUser";
import { Issue } from "./issue";
import { IssueSubscriber } from "./issueSubscriber";
import { Member } from "./member";
import { Notification } from "./notification";
import { PlanType } from "./plan";
import { Principal } from "./principal";
import { Project } from "./project";
import { ProjectWebhook } from "./projectWebhook";
import { Repository } from "./repository";
import { Setting, SettingName } from "./setting";
import { Table } from "./table";
import { VCS } from "./vcs";
import { Label } from "./label";
import { ConnectionAtom } from "./sqlEditor";
import { ReleaseInfo } from "./actuator";
import type { DebugLog } from "@/types/debug";
import type { AuditLog } from "@/types/auditLog";
<<<<<<< HEAD
import { DatabaseMetadata } from "./proto/database";
=======
import { RemovableRef } from "@vueuse/core";
>>>>>>> bc44a8bd

export interface ActuatorState {
  serverInfo?: ServerInfo;
  releaseInfo: RemovableRef<ReleaseInfo>;
}

export interface AuthState {
  authProviderList: AuthProvider[];
  currentUser: Principal;
}

export interface AuditLogState {
  auditLogList: AuditLog[];
}

export interface SettingState {
  settingByName: Map<SettingName, Setting>;
}

export interface PlanState {
  plan: PlanType;
}

export interface MemberState {
  memberList: Member[];
}

export interface PrincipalState {
  principalList: Principal[];
}

export interface BookmarkState {
  bookmarkList: Map<PrincipalId, Bookmark[]>;
}

export interface ActivityState {
  activityListByUser: Map<PrincipalId, Activity[]>;
  activityListByIssue: Map<IssueId, Activity[]>;
}

export interface InboxState {
  inboxListByUser: Map<PrincipalId, Inbox[]>;
  inboxSummaryByUser: Map<PrincipalId, InboxSummary>;
}

export interface IssueState {
  issueById: Map<IssueId, Issue>;
  isCreatingIssue: boolean;
}

export interface IssueSubscriberState {
  subscriberList: Map<IssueId, IssueSubscriber[]>;
}

// eslint-disable-next-line @typescript-eslint/no-empty-interface
export interface PipelineState {}

// eslint-disable-next-line @typescript-eslint/no-empty-interface
export interface StageState {}

// eslint-disable-next-line @typescript-eslint/no-empty-interface
export interface TaskState {}

export interface PolicyState {
  policyMapByEnvironmentId: Map<EnvironmentId, Map<PolicyType, Policy>>;
  policyMapByDatabaseId: Map<DatabaseId, Map<PolicyType, Policy>>;
  policyMapByResourceType: Map<PolicyResourceType, Map<PolicyType, Policy[]>>;
}

export interface ProjectState {
  projectById: Map<ProjectId, Project>;
}

export interface ProjectWebhookState {
  projectWebhookList: Map<ProjectId, ProjectWebhook[]>;
}

export interface EnvironmentState {
  environmentList: Environment[];
}

export interface InstanceState {
  instanceById: Map<InstanceId, Instance>;
  instanceUserListById: Map<InstanceId, InstanceUser[]>;
  migrationHistoryById: Map<MigrationHistoryId, MigrationHistory>;
  // The key is a concatenation of instance id and database name
  migrationHistoryListByIdAndDatabaseName: Map<string, MigrationHistory[]>;
}

export interface DataSourceState {
  dataSourceById: Map<DataSourceId, DataSource>;
}

export interface DatabaseState {
  // UI may fetch the database list from different dimension (by user, by environment).
  // In those cases, we will iterate through this map and compute the list on the fly.
  // We save it by instance because database belongs to instance and saving this way
  // follows that hierarchy.
  databaseListByInstanceId: Map<InstanceId, Database[]>;
  // Used exclusively for project panel, we do this to avoid interference from databaseListByInstanceId
  // where updating databaseListByInstanceId will cause reloading project related UI due to reactivity
  databaseListByProjectId: Map<ProjectId, Database[]>;
}

export interface DBSchemaState {
  databaseMetadataById: Map<DatabaseId, DatabaseMetadata>;
}

export interface TableState {
  tableListByDatabaseId: Map<DatabaseId, Table[]>;
}

export interface ViewState {
  viewListByDatabaseId: Map<DatabaseId, View[]>;
}

export interface DBExtensionState {
  dbExtensionListByDatabaseId: Map<DatabaseId, DBExtension[]>;
}

export interface BackupState {
  backupList: Map<DatabaseId, Backup[]>;
}

export interface BackupSettingState {
  backupSetting: Map<DatabaseId, BackupSetting>;
}

export interface VCSState {
  vcsById: Map<VCSId, VCS>;
}

export interface RepositoryState {
  // repositoryListByVCSId are used in workspace version control panel, while repositoryByProjectId are used in project version control panel.
  // Because they are used separately, so we don't need to worry about repository inconsistency issue between them.
  repositoryListByVCSId: Map<VCSId, Repository[]>;
  repositoryByProjectId: Map<ProjectId, Repository>;
}

// eslint-disable-next-line @typescript-eslint/no-empty-interface
export interface AnomalyState {}

export interface NotificationState {
  notificationByModule: Map<string, Notification[]>;
}

export interface CommandState {
  commandListById: Map<CommandId, Command[]>;
}

export interface LabelState {
  labelList: Label[];
}

export enum ConnectionTreeState {
  UNSET,
  LOADING,
  LOADED,
}

export interface SQLEditorState {
  accessControlPolicyList: Policy[];
  connectionTree: {
    data: ConnectionAtom[];
    state: ConnectionTreeState;
  };
  expandedTreeNodeKeys: string[];
  selectedTable: Table;
  shouldFormatContent: boolean;
  queryHistoryList: QueryHistory[];
  isFetchingQueryHistory: boolean;
  isFetchingSheet: boolean;
  isShowExecutingHint: boolean;
}

export interface DeploymentState {
  deploymentConfigByProjectId: Map<ProjectId, DeploymentConfig>;
}

export interface SheetState {
  sheetList: Sheet[];
  sheetById: Map<SheetId, Sheet>;
}

export interface DebugState {
  isDebug: boolean;
}
export interface DebugLogState {
  debugLogList: DebugLog[];
}

export interface OnboardingGuideState {
  guideName?: OnboardingGuideType;
}<|MERGE_RESOLUTION|>--- conflicted
+++ resolved
@@ -1,3 +1,4 @@
+import { RemovableRef } from "@vueuse/core";
 import {
   AuthProvider,
   DeploymentConfig,
@@ -51,11 +52,7 @@
 import { ReleaseInfo } from "./actuator";
 import type { DebugLog } from "@/types/debug";
 import type { AuditLog } from "@/types/auditLog";
-<<<<<<< HEAD
 import { DatabaseMetadata } from "./proto/database";
-=======
-import { RemovableRef } from "@vueuse/core";
->>>>>>> bc44a8bd
 
 export interface ActuatorState {
   serverInfo?: ServerInfo;
