<<<<<<< HEAD
import type { ConditionGroupExpr } from "@/plugins/cel";
import { UNKNOWN_ID } from "@/types";
import { extractDatabaseGroupName } from "@/utils";
import type { DatabaseGroup } from "./proto-es/v1/database_group_service_pb";
import type { Project } from "./proto-es/v1/project_service_pb";

export interface ComposedDatabaseGroup extends DatabaseGroup {
  projectName: string;
  projectEntity: Project;
  simpleExpr: ConditionGroupExpr;
}
=======
import { UNKNOWN_ID } from "@/types";
import { extractDatabaseGroupName } from "@/utils";
>>>>>>> d6e91059

export const isValidDatabaseGroupName = (name: string): boolean => {
  if (typeof name !== "string") return false;
  const dbGroupName = extractDatabaseGroupName(name);
  return Boolean(dbGroupName) && dbGroupName !== String(UNKNOWN_ID);
};<|MERGE_RESOLUTION|>--- conflicted
+++ resolved
@@ -1,19 +1,5 @@
-<<<<<<< HEAD
-import type { ConditionGroupExpr } from "@/plugins/cel";
 import { UNKNOWN_ID } from "@/types";
 import { extractDatabaseGroupName } from "@/utils";
-import type { DatabaseGroup } from "./proto-es/v1/database_group_service_pb";
-import type { Project } from "./proto-es/v1/project_service_pb";
-
-export interface ComposedDatabaseGroup extends DatabaseGroup {
-  projectName: string;
-  projectEntity: Project;
-  simpleExpr: ConditionGroupExpr;
-}
-=======
-import { UNKNOWN_ID } from "@/types";
-import { extractDatabaseGroupName } from "@/utils";
->>>>>>> d6e91059
 
 export const isValidDatabaseGroupName = (name: string): boolean => {
   if (typeof name !== "string") return false;
