import {
  ColumnMetadata,
  SchemaMetadata,
  TableMetadata,
} from "../proto/database";

type TableOrColumnStatus = "normal" | "created" | "dropped";

export interface Column {
  oldName: string;
  newName: string;
  type: string;
  nullable: boolean;
  comment: string;
<<<<<<< HEAD
  hasDefault: boolean;
  default: string;
=======
  default?: string;

>>>>>>> cd770ddb
  status: TableOrColumnStatus;
}

export interface Table {
  oldName: string;
  newName: string;
  engine: string;
  collation: string;
  rowCount: number;
  dataSize: number;
  comment: string;
  columnList: Column[];
  status: TableOrColumnStatus;
}

export interface PrimaryKey {
  schema: string;
  table: string;
  columnList: string[];
}

export interface ForeignKey {
  schema: string;
  table: string;
  columnList: string[];
  referencedSchema: string;
  referencedTable: string;
  referencedColumns: string[];
}

export interface Schema {
  // It should be an empty string for MySQL/TiDB.
  name: string;
  tableList: Table[];
  primaryKeyList: PrimaryKey[];
  foreignKeyList: ForeignKey[];
}

export const convertColumnMetadataToColumn = (
  columnMetadata: ColumnMetadata
): Column => {
  return {
    oldName: columnMetadata.name,
    newName: columnMetadata.name,
    type: columnMetadata.type,
    nullable: columnMetadata.nullable,
    comment: columnMetadata.comment,
    hasDefault: columnMetadata.hasDefault,
    default: columnMetadata.default,
    status: "normal",
  };
};

export const convertTableMetadataToTable = (
  tableMetadata: TableMetadata
): Table => {
  return {
    oldName: tableMetadata.name,
    newName: tableMetadata.name,
    engine: tableMetadata.engine,
    collation: tableMetadata.collation,
    rowCount: tableMetadata.rowCount,
    dataSize: tableMetadata.dataSize,
    comment: tableMetadata.comment,
    columnList: tableMetadata.columns.map((column) =>
      convertColumnMetadataToColumn(column)
    ),
    status: "normal",
  };
};

export const convertSchemaMetadataToSchema = (
  schemaMetadata: SchemaMetadata
): Schema => {
  const tableList: Table[] = [];
  const primaryKeyList: PrimaryKey[] = [];
  const foreignKeyList: ForeignKey[] = [];

  for (const tableMetadata of schemaMetadata.tables) {
    tableList.push(convertTableMetadataToTable(tableMetadata));

    for (const indexMetadata of tableMetadata.indexes) {
      if (indexMetadata.primary === true) {
        primaryKeyList.push({
          schema: schemaMetadata.name,
          table: tableMetadata.name,
          columnList: indexMetadata.expressions,
        });
      }
    }

    for (const foreignKeyMetadata of tableMetadata.foreignKeys) {
      foreignKeyList.push({
        schema: schemaMetadata.name,
        table: tableMetadata.name,
        columnList: foreignKeyMetadata.columns,
        referencedSchema: foreignKeyMetadata.referencedSchema,
        referencedTable: foreignKeyMetadata.referencedTable,
        referencedColumns: foreignKeyMetadata.referencedColumns,
      });
    }
  }

  return {
    name: schemaMetadata.name,
    tableList: tableList,
    primaryKeyList: primaryKeyList,
    foreignKeyList: foreignKeyList,
  };
};<|MERGE_RESOLUTION|>--- conflicted
+++ resolved
@@ -12,13 +12,7 @@
   type: string;
   nullable: boolean;
   comment: string;
-<<<<<<< HEAD
-  hasDefault: boolean;
-  default: string;
-=======
   default?: string;
-
->>>>>>> cd770ddb
   status: TableOrColumnStatus;
 }
 
@@ -66,7 +60,6 @@
     type: columnMetadata.type,
     nullable: columnMetadata.nullable,
     comment: columnMetadata.comment,
-    hasDefault: columnMetadata.hasDefault,
     default: columnMetadata.default,
     status: "normal",
   };
