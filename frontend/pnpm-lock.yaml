lockfileVersion: '9.0'

settings:
  autoInstallPeers: true
  excludeLinksFromLockfile: false

pnpmfileChecksum: sha256-im1brr/X3QAOxHAaowhxSTUh7fDrGsj11u9EY4szJJE=

importers:

  .:
    dependencies:
      '@bufbuild/protobuf':
        specifier: ^2.5.1
        version: 2.5.1
      '@codingame/monaco-vscode-api':
        specifier: 15.0.3
        version: 15.0.3
      '@codingame/monaco-vscode-javascript-default-extension':
        specifier: 15.0.3
        version: 15.0.3
      '@codingame/monaco-vscode-languages-service-override':
        specifier: 15.0.3
        version: 15.0.3
      '@codingame/monaco-vscode-sql-default-extension':
        specifier: 15.0.3
        version: 15.0.3
      '@codingame/monaco-vscode-textmate-service-override':
        specifier: 15.0.3
        version: 15.0.3
      '@codingame/monaco-vscode-theme-defaults-default-extension':
        specifier: 15.0.3
        version: 15.0.3
      '@codingame/monaco-vscode-theme-service-override':
        specifier: 15.0.3
        version: 15.0.3
      '@markdoc/markdoc':
        specifier: 0.5.2
        version: 0.5.2
      '@soerenmartius/vue3-clipboard':
        specifier: 0.1.2
        version: 0.1.2
      '@tanstack/vue-query':
<<<<<<< HEAD
        specifier: ^5.79.2
        version: 5.79.2(vue@3.5.16(typescript@5.7.3))
=======
        specifier: ^5.66.11
        version: 5.79.2(vue@3.5.16(typescript@5.8.3))
>>>>>>> 7896cbe1
      '@tanstack/vue-table':
        specifier: 8.21.3
        version: 8.21.3(vue@3.5.16(typescript@5.8.3))
      '@vueuse/core':
        specifier: 12.7.0
        version: 12.7.0(typescript@5.8.3)
      axios:
        specifier: 1.8.2
        version: 1.8.2
      bootstrap:
        specifier: 5.3.3
        version: 5.3.3(@popperjs/core@2.11.8)
      crypto-js:
        specifier: ^4.2.0
        version: 4.2.0
      d3-shape:
        specifier: ^3.2.0
        version: 3.2.0
      dayjs:
        specifier: 1.11.13
        version: 1.11.13
      dompurify:
        specifier: 3.2.6
        version: 3.2.6
      downloadjs:
        specifier: 1.4.7
        version: 1.4.7
      elkjs:
        specifier: ^0.10.0
        version: 0.10.0
      emittery:
        specifier: ^1.1.0
        version: 1.1.0
      file-saver:
        specifier: ^2.0.5
        version: 2.0.5
      highlight.js:
        specifier: 11.10.0
        version: 11.10.0
      html-to-image:
        specifier: ^1.11.13
        version: 1.11.13
      inter-ui:
        specifier: 4.0.2
        version: 4.0.2
      is-chinese:
        specifier: ^2.0.0
        version: 2.0.0
      js-yaml:
        specifier: 4.1.0
        version: 4.1.0
      jszip:
        specifier: ^3.10.1
        version: 3.10.1
      lodash-es:
        specifier: 4.17.21
        version: 4.17.21
      lucide-static:
        specifier: ^0.511.0
        version: 0.511.0
      lucide-vue-next:
        specifier: ^0.462.0
        version: 0.462.0(vue@3.5.16(typescript@5.8.3))
      markdown-it:
        specifier: ^14.1.0
        version: 14.1.0
      match-sorter:
        specifier: 6.3.4
        version: 6.3.4
      monaco-editor:
        specifier: npm:@codingame/monaco-vscode-editor-api@15.0.3
        version: '@codingame/monaco-vscode-editor-api@15.0.3'
      monaco-languageclient:
        specifier: 9.5.0
        version: 9.5.0
      naive-ui:
        specifier: 2.40.1
        version: 2.40.1(vue@3.5.16(typescript@5.8.3))
      nice-grpc-common:
        specifier: ^2.0.2
        version: 2.0.2
      nice-grpc-error-details:
        specifier: ^0.2.10
        version: 0.2.10
      nice-grpc-web:
        specifier: ^3.3.7
        version: 3.3.7(ws@8.18.2)
      normalize-wheel:
        specifier: ^1.0.1
        version: 1.0.1
      pev2:
        specifier: 1.15.0
        version: 1.15.0(@popperjs/core@2.11.8)(typescript@5.8.3)
      pinia:
        specifier: 2.3.1
        version: 2.3.1(typescript@5.8.3)(vue@3.5.16(typescript@5.8.3))
      pouchdb:
        specifier: ^9.0.0
        version: 9.0.0
      pouchdb-find:
        specifier: ^9.0.0
        version: 9.0.0
      pretty-print-json:
        specifier: ^3.0.4
        version: 3.0.4
      qrcode:
        specifier: ^1.5.4
        version: 1.5.4
      qs:
        specifier: 6.13.1
        version: 6.13.1
      regenerator-runtime:
        specifier: ^0.14.1
        version: 0.14.1
      rxjs:
        specifier: ^7.8.2
        version: 7.8.2
      scroll-into-view-if-needed:
        specifier: ^3.1.0
        version: 3.1.0
      scrollparent:
        specifier: ^2.1.0
        version: 2.1.0
      semver:
        specifier: 7.7.2
        version: 7.7.2
      slug:
        specifier: 9.1.0
        version: 9.1.0
      splitpanes:
        specifier: 3.2.0
        version: 3.2.0(vue@3.5.16(typescript@5.8.3))
      sql-formatter:
        specifier: 15.6.2
        version: 15.6.2
      string-width:
        specifier: ^7.2.0
        version: 7.2.0
      tailwind-merge:
        specifier: ^3.3.0
        version: 3.3.0
      uuid:
        specifier: 11.1.0
        version: 11.1.0
      vdirs:
        specifier: ^0.1.8
        version: 0.1.8(vue@3.5.16(typescript@5.8.3))
      vscode:
        specifier: npm:@codingame/monaco-vscode-extension-api@15.0.3
        version: '@codingame/monaco-vscode-extension-api@15.0.3'
      vscode-languageclient:
        specifier: 9.0.1
        version: 9.0.1
      vscode-ws-jsonrpc:
        specifier: 3.4.0
        version: 3.4.0
      vue:
        specifier: 3.5.16
        version: 3.5.16(typescript@5.8.3)
      vuedraggable:
        specifier: ^4.1.0
        version: 4.1.0(vue@3.5.16(typescript@5.8.3))
      vueuc:
        specifier: 0.4.64
        version: 0.4.64(vue@3.5.16(typescript@5.8.3))
    devDependencies:
      '@codingame/esbuild-import-meta-url-plugin':
        specifier: ^1.0.3
        version: 1.0.3
      '@iconify/json':
        specifier: 2.2.345
        version: 2.2.345
      '@intlify/eslint-plugin-vue-i18n':
        specifier: ^3.2.0
        version: 3.2.0(eslint@9.28.0(jiti@1.21.7))
      '@intlify/unplugin-vue-i18n':
        specifier: 6.0.8
        version: 6.0.8(@vue/compiler-dom@3.5.16)(eslint@9.28.0(jiti@1.21.7))(rollup@4.41.1)(typescript@5.8.3)(vue-i18n@11.1.5(vue@3.5.16(typescript@5.8.3)))(vue@3.5.16(typescript@5.8.3))
      '@rollup/plugin-yaml':
        specifier: 4.1.2
        version: 4.1.2(rollup@4.41.1)
      '@tailwindcss/forms':
        specifier: 0.5.10
        version: 0.5.10(tailwindcss@3.4.17(ts-node@10.9.2(@types/node@22.15.29)(typescript@5.8.3)))
      '@tailwindcss/typography':
        specifier: 0.5.16
        version: 0.5.16(tailwindcss@3.4.17(ts-node@10.9.2(@types/node@22.15.29)(typescript@5.8.3)))
      '@trivago/prettier-plugin-sort-imports':
        specifier: ^5.2.2
        version: 5.2.2(@vue/compiler-sfc@3.5.16)(prettier@3.5.3)
      '@tsconfig/node22':
        specifier: 22.0.0
        version: 22.0.0
      '@types/crypto-js':
        specifier: ^4.2.2
        version: 4.2.2
      '@types/d3-shape':
        specifier: ^3.1.7
        version: 3.1.7
      '@types/downloadjs':
        specifier: 1.4.6
        version: 1.4.6
      '@types/file-saver':
        specifier: ^2.0.7
        version: 2.0.7
      '@types/js-yaml':
        specifier: 4.0.9
        version: 4.0.9
      '@types/jsdom':
        specifier: 21.1.7
        version: 21.1.7
      '@types/lodash-es':
        specifier: 4.17.12
        version: 4.17.12
      '@types/markdown-it':
        specifier: ^14.1.2
        version: 14.1.2
      '@types/mdast':
        specifier: ^4.0.4
        version: 4.0.4
      '@types/node':
        specifier: 22.15.29
        version: 22.15.29
      '@types/normalize-wheel':
        specifier: ^1.0.4
        version: 1.0.4
      '@types/pouchdb':
        specifier: ^6.4.2
        version: 6.4.2
      '@types/pouchdb-find':
        specifier: ^7.3.3
        version: 7.3.3
      '@types/qrcode':
        specifier: ^1.5.5
        version: 1.5.5
      '@types/qs':
        specifier: 6.9.17
        version: 6.9.17
      '@types/scrollparent':
        specifier: ^2.0.3
        version: 2.0.3
      '@types/semver':
        specifier: 7.7.0
        version: 7.7.0
      '@types/slug':
        specifier: 5.0.9
        version: 5.0.9
      '@types/splitpanes':
        specifier: 2.2.6
        version: 2.2.6
      '@types/uuid':
        specifier: 10.0.0
        version: 10.0.0
      '@vitejs/plugin-legacy':
        specifier: ^6.1.1
        version: 6.1.1(terser@5.39.0)(vite@6.3.5(@types/node@22.15.29)(jiti@1.21.7)(terser@5.39.0)(yaml@2.8.0))
      '@vitejs/plugin-vue':
        specifier: 5.2.4
<<<<<<< HEAD
        version: 5.2.4(vite@6.3.5(@types/node@22.15.29)(jiti@1.21.7)(terser@5.39.0)(yaml@2.8.0))(vue@3.5.16(typescript@5.7.3))
      '@vitejs/plugin-vue-jsx':
        specifier: 4.2.0
        version: 4.2.0(vite@6.3.5(@types/node@22.15.29)(jiti@1.21.7)(terser@5.39.0)(yaml@2.8.0))(vue@3.5.16(typescript@5.7.3))
=======
        version: 5.2.4(vite@6.3.5(@types/node@22.15.29)(jiti@1.21.7)(terser@5.39.0)(yaml@2.7.1))(vue@3.5.16(typescript@5.8.3))
      '@vitejs/plugin-vue-jsx':
        specifier: 4.2.0
        version: 4.2.0(vite@6.3.5(@types/node@22.15.29)(jiti@1.21.7)(terser@5.39.0)(yaml@2.7.1))(vue@3.5.16(typescript@5.8.3))
>>>>>>> 7896cbe1
      '@vue/compiler-sfc':
        specifier: 3.5.16
        version: 3.5.16
      '@vue/eslint-config-prettier':
        specifier: 10.2.0
        version: 10.2.0(eslint@9.28.0(jiti@1.21.7))(prettier@3.5.3)
      '@vue/eslint-config-typescript':
<<<<<<< HEAD
        specifier: ^14.5.0
        version: 14.5.0(eslint-plugin-vue@9.32.0(eslint@9.28.0(jiti@1.21.7)))(eslint@9.28.0(jiti@1.21.7))(typescript@5.7.3)
=======
        specifier: ^14.4.0
        version: 14.5.0(eslint-plugin-vue@9.32.0(eslint@9.28.0(jiti@1.21.7)))(eslint@9.28.0(jiti@1.21.7))(typescript@5.8.3)
>>>>>>> 7896cbe1
      '@vue/test-utils':
        specifier: 2.4.6
        version: 2.4.6
      '@vue/tsconfig':
        specifier: 0.7.0
        version: 0.7.0(typescript@5.8.3)(vue@3.5.16(typescript@5.8.3))
      autoprefixer:
        specifier: 10.4.21
        version: 10.4.21(postcss@8.5.4)
      code-inspector-plugin:
        specifier: ^0.20.12
        version: 0.20.12
      dotenv:
        specifier: ^16.5.0
        version: 16.5.0
      eslint:
        specifier: 9.28.0
        version: 9.28.0(jiti@1.21.7)
      eslint-plugin-vue:
        specifier: 9.32.0
        version: 9.32.0(eslint@9.28.0(jiti@1.21.7))
      events:
        specifier: ^3.3.0
        version: 3.3.0
      jquery:
        specifier: 3.7.1
        version: 3.7.1
      jsdom:
        specifier: 25.0.1
        version: 25.0.1
      long:
        specifier: ^5.3.2
        version: 5.3.2
      micromark:
        specifier: ^4.0.2
        version: 4.0.2
      micromark-util-sanitize-uri:
        specifier: ^2.0.1
        version: 2.0.1
      postcss:
        specifier: 8.5.4
        version: 8.5.4
      prettier:
        specifier: 3.5.3
        version: 3.5.3
      protobufjs:
        specifier: ^7.5.3
        version: 7.5.3
      remark-gfm:
        specifier: ^4.0.1
        version: 4.0.1
      remark-parse:
        specifier: ^11.0.0
        version: 11.0.0
      rollup:
        specifier: 4.41.1
        version: 4.41.1
      tailwindcss:
        specifier: 3.4.17
        version: 3.4.17(ts-node@10.9.2(@types/node@22.15.29)(typescript@5.8.3))
      ts-node:
        specifier: ^10.9.2
        version: 10.9.2(@types/node@22.15.29)(typescript@5.8.3)
      typescript:
        specifier: 5.8.3
        version: 5.8.3
      unified:
        specifier: ^11.0.5
        version: 11.0.5
      unplugin-icons:
        specifier: 22.1.0
        version: 22.1.0(@vue/compiler-sfc@3.5.16)
      unplugin-vue-components:
        specifier: 28.4.1
        version: 28.4.1(@babel/parser@7.27.4)(vue@3.5.16(typescript@5.8.3))
      vite:
        specifier: 6.3.5
        version: 6.3.5(@types/node@22.15.29)(jiti@1.21.7)(terser@5.39.0)(yaml@2.8.0)
      vite-bundle-visualizer:
        specifier: ^1.2.1
        version: 1.2.1(rollup@4.41.1)
      vitest:
        specifier: 3.2.0
        version: 3.2.0(@types/debug@4.1.12)(@types/node@22.15.29)(jiti@1.21.7)(jsdom@25.0.1)(terser@5.39.0)(yaml@2.8.0)
      vscode-oniguruma:
        specifier: ^2.0.1
        version: 2.0.1
      vscode-textmate:
        specifier: ^9.2.0
        version: 9.2.0
      vue-component-type-helpers:
        specifier: ^2.2.10
        version: 2.2.10
      vue-i18n:
        specifier: 11.1.5
        version: 11.1.5(vue@3.5.16(typescript@5.8.3))
      vue-router:
        specifier: 4.5.1
        version: 4.5.1(vue@3.5.16(typescript@5.8.3))
      vue-tsc:
        specifier: 2.1.10
        version: 2.1.10(typescript@5.8.3)
      ws:
        specifier: ^8.18.2
        version: 8.18.2

packages:

  '@alloc/quick-lru@5.2.0':
    resolution: {integrity: sha512-UrcABB+4bUrFABwbluTIBErXwvbsU/V7TZWfmbgJfbkwiBuziS9gxdODUyuiecfdGQ85jglMW6juS3+z5TsKLw==}
    engines: {node: '>=10'}

  '@ampproject/remapping@2.3.0':
    resolution: {integrity: sha512-30iZtAPgz+LTIYoeivqYo853f02jBYSd5uGnGpkFV0M3xOt9aN73erkgYAmZU43x4VfqcnLxW9Kpg3R5LC4YYw==}
    engines: {node: '>=6.0.0'}

  '@antfu/install-pkg@1.1.0':
    resolution: {integrity: sha512-MGQsmw10ZyI+EJo45CdSER4zEb+p31LpDAFp2Z3gkSd1yqVZGi0Ebx++YTEMonJy4oChEMLsxZ64j8FH6sSqtQ==}

  '@antfu/utils@8.1.1':
    resolution: {integrity: sha512-Mex9nXf9vR6AhcXmMrlz/HVgYYZpVGJ6YlPgwl7UnaFpnshXs6EK/oa5Gpf3CzENMjkvEx2tQtntGnb7UtSTOQ==}

  '@asamuzakjp/css-color@3.2.0':
    resolution: {integrity: sha512-K1A6z8tS3XsmCMM86xoWdn7Fkdn9m6RSVtocUrJYIwZnFVkng/PvkEoWtOWmP+Scc6saYWHWZYbndEEXxl24jw==}

  '@babel/code-frame@7.27.1':
    resolution: {integrity: sha512-cjQ7ZlQ0Mv3b47hABuTevyTuYN4i+loJKGeV9flcCgIK37cCXRh+L1bd3iBHlynerhQ7BhCkn2BPbQUL+rGqFg==}
    engines: {node: '>=6.9.0'}

  '@babel/compat-data@7.27.3':
    resolution: {integrity: sha512-V42wFfx1ymFte+ecf6iXghnnP8kWTO+ZLXIyZq+1LAXHHvTZdVxicn4yiVYdYMGaCO3tmqub11AorKkv+iodqw==}
    engines: {node: '>=6.9.0'}

  '@babel/core@7.27.4':
    resolution: {integrity: sha512-bXYxrXFubeYdvB0NhD/NBB3Qi6aZeV20GOWVI47t2dkecCEoneR4NPVcb7abpXDEvejgrUfFtG6vG/zxAKmg+g==}
    engines: {node: '>=6.9.0'}

  '@babel/generator@7.27.3':
    resolution: {integrity: sha512-xnlJYj5zepml8NXtjkG0WquFUv8RskFqyFcVgTBp5k+NaA/8uw/K+OSVf8AMGw5e9HKP2ETd5xpK5MLZQD6b4Q==}
    engines: {node: '>=6.9.0'}

  '@babel/helper-annotate-as-pure@7.27.3':
    resolution: {integrity: sha512-fXSwMQqitTGeHLBC08Eq5yXz2m37E4pJX1qAU1+2cNedz/ifv/bVXft90VeSav5nFO61EcNgwr0aJxbyPaWBPg==}
    engines: {node: '>=6.9.0'}

  '@babel/helper-compilation-targets@7.27.2':
    resolution: {integrity: sha512-2+1thGUUWWjLTYTHZWK1n8Yga0ijBz1XAhUXcKy81rd5g6yh7hGqMp45v7cadSbEHc9G3OTv45SyneRN3ps4DQ==}
    engines: {node: '>=6.9.0'}

  '@babel/helper-create-class-features-plugin@7.27.1':
    resolution: {integrity: sha512-QwGAmuvM17btKU5VqXfb+Giw4JcN0hjuufz3DYnpeVDvZLAObloM77bhMXiqry3Iio+Ai4phVRDwl6WU10+r5A==}
    engines: {node: '>=6.9.0'}
    peerDependencies:
      '@babel/core': ^7.0.0

  '@babel/helper-create-regexp-features-plugin@7.27.1':
    resolution: {integrity: sha512-uVDC72XVf8UbrH5qQTc18Agb8emwjTiZrQE11Nv3CuBEZmVvTwwE9CBUEvHku06gQCAyYf8Nv6ja1IN+6LMbxQ==}
    engines: {node: '>=6.9.0'}
    peerDependencies:
      '@babel/core': ^7.0.0

  '@babel/helper-define-polyfill-provider@0.6.4':
    resolution: {integrity: sha512-jljfR1rGnXXNWnmQg2K3+bvhkxB51Rl32QRaOTuwwjviGrHzIbSc8+x9CpraDtbT7mfyjXObULP4w/adunNwAw==}
    peerDependencies:
      '@babel/core': ^7.4.0 || ^8.0.0-0 <8.0.0

  '@babel/helper-member-expression-to-functions@7.27.1':
    resolution: {integrity: sha512-E5chM8eWjTp/aNoVpcbfM7mLxu9XGLWYise2eBKGQomAk/Mb4XoxyqXTZbuTohbsl8EKqdlMhnDI2CCLfcs9wA==}
    engines: {node: '>=6.9.0'}

  '@babel/helper-module-imports@7.27.1':
    resolution: {integrity: sha512-0gSFWUPNXNopqtIPQvlD5WgXYI5GY2kP2cCvoT8kczjbfcfuIljTbcWrulD1CIPIX2gt1wghbDy08yE1p+/r3w==}
    engines: {node: '>=6.9.0'}

  '@babel/helper-module-transforms@7.27.3':
    resolution: {integrity: sha512-dSOvYwvyLsWBeIRyOeHXp5vPj5l1I011r52FM1+r1jCERv+aFXYk4whgQccYEGYxK2H3ZAIA8nuPkQ0HaUo3qg==}
    engines: {node: '>=6.9.0'}
    peerDependencies:
      '@babel/core': ^7.0.0

  '@babel/helper-optimise-call-expression@7.27.1':
    resolution: {integrity: sha512-URMGH08NzYFhubNSGJrpUEphGKQwMQYBySzat5cAByY1/YgIRkULnIy3tAMeszlL/so2HbeilYloUmSpd7GdVw==}
    engines: {node: '>=6.9.0'}

  '@babel/helper-plugin-utils@7.27.1':
    resolution: {integrity: sha512-1gn1Up5YXka3YYAHGKpbideQ5Yjf1tDa9qYcgysz+cNCXukyLl6DjPXhD3VRwSb8c0J9tA4b2+rHEZtc6R0tlw==}
    engines: {node: '>=6.9.0'}

  '@babel/helper-remap-async-to-generator@7.27.1':
    resolution: {integrity: sha512-7fiA521aVw8lSPeI4ZOD3vRFkoqkJcS+z4hFo82bFSH/2tNd6eJ5qCVMS5OzDmZh/kaHQeBaeyxK6wljcPtveA==}
    engines: {node: '>=6.9.0'}
    peerDependencies:
      '@babel/core': ^7.0.0

  '@babel/helper-replace-supers@7.27.1':
    resolution: {integrity: sha512-7EHz6qDZc8RYS5ElPoShMheWvEgERonFCs7IAonWLLUTXW59DP14bCZt89/GKyreYn8g3S83m21FelHKbeDCKA==}
    engines: {node: '>=6.9.0'}
    peerDependencies:
      '@babel/core': ^7.0.0

  '@babel/helper-skip-transparent-expression-wrappers@7.27.1':
    resolution: {integrity: sha512-Tub4ZKEXqbPjXgWLl2+3JpQAYBJ8+ikpQ2Ocj/q/r0LwE3UhENh7EUabyHjz2kCEsrRY83ew2DQdHluuiDQFzg==}
    engines: {node: '>=6.9.0'}

  '@babel/helper-string-parser@7.27.1':
    resolution: {integrity: sha512-qMlSxKbpRlAridDExk92nSobyDdpPijUq2DW6oDnUqd0iOGxmQjyqhMIihI9+zv4LPyZdRje2cavWPbCbWm3eA==}
    engines: {node: '>=6.9.0'}

  '@babel/helper-validator-identifier@7.27.1':
    resolution: {integrity: sha512-D2hP9eA+Sqx1kBZgzxZh0y1trbuU+JoDkiEwqhQ36nodYqJwyEIhPSdMNd7lOm/4io72luTPWH20Yda0xOuUow==}
    engines: {node: '>=6.9.0'}

  '@babel/helper-validator-option@7.27.1':
    resolution: {integrity: sha512-YvjJow9FxbhFFKDSuFnVCe2WxXk1zWc22fFePVNEaWJEu8IrZVlda6N0uHwzZrUM1il7NC9Mlp4MaJYbYd9JSg==}
    engines: {node: '>=6.9.0'}

  '@babel/helper-wrap-function@7.27.1':
    resolution: {integrity: sha512-NFJK2sHUvrjo8wAU/nQTWU890/zB2jj0qBcCbZbbf+005cAsv6tMjXz31fBign6M5ov1o0Bllu+9nbqkfsjjJQ==}
    engines: {node: '>=6.9.0'}

  '@babel/helpers@7.27.4':
    resolution: {integrity: sha512-Y+bO6U+I7ZKaM5G5rDUZiYfUvQPUibYmAFe7EnKdnKBbVXDZxvp+MWOH5gYciY0EPk4EScsuFMQBbEfpdRKSCQ==}
    engines: {node: '>=6.9.0'}

  '@babel/parser@7.27.4':
    resolution: {integrity: sha512-BRmLHGwpUqLFR2jzx9orBuX/ABDkj2jLKOXrHDTN2aOKL+jFDDKaRNo9nyYsIl9h/UE/7lMKdDjKQQyxKKDZ7g==}
    engines: {node: '>=6.0.0'}
    hasBin: true

  '@babel/plugin-bugfix-firefox-class-in-computed-class-key@7.27.1':
    resolution: {integrity: sha512-QPG3C9cCVRQLxAVwmefEmwdTanECuUBMQZ/ym5kiw3XKCGA7qkuQLcjWWHcrD/GKbn/WmJwaezfuuAOcyKlRPA==}
    engines: {node: '>=6.9.0'}
    peerDependencies:
      '@babel/core': ^7.0.0

  '@babel/plugin-bugfix-safari-class-field-initializer-scope@7.27.1':
    resolution: {integrity: sha512-qNeq3bCKnGgLkEXUuFry6dPlGfCdQNZbn7yUAPCInwAJHMU7THJfrBSozkcWq5sNM6RcF3S8XyQL2A52KNR9IA==}
    engines: {node: '>=6.9.0'}
    peerDependencies:
      '@babel/core': ^7.0.0

  '@babel/plugin-bugfix-safari-id-destructuring-collision-in-function-expression@7.27.1':
    resolution: {integrity: sha512-g4L7OYun04N1WyqMNjldFwlfPCLVkgB54A/YCXICZYBsvJJE3kByKv9c9+R/nAfmIfjl2rKYLNyMHboYbZaWaA==}
    engines: {node: '>=6.9.0'}
    peerDependencies:
      '@babel/core': ^7.0.0

  '@babel/plugin-bugfix-v8-spread-parameters-in-optional-chaining@7.27.1':
    resolution: {integrity: sha512-oO02gcONcD5O1iTLi/6frMJBIwWEHceWGSGqrpCmEL8nogiS6J9PBlE48CaK20/Jx1LuRml9aDftLgdjXT8+Cw==}
    engines: {node: '>=6.9.0'}
    peerDependencies:
      '@babel/core': ^7.13.0

  '@babel/plugin-bugfix-v8-static-class-fields-redefine-readonly@7.27.1':
    resolution: {integrity: sha512-6BpaYGDavZqkI6yT+KSPdpZFfpnd68UKXbcjI9pJ13pvHhPrCKWOOLp+ysvMeA+DxnhuPpgIaRpxRxo5A9t5jw==}
    engines: {node: '>=6.9.0'}
    peerDependencies:
      '@babel/core': ^7.0.0

  '@babel/plugin-proposal-private-property-in-object@7.21.0-placeholder-for-preset-env.2':
    resolution: {integrity: sha512-SOSkfJDddaM7mak6cPEpswyTRnuRltl429hMraQEglW+OkovnCzsiszTmsrlY//qLFjCpQDFRvjdm2wA5pPm9w==}
    engines: {node: '>=6.9.0'}
    peerDependencies:
      '@babel/core': ^7.0.0-0

  '@babel/plugin-syntax-import-assertions@7.27.1':
    resolution: {integrity: sha512-UT/Jrhw57xg4ILHLFnzFpPDlMbcdEicaAtjPQpbj9wa8T4r5KVWCimHcL/460g8Ht0DMxDyjsLgiWSkVjnwPFg==}
    engines: {node: '>=6.9.0'}
    peerDependencies:
      '@babel/core': ^7.0.0-0

  '@babel/plugin-syntax-import-attributes@7.27.1':
    resolution: {integrity: sha512-oFT0FrKHgF53f4vOsZGi2Hh3I35PfSmVs4IBFLFj4dnafP+hIWDLg3VyKmUHfLoLHlyxY4C7DGtmHuJgn+IGww==}
    engines: {node: '>=6.9.0'}
    peerDependencies:
      '@babel/core': ^7.0.0-0

  '@babel/plugin-syntax-jsx@7.27.1':
    resolution: {integrity: sha512-y8YTNIeKoyhGd9O0Jiyzyyqk8gdjnumGTQPsz0xOZOQ2RmkVJeZ1vmmfIvFEKqucBG6axJGBZDE/7iI5suUI/w==}
    engines: {node: '>=6.9.0'}
    peerDependencies:
      '@babel/core': ^7.0.0-0

  '@babel/plugin-syntax-typescript@7.27.1':
    resolution: {integrity: sha512-xfYCBMxveHrRMnAWl1ZlPXOZjzkN82THFvLhQhFXFt81Z5HnN+EtUkZhv/zcKpmT3fzmWZB0ywiBrbC3vogbwQ==}
    engines: {node: '>=6.9.0'}
    peerDependencies:
      '@babel/core': ^7.0.0-0

  '@babel/plugin-syntax-unicode-sets-regex@7.18.6':
    resolution: {integrity: sha512-727YkEAPwSIQTv5im8QHz3upqp92JTWhidIC81Tdx4VJYIte/VndKf1qKrfnnhPLiPghStWfvC/iFaMCQu7Nqg==}
    engines: {node: '>=6.9.0'}
    peerDependencies:
      '@babel/core': ^7.0.0

  '@babel/plugin-transform-arrow-functions@7.27.1':
    resolution: {integrity: sha512-8Z4TGic6xW70FKThA5HYEKKyBpOOsucTOD1DjU3fZxDg+K3zBJcXMFnt/4yQiZnf5+MiOMSXQ9PaEK/Ilh1DeA==}
    engines: {node: '>=6.9.0'}
    peerDependencies:
      '@babel/core': ^7.0.0-0

  '@babel/plugin-transform-async-generator-functions@7.27.1':
    resolution: {integrity: sha512-eST9RrwlpaoJBDHShc+DS2SG4ATTi2MYNb4OxYkf3n+7eb49LWpnS+HSpVfW4x927qQwgk8A2hGNVaajAEw0EA==}
    engines: {node: '>=6.9.0'}
    peerDependencies:
      '@babel/core': ^7.0.0-0

  '@babel/plugin-transform-async-to-generator@7.27.1':
    resolution: {integrity: sha512-NREkZsZVJS4xmTr8qzE5y8AfIPqsdQfRuUiLRTEzb7Qii8iFWCyDKaUV2c0rCuh4ljDZ98ALHP/PetiBV2nddA==}
    engines: {node: '>=6.9.0'}
    peerDependencies:
      '@babel/core': ^7.0.0-0

  '@babel/plugin-transform-block-scoped-functions@7.27.1':
    resolution: {integrity: sha512-cnqkuOtZLapWYZUYM5rVIdv1nXYuFVIltZ6ZJ7nIj585QsjKM5dhL2Fu/lICXZ1OyIAFc7Qy+bvDAtTXqGrlhg==}
    engines: {node: '>=6.9.0'}
    peerDependencies:
      '@babel/core': ^7.0.0-0

  '@babel/plugin-transform-block-scoping@7.27.3':
    resolution: {integrity: sha512-+F8CnfhuLhwUACIJMLWnjz6zvzYM2r0yeIHKlbgfw7ml8rOMJsXNXV/hyRcb3nb493gRs4WvYpQAndWj/qQmkQ==}
    engines: {node: '>=6.9.0'}
    peerDependencies:
      '@babel/core': ^7.0.0-0

  '@babel/plugin-transform-class-properties@7.27.1':
    resolution: {integrity: sha512-D0VcalChDMtuRvJIu3U/fwWjf8ZMykz5iZsg77Nuj821vCKI3zCyRLwRdWbsuJ/uRwZhZ002QtCqIkwC/ZkvbA==}
    engines: {node: '>=6.9.0'}
    peerDependencies:
      '@babel/core': ^7.0.0-0

  '@babel/plugin-transform-class-static-block@7.27.1':
    resolution: {integrity: sha512-s734HmYU78MVzZ++joYM+NkJusItbdRcbm+AGRgJCt3iA+yux0QpD9cBVdz3tKyrjVYWRl7j0mHSmv4lhV0aoA==}
    engines: {node: '>=6.9.0'}
    peerDependencies:
      '@babel/core': ^7.12.0

  '@babel/plugin-transform-classes@7.27.1':
    resolution: {integrity: sha512-7iLhfFAubmpeJe/Wo2TVuDrykh/zlWXLzPNdL0Jqn/Xu8R3QQ8h9ff8FQoISZOsw74/HFqFI7NX63HN7QFIHKA==}
    engines: {node: '>=6.9.0'}
    peerDependencies:
      '@babel/core': ^7.0.0-0

  '@babel/plugin-transform-computed-properties@7.27.1':
    resolution: {integrity: sha512-lj9PGWvMTVksbWiDT2tW68zGS/cyo4AkZ/QTp0sQT0mjPopCmrSkzxeXkznjqBxzDI6TclZhOJbBmbBLjuOZUw==}
    engines: {node: '>=6.9.0'}
    peerDependencies:
      '@babel/core': ^7.0.0-0

  '@babel/plugin-transform-destructuring@7.27.3':
    resolution: {integrity: sha512-s4Jrok82JpiaIprtY2nHsYmrThKvvwgHwjgd7UMiYhZaN0asdXNLr0y+NjTfkA7SyQE5i2Fb7eawUOZmLvyqOA==}
    engines: {node: '>=6.9.0'}
    peerDependencies:
      '@babel/core': ^7.0.0-0

  '@babel/plugin-transform-dotall-regex@7.27.1':
    resolution: {integrity: sha512-gEbkDVGRvjj7+T1ivxrfgygpT7GUd4vmODtYpbs0gZATdkX8/iSnOtZSxiZnsgm1YjTgjI6VKBGSJJevkrclzw==}
    engines: {node: '>=6.9.0'}
    peerDependencies:
      '@babel/core': ^7.0.0-0

  '@babel/plugin-transform-duplicate-keys@7.27.1':
    resolution: {integrity: sha512-MTyJk98sHvSs+cvZ4nOauwTTG1JeonDjSGvGGUNHreGQns+Mpt6WX/dVzWBHgg+dYZhkC4X+zTDfkTU+Vy9y7Q==}
    engines: {node: '>=6.9.0'}
    peerDependencies:
      '@babel/core': ^7.0.0-0

  '@babel/plugin-transform-duplicate-named-capturing-groups-regex@7.27.1':
    resolution: {integrity: sha512-hkGcueTEzuhB30B3eJCbCYeCaaEQOmQR0AdvzpD4LoN0GXMWzzGSuRrxR2xTnCrvNbVwK9N6/jQ92GSLfiZWoQ==}
    engines: {node: '>=6.9.0'}
    peerDependencies:
      '@babel/core': ^7.0.0

  '@babel/plugin-transform-dynamic-import@7.27.1':
    resolution: {integrity: sha512-MHzkWQcEmjzzVW9j2q8LGjwGWpG2mjwaaB0BNQwst3FIjqsg8Ct/mIZlvSPJvfi9y2AC8mi/ktxbFVL9pZ1I4A==}
    engines: {node: '>=6.9.0'}
    peerDependencies:
      '@babel/core': ^7.0.0-0

  '@babel/plugin-transform-exponentiation-operator@7.27.1':
    resolution: {integrity: sha512-uspvXnhHvGKf2r4VVtBpeFnuDWsJLQ6MF6lGJLC89jBR1uoVeqM416AZtTuhTezOfgHicpJQmoD5YUakO/YmXQ==}
    engines: {node: '>=6.9.0'}
    peerDependencies:
      '@babel/core': ^7.0.0-0

  '@babel/plugin-transform-export-namespace-from@7.27.1':
    resolution: {integrity: sha512-tQvHWSZ3/jH2xuq/vZDy0jNn+ZdXJeM8gHvX4lnJmsc3+50yPlWdZXIc5ay+umX+2/tJIqHqiEqcJvxlmIvRvQ==}
    engines: {node: '>=6.9.0'}
    peerDependencies:
      '@babel/core': ^7.0.0-0

  '@babel/plugin-transform-for-of@7.27.1':
    resolution: {integrity: sha512-BfbWFFEJFQzLCQ5N8VocnCtA8J1CLkNTe2Ms2wocj75dd6VpiqS5Z5quTYcUoo4Yq+DN0rtikODccuv7RU81sw==}
    engines: {node: '>=6.9.0'}
    peerDependencies:
      '@babel/core': ^7.0.0-0

  '@babel/plugin-transform-function-name@7.27.1':
    resolution: {integrity: sha512-1bQeydJF9Nr1eBCMMbC+hdwmRlsv5XYOMu03YSWFwNs0HsAmtSxxF1fyuYPqemVldVyFmlCU7w8UE14LupUSZQ==}
    engines: {node: '>=6.9.0'}
    peerDependencies:
      '@babel/core': ^7.0.0-0

  '@babel/plugin-transform-json-strings@7.27.1':
    resolution: {integrity: sha512-6WVLVJiTjqcQauBhn1LkICsR2H+zm62I3h9faTDKt1qP4jn2o72tSvqMwtGFKGTpojce0gJs+76eZ2uCHRZh0Q==}
    engines: {node: '>=6.9.0'}
    peerDependencies:
      '@babel/core': ^7.0.0-0

  '@babel/plugin-transform-literals@7.27.1':
    resolution: {integrity: sha512-0HCFSepIpLTkLcsi86GG3mTUzxV5jpmbv97hTETW3yzrAij8aqlD36toB1D0daVFJM8NK6GvKO0gslVQmm+zZA==}
    engines: {node: '>=6.9.0'}
    peerDependencies:
      '@babel/core': ^7.0.0-0

  '@babel/plugin-transform-logical-assignment-operators@7.27.1':
    resolution: {integrity: sha512-SJvDs5dXxiae4FbSL1aBJlG4wvl594N6YEVVn9e3JGulwioy6z3oPjx/sQBO3Y4NwUu5HNix6KJ3wBZoewcdbw==}
    engines: {node: '>=6.9.0'}
    peerDependencies:
      '@babel/core': ^7.0.0-0

  '@babel/plugin-transform-member-expression-literals@7.27.1':
    resolution: {integrity: sha512-hqoBX4dcZ1I33jCSWcXrP+1Ku7kdqXf1oeah7ooKOIiAdKQ+uqftgCFNOSzA5AMS2XIHEYeGFg4cKRCdpxzVOQ==}
    engines: {node: '>=6.9.0'}
    peerDependencies:
      '@babel/core': ^7.0.0-0

  '@babel/plugin-transform-modules-amd@7.27.1':
    resolution: {integrity: sha512-iCsytMg/N9/oFq6n+gFTvUYDZQOMK5kEdeYxmxt91fcJGycfxVP9CnrxoliM0oumFERba2i8ZtwRUCMhvP1LnA==}
    engines: {node: '>=6.9.0'}
    peerDependencies:
      '@babel/core': ^7.0.0-0

  '@babel/plugin-transform-modules-commonjs@7.27.1':
    resolution: {integrity: sha512-OJguuwlTYlN0gBZFRPqwOGNWssZjfIUdS7HMYtN8c1KmwpwHFBwTeFZrg9XZa+DFTitWOW5iTAG7tyCUPsCCyw==}
    engines: {node: '>=6.9.0'}
    peerDependencies:
      '@babel/core': ^7.0.0-0

  '@babel/plugin-transform-modules-systemjs@7.27.1':
    resolution: {integrity: sha512-w5N1XzsRbc0PQStASMksmUeqECuzKuTJer7kFagK8AXgpCMkeDMO5S+aaFb7A51ZYDF7XI34qsTX+fkHiIm5yA==}
    engines: {node: '>=6.9.0'}
    peerDependencies:
      '@babel/core': ^7.0.0-0

  '@babel/plugin-transform-modules-umd@7.27.1':
    resolution: {integrity: sha512-iQBE/xC5BV1OxJbp6WG7jq9IWiD+xxlZhLrdwpPkTX3ydmXdvoCpyfJN7acaIBZaOqTfr76pgzqBJflNbeRK+w==}
    engines: {node: '>=6.9.0'}
    peerDependencies:
      '@babel/core': ^7.0.0-0

  '@babel/plugin-transform-named-capturing-groups-regex@7.27.1':
    resolution: {integrity: sha512-SstR5JYy8ddZvD6MhV0tM/j16Qds4mIpJTOd1Yu9J9pJjH93bxHECF7pgtc28XvkzTD6Pxcm/0Z73Hvk7kb3Ng==}
    engines: {node: '>=6.9.0'}
    peerDependencies:
      '@babel/core': ^7.0.0

  '@babel/plugin-transform-new-target@7.27.1':
    resolution: {integrity: sha512-f6PiYeqXQ05lYq3TIfIDu/MtliKUbNwkGApPUvyo6+tc7uaR4cPjPe7DFPr15Uyycg2lZU6btZ575CuQoYh7MQ==}
    engines: {node: '>=6.9.0'}
    peerDependencies:
      '@babel/core': ^7.0.0-0

  '@babel/plugin-transform-nullish-coalescing-operator@7.27.1':
    resolution: {integrity: sha512-aGZh6xMo6q9vq1JGcw58lZ1Z0+i0xB2x0XaauNIUXd6O1xXc3RwoWEBlsTQrY4KQ9Jf0s5rgD6SiNkaUdJegTA==}
    engines: {node: '>=6.9.0'}
    peerDependencies:
      '@babel/core': ^7.0.0-0

  '@babel/plugin-transform-numeric-separator@7.27.1':
    resolution: {integrity: sha512-fdPKAcujuvEChxDBJ5c+0BTaS6revLV7CJL08e4m3de8qJfNIuCc2nc7XJYOjBoTMJeqSmwXJ0ypE14RCjLwaw==}
    engines: {node: '>=6.9.0'}
    peerDependencies:
      '@babel/core': ^7.0.0-0

  '@babel/plugin-transform-object-rest-spread@7.27.3':
    resolution: {integrity: sha512-7ZZtznF9g4l2JCImCo5LNKFHB5eXnN39lLtLY5Tg+VkR0jwOt7TBciMckuiQIOIW7L5tkQOCh3bVGYeXgMx52Q==}
    engines: {node: '>=6.9.0'}
    peerDependencies:
      '@babel/core': ^7.0.0-0

  '@babel/plugin-transform-object-super@7.27.1':
    resolution: {integrity: sha512-SFy8S9plRPbIcxlJ8A6mT/CxFdJx/c04JEctz4jf8YZaVS2px34j7NXRrlGlHkN/M2gnpL37ZpGRGVFLd3l8Ng==}
    engines: {node: '>=6.9.0'}
    peerDependencies:
      '@babel/core': ^7.0.0-0

  '@babel/plugin-transform-optional-catch-binding@7.27.1':
    resolution: {integrity: sha512-txEAEKzYrHEX4xSZN4kJ+OfKXFVSWKB2ZxM9dpcE3wT7smwkNmXo5ORRlVzMVdJbD+Q8ILTgSD7959uj+3Dm3Q==}
    engines: {node: '>=6.9.0'}
    peerDependencies:
      '@babel/core': ^7.0.0-0

  '@babel/plugin-transform-optional-chaining@7.27.1':
    resolution: {integrity: sha512-BQmKPPIuc8EkZgNKsv0X4bPmOoayeu4F1YCwx2/CfmDSXDbp7GnzlUH+/ul5VGfRg1AoFPsrIThlEBj2xb4CAg==}
    engines: {node: '>=6.9.0'}
    peerDependencies:
      '@babel/core': ^7.0.0-0

  '@babel/plugin-transform-parameters@7.27.1':
    resolution: {integrity: sha512-018KRk76HWKeZ5l4oTj2zPpSh+NbGdt0st5S6x0pga6HgrjBOJb24mMDHorFopOOd6YHkLgOZ+zaCjZGPO4aKg==}
    engines: {node: '>=6.9.0'}
    peerDependencies:
      '@babel/core': ^7.0.0-0

  '@babel/plugin-transform-private-methods@7.27.1':
    resolution: {integrity: sha512-10FVt+X55AjRAYI9BrdISN9/AQWHqldOeZDUoLyif1Kn05a56xVBXb8ZouL8pZ9jem8QpXaOt8TS7RHUIS+GPA==}
    engines: {node: '>=6.9.0'}
    peerDependencies:
      '@babel/core': ^7.0.0-0

  '@babel/plugin-transform-private-property-in-object@7.27.1':
    resolution: {integrity: sha512-5J+IhqTi1XPa0DXF83jYOaARrX+41gOewWbkPyjMNRDqgOCqdffGh8L3f/Ek5utaEBZExjSAzcyjmV9SSAWObQ==}
    engines: {node: '>=6.9.0'}
    peerDependencies:
      '@babel/core': ^7.0.0-0

  '@babel/plugin-transform-property-literals@7.27.1':
    resolution: {integrity: sha512-oThy3BCuCha8kDZ8ZkgOg2exvPYUlprMukKQXI1r1pJ47NCvxfkEy8vK+r/hT9nF0Aa4H1WUPZZjHTFtAhGfmQ==}
    engines: {node: '>=6.9.0'}
    peerDependencies:
      '@babel/core': ^7.0.0-0

  '@babel/plugin-transform-regenerator@7.27.4':
    resolution: {integrity: sha512-Glp/0n8xuj+E1588otw5rjJkTXfzW7FjH3IIUrfqiZOPQCd2vbg8e+DQE8jK9g4V5/zrxFW+D9WM9gboRPELpQ==}
    engines: {node: '>=6.9.0'}
    peerDependencies:
      '@babel/core': ^7.0.0-0

  '@babel/plugin-transform-regexp-modifiers@7.27.1':
    resolution: {integrity: sha512-TtEciroaiODtXvLZv4rmfMhkCv8jx3wgKpL68PuiPh2M4fvz5jhsA7697N1gMvkvr/JTF13DrFYyEbY9U7cVPA==}
    engines: {node: '>=6.9.0'}
    peerDependencies:
      '@babel/core': ^7.0.0

  '@babel/plugin-transform-reserved-words@7.27.1':
    resolution: {integrity: sha512-V2ABPHIJX4kC7HegLkYoDpfg9PVmuWy/i6vUM5eGK22bx4YVFD3M5F0QQnWQoDs6AGsUWTVOopBiMFQgHaSkVw==}
    engines: {node: '>=6.9.0'}
    peerDependencies:
      '@babel/core': ^7.0.0-0

  '@babel/plugin-transform-shorthand-properties@7.27.1':
    resolution: {integrity: sha512-N/wH1vcn4oYawbJ13Y/FxcQrWk63jhfNa7jef0ih7PHSIHX2LB7GWE1rkPrOnka9kwMxb6hMl19p7lidA+EHmQ==}
    engines: {node: '>=6.9.0'}
    peerDependencies:
      '@babel/core': ^7.0.0-0

  '@babel/plugin-transform-spread@7.27.1':
    resolution: {integrity: sha512-kpb3HUqaILBJcRFVhFUs6Trdd4mkrzcGXss+6/mxUd273PfbWqSDHRzMT2234gIg2QYfAjvXLSquP1xECSg09Q==}
    engines: {node: '>=6.9.0'}
    peerDependencies:
      '@babel/core': ^7.0.0-0

  '@babel/plugin-transform-sticky-regex@7.27.1':
    resolution: {integrity: sha512-lhInBO5bi/Kowe2/aLdBAawijx+q1pQzicSgnkB6dUPc1+RC8QmJHKf2OjvU+NZWitguJHEaEmbV6VWEouT58g==}
    engines: {node: '>=6.9.0'}
    peerDependencies:
      '@babel/core': ^7.0.0-0

  '@babel/plugin-transform-template-literals@7.27.1':
    resolution: {integrity: sha512-fBJKiV7F2DxZUkg5EtHKXQdbsbURW3DZKQUWphDum0uRP6eHGGa/He9mc0mypL680pb+e/lDIthRohlv8NCHkg==}
    engines: {node: '>=6.9.0'}
    peerDependencies:
      '@babel/core': ^7.0.0-0

  '@babel/plugin-transform-typeof-symbol@7.27.1':
    resolution: {integrity: sha512-RiSILC+nRJM7FY5srIyc4/fGIwUhyDuuBSdWn4y6yT6gm652DpCHZjIipgn6B7MQ1ITOUnAKWixEUjQRIBIcLw==}
    engines: {node: '>=6.9.0'}
    peerDependencies:
      '@babel/core': ^7.0.0-0

  '@babel/plugin-transform-typescript@7.27.1':
    resolution: {integrity: sha512-Q5sT5+O4QUebHdbwKedFBEwRLb02zJ7r4A5Gg2hUoLuU3FjdMcyqcywqUrLCaDsFCxzokf7u9kuy7qz51YUuAg==}
    engines: {node: '>=6.9.0'}
    peerDependencies:
      '@babel/core': ^7.0.0-0

  '@babel/plugin-transform-unicode-escapes@7.27.1':
    resolution: {integrity: sha512-Ysg4v6AmF26k9vpfFuTZg8HRfVWzsh1kVfowA23y9j/Gu6dOuahdUVhkLqpObp3JIv27MLSii6noRnuKN8H0Mg==}
    engines: {node: '>=6.9.0'}
    peerDependencies:
      '@babel/core': ^7.0.0-0

  '@babel/plugin-transform-unicode-property-regex@7.27.1':
    resolution: {integrity: sha512-uW20S39PnaTImxp39O5qFlHLS9LJEmANjMG7SxIhap8rCHqu0Ik+tLEPX5DKmHn6CsWQ7j3lix2tFOa5YtL12Q==}
    engines: {node: '>=6.9.0'}
    peerDependencies:
      '@babel/core': ^7.0.0-0

  '@babel/plugin-transform-unicode-regex@7.27.1':
    resolution: {integrity: sha512-xvINq24TRojDuyt6JGtHmkVkrfVV3FPT16uytxImLeBZqW3/H52yN+kM1MGuyPkIQxrzKwPHs5U/MP3qKyzkGw==}
    engines: {node: '>=6.9.0'}
    peerDependencies:
      '@babel/core': ^7.0.0-0

  '@babel/plugin-transform-unicode-sets-regex@7.27.1':
    resolution: {integrity: sha512-EtkOujbc4cgvb0mlpQefi4NTPBzhSIevblFevACNLUspmrALgmEBdL/XfnyyITfd8fKBZrZys92zOWcik7j9Tw==}
    engines: {node: '>=6.9.0'}
    peerDependencies:
      '@babel/core': ^7.0.0

  '@babel/preset-env@7.27.2':
    resolution: {integrity: sha512-Ma4zSuYSlGNRlCLO+EAzLnCmJK2vdstgv+n7aUP+/IKZrOfWHOJVdSJtuub8RzHTj3ahD37k5OKJWvzf16TQyQ==}
    engines: {node: '>=6.9.0'}
    peerDependencies:
      '@babel/core': ^7.0.0-0

  '@babel/preset-modules@0.1.6-no-external-plugins':
    resolution: {integrity: sha512-HrcgcIESLm9aIR842yhJ5RWan/gebQUJ6E/E5+rf0y9o6oj7w0Br+sWuL6kEQ/o/AdfvR1Je9jG18/gnpwjEyA==}
    peerDependencies:
      '@babel/core': ^7.0.0-0 || ^8.0.0-0 <8.0.0

  '@babel/runtime@7.27.4':
    resolution: {integrity: sha512-t3yaEOuGu9NlIZ+hIeGbBjFtZT7j2cb2tg0fuaJKeGotchRjjLfrBA9Kwf8quhpP1EUuxModQg04q/mBwyg8uA==}
    engines: {node: '>=6.9.0'}

  '@babel/template@7.27.2':
    resolution: {integrity: sha512-LPDZ85aEJyYSd18/DkjNh4/y1ntkE5KwUHWTiqgRxruuZL2F1yuHligVHLvcHY2vMHXttKFpJn6LwfI7cw7ODw==}
    engines: {node: '>=6.9.0'}

  '@babel/traverse@7.27.4':
    resolution: {integrity: sha512-oNcu2QbHqts9BtOWJosOVJapWjBDSxGCpFvikNR5TGDYDQf3JwpIoMzIKrvfoti93cLfPJEG4tH9SPVeyCGgdA==}
    engines: {node: '>=6.9.0'}

  '@babel/types@7.27.3':
    resolution: {integrity: sha512-Y1GkI4ktrtvmawoSq+4FCVHNryea6uR+qUQy0AGxLSsjCX0nVmkYQMBLHDkXZuo5hGx7eYdnIaslsdBFm7zbUw==}
    engines: {node: '>=6.9.0'}

  '@bufbuild/protobuf@2.5.1':
    resolution: {integrity: sha512-lut4UTvKL8tqtend0UDu7R79/n9jA7Jtxf77RNPbxtmWqfWI4qQ9bTjf7KCS4vfqLmpQbuHr1ciqJumAgJODdw==}

  '@codingame/esbuild-import-meta-url-plugin@1.0.3':
    resolution: {integrity: sha512-SAIOsWZteIWYAk04BCqQ+ugu8KiJm8EplQbMvxJl905uZv3r+21+XjtGg/zzrbxlVAY1cP+hGAG7z7sBPmy63w==}

  '@codingame/monaco-vscode-039b5553-0838-562a-97c2-30d6e54a7b42-common@15.0.3':
    resolution: {integrity: sha512-RIe5gN1C3fdQhdwTvSOr61g1hQJ5kivdTMfMyT2FTtCdN4dQytz0N5T2n5uSDjHHdEogMGOJrq0l4yzte5TXTg==}

  '@codingame/monaco-vscode-0b087f42-a5a3-5eb9-9bfd-1eebc1bba163-common@15.0.3':
    resolution: {integrity: sha512-rpC8ILWQklPfNWJMy9sK1mKJRWcCQPNZAQXI/DGTo37wgoaKT7wnBHnNHwY7ccbDMuck7IjXyc8yvqPVnGnaLw==}

  '@codingame/monaco-vscode-0c06bfba-d24d-5c4d-90cd-b40cefb7f811-common@15.0.3':
    resolution: {integrity: sha512-wsvQjwtAmmffinxZkN+zAMZ6KnqszjEnOSenhNgzuPyC3wLcV38obU1jJaO1RJCn2XQqFw0PrjpP65DCX8owMg==}

  '@codingame/monaco-vscode-0cc5da60-f921-59b9-bd8c-a018e93c0a6f-common@15.0.3':
    resolution: {integrity: sha512-vfrtx1j10CEGrC1jQ9Mfd5IRDWdTs77vSnyj57S7YwDC+Od8/TURFyWSKl97i63OktyJ0voi0e93m0ungkyKxg==}

  '@codingame/monaco-vscode-12c5f9eb-72d3-57ca-babd-5bef7aa9de3b-common@15.0.3':
    resolution: {integrity: sha512-an0El54+qMgK3scJDayHRRCLzEp42F9qpIUNeyQANys4BvbeJtrMBfX1OJTbbN9hQprl49/vtOTXnTQI0Uv9vw==}

  '@codingame/monaco-vscode-15626ec7-b165-51e1-8caf-7bcc2ae9b95a-common@15.0.3':
    resolution: {integrity: sha512-aH8Vubem2xdeB7ToLfd4TqT5R/JR+R4mcdJsCa3rUXAzZzENXUV9jSmpWYdL7Upknu4Oc7ktQU24JqeTucS8cw==}

  '@codingame/monaco-vscode-168b98e5-dc20-5807-b1f9-798f1f92b37f-common@15.0.3':
    resolution: {integrity: sha512-VRvSryHp0pZZ0GEoVchXWEXuK5/4VEkM7ZsQlJzSdUhmQCX8548ZrMFzureC9zhtfXTLHRbSYm6icWSUXuZxdg==}

  '@codingame/monaco-vscode-1bb39316-6fbf-572e-ab6a-818a2496c14f-common@15.0.3':
    resolution: {integrity: sha512-n7xSvpBlufvOrnzHQYYRQ9/9mLiLSJkCdYg4aUu45fGwHQX9/2tfJ6JQ2GpyNHPBHHc3F467/zCOZzIgOU5UmA==}

  '@codingame/monaco-vscode-210e86a9-a91b-5273-b05d-390c776dde1f-common@15.0.3':
    resolution: {integrity: sha512-H7b+DxVM0dKN4jjJwDUkGXdTyOgDgCs1LDungfT5daio0iOX3X8s5T3zgxGW8wCmYlcaGLYfOjbPFyP2jzz8PA==}

  '@codingame/monaco-vscode-256d5b78-0649-50e9-8354-2807f95f68f4-common@15.0.3':
    resolution: {integrity: sha512-puUB9cLjRmlxOsppr3EkiANhs48pNI9U8UxPmJvB9Z9FliK5SqXBUNc9qetaPeWKQ03+NqSOvjK0O+5HABkqpQ==}

  '@codingame/monaco-vscode-29bc1406-2925-5b8f-b25e-d04a7772d896-common@15.0.3':
    resolution: {integrity: sha512-qk9GXEH0543oDrbLAke/Yh4x5mVejZc2v2tigQhwSCufG+1G3xMjX3f85ptSNGUHG9hbZNLXEtZm+zIXdeKPgw==}

  '@codingame/monaco-vscode-2e67e044-0db9-5fa6-8bd1-3737a7d586d4-common@15.0.3':
    resolution: {integrity: sha512-jneKhOVaFGUbCJ3ypTEM2AA1epNJ/Q0Y/8p5xl1erbWwiKcSXGplIfW4HM9kFIvZeiVFZgl1Cndo9T/SQu5GJA==}

  '@codingame/monaco-vscode-2e69e120-617a-5258-95e0-3b8902f4e014-common@15.0.3':
    resolution: {integrity: sha512-2WXaQ0omlCmuVSirjSFtBF8zfOVbYWG8R7GdGb2KdXxOpiJMyvqqHbgTuCO4F/crE4wyTPZV243UAPIKHQqWsg==}

  '@codingame/monaco-vscode-2f06fe84-148e-5e6b-a7ca-c7989c5f128a-common@15.0.3':
    resolution: {integrity: sha512-RINRbA9lMIAVHdb16wQzIMoTIB7kXjG7XVNrJPcPYPrWScSXU14zsVppVkjxkLj1B92z714Usjd2+lyxYkrpPA==}

  '@codingame/monaco-vscode-33833ac7-3af3-5e9d-8fb9-11838d852c59-common@15.0.3':
    resolution: {integrity: sha512-I308Ct3HzorkBncGXSDJGk0Li3sR+BmAhpTQ6EZ7cX7S0SnFHdGGkVyrTjjB85gzCzWnVfkp+zLFGdVIU1wdPg==}

  '@codingame/monaco-vscode-3607c442-ae7a-594b-b840-038378c24fef-common@15.0.3':
    resolution: {integrity: sha512-zcfd1hLFV0M7DjvWo9+pjVKOKlf5KhUIXlmymGXNiLFg15r9OJZjizn2XuUH+gM18oyxwrTlrucplAlZe0847g==}

  '@codingame/monaco-vscode-38f25ab8-ea30-5ba9-8a08-ae3308c297c0-common@15.0.3':
    resolution: {integrity: sha512-2/5na9EHB6kkzQiOFCy4LGC0cCzQrXXU/Z33wEOhTUhc9TXcw2Rd6p8XlNdshK7uZAkkkVqNBm/Ubr2j7eIlKw==}

  '@codingame/monaco-vscode-40cada32-7e9c-528a-81fc-766e4da54147-common@15.0.3':
    resolution: {integrity: sha512-sC9nhJC/oOlRW58kjpf53/Ao6z3Rgc6G8XRxqZ1dY2BT01Q1KogIceCosTqB4I9mU3AdDqnWMDvP+toHjGvICg==}

  '@codingame/monaco-vscode-411e0589-fa79-504b-b32c-80a88847b23a-common@15.0.3':
    resolution: {integrity: sha512-klT3srWR5svpJ66Sbx6pW7kQc1h/zerB8RxFb0wVPFMoCc8OYBHU1MY7I3hrC6HbPCat/armOfy/gBHkip21lg==}

  '@codingame/monaco-vscode-422642f2-7e3a-5c1c-9e1e-1d3ef1817346-common@15.0.3':
    resolution: {integrity: sha512-tT/9bzRsAlTbsDKURjTAAH5Yf8l3AxNl3r9MNZWbIcJCClIETUCQc3GD6BOwfEaVhf3QsCQn1fL3ExnuCTivNA==}

  '@codingame/monaco-vscode-42931eb9-e564-530c-bafc-fa23ab43a070-common@15.0.3':
    resolution: {integrity: sha512-8pDOEXCdX2OPjelgNx/sSAIwY0wwPimUvYpAq3sqaKhI3METe7WH8ET5IrrsXOqUocIahsGHABRQ96eZ9NEq9Q==}

  '@codingame/monaco-vscode-4ead9d5f-54da-5c5a-b093-32be4a84d711-common@15.0.3':
    resolution: {integrity: sha512-MffqZffCMUKKkvtBqNyeFqT3MhhzfHDGSMI2Aa2XdonIKmNMNLGaVoP5Iq/nIXv26UwMM+71VZl69WJ5jN0qEA==}

  '@codingame/monaco-vscode-52bb4d5b-ba1a-57fd-9bee-b28824214eac-common@15.0.3':
    resolution: {integrity: sha512-aevHMY8qnXqoJXagr33+DdpXhGqYBvcj5k3ad5jG6yhpUm64Fq8F8meL3BlbLA/wkQuF9UuBzb4WAkGDjtWVbQ==}

  '@codingame/monaco-vscode-5452e2b7-9081-5f95-839b-4ab3544ce28f-common@15.0.3':
    resolution: {integrity: sha512-xHQiLr1UZIcXv5Vx/kbTys/9Gt2YSWGL55hbtAZWyP+sREtk8249BIHFCyrWu4EbMP0aQo8vxlknvM5axw/mBg==}

  '@codingame/monaco-vscode-65619f8f-0eab-5d8b-855a-43b6353fe527-common@15.0.3':
    resolution: {integrity: sha512-J6gOEfh6P58xRzk1uXPToZAWmoa0SRCld7gr3RjQEiBCV6yXD1qLvq/lzdSrA+iJfXrMkopMYVo4c4EtYTvUEw==}

  '@codingame/monaco-vscode-6845754f-e617-5ed9-8aaa-6ca3653a9532-common@15.0.3':
    resolution: {integrity: sha512-7qonihIU6QqXojk9Dc8owMGc8LjYQXL4nZSjwOMkUgipzRQkYtSt/Em6dHbbpRaF4wW6NzZ5ZoOWtFdktPerqw==}

  '@codingame/monaco-vscode-695440c8-a687-5594-b476-bbc7b36bafe9-common@15.0.3':
    resolution: {integrity: sha512-LqQBJOleDTGMMUHiUZVmCtog9Cms/zf+orIExjH/Qj/hCFmZ/ormKdFaotV33zzB2wyrfbNWaJqe/c1HlD7bsg==}

  '@codingame/monaco-vscode-7559b0be-bfa5-5fe6-b731-1973fe9fffa1-common@15.0.3':
    resolution: {integrity: sha512-f8OyFTvouAHX/CKM/R2cNhqFO48tdN6WmUPePzdx/egq3UG85QILjGYiNz3G6UqR/wwxD0asi4COgZgs/41KIg==}

  '@codingame/monaco-vscode-7ba0af96-90c2-5e11-ad7f-befdbbf246c8-common@15.0.3':
    resolution: {integrity: sha512-vbgnu3Z/i8akBsMdaJTTgBw6Dp7iCm9uQ0uStx65bK/9ZJ6DllhgfObh0ncTGYCvE+CUENgzlaf8PNfo0Vpr7Q==}

  '@codingame/monaco-vscode-7bbc9e7d-eeae-55fc-8bf9-dc2f66e0dc73-common@15.0.3':
    resolution: {integrity: sha512-fPbOc/lAq+gC3+KR7hmYfaVVdjzbjPIZ0vrY9nvinq5Fp5ZHJKIlSp6B5NbNDJs0OXUIeSBBM8wGN/jq0W2Miw==}

  '@codingame/monaco-vscode-7f39b6f1-3542-5430-8760-0f404d7a7cee-common@15.0.3':
    resolution: {integrity: sha512-RC5pVLXGEScD4RUzoC6OhRaNxupfVGv05e98MaQxKLC5kgCQ6AjTya87Ws6urVDdbTuBO2Fl3CluZG4k6Tk3sA==}

  '@codingame/monaco-vscode-805e9c2f-56b6-5a43-8b5b-d2dc2d3805fc-common@15.0.3':
    resolution: {integrity: sha512-Qkz7cokLFpgy5X2H1dbKpmaZQI20EbGGPsWeWXJkr8ZAsudYW4+Xc1J6LNmtVwtO2hAr/T3EW0NbzCeFet8QAQ==}

  '@codingame/monaco-vscode-81f603ca-d6ea-5402-90dd-3014dffc63b4-common@15.0.3':
    resolution: {integrity: sha512-ttM6Eq43id8KAS44EL3uYjGphQgkReMk/xo8LAj3anuhNeqlDxce6ODWXGwsqVpE5yj8T+o+ZlqDesFp13tieQ==}

  '@codingame/monaco-vscode-86d65fc6-30f9-5dca-9501-e249de688591-common@15.0.3':
    resolution: {integrity: sha512-S2AJVWzNJVksDQpGfk4ogn0BEC/fbX1DOzvjs3aEl8BbsbnPG/HH45q5FTHDVZ/pcGCepwPaPZ65X6ic9maZaw==}

  '@codingame/monaco-vscode-897bebad-39df-57cb-8a57-36a271d038be-common@15.0.3':
    resolution: {integrity: sha512-fzuHOpPWWrs4KvM0K6xV6SwPQXw8H6LN7EO8NvP2K0xlXyiD1ydRQngPF5ZBmoUhUEfOKP3PwJn7TixIJGlRAw==}

  '@codingame/monaco-vscode-8ccb7637-50ea-5359-97bf-00015d7fe567-common@15.0.3':
    resolution: {integrity: sha512-bC6FMK2M4m5CtJ03aR86wJ5+VO8ySt5kN0/YeIDqtFb9KE3zWdZWo2zYmEYz1mb04851stErmPQ/4j1awg3upA==}

  '@codingame/monaco-vscode-9a1a5840-af83-5d07-a156-ba32a36c5c4b-common@15.0.3':
    resolution: {integrity: sha512-ndbXvdqH9A3AQFljhhSgQZc9T/+14pUU0iv3Td+/C9okQTr/Lv/+S8Xw2+Skp/OVS5W//Nrh407oPhyLnhzFeQ==}

  '@codingame/monaco-vscode-9a6d8b6c-ad4c-5ea3-9558-f43d6dc4c0ad-common@15.0.3':
    resolution: {integrity: sha512-scYg4NJ2DMzzRO4CUHvJI17kY0Wt5gxXeysyNS/PAbmz2E5a7Age58gwHuTqyUeVMxqSaA9CSnDNtw5t2Xhx0A==}

  '@codingame/monaco-vscode-9b5a5e82-d649-5455-b4bf-ef90d6afd294-common@15.0.3':
    resolution: {integrity: sha512-JJwAIz+UzgfiHq+9LFduHvzXUhju4+g2awmXHOwygyFEWJuNLhPU9AfxkofM/zxkBh5CO604FE/CmBFg6tSCAw==}

  '@codingame/monaco-vscode-9d0168a3-519b-57f3-9bcc-89efc41f951a-common@15.0.3':
    resolution: {integrity: sha512-7qer436ZIXB/n+FCg6F07Odzi4+Dhl5Kz4d0w4rTIy122jCXC/AtmJv640POPHsXM4Yrsi6wHAo7wp0E3tW/Kg==}

  '@codingame/monaco-vscode-9efc1f50-c7de-55d6-8b28-bcc88bd49b5a-common@15.0.3':
    resolution: {integrity: sha512-XztTYSRRzko0HwSjvrdG2170z1p4bn5PptNN3BzVQ/EQFqN8Z+1+qa+tt10l6gRkeVuqnblPXuWD/pcz9Xpf5A==}

  '@codingame/monaco-vscode-a2719803-af40-5ae9-a29f-8a2231c33056-common@15.0.3':
    resolution: {integrity: sha512-2IAKoIsCEEl3aXHeJxjlQZ83WpFW4+xmQcdOjVQzqOcS/cfN25pRekqipcVdZeyVnoikAhGQiULn60AgdMcdyA==}

  '@codingame/monaco-vscode-a3f28a41-ba19-5a7e-8f5a-d6c1403b507d-common@15.0.3':
    resolution: {integrity: sha512-YbpVpZHGgWQ+ib44jq/TnJUcElpWSLWg//OI5RMpOsrkcerEi/tbKaZp8YCOkfPXB/rbrHw/QjU7XbQ88pwYnA==}

  '@codingame/monaco-vscode-a4c2011e-8775-52bd-abf0-4a3c07a9696b-common@15.0.3':
    resolution: {integrity: sha512-NpLGxws5r8G72bffVSWEXLOvJS3iGm0CEW1iSaKlxEFmwxrCT7aMXC3eMiG9lct1f632E6BLLwzFnTnI+weNQQ==}

  '@codingame/monaco-vscode-a7c9ae3c-16d2-5d17-86b2-981be7094566-common@15.0.3':
    resolution: {integrity: sha512-qSoCUOWM4BCeyMo3D0tVIvFYFX3qOaWIZv/f4ankQufPiPDcDExGRbHeeeCiwuqnUqYSIEqDLloqIoOW6Ws9hw==}

  '@codingame/monaco-vscode-abed5a84-8a82-5f84-9412-88a736235bae-common@15.0.3':
    resolution: {integrity: sha512-UUmvAjAYxbKpqdPh1klXeB6UhqCSVOhckW2XvAWL0K04kHVwd0u8wluMHpKFBSUe5Dyi+dK3BjSpZSLoWBdpLg==}

  '@codingame/monaco-vscode-ad89fae6-94f0-5ac2-a185-22dea4b68ee0-common@15.0.3':
    resolution: {integrity: sha512-ibPAxQp+qrvEV1FMAjU2guBwufsXtSSdicB/I3qUiBofDPRkEHmjhkFRzjR+FwZ1+ALZsBvD2kWWSaCTdrPrYw==}

  '@codingame/monaco-vscode-aff8bc9b-c6f8-578f-9c8a-f70d14f9c13c-common@15.0.3':
    resolution: {integrity: sha512-SLoVDTz4XyLtbukjabEBdRZ276eD1EZtJk6NkR21nErj2R+svBKUObao0FgyiXEb4OAjO2MqRksyQo1fllVYyw==}

  '@codingame/monaco-vscode-api@15.0.3':
    resolution: {integrity: sha512-709D8xwjhgwg2YTs5NlTRuc1B0zclkBU/1kMmVxKsNSsiZy7s1mQFk4RlNAW564FiuhTrZq7gewAzKVgTkf6SQ==}

  '@codingame/monaco-vscode-b1249c5b-1339-5278-b002-746f08105c6d-common@15.0.3':
    resolution: {integrity: sha512-pAeQNZsJQ9C8V2RPDaNG6eUs3ygZApsjKKkv2wJf7pcIOaebfWhWlHI2WmgyHeBbly50XDa8UDp7sRQ88H5+sQ==}

  '@codingame/monaco-vscode-b1e8558d-1726-5299-bc75-e43ee6d1a124-common@15.0.3':
    resolution: {integrity: sha512-HkYRaxTakli88W0BeU6JP3KjOBqKLi+7lK3cy67JmfUDNku8b7phmtgVTB+r3q9wAhs5Vp+l4pjLUW/e8/Ov+g==}

  '@codingame/monaco-vscode-base-service-override@15.0.3':
    resolution: {integrity: sha512-YzJtotCdm9jMsmQSI0lEee/aCc8gZedJN42kxiRu9emvu4uvq9kR9RpCLwTYcO+FkLSf109qn315sTEY8ZlZaA==}

  '@codingame/monaco-vscode-bba55be6-41a2-50cd-a3cc-8bafa35bfa89-common@15.0.3':
    resolution: {integrity: sha512-BpGnvFKJ0qfwqygkGzZ67gcJrxNFYk5M8xsgOjMlYZkhRmAfAMuE6GuLt12od7+Pb4zVyRsdGOXCtwb6MfFefg==}

  '@codingame/monaco-vscode-bd6ad8b7-9db3-51a8-9895-0046508c029d-common@15.0.3':
    resolution: {integrity: sha512-QXKZMlC4lbcFrqg12YE0h4puerdJBe3G/A5TuaSyftxQ4p6woGTUl3XbUDcX7EQJxf+DtNrtTho3gdhWKl5qxw==}

  '@codingame/monaco-vscode-be8ddbb5-094a-5657-b1cc-fe106c94c632-common@15.0.3':
    resolution: {integrity: sha512-a4u/I9pTqH8dQABISIKDdeD3vOUjU8Awo4LUbUsfgF8iYd3DJRsNZdvjodQRqB5YZLNF/qyHUlo/kjpP+bPmPg==}

  '@codingame/monaco-vscode-bf94ddb5-e436-506a-9763-5ab86b642508-common@15.0.3':
    resolution: {integrity: sha512-Rz95SifOtRomRy4XWFyzfm3by3olQFMHrjcxZeKBkfwNLFB7AyZKWscm3rSmb44jS6BH0v9fcsXxsOolCLIFVg==}

  '@codingame/monaco-vscode-c4e2825a-b5b1-5f0e-b547-068c32e06d50-common@15.0.3':
    resolution: {integrity: sha512-ROftzFVe1pxl9I+OxK5YjZFOOCAnwQtnaF2/KND6OaHAtgyvSdsVPKGyDQMWqmKrBR4//CERBBRxIZwhEQhxXQ==}

  '@codingame/monaco-vscode-cea4d01f-6526-5c2f-8b09-b168fead499f-common@15.0.3':
    resolution: {integrity: sha512-acXSDNDzmLsxR4Rwu/+NmQDhKQUZ0GApyjJKu59Dp0ecl0skFJvcqJU/n4XnpGft9nhcIhJwK5XajgSC2SoEvw==}

  '@codingame/monaco-vscode-configuration-service-override@15.0.3':
    resolution: {integrity: sha512-5Z+/+HCjmEcO7EnfdkHItx8uxtelPt7NbrCKAXPzOjNYzERz7s+0kjSeskhGU+I6G9eeKS+veASdT/YOUhqWog==}

  '@codingame/monaco-vscode-d56fc266-2991-5e70-8f69-134ad70e1700-common@15.0.3':
    resolution: {integrity: sha512-gWkA1Und6rtkZmjPVuyBYHdskV8sR0g6uRBwc5ZfEqmymAyszVH1iOepFpfd4Ol4WGtguZjR6fIheNMWIB2MkA==}

  '@codingame/monaco-vscode-d609a7d3-bf87-551a-884f-550a8b327ec5-common@15.0.3':
    resolution: {integrity: sha512-jDSmdxigSZzBy2YMeuqCyYn9Ga4+aG/Ca9ikIGpjnGyDXfzNU4lRYxwbCBgCJpyvC641mBQ4rr9H7hld8wxGKA==}

  '@codingame/monaco-vscode-d7f659f5-da33-5ea8-a3b8-9b94f2cf5f33-common@15.0.3':
    resolution: {integrity: sha512-O4szjCfuJ2IkVzkf3xXQc9sd5oaCqk67uQgScssgOHmwYrS64f8n94jb5ULQODY2Zxa9XYrik7RFubOErxMrbQ==}

  '@codingame/monaco-vscode-d8236b3b-b91a-522d-89f4-94d70a546f6a-common@15.0.3':
    resolution: {integrity: sha512-iYzY6p7uBtpQ3k6U41sDAFDK0nxHE1H7FjxgYdKrly/O5JO234+12cwIOE8fd2ZW98RrzhjMipuK/xOGLEqeGA==}

  '@codingame/monaco-vscode-d987325e-3e05-53aa-b9ff-6f97476f64db-common@15.0.3':
    resolution: {integrity: sha512-5VdqwwgqwAvKowLhNz6RENvaWysgmAoqLP1bXec59m2T/aX76+cESgOZUO5nxFiIjXm/ut8OLbsy+LbBHuw+AQ==}

  '@codingame/monaco-vscode-ea14e352-8f1c-5569-b79a-8a96a53e8abe-common@15.0.3':
    resolution: {integrity: sha512-ZSazMgZfPVRVEmF6fkCK8qhMNPC3UkP10fBr/8NbgPxKFXKTNPYLcequSC4/6xk+p+59ngl++Dlm4OFIJlsqog==}

  '@codingame/monaco-vscode-eb7d5efd-2e60-59f8-9ba4-9a8ae8cb2957-common@15.0.3':
    resolution: {integrity: sha512-nKNGfm+puwXTbRQWNiMcFawpaJAbpTO/AV3aEaxjJD9i/wO5yfGlLvTcpQXfmZmtqKeC7vkT57KX4cM1OOxUPg==}

  '@codingame/monaco-vscode-eba0b9b3-174c-5dae-9867-a37810ca1808-common@15.0.3':
    resolution: {integrity: sha512-VHh2ZqHCRGiwQ1IA/yED6ZPeB5UttOtM0etemu6RwP49fWAMQYRmCF8Val85J8LLhcqbSjnq1zAJHmANN1oO6w==}

  '@codingame/monaco-vscode-editor-api@15.0.3':
    resolution: {integrity: sha512-N/5bfWl8nK36xKO7ZZgGvTZc1VMhLRmPS8c9ewag3uvCVMw31wP9m1A5IDy4yjoOJsip+DvrfinczAJ4kFn+GQ==}

  '@codingame/monaco-vscode-editor-service-override@15.0.3':
    resolution: {integrity: sha512-JPY8STad51/3OeZC2k1pLUzE5kfIATo29D3hSwzRd+3UpHwIkgnKZ0w3AiTgShd/RuHpSHrK331rwXaRD6kAcw==}

  '@codingame/monaco-vscode-environment-service-override@15.0.3':
    resolution: {integrity: sha512-hTVde/dN1vNfW2NwNETh/+anQ6W3QUOZglvDsKAGjuCBPlHvB4J3ukQvs6TzQOeIqEWbPcfvl1UBqp6Q7B5OkQ==}

  '@codingame/monaco-vscode-extension-api@15.0.3':
    resolution: {integrity: sha512-0sOMleFgTJADWSnguEA1VDwdvh1q+asQLVX8Z+AcWl/Z6KeWebqr+/4ZGNS4BVunMR4EUloLNYeEiyioJWAjzA==}

  '@codingame/monaco-vscode-extensions-service-override@15.0.3':
    resolution: {integrity: sha512-b3FWLNYZFIwt+LortQqjIG+7dxIiEcZjeJnRYhfsUZyvVVb0MUit2nEQPzvMTBy4YBL0tFgdIyQiXedfdSGlqw==}

  '@codingame/monaco-vscode-fc985c90-0334-5b62-88bc-73e2efa0b80b-common@15.0.3':
    resolution: {integrity: sha512-cIctbHDSy4OCDL9cNS5SEfYleiMLiUTCu+s7AMixtsVwNlFH2ldYCYwQUkCfCg4P6MsuId0NMJ4i7IEMN7H0Mg==}

  '@codingame/monaco-vscode-fdf643f9-94dd-5510-b97a-408abf26ad92-common@15.0.3':
    resolution: {integrity: sha512-eIGonUUqTTD+D1i0B1iBvioNFiZGyvf+ZfmLgCY/TFYo6H3lLRFK53SD62M3fQ5xldw0cbkp/2lNIhT62Nybkg==}

  '@codingame/monaco-vscode-files-service-override@15.0.3':
    resolution: {integrity: sha512-uax/dwPEPr8Ge0uSAJWSov2XRZB+v36lPz/1CwM/FNPS8HyUWJSbZKj3KySqHBeP1DLAgbW1XaVi8irT0cp2rg==}

  '@codingame/monaco-vscode-host-service-override@15.0.3':
    resolution: {integrity: sha512-uTrmwjIc8765aud0BprDiG2Y7JlkUa/MT7ShpjiSBmFmJ4icFAQG5UwC7KuyG/MZofzOBXSDdog3257/UZHNmw==}

  '@codingame/monaco-vscode-javascript-default-extension@15.0.3':
    resolution: {integrity: sha512-XE2erIg8aqUu6/BPl8yPZH0CqHth23NqAGGI8avf/k453eqsexSLOZOg8Z1FreE7t1CrVN2K5CCO622nEFqdRQ==}

  '@codingame/monaco-vscode-languages-service-override@15.0.3':
    resolution: {integrity: sha512-dRKvjEVBgNFTmrREu3OXnd5eMlzyTtBIApUoXOo8/o46h906f5LRe4G8GMVCIjU8N2Vc2oO8iKh583iNygUD+w==}

  '@codingame/monaco-vscode-layout-service-override@15.0.3':
    resolution: {integrity: sha512-AVt0CBG57HIRmyzk4FVROHW4VCR7g8Qr8xxrCdLEFiS6pgwfFLdGozj9TbUREoVn6lV8y6kDcX587Y08/PhPQQ==}

  '@codingame/monaco-vscode-localization-service-override@15.0.3':
    resolution: {integrity: sha512-UnAi7Bge54vFC8LfMjFXH4n5JsP3L9dBDyHf2sVIfd/XgiYD/bJzHmodWFnkot/5cOyTZx1FC1EkbuA+D4e5Mw==}

  '@codingame/monaco-vscode-log-service-override@15.0.3':
    resolution: {integrity: sha512-8Irr0yDOgbMQUgyToIZUnTiH8Ln9jvCx6yFEaWC+5CSSinj/0k3Cyg3uJgJoatbe3QfMMG3G07ATAFfB48yc8Q==}

  '@codingame/monaco-vscode-model-service-override@15.0.3':
    resolution: {integrity: sha512-9cXuN09ncXYdumLJ94RtXsVoM+Oke6mzmrV0jQD1gazxh3TTTFSvXhObwLNaHWO7vIVlIUqol2eEdOBtgA4YTA==}

  '@codingame/monaco-vscode-quickaccess-service-override@15.0.3':
    resolution: {integrity: sha512-TYkqwYdnw0urlsQ4CaBHvinUFE5GoBogVbGMq+OnZPz59PIpQJyElxEKRVgGkgtYPcl7PVazkHhQ0+iVSi1N2w==}

  '@codingame/monaco-vscode-sql-default-extension@15.0.3':
    resolution: {integrity: sha512-c11ZdKWxLbsyhJqRFeJLPN5bwJxHAJ0P4NaSWt9StCaRde0xe4Hd4oB0bGmNAK37oKLnV/t5DOuRiirsoNKqPQ==}

  '@codingame/monaco-vscode-textmate-service-override@15.0.3':
    resolution: {integrity: sha512-yh0bQFeA1jd+HN375fqMhoGa4OYuoTVtSHyun5pKttI3wAFeQONZFU9auvhfaZFQt4z8aKC6Q9vW7HNVEMz9Gg==}

  '@codingame/monaco-vscode-theme-defaults-default-extension@15.0.3':
    resolution: {integrity: sha512-zzryO5WxDzdY/I9kEupz5TDustTogKxOkBfSwIkctuImq0Uhh5KDGQgt/zuX+6vSZVrdJvf2ui15NqSlop8WTQ==}

  '@codingame/monaco-vscode-theme-service-override@15.0.3':
    resolution: {integrity: sha512-JZjKFgOvg4uSrvWU1wNwZKWXl93ZpZypDdXxPs9w9xcmDvRBMN97nZhg1nDWgZBqkgszbMlt+mkjvKCDk/SwnA==}

  '@cspotcode/source-map-support@0.8.1':
    resolution: {integrity: sha512-IchNf6dN4tHoMFIn/7OE8LWZ19Y6q/67Bmf6vnGREv8RSbBVb9LPJxEcnwrcwX6ixSvaiGoomAUvu4YSxXrVgw==}
    engines: {node: '>=12'}

  '@css-render/plugin-bem@0.15.14':
    resolution: {integrity: sha512-QK513CJ7yEQxm/P3EwsI+d+ha8kSOcjGvD6SevM41neEMxdULE+18iuQK6tEChAWMOQNQPLG/Rw3Khb69r5neg==}
    peerDependencies:
      css-render: ~0.15.14

  '@css-render/vue3-ssr@0.15.14':
    resolution: {integrity: sha512-//8027GSbxE9n3QlD73xFY6z4ZbHbvrOVB7AO6hsmrEzGbg+h2A09HboUyDgu+xsmj7JnvJD39Irt+2D0+iV8g==}
    peerDependencies:
      vue: ^3.0.11

  '@csstools/color-helpers@5.0.2':
    resolution: {integrity: sha512-JqWH1vsgdGcw2RR6VliXXdA0/59LttzlU8UlRT/iUUsEeWfYq8I+K0yhihEUTTHLRm1EXvpsCx3083EU15ecsA==}
    engines: {node: '>=18'}

  '@csstools/css-calc@2.1.4':
    resolution: {integrity: sha512-3N8oaj+0juUw/1H3YwmDDJXCgTB1gKU6Hc/bB502u9zR0q2vd786XJH9QfrKIEgFlZmhZiq6epXl4rHqhzsIgQ==}
    engines: {node: '>=18'}
    peerDependencies:
      '@csstools/css-parser-algorithms': ^3.0.5
      '@csstools/css-tokenizer': ^3.0.4

  '@csstools/css-color-parser@3.0.10':
    resolution: {integrity: sha512-TiJ5Ajr6WRd1r8HSiwJvZBiJOqtH86aHpUjq5aEKWHiII2Qfjqd/HCWKPOW8EP4vcspXbHnXrwIDlu5savQipg==}
    engines: {node: '>=18'}
    peerDependencies:
      '@csstools/css-parser-algorithms': ^3.0.5
      '@csstools/css-tokenizer': ^3.0.4

  '@csstools/css-parser-algorithms@3.0.5':
    resolution: {integrity: sha512-DaDeUkXZKjdGhgYaHNJTV9pV7Y9B3b644jCLs9Upc3VeNGg6LWARAT6O+Q+/COo+2gg/bM5rhpMAtf70WqfBdQ==}
    engines: {node: '>=18'}
    peerDependencies:
      '@csstools/css-tokenizer': ^3.0.4

  '@csstools/css-tokenizer@3.0.4':
    resolution: {integrity: sha512-Vd/9EVDiu6PPJt9yAh6roZP6El1xHrdvIVGjyBsHR0RYwNHgL7FJPyIIW4fANJNG6FtyZfvlRPpFI4ZM/lubvw==}
    engines: {node: '>=18'}

  '@emotion/hash@0.8.0':
    resolution: {integrity: sha512-kBJtf7PH6aWwZ6fka3zQ0p6SBYzx4fl1LoZXE2RrnYST9Xljm7WfKJrU4g/Xr3Beg72MLrp1AWNUmuYJTL7Cow==}

  '@esbuild/aix-ppc64@0.25.5':
    resolution: {integrity: sha512-9o3TMmpmftaCMepOdA5k/yDw8SfInyzWWTjYTFCX3kPSDJMROQTb8jg+h9Cnwnmm1vOzvxN7gIfB5V2ewpjtGA==}
    engines: {node: '>=18'}
    cpu: [ppc64]
    os: [aix]

  '@esbuild/android-arm64@0.25.5':
    resolution: {integrity: sha512-VGzGhj4lJO+TVGV1v8ntCZWJktV7SGCs3Pn1GRWI1SBFtRALoomm8k5E9Pmwg3HOAal2VDc2F9+PM/rEY6oIDg==}
    engines: {node: '>=18'}
    cpu: [arm64]
    os: [android]

  '@esbuild/android-arm@0.25.5':
    resolution: {integrity: sha512-AdJKSPeEHgi7/ZhuIPtcQKr5RQdo6OO2IL87JkianiMYMPbCtot9fxPbrMiBADOWWm3T2si9stAiVsGbTQFkbA==}
    engines: {node: '>=18'}
    cpu: [arm]
    os: [android]

  '@esbuild/android-x64@0.25.5':
    resolution: {integrity: sha512-D2GyJT1kjvO//drbRT3Hib9XPwQeWd9vZoBJn+bu/lVsOZ13cqNdDeqIF/xQ5/VmWvMduP6AmXvylO/PIc2isw==}
    engines: {node: '>=18'}
    cpu: [x64]
    os: [android]

  '@esbuild/darwin-arm64@0.25.5':
    resolution: {integrity: sha512-GtaBgammVvdF7aPIgH2jxMDdivezgFu6iKpmT+48+F8Hhg5J/sfnDieg0aeG/jfSvkYQU2/pceFPDKlqZzwnfQ==}
    engines: {node: '>=18'}
    cpu: [arm64]
    os: [darwin]

  '@esbuild/darwin-x64@0.25.5':
    resolution: {integrity: sha512-1iT4FVL0dJ76/q1wd7XDsXrSW+oLoquptvh4CLR4kITDtqi2e/xwXwdCVH8hVHU43wgJdsq7Gxuzcs6Iq/7bxQ==}
    engines: {node: '>=18'}
    cpu: [x64]
    os: [darwin]

  '@esbuild/freebsd-arm64@0.25.5':
    resolution: {integrity: sha512-nk4tGP3JThz4La38Uy/gzyXtpkPW8zSAmoUhK9xKKXdBCzKODMc2adkB2+8om9BDYugz+uGV7sLmpTYzvmz6Sw==}
    engines: {node: '>=18'}
    cpu: [arm64]
    os: [freebsd]

  '@esbuild/freebsd-x64@0.25.5':
    resolution: {integrity: sha512-PrikaNjiXdR2laW6OIjlbeuCPrPaAl0IwPIaRv+SMV8CiM8i2LqVUHFC1+8eORgWyY7yhQY+2U2fA55mBzReaw==}
    engines: {node: '>=18'}
    cpu: [x64]
    os: [freebsd]

  '@esbuild/linux-arm64@0.25.5':
    resolution: {integrity: sha512-Z9kfb1v6ZlGbWj8EJk9T6czVEjjq2ntSYLY2cw6pAZl4oKtfgQuS4HOq41M/BcoLPzrUbNd+R4BXFyH//nHxVg==}
    engines: {node: '>=18'}
    cpu: [arm64]
    os: [linux]

  '@esbuild/linux-arm@0.25.5':
    resolution: {integrity: sha512-cPzojwW2okgh7ZlRpcBEtsX7WBuqbLrNXqLU89GxWbNt6uIg78ET82qifUy3W6OVww6ZWobWub5oqZOVtwolfw==}
    engines: {node: '>=18'}
    cpu: [arm]
    os: [linux]

  '@esbuild/linux-ia32@0.25.5':
    resolution: {integrity: sha512-sQ7l00M8bSv36GLV95BVAdhJ2QsIbCuCjh/uYrWiMQSUuV+LpXwIqhgJDcvMTj+VsQmqAHL2yYaasENvJ7CDKA==}
    engines: {node: '>=18'}
    cpu: [ia32]
    os: [linux]

  '@esbuild/linux-loong64@0.25.5':
    resolution: {integrity: sha512-0ur7ae16hDUC4OL5iEnDb0tZHDxYmuQyhKhsPBV8f99f6Z9KQM02g33f93rNH5A30agMS46u2HP6qTdEt6Q1kg==}
    engines: {node: '>=18'}
    cpu: [loong64]
    os: [linux]

  '@esbuild/linux-mips64el@0.25.5':
    resolution: {integrity: sha512-kB/66P1OsHO5zLz0i6X0RxlQ+3cu0mkxS3TKFvkb5lin6uwZ/ttOkP3Z8lfR9mJOBk14ZwZ9182SIIWFGNmqmg==}
    engines: {node: '>=18'}
    cpu: [mips64el]
    os: [linux]

  '@esbuild/linux-ppc64@0.25.5':
    resolution: {integrity: sha512-UZCmJ7r9X2fe2D6jBmkLBMQetXPXIsZjQJCjgwpVDz+YMcS6oFR27alkgGv3Oqkv07bxdvw7fyB71/olceJhkQ==}
    engines: {node: '>=18'}
    cpu: [ppc64]
    os: [linux]

  '@esbuild/linux-riscv64@0.25.5':
    resolution: {integrity: sha512-kTxwu4mLyeOlsVIFPfQo+fQJAV9mh24xL+y+Bm6ej067sYANjyEw1dNHmvoqxJUCMnkBdKpvOn0Ahql6+4VyeA==}
    engines: {node: '>=18'}
    cpu: [riscv64]
    os: [linux]

  '@esbuild/linux-s390x@0.25.5':
    resolution: {integrity: sha512-K2dSKTKfmdh78uJ3NcWFiqyRrimfdinS5ErLSn3vluHNeHVnBAFWC8a4X5N+7FgVE1EjXS1QDZbpqZBjfrqMTQ==}
    engines: {node: '>=18'}
    cpu: [s390x]
    os: [linux]

  '@esbuild/linux-x64@0.25.5':
    resolution: {integrity: sha512-uhj8N2obKTE6pSZ+aMUbqq+1nXxNjZIIjCjGLfsWvVpy7gKCOL6rsY1MhRh9zLtUtAI7vpgLMK6DxjO8Qm9lJw==}
    engines: {node: '>=18'}
    cpu: [x64]
    os: [linux]

  '@esbuild/netbsd-arm64@0.25.5':
    resolution: {integrity: sha512-pwHtMP9viAy1oHPvgxtOv+OkduK5ugofNTVDilIzBLpoWAM16r7b/mxBvfpuQDpRQFMfuVr5aLcn4yveGvBZvw==}
    engines: {node: '>=18'}
    cpu: [arm64]
    os: [netbsd]

  '@esbuild/netbsd-x64@0.25.5':
    resolution: {integrity: sha512-WOb5fKrvVTRMfWFNCroYWWklbnXH0Q5rZppjq0vQIdlsQKuw6mdSihwSo4RV/YdQ5UCKKvBy7/0ZZYLBZKIbwQ==}
    engines: {node: '>=18'}
    cpu: [x64]
    os: [netbsd]

  '@esbuild/openbsd-arm64@0.25.5':
    resolution: {integrity: sha512-7A208+uQKgTxHd0G0uqZO8UjK2R0DDb4fDmERtARjSHWxqMTye4Erz4zZafx7Di9Cv+lNHYuncAkiGFySoD+Mw==}
    engines: {node: '>=18'}
    cpu: [arm64]
    os: [openbsd]

  '@esbuild/openbsd-x64@0.25.5':
    resolution: {integrity: sha512-G4hE405ErTWraiZ8UiSoesH8DaCsMm0Cay4fsFWOOUcz8b8rC6uCvnagr+gnioEjWn0wC+o1/TAHt+It+MpIMg==}
    engines: {node: '>=18'}
    cpu: [x64]
    os: [openbsd]

  '@esbuild/sunos-x64@0.25.5':
    resolution: {integrity: sha512-l+azKShMy7FxzY0Rj4RCt5VD/q8mG/e+mDivgspo+yL8zW7qEwctQ6YqKX34DTEleFAvCIUviCFX1SDZRSyMQA==}
    engines: {node: '>=18'}
    cpu: [x64]
    os: [sunos]

  '@esbuild/win32-arm64@0.25.5':
    resolution: {integrity: sha512-O2S7SNZzdcFG7eFKgvwUEZ2VG9D/sn/eIiz8XRZ1Q/DO5a3s76Xv0mdBzVM5j5R639lXQmPmSo0iRpHqUUrsxw==}
    engines: {node: '>=18'}
    cpu: [arm64]
    os: [win32]

  '@esbuild/win32-ia32@0.25.5':
    resolution: {integrity: sha512-onOJ02pqs9h1iMJ1PQphR+VZv8qBMQ77Klcsqv9CNW2w6yLqoURLcgERAIurY6QE63bbLuqgP9ATqajFLK5AMQ==}
    engines: {node: '>=18'}
    cpu: [ia32]
    os: [win32]

  '@esbuild/win32-x64@0.25.5':
    resolution: {integrity: sha512-TXv6YnJ8ZMVdX+SXWVBo/0p8LTcrUYngpWjvm91TMjjBQii7Oz11Lw5lbDV5Y0TzuhSJHwiH4hEtC1I42mMS0g==}
    engines: {node: '>=18'}
    cpu: [x64]
    os: [win32]

  '@eslint-community/eslint-utils@4.7.0':
    resolution: {integrity: sha512-dyybb3AcajC7uha6CvhdVRJqaKyn7w2YKqKyAN37NKYgZT36w+iRb0Dymmc5qEJ549c/S31cMMSFd75bteCpCw==}
    engines: {node: ^12.22.0 || ^14.17.0 || >=16.0.0}
    peerDependencies:
      eslint: ^6.0.0 || ^7.0.0 || >=8.0.0

  '@eslint-community/regexpp@4.12.1':
    resolution: {integrity: sha512-CCZCDJuduB9OUkFkY2IgppNZMi2lBQgD2qzwXkEia16cge2pijY/aXi96CJMquDMn3nJdlPV1A5KrJEXwfLNzQ==}
    engines: {node: ^12.0.0 || ^14.0.0 || >=16.0.0}

  '@eslint/config-array@0.20.0':
    resolution: {integrity: sha512-fxlS1kkIjx8+vy2SjuCB94q3htSNrufYTXubwiBFeaQHbH6Ipi43gFJq2zCMt6PHhImH3Xmr0NksKDvchWlpQQ==}
    engines: {node: ^18.18.0 || ^20.9.0 || >=21.1.0}

  '@eslint/config-helpers@0.2.2':
    resolution: {integrity: sha512-+GPzk8PlG0sPpzdU5ZvIRMPidzAnZDl/s9L+y13iodqvb8leL53bTannOrQ/Im7UkpsmFU5Ily5U60LWixnmLg==}
    engines: {node: ^18.18.0 || ^20.9.0 || >=21.1.0}

  '@eslint/core@0.14.0':
    resolution: {integrity: sha512-qIbV0/JZr7iSDjqAc60IqbLdsj9GDt16xQtWD+B78d/HAlvysGdZZ6rpJHGAc2T0FQx1X6thsSPdnoiGKdNtdg==}
    engines: {node: ^18.18.0 || ^20.9.0 || >=21.1.0}

  '@eslint/eslintrc@3.3.1':
    resolution: {integrity: sha512-gtF186CXhIl1p4pJNGZw8Yc6RlshoePRvE0X91oPGb3vZ8pM3qOS9W9NGPat9LziaBV7XrJWGylNQXkGcnM3IQ==}
    engines: {node: ^18.18.0 || ^20.9.0 || >=21.1.0}

  '@eslint/js@9.28.0':
    resolution: {integrity: sha512-fnqSjGWd/CoIp4EXIxWVK/sHA6DOHN4+8Ix2cX5ycOY7LG0UY8nHCU5pIp2eaE1Mc7Qd8kHspYNzYXT2ojPLzg==}
    engines: {node: ^18.18.0 || ^20.9.0 || >=21.1.0}

  '@eslint/object-schema@2.1.6':
    resolution: {integrity: sha512-RBMg5FRL0I0gs51M/guSAj5/e14VQ4tpZnQNWwuDT66P14I43ItmPfIZRhO9fUVIPOAQXU47atlywZ/czoqFPA==}
    engines: {node: ^18.18.0 || ^20.9.0 || >=21.1.0}

  '@eslint/plugin-kit@0.3.1':
    resolution: {integrity: sha512-0J+zgWxHN+xXONWIyPWKFMgVuJoZuGiIFu8yxk7RJjxkzpGmyja5wRFqZIVtjDVOQpV+Rw0iOAjYPE2eQyjr0w==}
    engines: {node: ^18.18.0 || ^20.9.0 || >=21.1.0}

  '@fortawesome/fontawesome-common-types@6.7.2':
    resolution: {integrity: sha512-Zs+YeHUC5fkt7Mg1l6XTniei3k4bwG/yo3iFUtZWd/pMx9g3fdvkSK9E0FOC+++phXOka78uJcYb8JaFkW52Xg==}
    engines: {node: '>=6'}

  '@fortawesome/fontawesome-svg-core@6.7.2':
    resolution: {integrity: sha512-yxtOBWDrdi5DD5o1pmVdq3WMCvnobT0LU6R8RyyVXPvFRd2o79/0NCuQoCjNTeZz9EzA9xS3JxNWfv54RIHFEA==}
    engines: {node: '>=6'}

  '@fortawesome/free-solid-svg-icons@6.7.2':
    resolution: {integrity: sha512-GsBrnOzU8uj0LECDfD5zomZJIjrPhIlWU82AHwa2s40FKH+kcxQaBvBo3Z4TxyZHIyX8XTDxsyA33/Vx9eFuQA==}
    engines: {node: '>=6'}

  '@fortawesome/vue-fontawesome@3.0.8':
    resolution: {integrity: sha512-yyHHAj4G8pQIDfaIsMvQpwKMboIZtcHTUvPqXjOHyldh1O1vZfH4W03VDPv5RvI9P6DLTzJQlmVgj9wCf7c2Fw==}
    peerDependencies:
      '@fortawesome/fontawesome-svg-core': ~1 || ~6
      vue: '>= 3.0.0 < 4'

  '@humanfs/core@0.19.1':
    resolution: {integrity: sha512-5DyQ4+1JEUzejeK1JGICcideyfUbGixgS9jNgex5nqkW+cY7WZhxBigmieN5Qnw9ZosSNVC9KQKyb+GUaGyKUA==}
    engines: {node: '>=18.18.0'}

  '@humanfs/node@0.16.6':
    resolution: {integrity: sha512-YuI2ZHQL78Q5HbhDiBA1X4LmYdXCKCMQIfw0pw7piHJwyREFebJUvrQN4cMssyES6x+vfUbx1CIpaQUKYdQZOw==}
    engines: {node: '>=18.18.0'}

  '@humanwhocodes/module-importer@1.0.1':
    resolution: {integrity: sha512-bxveV4V8v5Yb4ncFTT3rPSgZBOpCkjfK0y4oVVVJwIuDVBRMDXrPyXRL988i5ap9m9bnyEEjWfm5WkBmtffLfA==}
    engines: {node: '>=12.22'}

  '@humanwhocodes/retry@0.3.1':
    resolution: {integrity: sha512-JBxkERygn7Bv/GbN5Rv8Ul6LVknS+5Bp6RgDC/O8gEBU/yeH5Ui5C/OlWrTb6qct7LjjfT6Re2NxB0ln0yYybA==}
    engines: {node: '>=18.18'}

  '@humanwhocodes/retry@0.4.3':
    resolution: {integrity: sha512-bV0Tgo9K4hfPCek+aMAn81RppFKv2ySDQeMoSZuvTASywNTnVJCArCZE2FWqpvIatKu7VMRLWlR1EazvVhDyhQ==}
    engines: {node: '>=18.18'}

  '@iconify/json@2.2.345':
    resolution: {integrity: sha512-cWcTkpSw42OcltXXlLRMp4bnoFEMvEXEIZDPazqqpT7nr4dPN/ztEqOk6T3z0fXrN2E3OEgW0GnHlQqZz4qDgw==}

  '@iconify/types@2.0.0':
    resolution: {integrity: sha512-+wluvCrRhXrhyOmRDJ3q8mux9JkKy5SJ/v8ol2tu4FVjyYvtEzkc/3pK15ET6RKg4b4w4BmTk1+gsCUhf21Ykg==}

  '@iconify/utils@2.3.0':
    resolution: {integrity: sha512-GmQ78prtwYW6EtzXRU1rY+KwOKfz32PD7iJh6Iyqw68GiKuoZ2A6pRtzWONz5VQJbp50mEjXh/7NkumtrAgRKA==}

  '@intlify/bundle-utils@10.0.1':
    resolution: {integrity: sha512-WkaXfSevtpgtUR4t8K2M6lbR7g03mtOxFeh+vXp5KExvPqS12ppaRj1QxzwRuRI5VUto54A22BjKoBMLyHILWQ==}
    engines: {node: '>= 18'}
    peerDependencies:
      petite-vue-i18n: '*'
      vue-i18n: '*'
    peerDependenciesMeta:
      petite-vue-i18n:
        optional: true
      vue-i18n:
        optional: true

  '@intlify/core-base@11.1.5':
    resolution: {integrity: sha512-xGRkISwV/2Trqb8yVQevlHm5roaQqy+75qwUzEQrviaQF0o4c5VDhjBW7WEGEoKFx09HSgq7NkvK/DAyuerTDg==}
    engines: {node: '>= 16'}

  '@intlify/core-base@9.14.4':
    resolution: {integrity: sha512-vtZCt7NqWhKEtHa3SD/322DlgP5uR9MqWxnE0y8Q0tjDs9H5Lxhss+b5wv8rmuXRoHKLESNgw9d+EN9ybBbj9g==}
    engines: {node: '>= 16'}

  '@intlify/eslint-plugin-vue-i18n@3.2.0':
    resolution: {integrity: sha512-TOIrD4tJE48WMyVIB8bNeQJJPYo1Prpqnm9Xpn1UZmcqlELhm8hmP8QyJnkgesfbG7hyiX/kvo63W7ClEQmhpg==}
    engines: {node: '>=18.0.0'}
    peerDependencies:
      eslint: ^8.0.0 || ^9.0.0-0

  '@intlify/message-compiler@11.1.5':
    resolution: {integrity: sha512-YLSBbjD7qUdShe3ZAat9Hnf9E8FRpN6qmNFD/x5Xg5JVXjsks0kJ90Zj6aAuyoppJQA/YJdWZ8/bB7k3dg2TjQ==}
    engines: {node: '>= 16'}

  '@intlify/message-compiler@9.14.4':
    resolution: {integrity: sha512-vcyCLiVRN628U38c3PbahrhbbXrckrM9zpy0KZVlDk2Z0OnGwv8uQNNXP3twwGtfLsCf4gu3ci6FMIZnPaqZsw==}
    engines: {node: '>= 16'}

  '@intlify/shared@11.1.5':
    resolution: {integrity: sha512-+I4vRzHm38VjLr/CAciEPJhGYFzWWW4HMTm+6H3WqknXLh0ozNX9oC8ogMUwTSXYR/wGUb1/lTpNziiCH5MybQ==}
    engines: {node: '>= 16'}

  '@intlify/shared@9.14.4':
    resolution: {integrity: sha512-P9zv6i1WvMc9qDBWvIgKkymjY2ptIiQ065PjDv7z7fDqH3J/HBRBN5IoiR46r/ujRcU7hCuSIZWvCAFCyuOYZA==}
    engines: {node: '>= 16'}

  '@intlify/unplugin-vue-i18n@6.0.8':
    resolution: {integrity: sha512-Vvm3KhjE6TIBVUQAk37rBiaYy2M5OcWH0ZcI1XKEsOTeN1o0bErk+zeuXmcrcMc/73YggfI8RoxOUz9EB/69JQ==}
    engines: {node: '>= 18'}
    peerDependencies:
      petite-vue-i18n: '*'
      vue: ^3.2.25
      vue-i18n: '*'
    peerDependenciesMeta:
      petite-vue-i18n:
        optional: true
      vue-i18n:
        optional: true

  '@intlify/vue-i18n-extensions@8.0.0':
    resolution: {integrity: sha512-w0+70CvTmuqbskWfzeYhn0IXxllr6mU+IeM2MU0M+j9OW64jkrvqY+pYFWrUnIIC9bEdij3NICruicwd5EgUuQ==}
    engines: {node: '>= 18'}
    peerDependencies:
      '@intlify/shared': ^9.0.0 || ^10.0.0 || ^11.0.0
      '@vue/compiler-dom': ^3.0.0
      vue: ^3.0.0
      vue-i18n: ^9.0.0 || ^10.0.0 || ^11.0.0
    peerDependenciesMeta:
      '@intlify/shared':
        optional: true
      '@vue/compiler-dom':
        optional: true
      vue:
        optional: true
      vue-i18n:
        optional: true

  '@isaacs/cliui@8.0.2':
    resolution: {integrity: sha512-O8jcjabXaleOG9DQ0+ARXWZBTfnP4WNAqzuiJK7ll44AmxGKv/J2M4TPjxjY3znBCfvBXFzucm1twdyFybFqEA==}
    engines: {node: '>=12'}

  '@jridgewell/gen-mapping@0.3.8':
    resolution: {integrity: sha512-imAbBGkb+ebQyxKgzv5Hu2nmROxoDOXHh80evxdoXNOrvAnVx7zimzc1Oo5h9RlfV4vPXaE2iM5pOFbvOCClWA==}
    engines: {node: '>=6.0.0'}

  '@jridgewell/resolve-uri@3.1.2':
    resolution: {integrity: sha512-bRISgCIjP20/tbWSPWMEi54QVPRZExkuD9lJL+UIxUKtwVJA8wW1Trb1jMs1RFXo1CBTNZ/5hpC9QvmKWdopKw==}
    engines: {node: '>=6.0.0'}

  '@jridgewell/set-array@1.2.1':
    resolution: {integrity: sha512-R8gLRTZeyp03ymzP/6Lil/28tGeGEzhx1q2k703KGWRAI1VdvPIXdG70VJc2pAMw3NA6JKL5hhFu1sJX0Mnn/A==}
    engines: {node: '>=6.0.0'}

  '@jridgewell/source-map@0.3.6':
    resolution: {integrity: sha512-1ZJTZebgqllO79ue2bm3rIGud/bOe0pP5BjSRCRxxYkEZS8STV7zN84UBbiYu7jy+eCKSnVIUgoWWE/tt+shMQ==}

  '@jridgewell/sourcemap-codec@1.5.0':
    resolution: {integrity: sha512-gv3ZRaISU3fjPAgNsriBRqGWQL6quFx04YMPW/zD8XMLsU32mhCCbfbO6KZFLjvYpCZ8zyDEgqsgf+PwPaM7GQ==}

  '@jridgewell/trace-mapping@0.3.25':
    resolution: {integrity: sha512-vNk6aEwybGtawWmy/PzwnGDOjCkLWSD2wqvjGGAgOAwCGWySYXfYoxt00IJkTF+8Lb57DwOb3Aa0o9CApepiYQ==}

  '@jridgewell/trace-mapping@0.3.9':
    resolution: {integrity: sha512-3Belt6tdc8bPgAtbcmdtNJlirVoTmEb5e2gC94PnkwEW9jI6CAHUeoG85tjWP5WquqfavoMtMwiG4P926ZKKuQ==}

  '@juggle/resize-observer@3.4.0':
    resolution: {integrity: sha512-dfLbk+PwWvFzSxwk3n5ySL0hfBog779o8h68wK/7/APo/7cgyWp5jcXockbxdk5kFRkbeXWm4Fbi9FrdN381sA==}

  '@markdoc/markdoc@0.5.2':
    resolution: {integrity: sha512-clrqWpJ3+S8PXigRE+zBIs6LVZYXaJ7JTDFq1CcCWc4xpoB2kz+9qRUQQ4vXtLUjQ8ige1BGdMruV6gM/2gloA==}
    engines: {node: '>=14.7.0'}
    peerDependencies:
      '@types/react': '*'
      react: '*'
    peerDependenciesMeta:
      '@types/react':
        optional: true
      react:
        optional: true

  '@nodelib/fs.scandir@2.1.5':
    resolution: {integrity: sha512-vq24Bq3ym5HEQm2NKCr3yXDwjc7vTsEThRDnkp2DK9p1uqLR+DHurm/NOTo0KG7HYHU7eppKZj3MyqYuMBf62g==}
    engines: {node: '>= 8'}

  '@nodelib/fs.stat@2.0.5':
    resolution: {integrity: sha512-RkhPPp2zrqDAQA/2jNhnztcPAlv64XdhIp7a7454A5ovI7Bukxgt7MX7udwAu3zg1DcpPU0rz3VV1SeaqvY4+A==}
    engines: {node: '>= 8'}

  '@nodelib/fs.walk@1.2.8':
    resolution: {integrity: sha512-oGB+UxlgWcgQkgwo8GcEGwemoTFt3FIO9ababBmaGwXIoBKZ+GTy0pP185beGg7Llih/NSHSV2XAs1lnznocSg==}
    engines: {node: '>= 8'}

  '@one-ini/wasm@0.1.1':
    resolution: {integrity: sha512-XuySG1E38YScSJoMlqovLru4KTUNSjgVTIjyh7qMX6aNN5HY5Ct5LhRJdxO79JtTzKfzV/bnWpz+zquYrISsvw==}

  '@pkgjs/parseargs@0.11.0':
    resolution: {integrity: sha512-+1VkjdD0QBLPodGrJUeqarH8VAIvQODIbwh9XpP5Syisf7YoQgsJKPNFoqqLQlu+VQ/tVSshMR6loPMn8U+dPg==}
    engines: {node: '>=14'}

  '@pkgr/core@0.1.2':
    resolution: {integrity: sha512-fdDH1LSGfZdTH2sxdpVMw31BanV28K/Gry0cVFxaNP77neJSkd82mM8ErPNYs9e+0O7SdHBLTDzDgwUuy18RnQ==}
    engines: {node: ^12.20.0 || ^14.18.0 || >=16.0.0}

  '@pkgr/core@0.2.7':
    resolution: {integrity: sha512-YLT9Zo3oNPJoBjBc4q8G2mjU4tqIbf5CEOORbUUr48dCD9q3umJ3IPlVqOqDakPfd2HuwccBaqlGhN4Gmr5OWg==}
    engines: {node: ^12.20.0 || ^14.18.0 || >=16.0.0}

  '@popperjs/core@2.11.8':
    resolution: {integrity: sha512-P1st0aksCrn9sGZhp8GMYwBnQsbvAWsZAX44oXNNvLHGqAOcoVxmjZiohstwQ7SqKnbR47akdNi+uleWD8+g6A==}

  '@protobufjs/aspromise@1.1.2':
    resolution: {integrity: sha512-j+gKExEuLmKwvz3OgROXtrJ2UG2x8Ch2YZUxahh+s1F2HZ+wAceUNLkvy6zKCPVRkU++ZWQrdxsUeQXmcg4uoQ==}

  '@protobufjs/base64@1.1.2':
    resolution: {integrity: sha512-AZkcAA5vnN/v4PDqKyMR5lx7hZttPDgClv83E//FMNhR2TMcLUhfRUBHCmSl0oi9zMgDDqRUJkSxO3wm85+XLg==}

  '@protobufjs/codegen@2.0.4':
    resolution: {integrity: sha512-YyFaikqM5sH0ziFZCN3xDC7zeGaB/d0IUb9CATugHWbd1FRFwWwt4ld4OYMPWu5a3Xe01mGAULCdqhMlPl29Jg==}

  '@protobufjs/eventemitter@1.1.0':
    resolution: {integrity: sha512-j9ednRT81vYJ9OfVuXG6ERSTdEL1xVsNgqpkxMsbIabzSo3goCjDIveeGv5d03om39ML71RdmrGNjG5SReBP/Q==}

  '@protobufjs/fetch@1.1.0':
    resolution: {integrity: sha512-lljVXpqXebpsijW71PZaCYeIcE5on1w5DlQy5WH6GLbFryLUrBD4932W/E2BSpfRJWseIL4v/KPgBFxDOIdKpQ==}

  '@protobufjs/float@1.0.2':
    resolution: {integrity: sha512-Ddb+kVXlXst9d+R9PfTIxh1EdNkgoRe5tOX6t01f1lYWOvJnSPDBlG241QLzcyPdoNTsblLUdujGSE4RzrTZGQ==}

  '@protobufjs/inquire@1.1.0':
    resolution: {integrity: sha512-kdSefcPdruJiFMVSbn801t4vFK7KB/5gd2fYvrxhuJYg8ILrmn9SKSX2tZdV6V+ksulWqS7aXjBcRXl3wHoD9Q==}

  '@protobufjs/path@1.1.2':
    resolution: {integrity: sha512-6JOcJ5Tm08dOHAbdR3GrvP+yUUfkjG5ePsHYczMFLq3ZmMkAD98cDgcT2iA1lJ9NVwFd4tH/iSSoe44YWkltEA==}

  '@protobufjs/pool@1.1.0':
    resolution: {integrity: sha512-0kELaGSIDBKvcgS4zkjz1PeddatrjYcmMWOlAuAPwAeccUrPHdUqo/J6LiymHHEiJT5NrF1UVwxY14f+fy4WQw==}

  '@protobufjs/utf8@1.1.0':
    resolution: {integrity: sha512-Vvn3zZrhQZkkBE8LSuW3em98c0FwgO4nxzv6OdSxPKJIEKY2bGbHn+mhGIPerzI4twdxaP8/0+06HBpwf345Lw==}

  '@rolldown/pluginutils@1.0.0-beta.10':
    resolution: {integrity: sha512-FeISF1RUTod5Kvt3yUXByrAPk5EfDWo/1BPv1ARBZ07weqx888SziPuWS6HUJU0YroGyQURjdIrkjWJP2zBFDQ==}

  '@rollup/plugin-yaml@4.1.2':
    resolution: {integrity: sha512-RpupciIeZMUqhgFE97ba0s98mOFS7CWzN3EJNhJkqSv9XLlWYtwVdtE6cDw6ASOF/sZVFS7kRJXftaqM2Vakdw==}
    engines: {node: '>=14.0.0'}
    peerDependencies:
      rollup: ^1.20.0||^2.0.0||^3.0.0||^4.0.0
    peerDependenciesMeta:
      rollup:
        optional: true

  '@rollup/pluginutils@5.1.4':
    resolution: {integrity: sha512-USm05zrsFxYLPdWWq+K3STlWiT/3ELn3RcV5hJMghpeAIhxfsUIg6mt12CBJBInWMV4VneoV7SfGv8xIwo2qNQ==}
    engines: {node: '>=14.0.0'}
    peerDependencies:
      rollup: ^1.20.0||^2.0.0||^3.0.0||^4.0.0
    peerDependenciesMeta:
      rollup:
        optional: true

  '@rollup/rollup-android-arm-eabi@4.41.1':
    resolution: {integrity: sha512-NELNvyEWZ6R9QMkiytB4/L4zSEaBC03KIXEghptLGLZWJ6VPrL63ooZQCOnlx36aQPGhzuOMwDerC1Eb2VmrLw==}
    cpu: [arm]
    os: [android]

  '@rollup/rollup-android-arm64@4.41.1':
    resolution: {integrity: sha512-DXdQe1BJ6TK47ukAoZLehRHhfKnKg9BjnQYUu9gzhI8Mwa1d2fzxA1aw2JixHVl403bwp1+/o/NhhHtxWJBgEA==}
    cpu: [arm64]
    os: [android]

  '@rollup/rollup-darwin-arm64@4.41.1':
    resolution: {integrity: sha512-5afxvwszzdulsU2w8JKWwY8/sJOLPzf0e1bFuvcW5h9zsEg+RQAojdW0ux2zyYAz7R8HvvzKCjLNJhVq965U7w==}
    cpu: [arm64]
    os: [darwin]

  '@rollup/rollup-darwin-x64@4.41.1':
    resolution: {integrity: sha512-egpJACny8QOdHNNMZKf8xY0Is6gIMz+tuqXlusxquWu3F833DcMwmGM7WlvCO9sB3OsPjdC4U0wHw5FabzCGZg==}
    cpu: [x64]
    os: [darwin]

  '@rollup/rollup-freebsd-arm64@4.41.1':
    resolution: {integrity: sha512-DBVMZH5vbjgRk3r0OzgjS38z+atlupJ7xfKIDJdZZL6sM6wjfDNo64aowcLPKIx7LMQi8vybB56uh1Ftck/Atg==}
    cpu: [arm64]
    os: [freebsd]

  '@rollup/rollup-freebsd-x64@4.41.1':
    resolution: {integrity: sha512-3FkydeohozEskBxNWEIbPfOE0aqQgB6ttTkJ159uWOFn42VLyfAiyD9UK5mhu+ItWzft60DycIN1Xdgiy8o/SA==}
    cpu: [x64]
    os: [freebsd]

  '@rollup/rollup-linux-arm-gnueabihf@4.41.1':
    resolution: {integrity: sha512-wC53ZNDgt0pqx5xCAgNunkTzFE8GTgdZ9EwYGVcg+jEjJdZGtq9xPjDnFgfFozQI/Xm1mh+D9YlYtl+ueswNEg==}
    cpu: [arm]
    os: [linux]

  '@rollup/rollup-linux-arm-musleabihf@4.41.1':
    resolution: {integrity: sha512-jwKCca1gbZkZLhLRtsrka5N8sFAaxrGz/7wRJ8Wwvq3jug7toO21vWlViihG85ei7uJTpzbXZRcORotE+xyrLA==}
    cpu: [arm]
    os: [linux]

  '@rollup/rollup-linux-arm64-gnu@4.41.1':
    resolution: {integrity: sha512-g0UBcNknsmmNQ8V2d/zD2P7WWfJKU0F1nu0k5pW4rvdb+BIqMm8ToluW/eeRmxCared5dD76lS04uL4UaNgpNA==}
    cpu: [arm64]
    os: [linux]

  '@rollup/rollup-linux-arm64-musl@4.41.1':
    resolution: {integrity: sha512-XZpeGB5TKEZWzIrj7sXr+BEaSgo/ma/kCgrZgL0oo5qdB1JlTzIYQKel/RmhT6vMAvOdM2teYlAaOGJpJ9lahg==}
    cpu: [arm64]
    os: [linux]

  '@rollup/rollup-linux-loongarch64-gnu@4.41.1':
    resolution: {integrity: sha512-bkCfDJ4qzWfFRCNt5RVV4DOw6KEgFTUZi2r2RuYhGWC8WhCA8lCAJhDeAmrM/fdiAH54m0mA0Vk2FGRPyzI+tw==}
    cpu: [loong64]
    os: [linux]

  '@rollup/rollup-linux-powerpc64le-gnu@4.41.1':
    resolution: {integrity: sha512-3mr3Xm+gvMX+/8EKogIZSIEF0WUu0HL9di+YWlJpO8CQBnoLAEL/roTCxuLncEdgcfJcvA4UMOf+2dnjl4Ut1A==}
    cpu: [ppc64]
    os: [linux]

  '@rollup/rollup-linux-riscv64-gnu@4.41.1':
    resolution: {integrity: sha512-3rwCIh6MQ1LGrvKJitQjZFuQnT2wxfU+ivhNBzmxXTXPllewOF7JR1s2vMX/tWtUYFgphygxjqMl76q4aMotGw==}
    cpu: [riscv64]
    os: [linux]

  '@rollup/rollup-linux-riscv64-musl@4.41.1':
    resolution: {integrity: sha512-LdIUOb3gvfmpkgFZuccNa2uYiqtgZAz3PTzjuM5bH3nvuy9ty6RGc/Q0+HDFrHrizJGVpjnTZ1yS5TNNjFlklw==}
    cpu: [riscv64]
    os: [linux]

  '@rollup/rollup-linux-s390x-gnu@4.41.1':
    resolution: {integrity: sha512-oIE6M8WC9ma6xYqjvPhzZYk6NbobIURvP/lEbh7FWplcMO6gn7MM2yHKA1eC/GvYwzNKK/1LYgqzdkZ8YFxR8g==}
    cpu: [s390x]
    os: [linux]

  '@rollup/rollup-linux-x64-gnu@4.41.1':
    resolution: {integrity: sha512-cWBOvayNvA+SyeQMp79BHPK8ws6sHSsYnK5zDcsC3Hsxr1dgTABKjMnMslPq1DvZIp6uO7kIWhiGwaTdR4Og9A==}
    cpu: [x64]
    os: [linux]

  '@rollup/rollup-linux-x64-musl@4.41.1':
    resolution: {integrity: sha512-y5CbN44M+pUCdGDlZFzGGBSKCA4A/J2ZH4edTYSSxFg7ce1Xt3GtydbVKWLlzL+INfFIZAEg1ZV6hh9+QQf9YQ==}
    cpu: [x64]
    os: [linux]

  '@rollup/rollup-win32-arm64-msvc@4.41.1':
    resolution: {integrity: sha512-lZkCxIrjlJlMt1dLO/FbpZbzt6J/A8p4DnqzSa4PWqPEUUUnzXLeki/iyPLfV0BmHItlYgHUqJe+3KiyydmiNQ==}
    cpu: [arm64]
    os: [win32]

  '@rollup/rollup-win32-ia32-msvc@4.41.1':
    resolution: {integrity: sha512-+psFT9+pIh2iuGsxFYYa/LhS5MFKmuivRsx9iPJWNSGbh2XVEjk90fmpUEjCnILPEPJnikAU6SFDiEUyOv90Pg==}
    cpu: [ia32]
    os: [win32]

  '@rollup/rollup-win32-x64-msvc@4.41.1':
    resolution: {integrity: sha512-Wq2zpapRYLfi4aKxf2Xff0tN+7slj2d4R87WEzqw7ZLsVvO5zwYCIuEGSZYiK41+GlwUo1HiR+GdkLEJnCKTCw==}
    cpu: [x64]
    os: [win32]

  '@soerenmartius/vue3-clipboard@0.1.2':
    resolution: {integrity: sha512-a5er6cFGcFIQ/3qg6kWvU0yFqIz9iWoQGEVs9azjevyRyMAKvj1w3JuLH9y6+u0WhMNby3kn7nuR8nktSnDesg==}

  '@tailwindcss/forms@0.5.10':
    resolution: {integrity: sha512-utI1ONF6uf/pPNO68kmN1b8rEwNXv3czukalo8VtJH8ksIkZXr3Q3VYudZLkCsDd4Wku120uF02hYK25XGPorw==}
    peerDependencies:
      tailwindcss: '>=3.0.0 || >= 3.0.0-alpha.1 || >= 4.0.0-alpha.20 || >= 4.0.0-beta.1'

  '@tailwindcss/typography@0.5.16':
    resolution: {integrity: sha512-0wDLwCVF5V3x3b1SGXPCDcdsbDHMBe+lkFzBRaHeLvNi+nrrnZ1lA18u+OTWO8iSWU2GxUOCvlXtDuqftc1oiA==}
    peerDependencies:
      tailwindcss: '>=3.0.0 || insiders || >=4.0.0-alpha.20 || >=4.0.0-beta.1'

  '@tanstack/match-sorter-utils@8.19.4':
    resolution: {integrity: sha512-Wo1iKt2b9OT7d+YGhvEPD3DXvPv2etTusIMhMUoG7fbhmxcXCtIjJDEygy91Y2JFlwGyjqiBPRozme7UD8hoqg==}
    engines: {node: '>=12'}

  '@tanstack/query-core@5.79.2':
    resolution: {integrity: sha512-kr+KQrBuqd6495eP9S41BoftFI1H50XA9O+6FmbnTx/Te6bjiq1mj8rt9rJjW3YZSO2aaUNUres0TWesJW1j1g==}

  '@tanstack/table-core@8.21.3':
    resolution: {integrity: sha512-ldZXEhOBb8Is7xLs01fR3YEc3DERiz5silj8tnGkFZytt1abEvl/GhUmCE0PMLaMPTa3Jk4HbKmRlHmu+gCftg==}
    engines: {node: '>=12'}

  '@tanstack/vue-query@5.79.2':
    resolution: {integrity: sha512-eJ7pIt+E3+IYhSWoIj1HSYeG3ABka/n63/aD6ZfTm5bAKVxyll43OET+UXp2GTC0C1U3dNDbky/D2Lac6xMfxQ==}
    peerDependencies:
      '@vue/composition-api': ^1.1.2
      vue: ^2.6.0 || ^3.3.0
    peerDependenciesMeta:
      '@vue/composition-api':
        optional: true

  '@tanstack/vue-table@8.21.3':
    resolution: {integrity: sha512-rusRyd77c5tDPloPskctMyPLFEQUeBzxdQ+2Eow4F7gDPlPOB1UnnhzfpdvqZ8ZyX2rRNGmqNnQWm87OI2OQPw==}
    engines: {node: '>=12'}
    peerDependencies:
      vue: '>=3.2'

  '@trivago/prettier-plugin-sort-imports@5.2.2':
    resolution: {integrity: sha512-fYDQA9e6yTNmA13TLVSA+WMQRc5Bn/c0EUBditUHNfMMxN7M82c38b1kEggVE3pLpZ0FwkwJkUEKMiOi52JXFA==}
    engines: {node: '>18.12'}
    peerDependencies:
      '@vue/compiler-sfc': 3.x
      prettier: 2.x - 3.x
      prettier-plugin-svelte: 3.x
      svelte: 4.x || 5.x
    peerDependenciesMeta:
      '@vue/compiler-sfc':
        optional: true
      prettier-plugin-svelte:
        optional: true
      svelte:
        optional: true

  '@tsconfig/node10@1.0.11':
    resolution: {integrity: sha512-DcRjDCujK/kCk/cUe8Xz8ZSpm8mS3mNNpta+jGCA6USEDfktlNvm1+IuZ9eTcDbNk41BHwpHHeW+N1lKCz4zOw==}

  '@tsconfig/node12@1.0.11':
    resolution: {integrity: sha512-cqefuRsh12pWyGsIoBKJA9luFu3mRxCA+ORZvA4ktLSzIuCUtWVxGIuXigEwO5/ywWFMZ2QEGKWvkZG1zDMTag==}

  '@tsconfig/node14@1.0.3':
    resolution: {integrity: sha512-ysT8mhdixWK6Hw3i1V2AeRqZ5WfXg1G43mqoYlM2nc6388Fq5jcXyr5mRsqViLx/GJYdoL0bfXD8nmF+Zn/Iow==}

  '@tsconfig/node16@1.0.4':
    resolution: {integrity: sha512-vxhUy4J8lyeyinH7Azl1pdd43GJhZH/tP2weN8TntQblOY+A0XbT8DJk1/oCPuOOyg/Ja757rG0CgHcWC8OfMA==}

  '@tsconfig/node22@22.0.0':
    resolution: {integrity: sha512-twLQ77zevtxobBOD4ToAtVmuYrpeYUh3qh+TEp+08IWhpsrIflVHqQ1F1CiPxQGL7doCdBIOOCF+1Tm833faNg==}

  '@types/chai@5.2.2':
    resolution: {integrity: sha512-8kB30R7Hwqf40JPiKhVzodJs2Qc1ZJ5zuT3uzw5Hq/dhNCl3G3l83jfpdI1e20BP348+fV7VIL/+FxaXkqBmWg==}

  '@types/crypto-js@4.2.2':
    resolution: {integrity: sha512-sDOLlVbHhXpAUAL0YHDUUwDZf3iN4Bwi4W6a0W0b+QcAezUbRtH4FVb+9J4h+XFPW7l/gQ9F8qC7P+Ec4k8QVQ==}

  '@types/d3-path@3.1.1':
    resolution: {integrity: sha512-VMZBYyQvbGmWyWVea0EHs/BwLgxc+MKi1zLDCONksozI4YJMcTt8ZEuIR4Sb1MMTE8MMW49v0IwI5+b7RmfWlg==}

  '@types/d3-shape@3.1.7':
    resolution: {integrity: sha512-VLvUQ33C+3J+8p+Daf+nYSOsjB4GXp19/S/aGo60m9h1v6XaxjiT82lKVWJCfzhtuZ3yD7i/TPeC/fuKLLOSmg==}

  '@types/debug@4.1.12':
    resolution: {integrity: sha512-vIChWdVG3LG1SMxEvI/AK+FWJthlrqlTu7fbrlywTkkaONwk/UAGaULXRlf8vkzFBLVm0zkMdCquhL5aOjhXPQ==}

  '@types/deep-eql@4.0.2':
    resolution: {integrity: sha512-c9h9dVVMigMPc4bwTvC5dxqtqJZwQPePsWjPlpSOnojbor6pGqdk541lfA7AqFQr5pB1BRdq0juY9db81BwyFw==}

  '@types/downloadjs@1.4.6':
    resolution: {integrity: sha512-mp3w70vsaiLRT9ix92fmI9Ob2yJAPZm6tShJtofo2uHbN11G2i6a0ApIEjBl/kv3e9V7Pv7jMjk1bUwYWvMHvA==}

  '@types/estree@1.0.7':
    resolution: {integrity: sha512-w28IoSUCJpidD/TGviZwwMJckNESJZXFu7NBZ5YJ4mEUnNraUn9Pm8HSZm/jDF1pDWYKspWE7oVphigUPRakIQ==}

  '@types/file-saver@2.0.7':
    resolution: {integrity: sha512-dNKVfHd/jk0SkR/exKGj2ggkB45MAkzvWCaqLUUgkyjITkGNzH8H+yUwr+BLJUBjZOe9w8X3wgmXhZDRg1ED6A==}

  '@types/js-yaml@4.0.9':
    resolution: {integrity: sha512-k4MGaQl5TGo/iipqb2UDG2UwjXziSWkh0uysQelTlJpX1qGlpUZYm8PnO4DxG1qBomtJUdYJ6qR6xdIah10JLg==}

  '@types/jsdom@21.1.7':
    resolution: {integrity: sha512-yOriVnggzrnQ3a9OKOCxaVuSug3w3/SbOj5i7VwXWZEyUNl3bLF9V3MfxGbZKuwqJOQyRfqXyROBB1CoZLFWzA==}

  '@types/json-schema@7.0.15':
    resolution: {integrity: sha512-5+fP8P8MFNC+AyZCDxrB2pkZFPGzqQWUzpSeuuVLvm8VMcorNYavBqoFcxK8bQz4Qsbn4oUEEem4wDLfcysGHA==}

  '@types/katex@0.16.7':
    resolution: {integrity: sha512-HMwFiRujE5PjrgwHQ25+bsLJgowjGjm5Z8FVSf0N6PwgJrwxH0QxzHYDcKsTfV3wva0vzrpqMTJS2jXPr5BMEQ==}

  '@types/linkify-it@3.0.5':
    resolution: {integrity: sha512-yg6E+u0/+Zjva+buc3EIb+29XEg4wltq7cSmd4Uc2EE/1nUVmxyzpX6gUXD0V8jIrG0r7YeOGVIbYRkxeooCtw==}

  '@types/linkify-it@5.0.0':
    resolution: {integrity: sha512-sVDA58zAw4eWAffKOaQH5/5j3XeayukzDk+ewSsnv3p4yJEZHCCzMDiZM8e0OUrRvmpGZ85jf4yDHkHsgBNr9Q==}

  '@types/lodash-es@4.17.12':
    resolution: {integrity: sha512-0NgftHUcV4v34VhXm8QBSftKVXtbkBG3ViCjs6+eJ5a6y6Mi/jiFGPc1sC7QK+9BFhWrURE3EOggmWaSxL9OzQ==}

  '@types/lodash@4.17.17':
    resolution: {integrity: sha512-RRVJ+J3J+WmyOTqnz3PiBLA501eKwXl2noseKOrNo/6+XEHjTAxO4xHvxQB6QuNm+s4WRbn6rSiap8+EA+ykFQ==}

  '@types/markdown-it@12.2.3':
    resolution: {integrity: sha512-GKMHFfv3458yYy+v/N8gjufHO6MSZKCOXpZc5GXIWWy8uldwfmPn98vp81gZ5f9SVw8YYBctgfJ22a2d7AOMeQ==}

  '@types/markdown-it@14.1.2':
    resolution: {integrity: sha512-promo4eFwuiW+TfGxhi+0x3czqTYJkG8qB17ZUJiVF10Xm7NLVRSLUsfRTU/6h1e24VvRnXCx+hG7li58lkzog==}

  '@types/mdast@4.0.4':
    resolution: {integrity: sha512-kGaNbPh1k7AFzgpud/gMdvIm5xuECykRR+JnWKQno9TAXVa6WIVCGTPvYGekIDL4uwCZQSYbUxNBSb1aUo79oA==}

  '@types/mdurl@2.0.0':
    resolution: {integrity: sha512-RGdgjQUZba5p6QEFAVx2OGb8rQDL/cPRG7GiedRzMcJ1tYnUANBncjbSB1NRGwbvjcPeikRABz2nshyPk1bhWg==}

  '@types/ms@2.1.0':
    resolution: {integrity: sha512-GsCCIZDE/p3i96vtEqx+7dBUGXrc7zeSK3wwPHIaRThS+9OhWIXRqzs4d6k1SVU8g91DrNRWxWUGhp5KXQb2VA==}

  '@types/node@22.15.29':
    resolution: {integrity: sha512-LNdjOkUDlU1RZb8e1kOIUpN1qQUlzGkEtbVNo53vbrwDg5om6oduhm4SiUaPW5ASTXhAiP0jInWG8Qx9fVlOeQ==}

  '@types/normalize-wheel@1.0.4':
    resolution: {integrity: sha512-iclKEmOclXH2LGVkMkdal0+ffJphB3kbazakec96z1hW/CfJYmsZNFYLAmkpzePxKoKewXp2HSlsN6G4SG0b0g==}

  '@types/pouchdb-adapter-cordova-sqlite@1.0.4':
    resolution: {integrity: sha512-1MGjmAMux3OIyJ+iXfhJ5hNIzS+KjGJ05O3bF5Gen5TiJUFNK1bOp3VVV9SxXgz+hGwnBruBAWdAqhbB6ZHhSA==}

  '@types/pouchdb-adapter-fruitdown@6.1.6':
    resolution: {integrity: sha512-KaFB29hUI97eTtJI6pjv7EQcqhZ63qHWovKgyiE+HZF5fVmdrBbTmnIrbR87AJXcXKy47+oQFJ7rzxY8TalpLQ==}

  '@types/pouchdb-adapter-http@6.1.6':
    resolution: {integrity: sha512-DJur1mt07GJXwGb5K+MOILoCOSgoQpsi7hybcTzRLeR3IO8Y8eq7TnhTkftAJdx9VHJGOiOXFjO+8BYM69j5yA==}

  '@types/pouchdb-adapter-idb@6.1.7':
    resolution: {integrity: sha512-KwjkJ4fTNz5wPXYu20bUoWud7ty0t7tgdo4oc0AJvG+fcURAH7mI7uFmpE4dZIT+hUq5G61xu96AVq9b2q4T3g==}

  '@types/pouchdb-adapter-leveldb@6.1.6':
    resolution: {integrity: sha512-mqeTpA2Ni2U4FA5ISRESy4WwhfUahXViUa3jQpXGdSpruaeHlhTLzZJPyz7/mGlvdAfAFv9Vd5d6ys3ASmMujw==}

  '@types/pouchdb-adapter-localstorage@6.1.6':
    resolution: {integrity: sha512-+HQBCpD80XkKJE64r7uLwzkNRgkvMnhDI5rIFLx3USxdrRph/R3awcEubRFndcgtxzcUaL9iYw9KetgFMUqPrg==}

  '@types/pouchdb-adapter-memory@6.1.6':
    resolution: {integrity: sha512-QCCtW561XuwFACzP/4zYySzs/a4em0EeuQdszen0YOaGV1/fRqJE0dOlmzh8do4sNJomLO6+MFtEzguGljnkgA==}

  '@types/pouchdb-adapter-node-websql@6.1.5':
    resolution: {integrity: sha512-yi68syUvHs4OM3mzKlh4zfpov64KITIAnxi387zgdby6SEfAJzWPC0dfH77iEVRDGCrKb3cKTNkl/UGHnphaow==}

  '@types/pouchdb-adapter-websql@6.1.7':
    resolution: {integrity: sha512-9oNkP5ZCGMkQALO9KmtbHXlkBq8i2hoCEE6/gWzRicAvL1y+WIKjEQiIIEamMhj5u5tARvW3n2/r+JXwLCyYgw==}

  '@types/pouchdb-browser@6.1.5':
    resolution: {integrity: sha512-f+HjxEjYFpgoYWXnMI9AQZZ+SIG8dBiBPrpfWWGsCl+48rumsP5BuBWHq/aXoB8SRKYO0XdP4TNvMBWM3UATCw==}

  '@types/pouchdb-core@7.0.15':
    resolution: {integrity: sha512-gq1Qbqn9nCaAKRRv6fRHZ4/ER+QYEwSXBZlDQcxwdbPrtZO8EhIn2Bct0AlguaSEdFcABfbaxxyQwFINkNQ9dQ==}

  '@types/pouchdb-find@7.3.3':
    resolution: {integrity: sha512-U7zXk67s9Ar+9Pwj5kSbuMnn8zif0AOOIPy4KRFeJ/S/Tk+mNS90soj+3OV21H8xyB7WTxjvS1JLablZC6C6ow==}

  '@types/pouchdb-http@6.1.5':
    resolution: {integrity: sha512-9jGCAl6DUsXIl1vjuPu8tzGykAr84549P4IS0zYdrOKq5eXzQRUb/tb2hEVTmmTcYKXu2P1N55ABsdDNZvzGGA==}

  '@types/pouchdb-mapreduce@6.1.10':
    resolution: {integrity: sha512-AgYVqCnaA5D7cWkWyzZVuk0137N4yZsmIQTD/i3DmuMxYYoFrtWUoQu0tbA52SpTRGdL8ubQ7JFQXzA13fA6IQ==}

  '@types/pouchdb-node@6.1.7':
    resolution: {integrity: sha512-hryc2eCtNB3GbLcHSwU8glLaY66gDMus1AYkcIYAAxufdnK2BAy1oxaRLmnwRn1A1vG41P/t0htFD161LUnfQw==}

  '@types/pouchdb-replication@6.4.7':
    resolution: {integrity: sha512-slB4zOwri3SAVHioFx/FWC/KqOzzb7nDFtV+qzaKzxkf+U5zTwCbK3uRHaj0d/XQk0DwVeajf1ni3Wiyq3j2OA==}

  '@types/pouchdb@6.4.2':
    resolution: {integrity: sha512-YsI47rASdtzR+3V3JE2UKY58snhm0AglHBpyckQBkRYoCbTvGagXHtV0x5n8nzN04jQmvTG+Sm85cIzKT3KXBA==}

  '@types/qrcode@1.5.5':
    resolution: {integrity: sha512-CdfBi/e3Qk+3Z/fXYShipBT13OJ2fDO2Q2w5CIP5anLTLIndQG9z6P1cnm+8zCWSpm5dnxMFd/uREtb0EXuQzg==}

  '@types/qs@6.9.17':
    resolution: {integrity: sha512-rX4/bPcfmvxHDv0XjfJELTTr+iB+tn032nPILqHm5wbthUUUuVtNGGqzhya9XUxjTP8Fpr0qYgSZZKxGY++svQ==}

  '@types/scrollparent@2.0.3':
    resolution: {integrity: sha512-hnZEChVDSDCVngnl8j+Dq0/sOzRuoHyqqR5Wc1dF7TFsWO4uQtIKBkrzTb+lakIH+XrR8mlLMHfWR8hfjqc/WA==}

  '@types/semver@7.7.0':
    resolution: {integrity: sha512-k107IF4+Xr7UHjwDc7Cfd6PRQfbdkiRabXGRjo07b4WyPahFBZCZ1sE+BNxYIJPPg73UkfOsVOLwqVc/6ETrIA==}

  '@types/slug@5.0.9':
    resolution: {integrity: sha512-6Yp8BSplP35Esa/wOG1wLNKiqXevpQTEF/RcL/NV6BBQaMmZh4YlDwCgrrFSoUE4xAGvnKd5c+lkQJmPrBAzfQ==}

  '@types/splitpanes@2.2.6':
    resolution: {integrity: sha512-3dV5sO1Ht74iER4jJU03mreL3f+Q2h47ZqXS6Sfbqc6hkCvsDrX1GA0NbYWRdNvZemPyTDzUoApWKeoGbALwkQ==}

  '@types/tough-cookie@4.0.5':
    resolution: {integrity: sha512-/Ad8+nIOV7Rl++6f1BdKxFSMgmoqEoYbHRpPcx3JEfv8VRsQe9Z4mCXeJBzxs7mbHY/XOZZuXlRNfhpVPbs6ZA==}

  '@types/trusted-types@2.0.7':
    resolution: {integrity: sha512-ScaPdn1dQczgbl0QFTeTOmVHFULt394XJgOQNoyVhZ6r2vLnMLJfBPd53SB52T/3G36VI1/g2MZaX0cwDuXsfw==}

  '@types/unist@3.0.3':
    resolution: {integrity: sha512-ko/gIFJRv177XgZsZcBwnqJN5x/Gien8qNOn0D5bQU/zAzVf9Zt3BlcUiLqhV9y4ARk0GbT3tnUiPNgnTXzc/Q==}

  '@types/uuid@10.0.0':
    resolution: {integrity: sha512-7gqG38EyHgyP1S+7+xomFtL+ZNHcKv6DwNaCZmJmo1vgMugyF3TCnXVg4t1uk89mLNwnLtnY3TpOpCOyp1/xHQ==}

  '@types/web-bluetooth@0.0.20':
    resolution: {integrity: sha512-g9gZnnXVq7gM7v3tJCWV/qw7w+KeOlSHAhgF9RytFyifW6AF61hdT2ucrYhPq9hLs5JIryeupHV3qGk95dH9ow==}

  '@typescript-eslint/eslint-plugin@8.33.1':
    resolution: {integrity: sha512-TDCXj+YxLgtvxvFlAvpoRv9MAncDLBV2oT9Bd7YBGC/b/sEURoOYuIwLI99rjWOfY3QtDzO+mk0n4AmdFExW8A==}
    engines: {node: ^18.18.0 || ^20.9.0 || >=21.1.0}
    peerDependencies:
      '@typescript-eslint/parser': ^8.33.1
      eslint: ^8.57.0 || ^9.0.0
      typescript: '>=4.8.4 <5.9.0'

  '@typescript-eslint/parser@8.33.1':
    resolution: {integrity: sha512-qwxv6dq682yVvgKKp2qWwLgRbscDAYktPptK4JPojCwwi3R9cwrvIxS4lvBpzmcqzR4bdn54Z0IG1uHFskW4dA==}
    engines: {node: ^18.18.0 || ^20.9.0 || >=21.1.0}
    peerDependencies:
      eslint: ^8.57.0 || ^9.0.0
      typescript: '>=4.8.4 <5.9.0'

  '@typescript-eslint/project-service@8.33.1':
    resolution: {integrity: sha512-DZR0efeNklDIHHGRpMpR5gJITQpu6tLr9lDJnKdONTC7vvzOlLAG/wcfxcdxEWrbiZApcoBCzXqU/Z458Za5Iw==}
    engines: {node: ^18.18.0 || ^20.9.0 || >=21.1.0}
    peerDependencies:
      typescript: '>=4.8.4 <5.9.0'

  '@typescript-eslint/scope-manager@8.33.1':
    resolution: {integrity: sha512-dM4UBtgmzHR9bS0Rv09JST0RcHYearoEoo3pG5B6GoTR9XcyeqX87FEhPo+5kTvVfKCvfHaHrcgeJQc6mrDKrA==}
    engines: {node: ^18.18.0 || ^20.9.0 || >=21.1.0}

  '@typescript-eslint/tsconfig-utils@8.33.1':
    resolution: {integrity: sha512-STAQsGYbHCF0/e+ShUQ4EatXQ7ceh3fBCXkNU7/MZVKulrlq1usH7t2FhxvCpuCi5O5oi1vmVaAjrGeL71OK1g==}
    engines: {node: ^18.18.0 || ^20.9.0 || >=21.1.0}
    peerDependencies:
      typescript: '>=4.8.4 <5.9.0'

  '@typescript-eslint/type-utils@8.33.1':
    resolution: {integrity: sha512-1cG37d9xOkhlykom55WVwG2QRNC7YXlxMaMzqw2uPeJixBFfKWZgaP/hjAObqMN/u3fr5BrTwTnc31/L9jQ2ww==}
    engines: {node: ^18.18.0 || ^20.9.0 || >=21.1.0}
    peerDependencies:
      eslint: ^8.57.0 || ^9.0.0
      typescript: '>=4.8.4 <5.9.0'

  '@typescript-eslint/types@8.33.1':
    resolution: {integrity: sha512-xid1WfizGhy/TKMTwhtVOgalHwPtV8T32MS9MaH50Cwvz6x6YqRIPdD2WvW0XaqOzTV9p5xdLY0h/ZusU5Lokg==}
    engines: {node: ^18.18.0 || ^20.9.0 || >=21.1.0}

  '@typescript-eslint/typescript-estree@8.33.1':
    resolution: {integrity: sha512-+s9LYcT8LWjdYWu7IWs7FvUxpQ/DGkdjZeE/GGulHvv8rvYwQvVaUZ6DE+j5x/prADUgSbbCWZ2nPI3usuVeOA==}
    engines: {node: ^18.18.0 || ^20.9.0 || >=21.1.0}
    peerDependencies:
      typescript: '>=4.8.4 <5.9.0'

  '@typescript-eslint/utils@8.33.1':
    resolution: {integrity: sha512-52HaBiEQUaRYqAXpfzWSR2U3gxk92Kw006+xZpElaPMg3C4PgM+A5LqwoQI1f9E5aZ/qlxAZxzm42WX+vn92SQ==}
    engines: {node: ^18.18.0 || ^20.9.0 || >=21.1.0}
    peerDependencies:
      eslint: ^8.57.0 || ^9.0.0
      typescript: '>=4.8.4 <5.9.0'

  '@typescript-eslint/visitor-keys@8.33.1':
    resolution: {integrity: sha512-3i8NrFcZeeDHJ+7ZUuDkGT+UHq+XoFGsymNK2jZCOHcfEzRQ0BdpRtdpSx/Iyf3MHLWIcLS0COuOPibKQboIiQ==}
    engines: {node: ^18.18.0 || ^20.9.0 || >=21.1.0}

  '@vitejs/plugin-legacy@6.1.1':
    resolution: {integrity: sha512-BvusL+mYZ0q5qS5Rq3D70QxZBmhyiHRaXLtYJHH5AEsAmdSqJR4xe5KwMi1H3w8/9lVJwhkLYqFQ9vmWYWy6kA==}
    engines: {node: ^18.0.0 || ^20.0.0 || >=22.0.0}
    peerDependencies:
      terser: ^5.16.0
      vite: ^6.0.0

  '@vitejs/plugin-vue-jsx@4.2.0':
    resolution: {integrity: sha512-DSTrmrdLp+0LDNF77fqrKfx7X0ErRbOcUAgJL/HbSesqQwoUvUQ4uYQqaex+rovqgGcoPqVk+AwUh3v9CuiYIw==}
    engines: {node: ^18.0.0 || >=20.0.0}
    peerDependencies:
      vite: ^5.0.0 || ^6.0.0
      vue: ^3.0.0

  '@vitejs/plugin-vue@5.2.4':
    resolution: {integrity: sha512-7Yx/SXSOcQq5HiiV3orevHUFn+pmMB4cgbEkDYgnkUWb0WfeQ/wa2yFv6D5ICiCQOVpjA7vYDXrC7AGO8yjDHA==}
    engines: {node: ^18.0.0 || >=20.0.0}
    peerDependencies:
      vite: ^5.0.0 || ^6.0.0
      vue: ^3.2.25

  '@vitest/expect@3.2.0':
    resolution: {integrity: sha512-0v4YVbhDKX3SKoy0PHWXpKhj44w+3zZkIoVES9Ex2pq+u6+Bijijbi2ua5kE+h3qT6LBWFTNZSCOEU37H8Y5sA==}

  '@vitest/mocker@3.2.0':
    resolution: {integrity: sha512-HFcW0lAMx3eN9vQqis63H0Pscv0QcVMo1Kv8BNysZbxcmHu3ZUYv59DS6BGYiGQ8F5lUkmsfMMlPm4DJFJdf/A==}
    peerDependencies:
      msw: ^2.4.9
      vite: ^5.0.0 || ^6.0.0 || ^7.0.0-0
    peerDependenciesMeta:
      msw:
        optional: true
      vite:
        optional: true

  '@vitest/pretty-format@3.2.0':
    resolution: {integrity: sha512-gUUhaUmPBHFkrqnOokmfMGRBMHhgpICud9nrz/xpNV3/4OXCn35oG+Pl8rYYsKaTNd/FAIrqRHnwpDpmYxCYZw==}

  '@vitest/runner@3.2.0':
    resolution: {integrity: sha512-bXdmnHxuB7fXJdh+8vvnlwi/m1zvu+I06i1dICVcDQFhyV4iKw2RExC/acavtDn93m/dRuawUObKsrNE1gJacA==}

  '@vitest/snapshot@3.2.0':
    resolution: {integrity: sha512-z7P/EneBRMe7hdvWhcHoXjhA6at0Q4ipcoZo6SqgxLyQQ8KSMMCmvw1cSt7FHib3ozt0wnRHc37ivuUMbxzG/A==}

  '@vitest/spy@3.2.0':
    resolution: {integrity: sha512-s3+TkCNUIEOX99S0JwNDfsHRaZDDZZR/n8F0mop0PmsEbQGKZikCGpTGZ6JRiHuONKew3Fb5//EPwCP+pUX9cw==}

  '@vitest/utils@3.2.0':
    resolution: {integrity: sha512-gXXOe7Fj6toCsZKVQouTRLJftJwmvbhH5lKOBR6rlP950zUq9AitTUjnFoXS/CqjBC2aoejAztLPzzuva++XBw==}

  '@volar/language-core@2.4.14':
    resolution: {integrity: sha512-X6beusV0DvuVseaOEy7GoagS4rYHgDHnTrdOj5jeUb49fW5ceQyP9Ej5rBhqgz2wJggl+2fDbbojq1XKaxDi6w==}

  '@volar/source-map@2.4.14':
    resolution: {integrity: sha512-5TeKKMh7Sfxo8021cJfmBzcjfY1SsXsPMMjMvjY7ivesdnybqqS+GxGAoXHAOUawQTwtdUxgP65Im+dEmvWtYQ==}

  '@volar/typescript@2.4.14':
    resolution: {integrity: sha512-p8Z6f/bZM3/HyCdRNFZOEEzts51uV8WHeN8Tnfnm2EBv6FDB2TQLzfVx7aJvnl8ofKAOnS64B2O8bImBFaauRw==}

  '@vscode/iconv-lite-umd@0.7.0':
    resolution: {integrity: sha512-bRRFxLfg5dtAyl5XyiVWz/ZBPahpOpPrNYnnHpOpUZvam4tKH35wdhP4Kj6PbM0+KdliOsPzbGWpkxcdpNB/sg==}

  '@vue/babel-helper-vue-transform-on@1.4.0':
    resolution: {integrity: sha512-mCokbouEQ/ocRce/FpKCRItGo+013tHg7tixg3DUNS+6bmIchPt66012kBMm476vyEIJPafrvOf4E5OYj3shSw==}

  '@vue/babel-plugin-jsx@1.4.0':
    resolution: {integrity: sha512-9zAHmwgMWlaN6qRKdrg1uKsBKHvnUU+Py+MOCTuYZBoZsopa90Di10QRjB+YPnVss0BZbG/H5XFwJY1fTxJWhA==}
    peerDependencies:
      '@babel/core': ^7.0.0-0
    peerDependenciesMeta:
      '@babel/core':
        optional: true

  '@vue/babel-plugin-resolve-type@1.4.0':
    resolution: {integrity: sha512-4xqDRRbQQEWHQyjlYSgZsWj44KfiF6D+ktCuXyZ8EnVDYV3pztmXJDf1HveAjUAXxAnR8daCQT51RneWWxtTyQ==}
    peerDependencies:
      '@babel/core': ^7.0.0-0

  '@vue/compiler-core@3.5.16':
    resolution: {integrity: sha512-AOQS2eaQOaaZQoL1u+2rCJIKDruNXVBZSiUD3chnUrsoX5ZTQMaCvXlWNIfxBJuU15r1o7+mpo5223KVtIhAgQ==}

  '@vue/compiler-dom@3.5.16':
    resolution: {integrity: sha512-SSJIhBr/teipXiXjmWOVWLnxjNGo65Oj/8wTEQz0nqwQeP75jWZ0n4sF24Zxoht1cuJoWopwj0J0exYwCJ0dCQ==}

  '@vue/compiler-sfc@3.5.16':
    resolution: {integrity: sha512-rQR6VSFNpiinDy/DVUE0vHoIDUF++6p910cgcZoaAUm3POxgNOOdS/xgoll3rNdKYTYPnnbARDCZOyZ+QSe6Pw==}

  '@vue/compiler-ssr@3.5.16':
    resolution: {integrity: sha512-d2V7kfxbdsjrDSGlJE7my1ZzCXViEcqN6w14DOsDrUCHEA6vbnVCpRFfrc4ryCP/lCKzX2eS1YtnLE/BuC9f/A==}

  '@vue/compiler-vue2@2.7.16':
    resolution: {integrity: sha512-qYC3Psj9S/mfu9uVi5WvNZIzq+xnXMhOwbTFKKDD7b1lhpnn71jXSFdTQ+WsIEk0ONCd7VV2IMm7ONl6tbQ86A==}

  '@vue/devtools-api@6.6.4':
    resolution: {integrity: sha512-sGhTPMuXqZ1rVOk32RylztWkfXTRhuS7vgAKv0zjqk8gbsHkJ7xfFf+jbySxt7tWObEJwyKaHMikV/WGDiQm8g==}

  '@vue/eslint-config-prettier@10.2.0':
    resolution: {integrity: sha512-GL3YBLwv/+b86yHcNNfPJxOTtVFJ4Mbc9UU3zR+KVoG7SwGTjPT+32fXamscNumElhcpXW3mT0DgzS9w32S7Bw==}
    peerDependencies:
      eslint: '>= 8.21.0'
      prettier: '>= 3.0.0'

  '@vue/eslint-config-typescript@14.5.0':
    resolution: {integrity: sha512-5oPOyuwkw++AP5gHDh5YFmST50dPfWOcm3/W7Nbh42IK5O3H74ytWAw0TrCRTaBoD/02khnWXuZf1Bz1xflavQ==}
    engines: {node: ^18.18.0 || ^20.9.0 || >=21.1.0}
    peerDependencies:
      eslint: ^9.10.0
      eslint-plugin-vue: ^9.28.0 || ^10.0.0
      typescript: '>=4.8.4'
    peerDependenciesMeta:
      typescript:
        optional: true

  '@vue/language-core@2.1.10':
    resolution: {integrity: sha512-DAI289d0K3AB5TUG3xDp9OuQ71CnrujQwJrQnfuZDwo6eGNf0UoRlPuaVNO+Zrn65PC3j0oB2i7mNmVPggeGeQ==}
    peerDependencies:
      typescript: '*'
    peerDependenciesMeta:
      typescript:
        optional: true

  '@vue/reactivity@3.5.16':
    resolution: {integrity: sha512-FG5Q5ee/kxhIm1p2bykPpPwqiUBV3kFySsHEQha5BJvjXdZTUfmya7wP7zC39dFuZAcf/PD5S4Lni55vGLMhvA==}

  '@vue/runtime-core@3.5.16':
    resolution: {integrity: sha512-bw5Ykq6+JFHYxrQa7Tjr+VSzw7Dj4ldR/udyBZbq73fCdJmyy5MPIFR9IX/M5Qs+TtTjuyUTCnmK3lWWwpAcFQ==}

  '@vue/runtime-dom@3.5.16':
    resolution: {integrity: sha512-T1qqYJsG2xMGhImRUV9y/RseB9d0eCYZQ4CWca9ztCuiPj/XWNNN+lkNBuzVbia5z4/cgxdL28NoQCvC0Xcfww==}

  '@vue/server-renderer@3.5.16':
    resolution: {integrity: sha512-BrX0qLiv/WugguGsnQUJiYOE0Fe5mZTwi6b7X/ybGB0vfrPH9z0gD/Y6WOR1sGCgX4gc25L1RYS5eYQKDMoNIg==}
    peerDependencies:
      vue: 3.5.16

  '@vue/shared@3.5.16':
    resolution: {integrity: sha512-c/0fWy3Jw6Z8L9FmTyYfkpM5zklnqqa9+a6dz3DvONRKW2NEbh46BP0FHuLFSWi2TnQEtp91Z6zOWNrU6QiyPg==}

  '@vue/test-utils@2.4.6':
    resolution: {integrity: sha512-FMxEjOpYNYiFe0GkaHsnJPXFHxQ6m4t8vI/ElPGpMWxZKpmRvQ33OIrvRXemy6yha03RxhOlQuy+gZMC3CQSow==}

  '@vue/tsconfig@0.7.0':
    resolution: {integrity: sha512-ku2uNz5MaZ9IerPPUyOHzyjhXoX2kVJaVf7hL315DC17vS6IiZRmmCPfggNbU16QTvM80+uYYy3eYJB59WCtvg==}
    peerDependencies:
      typescript: 5.x
      vue: ^3.4.0
    peerDependenciesMeta:
      typescript:
        optional: true
      vue:
        optional: true

  '@vueuse/core@12.7.0':
    resolution: {integrity: sha512-jtK5B7YjZXmkGNHjviyGO4s3ZtEhbzSgrbX+s5o+Lr8i2nYqNyHuPVOeTdM1/hZ5Tkxg/KktAuAVDDiHMraMVA==}

  '@vueuse/metadata@12.7.0':
    resolution: {integrity: sha512-4VvTH9mrjXqFN5LYa5YfqHVRI6j7R00Vy4995Rw7PQxyCL3z0Lli86iN4UemWqixxEvYfRjG+hF9wL8oLOn+3g==}

  '@vueuse/shared@12.7.0':
    resolution: {integrity: sha512-coLlUw2HHKsm7rPN6WqHJQr18WymN4wkA/3ThFaJ4v4gWGWAQQGK+MJxLuJTBs4mojQiazlVWAKNJNpUWGRkNw==}

  abbrev@2.0.0:
    resolution: {integrity: sha512-6/mh1E2u2YgEsCHdY0Yx5oW+61gZU+1vXaoiHHrpKeuRNNgFvS+/jrwHiQhB5apAf5oB7UB7E19ol2R2LKH8hQ==}
    engines: {node: ^14.17.0 || ^16.13.0 || >=18.0.0}

  abort-controller-x@0.4.3:
    resolution: {integrity: sha512-VtUwTNU8fpMwvWGn4xE93ywbogTYsuT+AUxAXOeelbXuQVIwNmC5YLeho9sH4vZ4ITW8414TTAOG1nW6uIVHCA==}

  abstract-leveldown@6.2.3:
    resolution: {integrity: sha512-BsLm5vFMRUrrLeCcRc+G0t2qOaTzpoJQLOubq2XM72eNpjF5UdU5o/5NvlNhx95XHcAvcl8OMXr4mlg/fRgUXQ==}
    engines: {node: '>=6'}
    deprecated: Superseded by abstract-level (https://github.com/Level/community#faq)

  abstract-leveldown@6.3.0:
    resolution: {integrity: sha512-TU5nlYgta8YrBMNpc9FwQzRbiXsj49gsALsXadbGHt9CROPzX5fB0rWDR5mtdpOOKa5XqRFpbj1QroPAoPzVjQ==}
    engines: {node: '>=6'}
    deprecated: Superseded by abstract-level (https://github.com/Level/community#faq)

  abstract-leveldown@7.2.0:
    resolution: {integrity: sha512-DnhQwcFEaYsvYDnACLZhMmCWd3rkOeEvglpa4q5i/5Jlm3UIsWaxVzuXvDLFCSCWRO3yy2/+V/G7FusFgejnfQ==}
    engines: {node: '>=10'}
    deprecated: Superseded by abstract-level (https://github.com/Level/community#faq)

  acorn-jsx@5.3.2:
    resolution: {integrity: sha512-rq9s+JNhf0IChjtDXxllJ7g41oZk5SlXtp0LHwyA5cejwn7vKmKp4pPri6YEePv2PU65sAsegbXtIinmDFDXgQ==}
    peerDependencies:
      acorn: ^6.0.0 || ^7.0.0 || ^8.0.0

  acorn-walk@8.3.4:
    resolution: {integrity: sha512-ueEepnujpqee2o5aIYnvHU6C0A42MNdsIDeqy5BydrkuC5R1ZuUFnm27EeFJGoEHJQgn3uleRvmTXaJgfXbt4g==}
    engines: {node: '>=0.4.0'}

  acorn@8.14.1:
    resolution: {integrity: sha512-OvQ/2pUDKmgfCg++xsTX1wGxfTaszcHVcTctW4UJB4hibJx2HXxxO5UmVgyjMa+ZDsiaf5wWLXYpRWMmBI0QHg==}
    engines: {node: '>=0.4.0'}
    hasBin: true

  agent-base@7.1.3:
    resolution: {integrity: sha512-jRR5wdylq8CkOe6hei19GGZnxM6rBGwFl3Bg0YItGDimvjGtAvdZk4Pu6Cl4u4Igsws4a1fd1Vq3ezrhn4KmFw==}
    engines: {node: '>= 14'}

  ajv@6.12.6:
    resolution: {integrity: sha512-j3fVLgvTo527anyYyJOGTYJbG+vnnQYvE0m5mmkc1TK+nxAppkCLMIL0aZ4dblVCNoGShhm+kzE4ZUykBoMg4g==}

  alien-signals@0.2.2:
    resolution: {integrity: sha512-cZIRkbERILsBOXTQmMrxc9hgpxglstn69zm+F1ARf4aPAzdAFYd6sBq87ErO0Fj3DV94tglcyHG5kQz9nDC/8A==}

  ansi-regex@5.0.1:
    resolution: {integrity: sha512-quJQXlTSUGL2LH9SUXo8VwsY4soanhgo6LNSm84E1LBcE8s3O0wpdiRzyR9z/ZZJMlMWv37qOOb9pdJlMUEKFQ==}
    engines: {node: '>=8'}

  ansi-regex@6.1.0:
    resolution: {integrity: sha512-7HSX4QQb4CspciLpVFwyRe79O3xsIZDDLER21kERQ71oaPodF8jL725AgJMFAYbooIqolJoRLuM81SpeUkpkvA==}
    engines: {node: '>=12'}

  ansi-styles@4.3.0:
    resolution: {integrity: sha512-zbB9rCJAT1rbjiVDb2hqKFHNYLxgtk8NURxZ3IZwD3F6NtxbXZQCnnSi1Lkx+IDohdPlFp222wVALIheZJQSEg==}
    engines: {node: '>=8'}

  ansi-styles@6.2.1:
    resolution: {integrity: sha512-bN798gFfQX+viw3R7yrGWRqnrN2oRkEkUjjl4JNn4E8GxxbjtG3FbrEIIY3l8/hrwUwIeCZvi4QuOTP4MErVug==}
    engines: {node: '>=12'}

  any-promise@1.3.0:
    resolution: {integrity: sha512-7UvmKalWRt1wgjL1RrGxoSJW/0QZFIegpeGvZG9kjp8vrRu55XTHbwnqq2GpXm9uLbcuhxm3IqX9OB4MZR1b2A==}

  anymatch@3.1.3:
    resolution: {integrity: sha512-KMReFUr0B4t+D+OBkjR3KYqvocp2XaSzO55UcB6mgQMd3KbcE+mWTyvVV7D/zsdEbNnV6acZUutkiHQXvTr1Rw==}
    engines: {node: '>= 8'}

  arg@4.1.3:
    resolution: {integrity: sha512-58S9QDqG0Xx27YwPSt9fJxivjYl432YCwfDMfZ+71RAqUrZef7LrKQZ3LHLOwCS4FLNBplP533Zx895SeOCHvA==}

  arg@5.0.2:
    resolution: {integrity: sha512-PYjyFOLKQ9y57JvQ6QLo8dAgNqswh8M1RMJYdQduT6xbWSgK36P/Z/v+p888pM69jMMfS8Xd8F6I1kQ/I9HUGg==}

  argparse@2.0.1:
    resolution: {integrity: sha512-8+9WqebbFzpX9OR+Wa6O29asIogeRMzcGtAINdpMHHyAg10f05aSFVBbcEqGf/PXw1EjAZ+q2/bEBg3DvurK3Q==}

  assertion-error@2.0.1:
    resolution: {integrity: sha512-Izi8RQcffqCeNVgFigKli1ssklIbpHnCYc6AknXGYoB6grJqyeby7jv12JUQgmTAnIDnbck1uxksT4dzN3PWBA==}
    engines: {node: '>=12'}

  async-validator@4.2.5:
    resolution: {integrity: sha512-7HhHjtERjqlNbZtqNqy2rckN/SpOOlmDliet+lP7k+eKZEjPk3DgyeU9lIXLdeLz0uBbbVp+9Qdow9wJWgwwfg==}

  async@3.2.6:
    resolution: {integrity: sha512-htCUDlxyyCLMgaM3xXg0C0LW2xqfuQ6p05pCEIsXuyQ+a1koYKTuBMzRNwmybfLgvJDMd0r1LTn4+E0Ti6C2AA==}

  asynckit@0.4.0:
    resolution: {integrity: sha512-Oei9OH4tRh0YqU3GxhX79dM/mwVgvbZJaSNaRk+bshkj0S5cfHcgYakreBjrHwatXKbz+IoIdYLxrKim2MjW0Q==}

  autoprefixer@10.4.21:
    resolution: {integrity: sha512-O+A6LWV5LDHSJD3LjHYoNi4VLsj/Whi7k6zG12xTYaU4cQ8oxQGckXNX8cRHK5yOZ/ppVHe0ZBXGzSV9jXdVbQ==}
    engines: {node: ^10 || ^12 || >=14}
    hasBin: true
    peerDependencies:
      postcss: ^8.1.0

  axios@1.8.2:
    resolution: {integrity: sha512-ls4GYBm5aig9vWx8AWDSGLpnpDQRtWAfrjU+EuytuODrFBkqesN2RkOQCBzrA1RQNHw1SmRMSDDDSwzNAYQ6Rg==}

  babel-plugin-polyfill-corejs2@0.4.13:
    resolution: {integrity: sha512-3sX/eOms8kd3q2KZ6DAhKPc0dgm525Gqq5NtWKZ7QYYZEv57OQ54KtblzJzH1lQF/eQxO8KjWGIK9IPUJNus5g==}
    peerDependencies:
      '@babel/core': ^7.4.0 || ^8.0.0-0 <8.0.0

  babel-plugin-polyfill-corejs3@0.11.1:
    resolution: {integrity: sha512-yGCqvBT4rwMczo28xkH/noxJ6MZ4nJfkVYdoDaC/utLtWrXxv27HVrzAeSbqR8SxDsp46n0YF47EbHoixy6rXQ==}
    peerDependencies:
      '@babel/core': ^7.4.0 || ^8.0.0-0 <8.0.0

  babel-plugin-polyfill-regenerator@0.6.4:
    resolution: {integrity: sha512-7gD3pRadPrbjhjLyxebmx/WrFYcuSjZ0XbdUujQMZ/fcE9oeewk2U/7PCvez84UeuK3oSjmPZ0Ch0dlupQvGzw==}
    peerDependencies:
      '@babel/core': ^7.4.0 || ^8.0.0-0 <8.0.0

  bail@2.0.2:
    resolution: {integrity: sha512-0xO6mYd7JB2YesxDKplafRpsiOzPt9V02ddPCLbY1xYGPOX24NTyN50qnUxgCPcSoYMhKpAuBTjQoRZCAkUDRw==}

  balanced-match@1.0.2:
    resolution: {integrity: sha512-3oSeUO0TMV67hN1AmbXsK4yaqU7tjiHlbxRDZOpH0KW9+CeX4bRAaX0Anxt0tx2MrpRpWwQaPwIlISEJhYU5Pw==}

  base64-js@1.5.1:
    resolution: {integrity: sha512-AKpaYlHn8t4SVbOHCy+b5+KKgvR4vrsD8vbvrbiQJps7fKDTkjkDry6ji0rUJjC0kzbNePLwzxq8iypo41qeWA==}

  binary-extensions@2.3.0:
    resolution: {integrity: sha512-Ceh+7ox5qe7LJuLHoY0feh3pHuUDHAcRUeyL2VYghZwfpkNIy/+8Ocg0a3UuSoYzavmylwuLWQOf3hl0jjMMIw==}
    engines: {node: '>=8'}

  boolbase@1.0.0:
    resolution: {integrity: sha512-JZOSA7Mo9sNGB8+UjSgzdLtokWAky1zbztM3WRLCbZ70/3cTANmQmOdR7y2g+J0e2WXywy1yS468tY+IruqEww==}

  bootstrap@5.3.3:
    resolution: {integrity: sha512-8HLCdWgyoMguSO9o+aH+iuZ+aht+mzW0u3HIMzVu7Srrpv7EBBxTnrFlSCskwdY1+EOFQSm7uMJhNQHkdPcmjg==}
    peerDependencies:
      '@popperjs/core': ^2.11.8

  brace-expansion@1.1.11:
    resolution: {integrity: sha512-iCuPHDFgrHX7H2vEI/5xpz07zSHB00TpugqhmYtVmMO6518mCuRMoOYFldEBl0g187ufozdaHgWKcYFb61qGiA==}

  brace-expansion@2.0.1:
    resolution: {integrity: sha512-XnAIvQ8eM+kC6aULx6wuQiwVsnzsi9d3WxzV3FpWTGA19F621kwdbsAcFKXgKUHZWsy+mY6iL1sHTxWEFCytDA==}

  braces@3.0.3:
    resolution: {integrity: sha512-yQbXgO/OSZVD2IsiLlro+7Hf6Q18EJrKSEsdoMzKePKXct3gvD8oLcOQdIzGupr5Fj+EDe8gO/lxc1BzfMpxvA==}
    engines: {node: '>=8'}

  browserslist-to-esbuild@2.1.1:
    resolution: {integrity: sha512-KN+mty6C3e9AN8Z5dI1xeN15ExcRNeISoC3g7V0Kax/MMF9MSoYA2G7lkTTcVUFntiEjkpI0HNgqJC1NjdyNUw==}
    engines: {node: '>=18'}
    hasBin: true
    peerDependencies:
      browserslist: '*'

  browserslist@4.25.0:
    resolution: {integrity: sha512-PJ8gYKeS5e/whHBh8xrwYK+dAvEj7JXtz6uTucnMRB8OiGTsKccFekoRrjajPBHV8oOY+2tI4uxeceSimKwMFA==}
    engines: {node: ^6 || ^7 || ^8 || ^9 || ^10 || ^11 || ^12 || >=13.7}
    hasBin: true

  buffer-from@1.1.2:
    resolution: {integrity: sha512-E+XQCRwSbaaiChtv6k6Dwgc+bx+Bs6vuKJHHl5kox/BaKbhiXzqQOwK4cO22yElGp2OCmjwVhT3HmxgyPGnJfQ==}

  buffer@5.7.1:
    resolution: {integrity: sha512-EHcyIPBQ4BSGlvjB16k5KgAJ27CIsHY/2JBmCRReo48y9rQ3MaUzWX3KVlBa4U7MyX02HdVj0K7C3WaB3ju7FQ==}

  buffer@6.0.3:
    resolution: {integrity: sha512-FTiCpNxtwiZZHEZbcbTIcZjERVICn9yq/pDFkTl95/AxzD1naBctN7YO68riM/gLSDY7sdrMby8hofADYuuqOA==}

  cac@6.7.14:
    resolution: {integrity: sha512-b6Ilus+c3RrdDk+JhLKUAQfzzgLEPy6wcXqS7f/xe1EETvsDP6GORG7SFuOs6cID5YkqchW/LXZbX5bc8j7ZcQ==}
    engines: {node: '>=8'}

  call-bind-apply-helpers@1.0.2:
    resolution: {integrity: sha512-Sp1ablJ0ivDkSzjcaJdxEunN5/XvksFJ2sMBFfq6x0ryhQV/2b/KwFe21cMpmHtPOSij8K99/wSfoEuTObmuMQ==}
    engines: {node: '>= 0.4'}

  call-bound@1.0.4:
    resolution: {integrity: sha512-+ys997U96po4Kx/ABpBCqhA9EuxJaQWDQg7295H4hBphv3IZg0boBKuwYpt4YXp6MZ5AmZQnU/tyMTlRpaSejg==}
    engines: {node: '>= 0.4'}

  callsites@3.1.0:
    resolution: {integrity: sha512-P8BjAsXvZS+VIDUI11hHCQEv74YT67YUi5JJFNWIqL235sBmjX4+qx9Muvls5ivyNENctx46xQLQ3aTuE7ssaQ==}
    engines: {node: '>=6'}

  camelcase-css@2.0.1:
    resolution: {integrity: sha512-QOSvevhslijgYwRx6Rv7zKdMF8lbRmx+uQGx2+vDc+KI/eBnsy9kit5aj23AgGu3pa4t9AgwbnXWqS+iOY+2aA==}
    engines: {node: '>= 6'}

  camelcase@5.3.1:
    resolution: {integrity: sha512-L28STB170nwWS63UjtlEOE3dldQApaJXZkOI1uMFfzf3rRuPegHaHesyee+YxQ+W6SvRDQV6UrdOdRiR153wJg==}
    engines: {node: '>=6'}

  caniuse-lite@1.0.30001720:
    resolution: {integrity: sha512-Ec/2yV2nNPwb4DnTANEV99ZWwm3ZWfdlfkQbWSDDt+PsXEVYwlhPH8tdMaPunYTKKmz7AnHi2oNEi1GcmKCD8g==}

  catering@2.1.1:
    resolution: {integrity: sha512-K7Qy8O9p76sL3/3m7/zLKbRkyOlSZAgzEaLhyj2mXS8PsCud2Eo4hAb8aLtZqHh0QGqLcb9dlJSu6lHRVENm1w==}
    engines: {node: '>=6'}

  ccount@2.0.1:
    resolution: {integrity: sha512-eyrF0jiFpY+3drT6383f1qhkbGsLSifNAjA61IUjZjmLCWjItY6LB9ft9YhoDgwfmclB2zhu51Lc7+95b8NRAg==}

  chai@5.2.0:
    resolution: {integrity: sha512-mCuXncKXk5iCLhfhwTc0izo0gtEmpz5CtG2y8GiOINBlMVS6v8TMRc5TaLWKS6692m9+dVVfzgeVxR5UxWHTYw==}
    engines: {node: '>=12'}

  chalk@4.1.1:
    resolution: {integrity: sha512-diHzdDKxcU+bAsUboHLPEDQiw0qEe0qd7SYUn3HgcFlWgbDcfLGswOHYeGrHKzG9z6UYf01d9VFMfZxPM1xZSg==}
    engines: {node: '>=10'}

  chalk@4.1.2:
    resolution: {integrity: sha512-oKnbhFyRIXpUuez8iBMmyEa4nbj4IOQyuhc/wy9kY7/WVPcwIO9VA668Pu8RkO7+0G76SLROeyw9CpQ061i4mA==}
    engines: {node: '>=10'}

  character-entities@2.0.2:
    resolution: {integrity: sha512-shx7oQ0Awen/BRIdkjkvz54PnEEI/EjwXDSIZp86/KKdbafHh1Df/RYGBhn4hbe2+uKC9FnT5UCEdyPz3ai9hQ==}

  check-error@2.1.1:
    resolution: {integrity: sha512-OAlb+T7V4Op9OwdkjmguYRqncdlx5JiofwOAUkmTF+jNdHwzTaTs4sRAGpzLF3oOz5xAyDGrPgeIDFQmDOTiJw==}
    engines: {node: '>= 16'}

  chokidar@3.6.0:
    resolution: {integrity: sha512-7VT13fmjotKpGipCW9JEQAusEPE+Ei8nl6/g4FBAmIm0GOOLMua9NDDo/DWp0ZAxCr3cPq5ZpBqmPAQgDda2Pw==}
    engines: {node: '>= 8.10.0'}

  clipboard@2.0.11:
    resolution: {integrity: sha512-C+0bbOqkezLIsmWSvlsXS0Q0bmkugu7jcfMIACB+RDEntIzQIkdr148we28AfSloQLRdZlYL/QYyrq05j/3Faw==}

  cliui@6.0.0:
    resolution: {integrity: sha512-t6wbgtoCXvAzst7QgXxJYqPt0usEfbgQdftEPbLL/cvv6HPE5VgvqCuAIDR0NgU52ds6rFwqrgakNLrHEjCbrQ==}

  cliui@8.0.1:
    resolution: {integrity: sha512-BSeNnyus75C4//NQ9gQt1/csTXyo/8Sb+afLAkzAptFuMsod9HFokGNudZpi/oQV73hnVK+sR+5PVRMd+Dr7YQ==}
    engines: {node: '>=12'}

  code-inspector-core@0.20.12:
    resolution: {integrity: sha512-OaEZhQ3c2pYpNB4E0ggXfSv5cUhGEbXcdQMsi3agnQBKYe6gr1nkO1g1E1xXgFD62c4FPw/YjVyoTCDhrpd8kw==}

  code-inspector-plugin@0.20.12:
    resolution: {integrity: sha512-dG8m2zvkZU85FrFZImmXAhkJbK7PWS4bFX2KgQyRgOr7VlLSgQ/ZdNFiHyuP5XVUo5dMYChQ93ZeTKvjpExoHQ==}

  color-convert@2.0.1:
    resolution: {integrity: sha512-RRECPsj7iu/xb5oKYcsFHSppFNnsj/52OVTRKb4zP5onXwVF3zVmmToNcOfGC+CRDpfK/U584fMg38ZHCaElKQ==}
    engines: {node: '>=7.0.0'}

  color-name@1.1.4:
    resolution: {integrity: sha512-dOy+3AuW3a2wNbZHIuMZpTcgjGuLU/uBL/ubcZF9OXbDo8ff4O8yVp5Bf0efS8uEoYo5q4Fx7dY9OgQGXgAsQA==}

  combined-stream@1.0.8:
    resolution: {integrity: sha512-FQN4MRfuJeHf7cBbBMJFXhKSDq+2kAArBlmRBvcvFE5BB1HZKXtSFASDhdlz9zOYwxh8lDdnvmMOe/+5cdoEdg==}
    engines: {node: '>= 0.8'}

  commander@10.0.1:
    resolution: {integrity: sha512-y4Mg2tXshplEbSGzx7amzPwKKOCGuoSRP/CjEdwwk0FOGlUbq6lKuoyDZTNZkmxHdJtp54hdfY/JUrdL7Xfdug==}
    engines: {node: '>=14'}

  commander@2.20.3:
    resolution: {integrity: sha512-GpVkmM8vF2vQUkj2LvZmD35JxeJOLCwJ9cUkugyk2nuhbv3+mJvpLYYt+0+USMxE+oj+ey/lJEnhZw75x/OMcQ==}

  commander@4.1.1:
    resolution: {integrity: sha512-NOKm8xhkzAjzFx8B2v5OAHT+u5pRQc2UCa2Vq9jYL/31o2wi9mxBA7LIFs3sV5VSC49z6pEhfbMULvShKj26WA==}
    engines: {node: '>= 6'}

  commander@7.2.0:
    resolution: {integrity: sha512-QrWXB+ZQSVPmIWIhtEO9H+gwHaMGYiF5ChvoJ+K9ZGHG/sVsa6yiesAD1GC/x46sET00Xlwo1u49RVVVzvcSkw==}
    engines: {node: '>= 10'}

  compute-scroll-into-view@3.1.1:
    resolution: {integrity: sha512-VRhuHOLoKYOy4UbilLbUzbYg93XLjv2PncJC50EuTWPA3gaja1UjBsUP/D/9/juV3vQFr6XBEzn9KCAHdUvOHw==}

  concat-map@0.0.1:
    resolution: {integrity: sha512-/Srv4dswyQNBfohGpz9o6Yb3Gz3SrUDqBH5rTuhGR7ahtlbYKnVxw2bCFMRljaA7EXHaXZ8wsHdodFvbkhKmqg==}

  confbox@0.1.8:
    resolution: {integrity: sha512-RMtmw0iFkeR4YV+fUOSucriAQNb9g8zFR52MWCtl+cCZOFRNL6zeB395vPzFhEjjn4fMxXudmELnl/KF/WrK6w==}

  confbox@0.2.2:
    resolution: {integrity: sha512-1NB+BKqhtNipMsov4xI/NnhCKp9XG9NamYp5PVm9klAT0fsrNPjaFICsCFhNhwZJKNh7zB/3q8qXz0E9oaMNtQ==}

  config-chain@1.1.13:
    resolution: {integrity: sha512-qj+f8APARXHrM0hraqXYb2/bOVSV4PvJQlNZ/DVj0QrmNM2q2euizkeuVckQ57J+W0mRH6Hvi+k50M4Jul2VRQ==}

  convert-source-map@2.0.0:
    resolution: {integrity: sha512-Kvp459HrV2FEJ1CAsi1Ku+MY3kasH19TFykTz2xWmMeq6bk2NU3XXvfJ+Q61m0xktWwt+1HSYf3JZsTms3aRJg==}

  core-js-compat@3.42.0:
    resolution: {integrity: sha512-bQasjMfyDGyaeWKBIu33lHh9qlSR0MFE/Nmc6nMjf/iU9b3rSMdAYz1Baxrv4lPdGUsTqZudHA4jIGSJy0SWZQ==}

  core-js@3.42.0:
    resolution: {integrity: sha512-Sz4PP4ZA+Rq4II21qkNqOEDTDrCvcANId3xpIgB34NDkWc3UduWj2dqEtN9yZIq8Dk3HyPI33x9sqqU5C8sr0g==}

  core-util-is@1.0.3:
    resolution: {integrity: sha512-ZQBvi1DcpJ4GDqanjucZ2Hj3wEO5pZDS89BWbkcrvdxksJorwUDDZamX9ldFkp9aw2lmBDLgkObEA4DWNJ9FYQ==}

  create-require@1.1.1:
    resolution: {integrity: sha512-dcKFX3jn0MpIaXjisoRvexIJVEKzaq7z2rZKxf+MSr9TkdmHmsU4m2lcLojrj/FHl8mk5VxMmYA+ftRkP/3oKQ==}

  cross-spawn@7.0.6:
    resolution: {integrity: sha512-uV2QOWP2nWzsy2aMp8aRibhi9dlzF5Hgh5SHaB9OiTGEyDTiJJyx0uy51QXdyWbtAHNua4XJzUKca3OzKUd3vA==}
    engines: {node: '>= 8'}

  crypto-js@4.2.0:
    resolution: {integrity: sha512-KALDyEYgpY+Rlob/iriUtjV6d5Eq+Y191A5g4UqLAi8CyGP9N1+FdVbkc1SxKc2r4YAYqG8JzO2KGL+AizD70Q==}

  css-render@0.15.14:
    resolution: {integrity: sha512-9nF4PdUle+5ta4W5SyZdLCCmFd37uVimSjg1evcTqKJCyvCEEj12WKzOSBNak6r4im4J4iYXKH1OWpUV5LBYFg==}

  cssesc@3.0.0:
    resolution: {integrity: sha512-/Tb/JcjK111nNScGob5MNtsntNM1aCNUDipB/TkwZFhyDrrE47SOx/18wF2bbjgc3ZzCSKW1T5nt5EbFoAz/Vg==}
    engines: {node: '>=4'}
    hasBin: true

  cssstyle@4.3.1:
    resolution: {integrity: sha512-ZgW+Jgdd7i52AaLYCriF8Mxqft0gD/R9i9wi6RWBhs1pqdPEzPjym7rvRKi397WmQFf3SlyUsszhw+VVCbx79Q==}
    engines: {node: '>=18'}

  csstype@3.0.11:
    resolution: {integrity: sha512-sa6P2wJ+CAbgyy4KFssIb/JNMLxFvKF1pCYCSXS8ZMuqZnMsrxqI2E5sPyoTpxoPU/gVZMzr2zjOfg8GIZOMsw==}

  csstype@3.1.3:
    resolution: {integrity: sha512-M1uQkMl8rQK/szD0LNhtqxIPLpimGm8sOBwU7lLnCpSbTyY3yeU1Vc7l4KT5zT4s/yOxHH5O7tIuuLOCnLADRw==}

  d3-array@3.2.4:
    resolution: {integrity: sha512-tdQAmyA18i4J7wprpYq8ClcxZy3SC31QMeByyCFyRt7BVHdREQZ5lpzoe5mFEYZUWe+oq8HBvk9JjpibyEV4Jg==}
    engines: {node: '>=12'}

  d3-axis@3.0.0:
    resolution: {integrity: sha512-IH5tgjV4jE/GhHkRV0HiVYPDtvfjHQlQfJHs0usq7M30XcSBvOotpmH1IgkcXsO/5gEQZD43B//fc7SRT5S+xw==}
    engines: {node: '>=12'}

  d3-brush@3.0.0:
    resolution: {integrity: sha512-ALnjWlVYkXsVIGlOsuWH1+3udkYFI48Ljihfnh8FZPF2QS9o+PzGLBslO0PjzVoHLZ2KCVgAM8NVkXPJB2aNnQ==}
    engines: {node: '>=12'}

  d3-chord@3.0.1:
    resolution: {integrity: sha512-VE5S6TNa+j8msksl7HwjxMHDM2yNK3XCkusIlpX5kwauBfXuyLAtNg9jCp/iHH61tgI4sb6R/EIMWCqEIdjT/g==}
    engines: {node: '>=12'}

  d3-color@3.1.0:
    resolution: {integrity: sha512-zg/chbXyeBtMQ1LbD/WSoW2DpC3I0mpmPdW+ynRTj/x2DAWYrIY7qeZIHidozwV24m4iavr15lNwIwLxRmOxhA==}
    engines: {node: '>=12'}

  d3-contour@4.0.2:
    resolution: {integrity: sha512-4EzFTRIikzs47RGmdxbeUvLWtGedDUNkTcmzoeyg4sP/dvCexO47AaQL7VKy/gul85TOxw+IBgA8US2xwbToNA==}
    engines: {node: '>=12'}

  d3-delaunay@6.0.4:
    resolution: {integrity: sha512-mdjtIZ1XLAM8bm/hx3WwjfHt6Sggek7qH043O8KEjDXN40xi3vx/6pYSVTwLjEgiXQTbvaouWKynLBiUZ6SK6A==}
    engines: {node: '>=12'}

  d3-dispatch@3.0.1:
    resolution: {integrity: sha512-rzUyPU/S7rwUflMyLc1ETDeBj0NRuHKKAcvukozwhshr6g6c5d8zh4c2gQjY2bZ0dXeGLWc1PF174P2tVvKhfg==}
    engines: {node: '>=12'}

  d3-drag@3.0.0:
    resolution: {integrity: sha512-pWbUJLdETVA8lQNJecMxoXfH6x+mO2UQo8rSmZ+QqxcbyA3hfeprFgIT//HW2nlHChWeIIMwS2Fq+gEARkhTkg==}
    engines: {node: '>=12'}

  d3-dsv@3.0.1:
    resolution: {integrity: sha512-UG6OvdI5afDIFP9w4G0mNq50dSOsXHJaRE8arAS5o9ApWnIElp8GZw1Dun8vP8OyHOZ/QJUKUJwxiiCCnUwm+Q==}
    engines: {node: '>=12'}
    hasBin: true

  d3-ease@3.0.1:
    resolution: {integrity: sha512-wR/XK3D3XcLIZwpbvQwQ5fK+8Ykds1ip7A2Txe0yxncXSdq1L9skcG7blcedkOX+ZcgxGAmLX1FrRGbADwzi0w==}
    engines: {node: '>=12'}

  d3-fetch@3.0.1:
    resolution: {integrity: sha512-kpkQIM20n3oLVBKGg6oHrUchHM3xODkTzjMoj7aWQFq5QEM+R6E4WkzT5+tojDY7yjez8KgCBRoj4aEr99Fdqw==}
    engines: {node: '>=12'}

  d3-flextree@2.1.2:
    resolution: {integrity: sha512-gJiHrx5uTTHq44bjyIb3xpbmmdZcWLYPKeO9EPVOq8EylMFOiH2+9sWqKAiQ4DcFuOZTAxPOQyv0Rnmji/g15A==}

  d3-force@3.0.0:
    resolution: {integrity: sha512-zxV/SsA+U4yte8051P4ECydjD/S+qeYtnaIyAs9tgHCqfguma/aAQDjo85A9Z6EKhBirHRJHXIgJUlffT4wdLg==}
    engines: {node: '>=12'}

  d3-format@3.1.0:
    resolution: {integrity: sha512-YyUI6AEuY/Wpt8KWLgZHsIU86atmikuoOmCfommt0LYHiQSPjvX2AcFc38PX0CBpr2RCyZhjex+NS/LPOv6YqA==}
    engines: {node: '>=12'}

  d3-geo@3.1.1:
    resolution: {integrity: sha512-637ln3gXKXOwhalDzinUgY83KzNWZRKbYubaG+fGVuc/dxO64RRljtCTnf5ecMyE1RIdtqpkVcq0IbtU2S8j2Q==}
    engines: {node: '>=12'}

  d3-hierarchy@1.1.9:
    resolution: {integrity: sha512-j8tPxlqh1srJHAtxfvOUwKNYJkQuBFdM1+JAUfq6xqH5eAqf93L7oG1NVqDa4CpFZNvnNKtCYEUC8KY9yEn9lQ==}

  d3-hierarchy@3.1.2:
    resolution: {integrity: sha512-FX/9frcub54beBdugHjDCdikxThEqjnR93Qt7PvQTOHxyiNCAlvMrHhclk3cD5VeAaq9fxmfRp+CnWw9rEMBuA==}
    engines: {node: '>=12'}

  d3-interpolate@3.0.1:
    resolution: {integrity: sha512-3bYs1rOD33uo8aqJfKP3JWPAibgw8Zm2+L9vBKEHJ2Rg+viTR7o5Mmv5mZcieN+FRYaAOWX5SJATX6k1PWz72g==}
    engines: {node: '>=12'}

  d3-path@3.1.0:
    resolution: {integrity: sha512-p3KP5HCf/bvjBSSKuXid6Zqijx7wIfNW+J/maPs+iwR35at5JCbLUT0LzF1cnjbCHWhqzQTIN2Jpe8pRebIEFQ==}
    engines: {node: '>=12'}

  d3-polygon@3.0.1:
    resolution: {integrity: sha512-3vbA7vXYwfe1SYhED++fPUQlWSYTTGmFmQiany/gdbiWgU/iEyQzyymwL9SkJjFFuCS4902BSzewVGsHHmHtXg==}
    engines: {node: '>=12'}

  d3-quadtree@3.0.1:
    resolution: {integrity: sha512-04xDrxQTDTCFwP5H6hRhsRcb9xxv2RzkcsygFzmkSIOJy3PeRJP7sNk3VRIbKXcog561P9oU0/rVH6vDROAgUw==}
    engines: {node: '>=12'}

  d3-random@3.0.1:
    resolution: {integrity: sha512-FXMe9GfxTxqd5D6jFsQ+DJ8BJS4E/fT5mqqdjovykEB2oFbTMDVdg1MGFxfQW+FBOGoB++k8swBrgwSHT1cUXQ==}
    engines: {node: '>=12'}

  d3-scale-chromatic@3.1.0:
    resolution: {integrity: sha512-A3s5PWiZ9YCXFye1o246KoscMWqf8BsD9eRiJ3He7C9OBaxKhAd5TFCdEx/7VbKtxxTsu//1mMJFrEt572cEyQ==}
    engines: {node: '>=12'}

  d3-scale@4.0.2:
    resolution: {integrity: sha512-GZW464g1SH7ag3Y7hXjf8RoUuAFIqklOAq3MRl4OaWabTFJY9PN/E1YklhXLh+OQ3fM9yS2nOkCoS+WLZ6kvxQ==}
    engines: {node: '>=12'}

  d3-selection@3.0.0:
    resolution: {integrity: sha512-fmTRWbNMmsmWq6xJV8D19U/gw/bwrHfNXxrIN+HfZgnzqTHp9jOmKMhsTUjXOJnZOdZY9Q28y4yebKzqDKlxlQ==}
    engines: {node: '>=12'}

  d3-shape@3.2.0:
    resolution: {integrity: sha512-SaLBuwGm3MOViRq2ABk3eLoxwZELpH6zhl3FbAoJ7Vm1gofKx6El1Ib5z23NUEhF9AsGl7y+dzLe5Cw2AArGTA==}
    engines: {node: '>=12'}

  d3-time-format@4.1.0:
    resolution: {integrity: sha512-dJxPBlzC7NugB2PDLwo9Q8JiTR3M3e4/XANkreKSUxF8vvXKqm1Yfq4Q5dl8budlunRVlUUaDUgFt7eA8D6NLg==}
    engines: {node: '>=12'}

  d3-time@3.1.0:
    resolution: {integrity: sha512-VqKjzBLejbSMT4IgbmVgDjpkYrNWUYJnbCGo874u7MMKIWsILRX+OpX/gTk8MqjpT1A/c6HY2dCA77ZN0lkQ2Q==}
    engines: {node: '>=12'}

  d3-timer@3.0.1:
    resolution: {integrity: sha512-ndfJ/JxxMd3nw31uyKoY2naivF+r29V+Lc0svZxe1JvvIRmi8hUsrMvdOwgS1o6uBHmiz91geQ0ylPP0aj1VUA==}
    engines: {node: '>=12'}

  d3-transition@3.0.1:
    resolution: {integrity: sha512-ApKvfjsSR6tg06xrL434C0WydLr7JewBB3V+/39RMHsaXTOG0zmt/OAXeng5M5LBm0ojmxJrpomQVZ1aPvBL4w==}
    engines: {node: '>=12'}
    peerDependencies:
      d3-selection: 2 - 3

  d3-zoom@3.0.0:
    resolution: {integrity: sha512-b8AmV3kfQaqWAuacbPuNbL6vahnOJflOhexLzMMNLga62+/nh0JzvJ0aO/5a5MVgUFGS7Hu1P9P03o3fJkDCyw==}
    engines: {node: '>=12'}

  d3@7.9.0:
    resolution: {integrity: sha512-e1U46jVP+w7Iut8Jt8ri1YsPOvFpg46k+K8TpCb0P+zjCkjkPnV7WzfDJzMHy1LnA+wj5pLT1wjO901gLXeEhA==}
    engines: {node: '>=12'}

  data-urls@5.0.0:
    resolution: {integrity: sha512-ZYP5VBHshaDAiVZxjbRVcFJpc+4xGgT0bK3vzy1HLN8jTO975HEbuYzZJcHoQEY5K1a0z8YayJkyVETa08eNTg==}
    engines: {node: '>=18'}

  date-fns-tz@3.2.0:
    resolution: {integrity: sha512-sg8HqoTEulcbbbVXeg84u5UnlsQa8GS5QXMqjjYIhS4abEVVKIUwe0/l/UhrZdKaL/W5eWZNlbTeEIiOXTcsBQ==}
    peerDependencies:
      date-fns: ^3.0.0 || ^4.0.0

  date-fns@3.6.0:
    resolution: {integrity: sha512-fRHTG8g/Gif+kSh50gaGEdToemgfj74aRX3swtiouboip5JDLAyDE9F11nHMIcvOaXeOC6D7SpNhi7uFyB7Uww==}

  dayjs@1.11.13:
    resolution: {integrity: sha512-oaMBel6gjolK862uaPQOVTA7q3TZhuSvuMQAAglQDOWYO9A91IrAOUJEyKVlqJlHE0vq5p5UXxzdPfMH/x6xNg==}

  de-indent@1.0.2:
    resolution: {integrity: sha512-e/1zu3xH5MQryN2zdVaF0OrdNLUbvWxzMbi+iNA6Bky7l1RoP8a2fIbRocyHclXt/arDrrR6lL3TqFD9pMQTsg==}

  debug@4.4.1:
    resolution: {integrity: sha512-KcKCqiftBJcZr++7ykoDIEwSa3XWowTfNPo92BYxjXiyYEVrUQh2aLyhxBCwww+heortUFxEJYcRzosstTEBYQ==}
    engines: {node: '>=6.0'}
    peerDependencies:
      supports-color: '*'
    peerDependenciesMeta:
      supports-color:
        optional: true

  decamelize@1.2.0:
    resolution: {integrity: sha512-z2S+W9X73hAUUki+N+9Za2lBlun89zigOyGrsax+KUQ6wKW4ZoWpEYBkGhQjwAjjDCkWxhY0VKEhk8wzY7F5cA==}
    engines: {node: '>=0.10.0'}

  decimal.js@10.5.0:
    resolution: {integrity: sha512-8vDa8Qxvr/+d94hSh5P3IJwI5t8/c0KsMp+g8bNw9cY2icONa5aPfvKeieW1WlG0WQYwwhJ7mjui2xtiePQSXw==}

  decode-named-character-reference@1.1.0:
    resolution: {integrity: sha512-Wy+JTSbFThEOXQIR2L6mxJvEs+veIzpmqD7ynWxMXGpnk3smkHQOp6forLdHsKpAMW9iJpaBBIxz285t1n1C3w==}

  deep-eql@5.0.2:
    resolution: {integrity: sha512-h5k/5U50IJJFpzfL6nO9jaaumfjO/f2NjK/oYB2Djzm4p9L+3T9qWpZqZ2hAbLPuuYq9wrU08WQyBTL5GbPk5Q==}
    engines: {node: '>=6'}

  deep-is@0.1.4:
    resolution: {integrity: sha512-oIPzksmTg4/MriiaYGO+okXDT7ztn/w3Eptv/+gSIdMdKsJo0u4CfYNFJPy+4SKMuCqGw2wxnA+URMg3t8a/bQ==}

  deferred-leveldown@5.3.0:
    resolution: {integrity: sha512-a59VOT+oDy7vtAbLRCZwWgxu2BaCfd5Hk7wxJd48ei7I+nsg8Orlb9CLG0PMZienk9BSUKgeAqkO2+Lw+1+Ukw==}
    engines: {node: '>=6'}
    deprecated: Superseded by abstract-level (https://github.com/Level/community#faq)

  define-lazy-prop@2.0.0:
    resolution: {integrity: sha512-Ds09qNh8yw3khSjiJjiUInaGX9xlqZDY7JVryGxdxV7NPeuqQfplOpQ66yJFZut3jLa5zOwkXw1g9EI2uKh4Og==}
    engines: {node: '>=8'}

  delaunator@5.0.1:
    resolution: {integrity: sha512-8nvh+XBe96aCESrGOqMp/84b13H9cdKbG5P2ejQCh4d4sK9RL4371qou9drQjMhvnPmhWl5hnmqbEE0fXr9Xnw==}

  delayed-stream@1.0.0:
    resolution: {integrity: sha512-ZySD7Nf91aLB0RxL4KGrKHBXl7Eds1DAmEdcoVawXnLD7SDhpNgtuII2aAkg7a7QS41jxPSZ17p4VdGnMHk3MQ==}
    engines: {node: '>=0.4.0'}

  delegate@3.2.0:
    resolution: {integrity: sha512-IofjkYBZaZivn0V8nnsMJGBr4jVLxHDheKSW88PyxS5QC4Vo9ZbZVvhzlSxY87fVq3STR6r+4cGepyHkcWOQSw==}

  dequal@2.0.3:
    resolution: {integrity: sha512-0je+qPKHEMohvfRTCEo3CrPG6cAzAYgmzKyxRiYSSDkS6eGJdyVJm7WaYA5ECaAD9wLB2T4EEeymA5aFVcYXCA==}
    engines: {node: '>=6'}

  devlop@1.1.0:
    resolution: {integrity: sha512-RWmIqhcFf1lRYBvNmr7qTNuyCt/7/ns2jbpp1+PalgE/rDQcBT0fioSMUpJ93irlUhC5hrg4cYqe6U+0ImW0rA==}

  didyoumean@1.2.2:
    resolution: {integrity: sha512-gxtyfqMg7GKyhQmb056K7M3xszy/myH8w+B4RT+QXBQsvAOdc3XymqDDPHx1BgPgsdAA5SIifona89YtRATDzw==}

  diff@4.0.2:
    resolution: {integrity: sha512-58lmxKSA4BNyLz+HHMUzlOEpg09FV+ev6ZMe3vJihgdxzgcwZ8VoEEPmALCZG9LmqfVoNMMKpttIYTVG6uDY7A==}
    engines: {node: '>=0.3.1'}

  dijkstrajs@1.0.3:
    resolution: {integrity: sha512-qiSlmBq9+BCdCA/L46dw8Uy93mloxsPSbwnm5yrKn2vMPiy8KyAskTF6zuV/j5BMsmOGZDPs7KjU+mjb670kfA==}

  discontinuous-range@1.0.0:
    resolution: {integrity: sha512-c68LpLbO+7kP/b1Hr1qs8/BJ09F5khZGTxqxZuhzxpmwJKOgRFHJWIb9/KmqnqHhLdO55aOxFH/EGBvUQbL/RQ==}

  dlv@1.1.3:
    resolution: {integrity: sha512-+HlytyjlPKnIG8XuRG8WvmBP8xs8P71y+SKKS6ZXWoEgLuePxtDoUEiH7WkdePWrQ5JBpE6aoVqfZfJUQkjXwA==}

  dompurify@3.2.6:
    resolution: {integrity: sha512-/2GogDQlohXPZe6D6NOgQvXLPSYBqIWMnZ8zzOhn09REE4eyAzb+Hed3jhoM9OkuaJ8P6ZGTTVWQKAi8ieIzfQ==}

  dotenv@16.5.0:
    resolution: {integrity: sha512-m/C+AwOAr9/W1UOIZUo232ejMNnJAJtYQjUbHoNTBNTJSvqzzDh7vnrei3o3r3m9blf6ZoDkvcw0VmozNRFJxg==}
    engines: {node: '>=12'}

  double-ended-queue@2.1.0-0:
    resolution: {integrity: sha512-+BNfZ+deCo8hMNpDqDnvT+c0XpJ5cUa6mqYq89bho2Ifze4URTqRkcwR399hWoTrTkbZ/XJYDgP6rc7pRgffEQ==}

  downloadjs@1.4.7:
    resolution: {integrity: sha512-LN1gO7+u9xjU5oEScGFKvXhYf7Y/empUIIEAGBs1LzUq/rg5duiDrkuH5A2lQGd5jfMOb9X9usDa2oVXwJ0U/Q==}

  dunder-proto@1.0.1:
    resolution: {integrity: sha512-KIN/nDJBQRcXw0MLVhZE9iQHmG68qAVIBg9CqmUYjmQIhgij9U5MFvrqkUL5FbtyyzZuOeOt0zdeRe4UY7ct+A==}
    engines: {node: '>= 0.4'}

  eastasianwidth@0.2.0:
    resolution: {integrity: sha512-I88TYZWc9XiYHRQ4/3c5rjjfgkjhLyW2luGIheGERbNQ6OY7yTybanSpDXZa8y7VUP9YmDcYa+eyq4ca7iLqWA==}

  editorconfig@1.0.4:
    resolution: {integrity: sha512-L9Qe08KWTlqYMVvMcTIvMAdl1cDUubzRNYL+WfA4bLDMHe4nemKkpmYzkznE1FwLKu0EEmy6obgQKzMJrg4x9Q==}
    engines: {node: '>=14'}
    hasBin: true

  electron-to-chromium@1.5.162:
    resolution: {integrity: sha512-hQA+Zb5QQwoSaXJWEAGEw1zhk//O7qDzib05Z4qTqZfNju/FAkrm5ZInp0JbTp4Z18A6bilopdZWEYrFSsfllA==}

  elkjs@0.10.0:
    resolution: {integrity: sha512-v/3r+3Bl2NMrWmVoRTMBtHtWvRISTix/s9EfnsfEWApNrsmNjqgqJOispCGg46BPwIFdkag3N/HYSxJczvCm6w==}

  emittery@1.1.0:
    resolution: {integrity: sha512-rsX7ktqARv/6UQDgMaLfIqUWAEzzbCQiVh7V9rhDXp6c37yoJcks12NVD+XPkgl4AEavmNhVfrhGoqYwIsMYYA==}
    engines: {node: '>=14.16'}

  emoji-regex@10.4.0:
    resolution: {integrity: sha512-EC+0oUMY1Rqm4O6LLrgjtYDvcVYTy7chDnM4Q7030tP4Kwj3u/pR6gP9ygnp2CJMK5Gq+9Q2oqmrFJAz01DXjw==}

  emoji-regex@8.0.0:
    resolution: {integrity: sha512-MSjYzcWNOA0ewAHpz0MxpYFvwg6yjy1NG3xteoqz644VCo/RPgnr1/GGt+ic3iJTzQ8Eu3TdM14SawnVUmGE6A==}

  emoji-regex@9.2.2:
    resolution: {integrity: sha512-L18DaJsXSUk2+42pv8mLs5jJT2hqFkFE4j21wOmgbUqsZ2hL72NsUU785g9RXgo3s0ZNgVl42TiHp3ZtOv/Vyg==}

  encoding-down@6.3.0:
    resolution: {integrity: sha512-QKrV0iKR6MZVJV08QY0wp1e7vF6QbhnbQhb07bwpEyuz4uZiZgPlEGdkCROuFkUwdxlFaiPIhjyarH1ee/3vhw==}
    engines: {node: '>=6'}
    deprecated: Superseded by abstract-level (https://github.com/Level/community#faq)

  end-stream@0.1.0:
    resolution: {integrity: sha512-Brl10T8kYnc75IepKizW6Y9liyW8ikz1B7n/xoHrJxoVSSjoqPn30sb7XVFfQERK4QfUMYRGs9dhWwtt2eu6uA==}

  entities@4.5.0:
    resolution: {integrity: sha512-V0hjH4dGPh9Ao5p0MoRY6BVqtwCjhz6vI5LT8AJ55H+4g9/4vbHx1I54fS0XuclLhDHArPQCiMjDxjaL8fPxhw==}
    engines: {node: '>=0.12'}

  entities@6.0.0:
    resolution: {integrity: sha512-aKstq2TDOndCn4diEyp9Uq/Flu2i1GlLkc6XIDQSDMuaFE3OPW5OphLCyQ5SpSJZTb4reN+kTcYru5yIfXoRPw==}
    engines: {node: '>=0.12'}

  errno@0.1.8:
    resolution: {integrity: sha512-dJ6oBr5SQ1VSd9qkk7ByRgb/1SH4JZjCHSW/mr63/QcXO9zLVxvJ6Oy13nio03rxpSnVDDjFor75SjVeZWPW/A==}
    hasBin: true

  es-define-property@1.0.1:
    resolution: {integrity: sha512-e3nRfgfUZ4rNGL232gUgX06QNyyez04KdjFrF+LTRoOXmrOgFKDg4BCdsjW8EnT69eqdYGmRpJwiPVYNrCaW3g==}
    engines: {node: '>= 0.4'}

  es-errors@1.3.0:
    resolution: {integrity: sha512-Zf5H2Kxt2xjTvbJvP2ZWLEICxA6j+hAmMzIlypy4xcBg1vKVnx89Wy0GbS+kf5cwCVFFzdCFh2XSCFNULS6csw==}
    engines: {node: '>= 0.4'}

  es-module-lexer@1.7.0:
    resolution: {integrity: sha512-jEQoCwk8hyb2AZziIOLhDqpm5+2ww5uIE6lkO/6jcOCusfk6LhMHpXXfBLXTZ7Ydyt0j4VoUQv6uGNYbdW+kBA==}

  es-object-atoms@1.1.1:
    resolution: {integrity: sha512-FGgH2h8zKNim9ljj7dankFPcICIK9Cp5bm+c2gQSYePhpaG5+esrLODihIorn+Pe6FGJzWhXQotPv73jTaldXA==}
    engines: {node: '>= 0.4'}

  es-set-tostringtag@2.1.0:
    resolution: {integrity: sha512-j6vWzfrGVfyXxge+O0x5sh6cvxAog0a/4Rdd2K36zCMV5eJ+/+tOAngRO8cODMNWbVRdVlmGZQL2YS3yR8bIUA==}
    engines: {node: '>= 0.4'}

  esbuild-code-inspector-plugin@0.20.12:
    resolution: {integrity: sha512-vX6t7jLifL7HKsS83kVSbaEPxKBdOUyuIKzGCLvgQ+svXW5ieKwFZskizkFn+Z368bcb530H4lGbEj+i2q3csQ==}

  esbuild@0.25.5:
    resolution: {integrity: sha512-P8OtKZRv/5J5hhz0cUAdu/cLuPIKXpQl1R9pZtvmHWQvrAUVd0UNIPT4IB4W3rNOqVO0rlqHmCIbSwxh/c9yUQ==}
    engines: {node: '>=18'}
    hasBin: true

  escalade@3.2.0:
    resolution: {integrity: sha512-WUj2qlxaQtO4g6Pq5c29GTcWGDyd8itL8zTlipgECz3JesAiiOKotd8JU6otB3PACgG6xkJUyVhboMS+bje/jA==}
    engines: {node: '>=6'}

  escape-string-regexp@4.0.0:
    resolution: {integrity: sha512-TtpcNJ3XAzx3Gq8sWRzJaVajRs0uVxA2YAkdb1jm2YkPz4G6egUFAyA3n5vtEIZefPk5Wa4UXbKuS5fKkJWdgA==}
    engines: {node: '>=10'}

  escape-string-regexp@5.0.0:
    resolution: {integrity: sha512-/veY75JbMK4j1yjvuUxuVsiS/hr/4iHs9FTT6cgTexxdE0Ly/glccBAkloH/DofkjRbZU3bnoj38mOmhkZ0lHw==}
    engines: {node: '>=12'}

  escodegen@2.1.0:
    resolution: {integrity: sha512-2NlIDTwUWJN0mRPQOdtQBzbUHvdGY2P1VXSyU83Q3xKxM7WHX2Ql8dKq782Q9TgQUNOLEzEYu9bzLNj1q88I5w==}
    engines: {node: '>=6.0'}
    hasBin: true

  eslint-compat-utils@0.6.5:
    resolution: {integrity: sha512-vAUHYzue4YAa2hNACjB8HvUQj5yehAZgiClyFVVom9cP8z5NSFq3PwB/TtJslN2zAMgRX6FCFCjYBbQh71g5RQ==}
    engines: {node: '>=12'}
    peerDependencies:
      eslint: '>=6.0.0'

  eslint-config-prettier@10.1.5:
    resolution: {integrity: sha512-zc1UmCpNltmVY34vuLRV61r1K27sWuX39E+uyUnY8xS2Bex88VV9cugG+UZbRSRGtGyFboj+D8JODyme1plMpw==}
    hasBin: true
    peerDependencies:
      eslint: '>=7.0.0'

  eslint-plugin-prettier@5.4.1:
    resolution: {integrity: sha512-9dF+KuU/Ilkq27A8idRP7N2DH8iUR6qXcjF3FR2wETY21PZdBrIjwCau8oboyGj9b7etWmTGEeM8e7oOed6ZWg==}
    engines: {node: ^14.18.0 || >=16.0.0}
    peerDependencies:
      '@types/eslint': '>=8.0.0'
      eslint: '>=8.0.0'
      eslint-config-prettier: '>= 7.0.0 <10.0.0 || >=10.1.0'
      prettier: '>=3.0.0'
    peerDependenciesMeta:
      '@types/eslint':
        optional: true
      eslint-config-prettier:
        optional: true

  eslint-plugin-vue@9.32.0:
    resolution: {integrity: sha512-b/Y05HYmnB/32wqVcjxjHZzNpwxj1onBOvqW89W+V+XNG1dRuaFbNd3vT9CLbr2LXjEoq+3vn8DanWf7XU22Ug==}
    engines: {node: ^14.17.0 || >=16.0.0}
    peerDependencies:
      eslint: ^6.2.0 || ^7.0.0 || ^8.0.0 || ^9.0.0

  eslint-scope@7.2.2:
    resolution: {integrity: sha512-dOt21O7lTMhDM+X9mB4GX+DZrZtCUJPL/wlcTqxyrx5IvO0IYtILdtrQGQp+8n5S0gwSVmOf9NQrjMOgfQZlIg==}
    engines: {node: ^12.22.0 || ^14.17.0 || >=16.0.0}

  eslint-scope@8.3.0:
    resolution: {integrity: sha512-pUNxi75F8MJ/GdeKtVLSbYg4ZI34J6C0C7sbL4YOp2exGwen7ZsuBqKzUhXd0qMQ362yET3z+uPwKeg/0C2XCQ==}
    engines: {node: ^18.18.0 || ^20.9.0 || >=21.1.0}

  eslint-visitor-keys@3.4.3:
    resolution: {integrity: sha512-wpc+LXeiyiisxPlEkUzU6svyS1frIO3Mgxj1fdy7Pm8Ygzguax2N3Fa/D/ag1WqbOprdI+uY6wMUl8/a2G+iag==}
    engines: {node: ^12.22.0 || ^14.17.0 || >=16.0.0}

  eslint-visitor-keys@4.2.0:
    resolution: {integrity: sha512-UyLnSehNt62FFhSwjZlHmeokpRK59rcz29j+F1/aDgbkbRTk7wIc9XzdoasMUbRNKDM0qQt/+BJ4BrpFeABemw==}
    engines: {node: ^18.18.0 || ^20.9.0 || >=21.1.0}

  eslint@9.28.0:
    resolution: {integrity: sha512-ocgh41VhRlf9+fVpe7QKzwLj9c92fDiqOj8Y3Sd4/ZmVA4Btx4PlUYPq4pp9JDyupkf1upbEXecxL2mwNV7jPQ==}
    engines: {node: ^18.18.0 || ^20.9.0 || >=21.1.0}
    hasBin: true
    peerDependencies:
      jiti: '*'
    peerDependenciesMeta:
      jiti:
        optional: true

  espree@10.3.0:
    resolution: {integrity: sha512-0QYC8b24HWY8zjRnDTL6RiHfDbAWn63qb4LMj1Z4b076A4une81+z03Kg7l7mn/48PUTqoLptSXez8oknU8Clg==}
    engines: {node: ^18.18.0 || ^20.9.0 || >=21.1.0}

  espree@9.6.1:
    resolution: {integrity: sha512-oruZaFkjorTpF32kDSI5/75ViwGeZginGGy2NoOSg3Q9bnwlnmDm4HLnkl0RE3n+njDXR037aY1+x58Z/zFdwQ==}
    engines: {node: ^12.22.0 || ^14.17.0 || >=16.0.0}

  esprima@4.0.1:
    resolution: {integrity: sha512-eGuFFw7Upda+g4p+QHvnW0RyTX/SVeJBDM/gCtMARO0cLuT2HcEKnTPvhjV6aGeqrCB/sbNop0Kszm0jsaWU4A==}
    engines: {node: '>=4'}
    hasBin: true

  esquery@1.6.0:
    resolution: {integrity: sha512-ca9pw9fomFcKPvFLXhBKUK90ZvGibiGOvRJNbjljY7s7uq/5YO4BOzcYtJqExdx99rF6aAcnRxHmcUHcz6sQsg==}
    engines: {node: '>=0.10'}

  esrecurse@4.3.0:
    resolution: {integrity: sha512-KmfKL3b6G+RXvP8N1vr3Tq1kL/oCFgn2NYXEtqP8/L3pKapUA4G8cFVaoF3SU323CD4XypR/ffioHmkti6/Tag==}
    engines: {node: '>=4.0'}

  estraverse@5.3.0:
    resolution: {integrity: sha512-MMdARuVEQziNTeJD8DgMqmhwR11BRQ/cBP+pLtYdSTnf3MIO8fFeiINEbX36ZdNlfU/7A9f3gUw49B3oQsvwBA==}
    engines: {node: '>=4.0'}

  estree-walker@2.0.2:
    resolution: {integrity: sha512-Rfkk/Mp/DL7JVje3u18FxFujQlTNR2q6QfMSMB7AvCBx91NGj/ba3kCfza0f6dVDbw7YlRf/nDrn7pQrCCyQ/w==}

  estree-walker@3.0.3:
    resolution: {integrity: sha512-7RUKfXgSMMkzt6ZuXmqapOurLGPPfgj6l9uRZ7lRGolvk0y2yocc35LdcxKC5PQZdn2DMqioAQ2NoWcrTKmm6g==}

  esutils@2.0.3:
    resolution: {integrity: sha512-kVscqXk4OCp68SZ0dkgEKVi6/8ij300KBWTJq32P/dYeWTSwK41WyTxalN1eRmA5Z9UU/LX9D7FWSmV9SAYx6g==}
    engines: {node: '>=0.10.0'}

  events@3.3.0:
    resolution: {integrity: sha512-mQw+2fkQbALzQ7V0MY0IqdnXNOeTtP4r0lN9z7AAawCXgqea7bDii20AYrIBrFd/Hx0M2Ocz6S111CaFkUcb0Q==}
    engines: {node: '>=0.8.x'}

  evtd@0.2.4:
    resolution: {integrity: sha512-qaeGN5bx63s/AXgQo8gj6fBkxge+OoLddLniox5qtLAEY5HSnuSlISXVPxnSae1dWblvTh4/HoMIB+mbMsvZzw==}

  expect-type@1.2.1:
    resolution: {integrity: sha512-/kP8CAwxzLVEeFrMm4kMmy4CCDlpipyA7MYLVrdJIkV0fYF0UaigQHRsxHiuY/GEea+bh4KSv3TIlgr+2UL6bw==}
    engines: {node: '>=12.0.0'}

  exsolve@1.0.5:
    resolution: {integrity: sha512-pz5dvkYYKQ1AHVrgOzBKWeP4u4FRb3a6DNK2ucr0OoNwYIU4QWsJ+NM36LLzORT+z845MzKHHhpXiUF5nvQoJg==}

  extend@3.0.2:
    resolution: {integrity: sha512-fjquC59cD7CyW6urNXK0FBufkZcoiGG80wTuPujX590cB5Ttln20E2UB4S/WARVqhXffZl2LNgS+gQdPIIim/g==}

  fast-deep-equal@3.1.3:
    resolution: {integrity: sha512-f3qQ9oQy9j2AhBe/H9VC91wLmKBCCU/gDOnKNAYG5hswO7BLKj09Hc5HYNz9cGI++xlpDCIgDaitVs03ATR84Q==}

  fast-diff@1.3.0:
    resolution: {integrity: sha512-VxPP4NqbUjj6MaAOafWeUn2cXWLcCtljklUtZf0Ind4XQ+QPtmA0b18zZy0jIQx+ExRVCR/ZQpBmik5lXshNsw==}

  fast-glob@3.3.3:
    resolution: {integrity: sha512-7MptL8U0cqcFdzIzwOTHoilX9x5BrNqye7Z/LuC7kCMRio1EMSyqRK3BEAUD7sXRq4iT4AzTVuZdhgQ2TCvYLg==}
    engines: {node: '>=8.6.0'}

  fast-json-stable-stringify@2.1.0:
    resolution: {integrity: sha512-lhd/wF+Lk98HZoTCtlVraHtfh5XYijIjalXck7saUtuanSDyLMxnHhSXEDJqHxD7msR8D0uCmqlkwjCV8xvwHw==}

  fast-levenshtein@2.0.6:
    resolution: {integrity: sha512-DCXu6Ifhqcks7TZKY3Hxp3y6qphY5SJZmrWMDrKcERSOXWQdMhU9Ig/PYrzyw/ul9jOIyh0N4M0tbC5hodg8dw==}

  fastq@1.19.1:
    resolution: {integrity: sha512-GwLTyxkCXjXbxqIhTsMI2Nui8huMPtnxg7krajPJAjnEG/iiOS7i+zCtWGZR9G0NBKbXKh6X9m9UIsYX/N6vvQ==}

  fdir@6.4.5:
    resolution: {integrity: sha512-4BG7puHpVsIYxZUbiUE3RqGloLaSSwzYie5jvasC4LWuBWzZawynvYouhjbQKw2JuIGYdm0DzIxl8iVidKlUEw==}
    peerDependencies:
      picomatch: ^3 || ^4
    peerDependenciesMeta:
      picomatch:
        optional: true

  fetch-cookie@2.2.0:
    resolution: {integrity: sha512-h9AgfjURuCgA2+2ISl8GbavpUdR+WGAM2McW/ovn4tVccegp8ZqCKWSBR8uRdM8dDNlx5WdKRWxBYUwteLDCNQ==}

  file-entry-cache@8.0.0:
    resolution: {integrity: sha512-XXTUwCvisa5oacNGRP9SfNtYBNAMi+RPwBFmblZEF7N7swHYQS6/Zfk7SRwx4D5j3CH211YNRco1DEMNVfZCnQ==}
    engines: {node: '>=16.0.0'}

  file-saver@2.0.5:
    resolution: {integrity: sha512-P9bmyZ3h/PRG+Nzga+rbdI4OEpNDzAVyy74uVO9ATgzLK6VtAsYybF/+TOCvrc0MO793d6+42lLyZTw7/ArVzA==}

  fill-range@7.1.1:
    resolution: {integrity: sha512-YsGpe3WHLK8ZYi4tWDg2Jy3ebRz2rXowDxnld4bkQB00cc/1Zw9AWnC0i9ztDJitivtQvaI9KaLyKrc+hBW0yg==}
    engines: {node: '>=8'}

  find-up@4.1.0:
    resolution: {integrity: sha512-PpOwAdQ/YlXQ2vj8a3h8IipDuYRi3wceVQQGYWxNINccq40Anw7BlsEXCMbt1Zt+OLA6Fq9suIpIWD0OsnISlw==}
    engines: {node: '>=8'}

  find-up@5.0.0:
    resolution: {integrity: sha512-78/PXT1wlLLDgTzDs7sjq9hzz0vXD+zn+7wypEe4fXQxCmdmqfGsEPQxmiCSQI3ajFV91bVSsvNtrJRiW6nGng==}
    engines: {node: '>=10'}

  flat-cache@4.0.1:
    resolution: {integrity: sha512-f7ccFPK3SXFHpx15UIGyRJ/FJQctuKZ0zVuN3frBo4HnK3cay9VEW0R6yPYFHC0AgqhukPzKjq22t5DmAyqGyw==}
    engines: {node: '>=16'}

  flatted@3.3.3:
    resolution: {integrity: sha512-GX+ysw4PBCz0PzosHDepZGANEuFCMLrnRTiEy9McGjmkCQYwRq4A/X786G/fjM/+OjsWSU1ZrY5qyARZmO/uwg==}

  follow-redirects@1.15.9:
    resolution: {integrity: sha512-gew4GsXizNgdoRyqmyfMHyAmXsZDk6mHkSxZFCzW9gwlbtOW44CDtYavM+y+72qD/Vq2l550kMF52DT8fOLJqQ==}
    engines: {node: '>=4.0'}
    peerDependencies:
      debug: '*'
    peerDependenciesMeta:
      debug:
        optional: true

  foreground-child@3.3.1:
    resolution: {integrity: sha512-gIXjKqtFuWEgzFRJA9WCQeSJLZDjgJUOMCMzxtvFq/37KojM1BFGufqsCy0r4qSQmYLsZYMeyRqzIWOMup03sw==}
    engines: {node: '>=14'}

  form-data@4.0.2:
    resolution: {integrity: sha512-hGfm/slu0ZabnNt4oaRZ6uREyfCj6P4fT/n6A1rGV+Z0VdGXjfOhVUpkn6qVQONHGIFwmveGXyDs75+nr6FM8w==}
    engines: {node: '>= 6'}

  fraction.js@4.3.7:
    resolution: {integrity: sha512-ZsDfxO51wGAXREY55a7la9LScWpwv9RxIrYABrlvOFBlH/ShPnrtsXeuUIfXKKOVicNxQ+o8JTbJvjS4M89yew==}

  fsevents@2.3.3:
    resolution: {integrity: sha512-5xoDfX+fL7faATnagmWPpbFtwh/R77WmMMqqHGS65C3vvB0YHrgF+B1YmZ3441tMj5n63k0212XNoJwzlhffQw==}
    engines: {node: ^8.16.0 || ^10.6.0 || >=11.0.0}
    os: [darwin]

  function-bind@1.1.2:
    resolution: {integrity: sha512-7XHNxH7qX9xG5mIwxkhumTox/MIRNcOgDrxWsMt2pAr23WHp6MrRlN7FBSFpCpr+oVO0F744iUgR82nJMfG2SA==}

  gensync@1.0.0-beta.2:
    resolution: {integrity: sha512-3hN7NaskYvMDLQY55gnW3NQ+mesEAepTqlg+VEbj7zzqEMBVNhzcGYYeqFo/TlYz6eQiFcp1HcsCZO+nGgS8zg==}
    engines: {node: '>=6.9.0'}

  get-caller-file@2.0.5:
    resolution: {integrity: sha512-DyFP3BM/3YHTQOCUL/w0OZHR0lpKeGrxotcHWcqNEdnltqFwXVfhEBQ94eIo34AfQpo0rGki4cyIiftY06h2Fg==}
    engines: {node: 6.* || 8.* || >= 10.*}

  get-east-asian-width@1.3.0:
    resolution: {integrity: sha512-vpeMIQKxczTD/0s2CdEWHcb0eeJe6TFjxb+J5xgX7hScxqrGuyjmv4c1D4A/gelKfyox0gJJwIHF+fLjeaM8kQ==}
    engines: {node: '>=18'}

  get-intrinsic@1.3.0:
    resolution: {integrity: sha512-9fSjSaos/fRIVIp+xSJlE6lfwhES7LNtKaCBIamHsjr2na1BiABJPo0mOjjz8GJDURarmCPGqaiVg5mfjb98CQ==}
    engines: {node: '>= 0.4'}

  get-proto@1.0.1:
    resolution: {integrity: sha512-sTSfBjoXBp89JvIKIefqw7U2CCebsc74kiY6awiGogKtoSGbgjYE/G/+l9sF3MWFPNc9IcoOC4ODfKHfxFmp0g==}
    engines: {node: '>= 0.4'}

  glob-parent@5.1.2:
    resolution: {integrity: sha512-AOIgSQCepiJYwP3ARnGx+5VnTu2HBYdzbGP45eLw1vr3zB3vZLeyed1sC9hnbcOc9/SrMyM5RPQrkGz4aS9Zow==}
    engines: {node: '>= 6'}

  glob-parent@6.0.2:
    resolution: {integrity: sha512-XxwI8EOhVQgWp6iDL+3b0r86f4d6AX6zSU55HfB4ydCEuXLXc5FcYeOu+nnGftS4TEju/11rt4KJPTMgbfmv4A==}
    engines: {node: '>=10.13.0'}

  glob@10.4.5:
    resolution: {integrity: sha512-7Bv8RF0k6xjo7d4A/PxYLbUCfb6c+Vpd2/mB2yRDlew7Jb5hEXiCD9ibfO7wpk8i4sevK6DFny9h7EYbM3/sHg==}
    hasBin: true

  globals@11.12.0:
    resolution: {integrity: sha512-WOBp/EEGUiIsJSp7wcv/y6MO+lV9UoncWqxuFfm8eBwzWNgyfBd6Gz+IeKQ9jCmyhoH99g15M3T+QaVHFjizVA==}
    engines: {node: '>=4'}

  globals@13.24.0:
    resolution: {integrity: sha512-AhO5QUcj8llrbG09iWhPU2B204J1xnPeL8kQmVorSsy+Sjj1sk8gIyh6cUocGmH4L0UuhAJy+hJMRA4mgA4mFQ==}
    engines: {node: '>=8'}

  globals@14.0.0:
    resolution: {integrity: sha512-oahGvuMGQlPw/ivIYBjVSrWAfWLBeku5tpPE2fOPLi+WHffIWbuh2tCjhyQhTBPMf5E9jDEH4FOmTYgYwbKwtQ==}
    engines: {node: '>=18'}

  globals@15.15.0:
    resolution: {integrity: sha512-7ACyT3wmyp3I61S4fG682L0VA2RGD9otkqGJIwNUMF1SWUombIIk+af1unuDYgMm082aHYwD+mzJvv9Iu8dsgg==}
    engines: {node: '>=18'}

  good-listener@1.2.2:
    resolution: {integrity: sha512-goW1b+d9q/HIwbVYZzZ6SsTr4IgE+WA44A0GmPIQstuOrgsFcT7VEJ48nmr9GaRtNu0XTKacFLGnBPAM6Afouw==}

  gopd@1.2.0:
    resolution: {integrity: sha512-ZUKRh6/kUFoAiTAtTYPZJ3hw9wNxx+BIBOijnlG9PnrJsCcSjs1wyyD6vJpaYtgnzDrKYRSqf3OO6Rfa93xsRg==}
    engines: {node: '>= 0.4'}

  graphemer@1.4.0:
    resolution: {integrity: sha512-EtKwoO6kxCL9WO5xipiHTZlSzBm7WLT627TqC/uVRd0HKmq8NXyebnNYxDoBi7wt8eTWrUrKXCOVaFq9x1kgag==}

  has-flag@4.0.0:
    resolution: {integrity: sha512-EykJT/Q1KjTWctppgIAgfSO0tKVuZUjhgMr17kqTumMl6Afv3EISleU7qZUzoXDFTAHTDC4NOoG/ZxU3EvlMPQ==}
    engines: {node: '>=8'}

  has-symbols@1.1.0:
    resolution: {integrity: sha512-1cDNdwJ2Jaohmb3sg4OmKaMBwuC48sYni5HUw2DvsC8LjGTLK9h+eb1X6RyuOHe4hT0ULCW68iomhjUoKUqlPQ==}
    engines: {node: '>= 0.4'}

  has-tostringtag@1.0.2:
    resolution: {integrity: sha512-NqADB8VjPFLM2V0VvHUewwwsw0ZWBaIdgo+ieHtK3hasLz4qeCRjYcqfB6AQrBggRKppKF8L52/VqdVsO47Dlw==}
    engines: {node: '>= 0.4'}

  hasown@2.0.2:
    resolution: {integrity: sha512-0hJU9SCPvmMzIBdZFqNPXWa6dqh7WdH0cII9y+CyS8rG3nL48Bclra9HmKhVVUHyPWNH5Y7xDwAB7bfgSjkUMQ==}
    engines: {node: '>= 0.4'}

  he@1.2.0:
    resolution: {integrity: sha512-F/1DnUGPopORZi0ni+CvrCgHQ5FyEAHRLSApuYWMmrbSwoN2Mn/7k+Gl38gJnR7yyDZk6WLXwiGod1JOWNDKGw==}
    hasBin: true

  highlight.js@11.10.0:
    resolution: {integrity: sha512-SYVnVFswQER+zu1laSya563s+F8VDGt7o35d4utbamowvUNLLMovFqwCLSocpZTz3MgaSRA1IbqRWZv97dtErQ==}
    engines: {node: '>=12.0.0'}

  highlight.js@11.11.1:
    resolution: {integrity: sha512-Xwwo44whKBVCYoliBQwaPvtd/2tYFkRQtXDWj1nackaV2JPXx3L0+Jvd8/qCJ2p+ML0/XVkJ2q+Mr+UVdpJK5w==}
    engines: {node: '>=12.0.0'}

  html-encoding-sniffer@4.0.0:
    resolution: {integrity: sha512-Y22oTqIU4uuPgEemfz7NDJz6OeKf12Lsu+QC+s3BVpda64lTiMYCyGwg5ki4vFxkMwQdeZDl2adZoqUgdFuTgQ==}
    engines: {node: '>=18'}

  html-to-image@1.11.13:
    resolution: {integrity: sha512-cuOPoI7WApyhBElTTb9oqsawRvZ0rHhaHwghRLlTuffoD1B2aDemlCruLeZrUIIdvG7gs9xeELEPm6PhuASqrg==}

  http-proxy-agent@7.0.2:
    resolution: {integrity: sha512-T1gkAiYYDWYx3V5Bmyu7HcfcvL7mUrTWiM6yOfa3PIphViJ/gFPbvidQ+veqSOHci/PxBcDabeUNCzpOODJZig==}
    engines: {node: '>= 14'}

  https-proxy-agent@7.0.6:
    resolution: {integrity: sha512-vK9P5/iUfdl95AI+JVyUuIcVtd4ofvtrOr3HNtM2yxC9bnMbEdp3x01OhQNnjb8IJYi38VlTE3mBXwcfvywuSw==}
    engines: {node: '>= 14'}

  humanize-duration@3.32.2:
    resolution: {integrity: sha512-jcTwWYeCJf4dN5GJnjBmHd42bNyK94lY49QTkrsAQrMTUoIYLevvDpmQtg5uv8ZrdIRIbzdasmSNZ278HHUPEg==}

  iconv-lite@0.6.3:
    resolution: {integrity: sha512-4fCk79wshMdzMp2rH06qWrJE4iolqLhCUH+OiuIgU++RB0+94NlDL81atO7GX55uUKueo0txHNtvEyI6D7WdMw==}
    engines: {node: '>=0.10.0'}

  ieee754@1.2.1:
    resolution: {integrity: sha512-dcyqhDvX1C46lXZcVqCpK+FtMRQVdIMN6/Df5js2zouUsqG7I6sFxitIC+7KYK29KdXOLHdu9zL4sFnoVQnqaA==}

  ignore@5.3.2:
    resolution: {integrity: sha512-hsBTNUqQTDwkWtcdYI2i06Y/nUBEsNEDJKjWdigLvegy8kDuJAS8uRlpkkcQpyEXL0Z/pjDy5HBmMjRCJ2gq+g==}
    engines: {node: '>= 4'}

  ignore@6.0.2:
    resolution: {integrity: sha512-InwqeHHN2XpumIkMvpl/DCJVrAHgCsG5+cn1XlnLWGwtZBm8QJfSusItfrwx81CTp5agNZqpKU2J/ccC5nGT4A==}
    engines: {node: '>= 4'}

  ignore@7.0.5:
    resolution: {integrity: sha512-Hs59xBNfUIunMFgWAbGX5cq6893IbWg4KnrjbYwX3tx0ztorVgTDA6B2sxf8ejHJ4wz8BqGUMYlnzNBer5NvGg==}
    engines: {node: '>= 4'}

  immediate@3.0.6:
    resolution: {integrity: sha512-XXOFtyqDjNDAQxVfYxuF7g9Il/IbWmmlQg2MYKOH8ExIT1qg6xc4zyS3HaEEATgs1btfzxq15ciUiY7gjSXRGQ==}

  immediate@3.3.0:
    resolution: {integrity: sha512-HR7EVodfFUdQCTIeySw+WDRFJlPcLOJbXfwwZ7Oom6tjsvZ3bOkCDJHehQC3nxJrv7+f9XecwazynjU8e4Vw3Q==}

  import-fresh@3.3.1:
    resolution: {integrity: sha512-TR3KfrTZTYLPB6jUjfx6MF9WcWrHL9su5TObK4ZkYgBdWKPOFoSoQIdEuTuR82pmtxH2spWG9h6etwfr1pLBqQ==}
    engines: {node: '>=6'}

  import-from-esm@1.3.4:
    resolution: {integrity: sha512-7EyUlPFC0HOlBDpUFGfYstsU7XHxZJKAAMzCT8wZ0hMW7b+hG51LIKTDcsgtz8Pu6YC0HqRVbX+rVUtsGMUKvg==}
    engines: {node: '>=16.20'}

  import-meta-resolve@4.1.0:
    resolution: {integrity: sha512-I6fiaX09Xivtk+THaMfAwnA3MVA5Big1WHF1Dfx9hFuvNIWpXnorlkzhcQf6ehrqQiiZECRt1poOAkPmer3ruw==}

  imurmurhash@0.1.4:
    resolution: {integrity: sha512-JmXMZ6wuvDmLiHEml9ykzqO6lwFbof0GG4IkcGaENdCRDDmMVnny7s5HsIgHCbaq0w2MyPhDqkhTUgS2LU2PHA==}
    engines: {node: '>=0.8.19'}

  inherits@2.0.4:
    resolution: {integrity: sha512-k/vGaX4/Yla3WzyMCvTQOXYeIHvqOKtnqBduzTHpzpQZzAskKMhZ2K+EnBiSM9zGSoIFeMpXKxa4dYeZIQqewQ==}

  ini@1.3.8:
    resolution: {integrity: sha512-JV/yugV2uzW5iMRSiZAyDtQd+nxtUnjeLt0acNdw98kKLrvuRVyB80tsREOE7yvGVgalhZ6RNXCmEHkUKBKxew==}

  inter-ui@4.0.2:
    resolution: {integrity: sha512-YmfzwEtzuVzEenQwSB/tmmqi/A0a2GnFk4mG4ZFULXiO5DNk0fJWiO3o9i1sdVKuMVGx9iiNQnCq8ghWZJVVHw==}
    engines: {node: '>=16.0.0'}

  internmap@2.0.3:
    resolution: {integrity: sha512-5Hh7Y1wQbvY5ooGgPbDaL5iYLAPzMTUrjMulskHLH6wnv/A+1q5rgEaiuqEjB+oxGXIVZs1FF+R/KPN3ZSQYYg==}
    engines: {node: '>=12'}

  is-binary-path@2.1.0:
    resolution: {integrity: sha512-ZMERYes6pDydyuGidse7OsHxtbI7WVeUEozgR/g7rd0xUimYNlvZRE/K2MgZTjWy725IfelLeVcEM97mmtRGXw==}
    engines: {node: '>=8'}

  is-buffer@2.0.5:
    resolution: {integrity: sha512-i2R6zNFDwgEHJyQUtJEk0XFi1i0dPFn/oqjK3/vPCcDeJvW5NQ83V8QbicfF1SupOaB0h8ntgBC2YiE7dfyctQ==}
    engines: {node: '>=4'}

  is-chinese@2.0.0:
    resolution: {integrity: sha512-1BTwHrs0wHnNZTyMWM8MPpVEs8u4uvLnUA2QZGt6cFjqY82DZV3lKH6hBGHqu8eJxkAIYcelm1kBR8v8URS4yA==}

  is-core-module@2.16.1:
    resolution: {integrity: sha512-UfoeMA6fIJ8wTYFEUjelnaGI67v6+N7qXJEvQuIGa99l4xsCruSYOVSQ0uPANn4dAzm8lkYPaKLrrijLq7x23w==}
    engines: {node: '>= 0.4'}

  is-docker@2.2.1:
    resolution: {integrity: sha512-F+i2BKsFrH66iaUFc0woD8sLy8getkwTwtOBjvs56Cx4CgJDeKQeqfz8wAYiSb8JOprWhHH5p77PbmYCvvUuXQ==}
    engines: {node: '>=8'}
    hasBin: true

  is-extglob@2.1.1:
    resolution: {integrity: sha512-SbKbANkN603Vi4jEZv49LeVJMn4yGwsbzZworEoyEiutsN3nJYdbO36zfhGJ6QEDpOZIFkDtnq5JRxmvl3jsoQ==}
    engines: {node: '>=0.10.0'}

  is-fullwidth-code-point@3.0.0:
    resolution: {integrity: sha512-zymm5+u+sCsSWyD9qNaejV3DFvhCKclKdizYaJUuHA83RLjb7nSuGnddCHGv0hk+KY7BMAlsWeK4Ueg6EV6XQg==}
    engines: {node: '>=8'}

  is-glob@4.0.3:
    resolution: {integrity: sha512-xelSayHH36ZgE7ZWhli7pW34hNbNl8Ojv5KVmkJD4hBdD3th8Tfk9vYasLM+mXWOZhFkgZfxhLSnrwRr4elSSg==}
    engines: {node: '>=0.10.0'}

  is-language-code@3.1.0:
    resolution: {integrity: sha512-zJdQ3QTeLye+iphMeK3wks+vXSRFKh68/Pnlw7aOfApFSEIOhYa8P9vwwa6QrImNNBMJTiL1PpYF0f4BxDuEgA==}

  is-number@7.0.0:
    resolution: {integrity: sha512-41Cifkg6e8TylSpdtTpeLVMqvSBEVzTttHvERD741+pnZ8ANv0004MRL43QKPDlK9cGvNp6NZWZUBlbGXYxxng==}
    engines: {node: '>=0.12.0'}

  is-plain-obj@4.1.0:
    resolution: {integrity: sha512-+Pgi+vMuUNkJyExiMBt5IlFoMyKnr5zhJ4Uspz58WOhBF5QoIZkFyNHIbBAtHwzVAgk5RtndVNsDRN61/mmDqg==}
    engines: {node: '>=12'}

  is-potential-custom-element-name@1.0.1:
    resolution: {integrity: sha512-bCYeRA2rVibKZd+s2625gGnGF/t7DSqDs4dP7CrLA1m7jKWz6pps0LpYLJN8Q64HtmPKJ1hrN3nzPNKFEKOUiQ==}

  is-wsl@2.2.0:
    resolution: {integrity: sha512-fKzAra0rGJUUBwGBgNkHZuToZcn+TtXHpeCgmkMJMMYx1sQDYaCSyjJBSCa2nH1DGm7s3n1oBnohoVTBaN7Lww==}
    engines: {node: '>=8'}

  isarray@0.0.1:
    resolution: {integrity: sha512-D2S+3GLxWH+uhrNEcoh/fnmYeP8E8/zHl644d/jdA0g2uyXvy3sb0qxotE+ne0LtccHknQzWwZEzhak7oJ0COQ==}

  isarray@1.0.0:
    resolution: {integrity: sha512-VLghIWNM6ELQzo7zwmcg0NmTVyWKYjvIeM83yjp0wRDTmUnrM678fQbcKBo6n2CJEF0szoG//ytg+TKla89ALQ==}

  isexe@2.0.0:
    resolution: {integrity: sha512-RHxMLp9lnKHGHRng9QFhRCMbYAcVpn69smSGcq3f36xjgVVWThj4qqLbTLlq7Ssj8B+fIQ1EuCEGI2lKsyQeIw==}

  isomorphic-ws@5.0.0:
    resolution: {integrity: sha512-muId7Zzn9ywDsyXgTIafTry2sV3nySZeUDe6YedVd1Hvuuep5AsIlqK+XefWpYTyJG5e503F2xIuT2lcU6rCSw==}
    peerDependencies:
      ws: '*'

  jackspeak@3.4.3:
    resolution: {integrity: sha512-OGlZQpz2yfahA/Rd1Y8Cd9SIEsqvXkLVoSw/cgwhnhFMDbsQFeZYoJJ7bIZBS9BcamUW96asq/npPWugM+RQBw==}

  javascript-natural-sort@0.7.1:
    resolution: {integrity: sha512-nO6jcEfZWQXDhOiBtG2KvKyEptz7RVbpGP4vTD2hLBdmNQSsCiicO2Ioinv6UI4y9ukqnBpy+XZ9H6uLNgJTlw==}

  jiti@1.21.7:
    resolution: {integrity: sha512-/imKNG4EbWNrVjoNC/1H5/9GFy+tqjGBHCaSsN+P2RnPqjsLmv6UD3Ej+Kj8nBWaRAwyk7kK5ZUc+OEatnTR3A==}
    hasBin: true

  jquery@3.7.1:
    resolution: {integrity: sha512-m4avr8yL8kmFN8psrbFFFmB/If14iN5o9nw/NgnnM+kybDJpRsAynV2BsfpTYrTRysYUdADVD7CkUUizgkpLfg==}

  js-base64@3.7.7:
    resolution: {integrity: sha512-7rCnleh0z2CkXhH67J8K1Ytz0b2Y+yxTPL+/KOJoa20hfnVQ/3/T6W/KflYI4bRHRagNeXeU2bkNGI3v1oS/lw==}

  js-beautify@1.15.4:
    resolution: {integrity: sha512-9/KXeZUKKJwqCXUdBxFJ3vPh467OCckSBmYDwSK/EtV090K+iMJ7zx2S3HLVDIWFQdqMIsZWbnaGiba18aWhaA==}
    engines: {node: '>=14'}
    hasBin: true

  js-cookie@3.0.5:
    resolution: {integrity: sha512-cEiJEAEoIbWfCZYKWhVwFuvPX1gETRYPw6LlaTKoxD3s2AkXzkCjnp6h0V77ozyqj0jakteJ4YqDJT830+lVGw==}
    engines: {node: '>=14'}

  js-tokens@4.0.0:
    resolution: {integrity: sha512-RdJUflcE3cUzKiMqQgsCu06FPu9UdIJO0beYbPhHN4k6apgJtifcoCtT9bcxOpYBtpD2kCM6Sbzg4CausW/PKQ==}

  js-yaml@4.1.0:
    resolution: {integrity: sha512-wpxZs9NoxZaJESJGIZTyDEaYpl0FKSA+FB9aJiyemKhMwkxQg63h4T1KJgUGHpTqPDNRcmmYLugrRjJlBtWvRA==}
    hasBin: true

  jschardet@3.1.4:
    resolution: {integrity: sha512-/kmVISmrwVwtyYU40iQUOp3SUPk2dhNCMsZBQX0R1/jZ8maaXJ/oZIzUOiyOqcgtLnETFKYChbJ5iDC/eWmFHg==}
    engines: {node: '>=0.1.90'}

  jsdom@25.0.1:
    resolution: {integrity: sha512-8i7LzZj7BF8uplX+ZyOlIz86V6TAsSs+np6m1kpW9u0JWi4z/1t+FzcK1aek+ybTnAC4KhBL4uXCNT0wcUIeCw==}
    engines: {node: '>=18'}
    peerDependencies:
      canvas: ^2.11.2
    peerDependenciesMeta:
      canvas:
        optional: true

  jsesc@3.0.2:
    resolution: {integrity: sha512-xKqzzWXDttJuOcawBt4KnKHHIf5oQ/Cxax+0PWFG+DFDgHNAdi+TXECADI+RYiFUMmx8792xsMbbgXj4CwnP4g==}
    engines: {node: '>=6'}
    hasBin: true

  jsesc@3.1.0:
    resolution: {integrity: sha512-/sM3dO2FOzXjKQhJuo0Q173wf2KOo8t4I8vHy6lF9poUp7bKT0/NHE8fPX23PwfhnykfqnC2xRxOnVw5XuGIaA==}
    engines: {node: '>=6'}
    hasBin: true

  json-buffer@3.0.1:
    resolution: {integrity: sha512-4bV5BfR2mqfQTJm+V5tPPdf+ZpuhiIvTuAB5g8kcrXOZpTT/QwwVRWBywX1ozr6lEuPdbHxwaJlm9G6mI2sfSQ==}

  json-schema-traverse@0.4.1:
    resolution: {integrity: sha512-xbbCH5dCYU5T8LcEhhuh7HJ88HXuW3qsI3Y0zOZFKfZEHcpWiHU/Jxzk629Brsab/mMiHQti9wMP+845RPe3Vg==}

  json-stable-stringify-without-jsonify@1.0.1:
    resolution: {integrity: sha512-Bdboy+l7tA3OGW6FjyFHWkP5LuByj1Tk33Ljyq0axyzdk9//JSi2u3fP1QSmd1KNwq6VOKYGlAu87CisVir6Pw==}

  json5@2.2.3:
    resolution: {integrity: sha512-XmOWe7eyHYH14cLdVPoyg+GOH3rYX++KpzrylJwSW98t3Nk+U8XOl8FWKOgwtzdb8lXGf6zYwDUzeHMWfxasyg==}
    engines: {node: '>=6'}
    hasBin: true

  jsonc-eslint-parser@2.4.0:
    resolution: {integrity: sha512-WYDyuc/uFcGp6YtM2H0uKmUwieOuzeE/5YocFJLnLfclZ4inf3mRn8ZVy1s7Hxji7Jxm6Ss8gqpexD/GlKoGgg==}
    engines: {node: ^12.22.0 || ^14.17.0 || >=16.0.0}

  jszip@3.10.1:
    resolution: {integrity: sha512-xXDvecyTpGLrqFrvkrUSoxxfJI5AH7U8zxxtVclpsUtMCq4JQ290LY8AW5c7Ggnr/Y/oK+bQMbqK2qmtk3pN4g==}

  keyv@4.5.4:
    resolution: {integrity: sha512-oxVHkHR/EJf2CNXnWxRLW6mg7JyCCUcG0DtEGmL2ctUo1PNTin1PUil+r/+4r5MpVgC/fn1kjsx7mjSujKqIpw==}

  kolorist@1.8.0:
    resolution: {integrity: sha512-Y+60/zizpJ3HRH8DCss+q95yr6145JXZo46OTpFvDZWLfRCE4qChOyk1b26nMaNpfHHgxagk9dXT5OP0Tfe+dQ==}

  launch-ide@1.0.7:
    resolution: {integrity: sha512-wJMTq6U2sVYqxrlp544KQxtl8cHoXFfQa2ivDtKJ6ock2ARneiEHqUFce/NQsnNP1aZNg4OXB6g00oFRvni1/Q==}

  level-codec@9.0.2:
    resolution: {integrity: sha512-UyIwNb1lJBChJnGfjmO0OR+ezh2iVu1Kas3nvBS/BzGnx79dv6g7unpKIDNPMhfdTEGoc7mC8uAu51XEtX+FHQ==}
    engines: {node: '>=6'}
    deprecated: Superseded by level-transcoder (https://github.com/Level/community#faq)

  level-concat-iterator@2.0.1:
    resolution: {integrity: sha512-OTKKOqeav2QWcERMJR7IS9CUo1sHnke2C0gkSmcR7QuEtFNLLzHQAvnMw8ykvEcv0Qtkg0p7FOwP1v9e5Smdcw==}
    engines: {node: '>=6'}
    deprecated: Superseded by abstract-level (https://github.com/Level/community#faq)

  level-concat-iterator@3.1.0:
    resolution: {integrity: sha512-BWRCMHBxbIqPxJ8vHOvKUsaO0v1sLYZtjN3K2iZJsRBYtp+ONsY6Jfi6hy9K3+zolgQRryhIn2NRZjZnWJ9NmQ==}
    engines: {node: '>=10'}
    deprecated: Superseded by abstract-level (https://github.com/Level/community#faq)

  level-errors@2.0.1:
    resolution: {integrity: sha512-UVprBJXite4gPS+3VznfgDSU8PTRuVX0NXwoWW50KLxd2yw4Y1t2JUR5In1itQnudZqRMT9DlAM3Q//9NCjCFw==}
    engines: {node: '>=6'}
    deprecated: Superseded by abstract-level (https://github.com/Level/community#faq)

  level-iterator-stream@4.0.2:
    resolution: {integrity: sha512-ZSthfEqzGSOMWoUGhTXdX9jv26d32XJuHz/5YnuHZzH6wldfWMOVwI9TBtKcya4BKTyTt3XVA0A3cF3q5CY30Q==}
    engines: {node: '>=6'}

  level-js@5.0.2:
    resolution: {integrity: sha512-SnBIDo2pdO5VXh02ZmtAyPP6/+6YTJg2ibLtl9C34pWvmtMEmRTWpra+qO/hifkUtBTOtfx6S9vLDjBsBK4gRg==}
    deprecated: Superseded by browser-level (https://github.com/Level/community#faq)

  level-packager@5.1.1:
    resolution: {integrity: sha512-HMwMaQPlTC1IlcwT3+swhqf/NUO+ZhXVz6TY1zZIIZlIR0YSn8GtAAWmIvKjNY16ZkEg/JcpAuQskxsXqC0yOQ==}
    engines: {node: '>=6'}
    deprecated: Superseded by abstract-level (https://github.com/Level/community#faq)

  level-supports@1.0.1:
    resolution: {integrity: sha512-rXM7GYnW8gsl1vedTJIbzOrRv85c/2uCMpiiCzO2fndd06U/kUXEEU9evYn4zFggBOg36IsBW8LzqIpETwwQzg==}
    engines: {node: '>=6'}

  level-supports@2.1.0:
    resolution: {integrity: sha512-E486g1NCjW5cF78KGPrMDRBYzPuueMZ6VBXHT6gC7A8UYWGiM14fGgp+s/L1oFfDWSPV/+SFkYCmZ0SiESkRKA==}
    engines: {node: '>=10'}

  level-write-stream@1.0.0:
    resolution: {integrity: sha512-bBNKOEOMl8msO+uIM9YX/gUO6ckokZ/4pCwTm/lwvs46x6Xs8Zy0sn3Vh37eDqse4mhy4fOMIb/JsSM2nyQFtw==}

  level@6.0.1:
    resolution: {integrity: sha512-psRSqJZCsC/irNhfHzrVZbmPYXDcEYhA5TVNwr+V92jF44rbf86hqGp8fiT702FyiArScYIlPSBTDUASCVNSpw==}
    engines: {node: '>=8.6.0'}

  leveldown@5.6.0:
    resolution: {integrity: sha512-iB8O/7Db9lPaITU1aA2txU/cBEXAt4vWwKQRrrWuS6XDgbP4QZGj9BL2aNbwb002atoQ/lIotJkfyzz+ygQnUQ==}
    engines: {node: '>=8.6.0'}
    deprecated: Superseded by classic-level (https://github.com/Level/community#faq)

  leveldown@6.1.1:
    resolution: {integrity: sha512-88c+E+Eizn4CkQOBHwqlCJaTNEjGpaEIikn1S+cINc5E9HEvJ77bqY4JY/HxT5u0caWqsc3P3DcFIKBI1vHt+A==}
    engines: {node: '>=10.12.0'}
    deprecated: Superseded by classic-level (https://github.com/Level/community#faq)

  levelup@4.4.0:
    resolution: {integrity: sha512-94++VFO3qN95cM/d6eBXvd894oJE0w3cInq9USsyQzzoJxmiYzPAocNcuGCPGGjoXqDVJcr3C1jzt1TSjyaiLQ==}
    engines: {node: '>=6'}
    deprecated: Superseded by abstract-level (https://github.com/Level/community#faq)

  levn@0.4.1:
    resolution: {integrity: sha512-+bT2uH4E5LGE7h/n3evcS/sQlJXCpIp6ym8OWJ5eV6+67Dsql/LaaT7qJBAt2rzfoa/5QBGBhxDix1dMt2kQKQ==}
    engines: {node: '>= 0.8.0'}

  lie@3.3.0:
    resolution: {integrity: sha512-UaiMJzeWRlEujzAuw5LokY1L5ecNQYZKfmyZ9L7wDHb/p5etKaxXhohBcrw0EYby+G/NA52vRSN4N39dxHAIwQ==}

  lilconfig@3.1.3:
    resolution: {integrity: sha512-/vlFKAoH5Cgt3Ie+JLhRbwOsCQePABiU3tJ1egGvyQ+33R/vcwM2Zl2QR/LzjsBeItPt3oSVXapn+m4nQDvpzw==}
    engines: {node: '>=14'}

  lines-and-columns@1.2.4:
    resolution: {integrity: sha512-7ylylesZQ/PV29jhEDl3Ufjo6ZX7gCqJr5F7PKrqc93v7fzSymt1BpwEU8nAUXs8qzzvqhbjhK5QZg6Mt/HkBg==}

  linkify-it@5.0.0:
    resolution: {integrity: sha512-5aHCbzQRADcdP+ATqnDuhhJ/MRIqDkZX5pyjFHRRysS8vZ5AbqGEoFIb6pYHPZ+L/OC2Lc+xT8uHVVR5CAK/wQ==}

  local-pkg@1.1.1:
    resolution: {integrity: sha512-WunYko2W1NcdfAFpuLUoucsgULmgDBRkdxHxWQ7mK0cQqwPiy8E1enjuRBrhLtZkB5iScJ1XIPdhVEFK8aOLSg==}
    engines: {node: '>=14'}

  locate-path@5.0.0:
    resolution: {integrity: sha512-t7hw9pI+WvuwNJXwk5zVHpyhIqzg2qTlklJOf0mVxGSbe3Fp2VieZcduNYjaLDoy6p9uGpQEGWG87WpMKlNq8g==}
    engines: {node: '>=8'}

  locate-path@6.0.0:
    resolution: {integrity: sha512-iPZK6eYjbxRu3uB4/WZ3EsEIMJFMqAoopl3R+zuq0UjcAm/MO6KCweDgPfP3elTztoKP3KtnVHxTn2NHBSDVUw==}
    engines: {node: '>=10'}

  lodash-es@4.17.21:
    resolution: {integrity: sha512-mKnC+QJ9pWVzv+C4/U3rRsHapFfHvQFoFB92e52xeyGMcX6/OlIl78je1u8vePzYZSkkogMPJ2yjxxsb89cxyw==}

  lodash.castarray@4.4.0:
    resolution: {integrity: sha512-aVx8ztPv7/2ULbArGJ2Y42bG1mEQ5mGjpdvrbJcJFU3TbYybe+QlLS4pst9zV52ymy2in1KpFPiZnAOATxD4+Q==}

  lodash.debounce@4.0.8:
    resolution: {integrity: sha512-FT1yDzDYEoYWhnSGnpE/4Kj1fLZkDFyqRb7fNt6FdYOSxlUWAtp42Eh6Wb0rGIv/m9Bgo7x4GhQbm5Ys4SG5ow==}

  lodash.isplainobject@4.0.6:
    resolution: {integrity: sha512-oSXzaWypCMHkPC3NvBEaPHf0KsA5mvPrOPgQWDsbg8n7orZ290M0BmC/jgRZ4vcJ6DTAhjrsSYgdsW/F+MFOBA==}

  lodash.merge@4.6.2:
    resolution: {integrity: sha512-0KpjqXRVvrYyCsX1swR/XTK0va6VQkQM6MNo7PqW77ByjAhoARA8EfrP1N4+KlKj8YS0ZUCtRT/YUuhyYDujIQ==}

  lodash@4.17.21:
    resolution: {integrity: sha512-v2kDEe57lecTulaDIuNTPy3Ry4gLGJ6Z1O3vE1krgXZNrsQ+LFTGHVxVjcXPs17LhbZVGedAJv8XZ1tvj5FvSg==}

  long@5.3.2:
    resolution: {integrity: sha512-mNAgZ1GmyNhD7AuqnTG3/VQ26o760+ZYBPKjPvugO8+nLbYfX6TVpJPseBvopbdY+qpZ/lKUnmEc1LeZYS3QAA==}

  longest-streak@3.1.0:
    resolution: {integrity: sha512-9Ri+o0JYgehTaVBBDoMqIl8GXtbWg711O3srftcHhZ0dqnETqLaoIK0x17fUw9rFSlK/0NlsKe0Ahhyl5pXE2g==}

  loupe@3.1.3:
    resolution: {integrity: sha512-kkIp7XSkP78ZxJEsSxW3712C6teJVoeHHwgo9zJ380de7IYyJ2ISlxojcH2pC5OFLewESmnRi/+XCDIEEVyoug==}

  lru-cache@10.4.3:
    resolution: {integrity: sha512-JNAzZcXrCt42VGLuYz0zfAzDfAvJWW6AfYlDBQyDV5DClI2m5sAmK+OIO7s59XfsRsWHp02jAJrRadPRGTt6SQ==}

  lru-cache@5.1.1:
    resolution: {integrity: sha512-KpNARQA3Iwv+jTA0utUVVbrh+Jlrr1Fv0e56GGzAFOXN7dk/FviaDW8LHmK52DlcH4WP2n6gI8vN1aesBFgo9w==}

  ltgt@2.2.1:
    resolution: {integrity: sha512-AI2r85+4MquTw9ZYqabu4nMwy9Oftlfa/e/52t9IjtfG+mGBbTNdAoZ3RQKLHR6r0wQnwZnPIEh/Ya6XTWAKNA==}

  lucide-static@0.511.0:
    resolution: {integrity: sha512-/MWOjEyGZO84B16BeqbeleinbmeYxOBsbYDt/Yk6xGwMYwDm6dx43jKHMxGDqW9U84qWL13dNvVW0SMADhUSyg==}

  lucide-vue-next@0.462.0:
    resolution: {integrity: sha512-3H+GzhWA+qAW29EpJr/vCtPJK209zejoqsy6pCWSC6niPnywQeOA/yxl/WPQ38ODo3h7r0iGjpMKl8g/LS3+JA==}
    peerDependencies:
      vue: '>=3.0.1'

  magic-string@0.30.17:
    resolution: {integrity: sha512-sNPKHvyjVf7gyjwS4xGTaW/mCnF8wnjtifKBEhxfZ7E/S8tQ0rssrwGNn6q8JH/ohItJfSQp9mBtQYuTlH5QnA==}

  make-error@1.3.6:
    resolution: {integrity: sha512-s8UhlNe7vPKomQhC1qFelMokr/Sc3AgNbso3n74mVPA5LTZwkB9NlXf4XPamLxJE8h0gh73rM94xvwRT2CVInw==}

  markdown-it@14.1.0:
    resolution: {integrity: sha512-a54IwgWPaeBCAAsv13YgmALOF1elABB08FxO9i+r4VFk5Vl4pKokRPeX8u5TCgSsPi6ec1otfLjdOpVcgbpshg==}
    hasBin: true

  markdown-table@3.0.4:
    resolution: {integrity: sha512-wiYz4+JrLyb/DqW2hkFJxP7Vd7JuTDm77fvbM8VfEQdmSMqcImWeeRbHwZjBjIFki/VaMK2BhFi7oUUZeM5bqw==}

  marked@14.0.0:
    resolution: {integrity: sha512-uIj4+faQ+MgHgwUW1l2PsPglZLOLOT1uErt06dAPtx2kjteLAkbsd/0FiYg/MGS+i7ZKLb7w2WClxHkzOOuryQ==}
    engines: {node: '>= 18'}
    hasBin: true

  match-sorter@6.3.4:
    resolution: {integrity: sha512-jfZW7cWS5y/1xswZo8VBOdudUiSd9nifYRWphc9M5D/ee4w4AoXLgBEdRbgVaxbMuagBPeUC5y2Hi8DO6o9aDg==}

  math-intrinsics@1.1.0:
    resolution: {integrity: sha512-/IXtbwEk5HTPyEwyKX6hGkYXxM9nbj64B+ilVJnC/R6B0pH5G4V3b0pVbL7DBj4tkhBAppbQUlf6F6Xl9LHu1g==}
    engines: {node: '>= 0.4'}

  mdast-util-find-and-replace@3.0.2:
    resolution: {integrity: sha512-Tmd1Vg/m3Xz43afeNxDIhWRtFZgM2VLyaf4vSTYwudTyeuTneoL3qtWMA5jeLyz/O1vDJmmV4QuScFCA2tBPwg==}

  mdast-util-from-markdown@2.0.2:
    resolution: {integrity: sha512-uZhTV/8NBuw0WHkPTrCqDOl0zVe1BIng5ZtHoDk49ME1qqcjYmmLmOf0gELgcRMxN4w2iuIeVso5/6QymSrgmA==}

  mdast-util-gfm-autolink-literal@2.0.1:
    resolution: {integrity: sha512-5HVP2MKaP6L+G6YaxPNjuL0BPrq9orG3TsrZ9YXbA3vDw/ACI4MEsnoDpn6ZNm7GnZgtAcONJyPhOP8tNJQavQ==}

  mdast-util-gfm-footnote@2.1.0:
    resolution: {integrity: sha512-sqpDWlsHn7Ac9GNZQMeUzPQSMzR6Wv0WKRNvQRg0KqHh02fpTz69Qc1QSseNX29bhz1ROIyNyxExfawVKTm1GQ==}

  mdast-util-gfm-strikethrough@2.0.0:
    resolution: {integrity: sha512-mKKb915TF+OC5ptj5bJ7WFRPdYtuHv0yTRxK2tJvi+BDqbkiG7h7u/9SI89nRAYcmap2xHQL9D+QG/6wSrTtXg==}

  mdast-util-gfm-table@2.0.0:
    resolution: {integrity: sha512-78UEvebzz/rJIxLvE7ZtDd/vIQ0RHv+3Mh5DR96p7cS7HsBhYIICDBCu8csTNWNO6tBWfqXPWekRuj2FNOGOZg==}

  mdast-util-gfm-task-list-item@2.0.0:
    resolution: {integrity: sha512-IrtvNvjxC1o06taBAVJznEnkiHxLFTzgonUdy8hzFVeDun0uTjxxrRGVaNFqkU1wJR3RBPEfsxmU6jDWPofrTQ==}

  mdast-util-gfm@3.1.0:
    resolution: {integrity: sha512-0ulfdQOM3ysHhCJ1p06l0b0VKlhU0wuQs3thxZQagjcjPrlFRqY215uZGHHJan9GEAXd9MbfPjFJz+qMkVR6zQ==}

  mdast-util-phrasing@4.1.0:
    resolution: {integrity: sha512-TqICwyvJJpBwvGAMZjj4J2n0X8QWp21b9l0o7eXyVJ25YNWYbJDVIyD1bZXE6WtV6RmKJVYmQAKWa0zWOABz2w==}

  mdast-util-to-markdown@2.1.2:
    resolution: {integrity: sha512-xj68wMTvGXVOKonmog6LwyJKrYXZPvlwabaryTjLh9LuvovB/KAH+kvi8Gjj+7rJjsFi23nkUxRQv1KqSroMqA==}

  mdast-util-to-string@4.0.0:
    resolution: {integrity: sha512-0H44vDimn51F0YwvxSJSm0eCDOJTRlmN0R1yBh4HLj9wiV1Dn0QoXGbvFAWj2hSItVTlCmBF1hqKlIyUBVFLPg==}

  mdurl@2.0.0:
    resolution: {integrity: sha512-Lf+9+2r+Tdp5wXDXC4PcIBjTDtq4UKjCPMQhKIuzpJNW0b96kVqSwW0bT7FhRSfmAiFYgP+SCRvdrDozfh0U5w==}

  meow@13.2.0:
    resolution: {integrity: sha512-pxQJQzB6djGPXh08dacEloMFopsOqGVRKFPYvPOt9XDZ1HasbgDZA74CJGreSU4G3Ak7EFJGoiH2auq+yXISgA==}
    engines: {node: '>=18'}

  merge2@1.4.1:
    resolution: {integrity: sha512-8q7VEgMJW4J8tcfVPy8g09NcQwZdbwFEqhe/WZkoIzjn/3TGDwtOCYtXGxA3O8tPzpczCCDgv+P2P5y00ZJOOg==}
    engines: {node: '>= 8'}

  micromark-core-commonmark@2.0.3:
    resolution: {integrity: sha512-RDBrHEMSxVFLg6xvnXmb1Ayr2WzLAWjeSATAoxwKYJV94TeNavgoIdA0a9ytzDSVzBy2YKFK+emCPOEibLeCrg==}

  micromark-extension-gfm-autolink-literal@2.1.0:
    resolution: {integrity: sha512-oOg7knzhicgQ3t4QCjCWgTmfNhvQbDDnJeVu9v81r7NltNCVmhPy1fJRX27pISafdjL+SVc4d3l48Gb6pbRypw==}

  micromark-extension-gfm-footnote@2.1.0:
    resolution: {integrity: sha512-/yPhxI1ntnDNsiHtzLKYnE3vf9JZ6cAisqVDauhp4CEHxlb4uoOTxOCJ+9s51bIB8U1N1FJ1RXOKTIlD5B/gqw==}

  micromark-extension-gfm-strikethrough@2.1.0:
    resolution: {integrity: sha512-ADVjpOOkjz1hhkZLlBiYA9cR2Anf8F4HqZUO6e5eDcPQd0Txw5fxLzzxnEkSkfnD0wziSGiv7sYhk/ktvbf1uw==}

  micromark-extension-gfm-table@2.1.1:
    resolution: {integrity: sha512-t2OU/dXXioARrC6yWfJ4hqB7rct14e8f7m0cbI5hUmDyyIlwv5vEtooptH8INkbLzOatzKuVbQmAYcbWoyz6Dg==}

  micromark-extension-gfm-tagfilter@2.0.0:
    resolution: {integrity: sha512-xHlTOmuCSotIA8TW1mDIM6X2O1SiX5P9IuDtqGonFhEK0qgRI4yeC6vMxEV2dgyr2TiD+2PQ10o+cOhdVAcwfg==}

  micromark-extension-gfm-task-list-item@2.1.0:
    resolution: {integrity: sha512-qIBZhqxqI6fjLDYFTBIa4eivDMnP+OZqsNwmQ3xNLE4Cxwc+zfQEfbs6tzAo2Hjq+bh6q5F+Z8/cksrLFYWQQw==}

  micromark-extension-gfm@3.0.0:
    resolution: {integrity: sha512-vsKArQsicm7t0z2GugkCKtZehqUm31oeGBV/KVSorWSy8ZlNAv7ytjFhvaryUiCUJYqs+NoE6AFhpQvBTM6Q4w==}

  micromark-factory-destination@2.0.1:
    resolution: {integrity: sha512-Xe6rDdJlkmbFRExpTOmRj9N3MaWmbAgdpSrBQvCFqhezUn4AHqJHbaEnfbVYYiexVSs//tqOdY/DxhjdCiJnIA==}

  micromark-factory-label@2.0.1:
    resolution: {integrity: sha512-VFMekyQExqIW7xIChcXn4ok29YE3rnuyveW3wZQWWqF4Nv9Wk5rgJ99KzPvHjkmPXF93FXIbBp6YdW3t71/7Vg==}

  micromark-factory-space@2.0.1:
    resolution: {integrity: sha512-zRkxjtBxxLd2Sc0d+fbnEunsTj46SWXgXciZmHq0kDYGnck/ZSGj9/wULTV95uoeYiK5hRXP2mJ98Uo4cq/LQg==}

  micromark-factory-title@2.0.1:
    resolution: {integrity: sha512-5bZ+3CjhAd9eChYTHsjy6TGxpOFSKgKKJPJxr293jTbfry2KDoWkhBb6TcPVB4NmzaPhMs1Frm9AZH7OD4Cjzw==}

  micromark-factory-whitespace@2.0.1:
    resolution: {integrity: sha512-Ob0nuZ3PKt/n0hORHyvoD9uZhr+Za8sFoP+OnMcnWK5lngSzALgQYKMr9RJVOWLqQYuyn6ulqGWSXdwf6F80lQ==}

  micromark-util-character@2.1.1:
    resolution: {integrity: sha512-wv8tdUTJ3thSFFFJKtpYKOYiGP2+v96Hvk4Tu8KpCAsTMs6yi+nVmGh1syvSCsaxz45J6Jbw+9DD6g97+NV67Q==}

  micromark-util-chunked@2.0.1:
    resolution: {integrity: sha512-QUNFEOPELfmvv+4xiNg2sRYeS/P84pTW0TCgP5zc9FpXetHY0ab7SxKyAQCNCc1eK0459uoLI1y5oO5Vc1dbhA==}

  micromark-util-classify-character@2.0.1:
    resolution: {integrity: sha512-K0kHzM6afW/MbeWYWLjoHQv1sgg2Q9EccHEDzSkxiP/EaagNzCm7T/WMKZ3rjMbvIpvBiZgwR3dKMygtA4mG1Q==}

  micromark-util-combine-extensions@2.0.1:
    resolution: {integrity: sha512-OnAnH8Ujmy59JcyZw8JSbK9cGpdVY44NKgSM7E9Eh7DiLS2E9RNQf0dONaGDzEG9yjEl5hcqeIsj4hfRkLH/Bg==}

  micromark-util-decode-numeric-character-reference@2.0.2:
    resolution: {integrity: sha512-ccUbYk6CwVdkmCQMyr64dXz42EfHGkPQlBj5p7YVGzq8I7CtjXZJrubAYezf7Rp+bjPseiROqe7G6foFd+lEuw==}

  micromark-util-decode-string@2.0.1:
    resolution: {integrity: sha512-nDV/77Fj6eH1ynwscYTOsbK7rR//Uj0bZXBwJZRfaLEJ1iGBR6kIfNmlNqaqJf649EP0F3NWNdeJi03elllNUQ==}

  micromark-util-encode@2.0.1:
    resolution: {integrity: sha512-c3cVx2y4KqUnwopcO9b/SCdo2O67LwJJ/UyqGfbigahfegL9myoEFoDYZgkT7f36T0bLrM9hZTAaAyH+PCAXjw==}

  micromark-util-html-tag-name@2.0.1:
    resolution: {integrity: sha512-2cNEiYDhCWKI+Gs9T0Tiysk136SnR13hhO8yW6BGNyhOC4qYFnwF1nKfD3HFAIXA5c45RrIG1ub11GiXeYd1xA==}

  micromark-util-normalize-identifier@2.0.1:
    resolution: {integrity: sha512-sxPqmo70LyARJs0w2UclACPUUEqltCkJ6PhKdMIDuJ3gSf/Q+/GIe3WKl0Ijb/GyH9lOpUkRAO2wp0GVkLvS9Q==}

  micromark-util-resolve-all@2.0.1:
    resolution: {integrity: sha512-VdQyxFWFT2/FGJgwQnJYbe1jjQoNTS4RjglmSjTUlpUMa95Htx9NHeYW4rGDJzbjvCsl9eLjMQwGeElsqmzcHg==}

  micromark-util-sanitize-uri@2.0.1:
    resolution: {integrity: sha512-9N9IomZ/YuGGZZmQec1MbgxtlgougxTodVwDzzEouPKo3qFWvymFHWcnDi2vzV1ff6kas9ucW+o3yzJK9YB1AQ==}

  micromark-util-subtokenize@2.1.0:
    resolution: {integrity: sha512-XQLu552iSctvnEcgXw6+Sx75GflAPNED1qx7eBJ+wydBb2KCbRZe+NwvIEEMM83uml1+2WSXpBAcp9IUCgCYWA==}

  micromark-util-symbol@2.0.1:
    resolution: {integrity: sha512-vs5t8Apaud9N28kgCrRUdEed4UJ+wWNvicHLPxCa9ENlYuAY31M0ETy5y1vA33YoNPDFTghEbnh6efaE8h4x0Q==}

  micromark-util-types@2.0.2:
    resolution: {integrity: sha512-Yw0ECSpJoViF1qTU4DC6NwtC4aWGt1EkzaQB8KPPyCRR8z9TWeV0HbEFGTO+ZY1wB22zmxnJqhPyTpOVCpeHTA==}

  micromark@4.0.2:
    resolution: {integrity: sha512-zpe98Q6kvavpCr1NPVSCMebCKfD7CA2NqZ+rykeNhONIJBpc1tFKt9hucLGwha3jNTNI8lHpctWJWoimVF4PfA==}

  micromatch@4.0.8:
    resolution: {integrity: sha512-PXwfBhYu0hBCPw8Dn0E+WDYb7af3dSLVWKi3HGv84IdF4TyFoC0ysxFd0Goxw7nSv4T/PzEJQxsYsEiFCKo2BA==}
    engines: {node: '>=8.6'}

  mime-db@1.52.0:
    resolution: {integrity: sha512-sPU4uV7dYlvtWJxwwxHD0PuihVNiE7TyAbQ5SWxDCB9mUYvOgroQOwYQQOKPJ8CIbE+1ETVlOoK1UC2nU3gYvg==}
    engines: {node: '>= 0.6'}

  mime-types@2.1.35:
    resolution: {integrity: sha512-ZDY+bPm5zTTF+YpCrAU9nK0UgICYPT0QtT1NZWFv4s++TNkcgVaT0g6+4R2uI4MjQjzysHB1zxuWL50hzaeXiw==}
    engines: {node: '>= 0.6'}

  mini-svg-data-uri@1.4.4:
    resolution: {integrity: sha512-r9deDe9p5FJUPZAk3A59wGH7Ii9YrjjWw0jmw/liSbHl2CHiyXj6FcDXDu2K3TjVAXqiJdaw3xxwlZZr9E6nHg==}
    hasBin: true

  minimatch@3.1.2:
    resolution: {integrity: sha512-J7p63hRiAjw1NDEww1W7i37+ByIrOWO5XQQAzZ3VOcL0PNybwpfmV/N05zFAzwQ9USyEcX6t3UO+K5aqBQOIHw==}

  minimatch@5.1.6:
    resolution: {integrity: sha512-lKwV/1brpG6mBUFHtb7NUmtABCb2WZZmm2wNiOA5hAb8VdCS4B3dtMWyvcoViccwAW/COERjXLt0zP1zXUN26g==}
    engines: {node: '>=10'}

  minimatch@9.0.1:
    resolution: {integrity: sha512-0jWhJpD/MdhPXwPuiRkCbfYfSKp2qnn2eOc279qI7f+osl/l+prKSrvhg157zSYvx/1nmgn2NqdT6k2Z7zSH9w==}
    engines: {node: '>=16 || 14 >=14.17'}

  minimatch@9.0.5:
    resolution: {integrity: sha512-G6T0ZX48xgozx7587koeX9Ys2NYy6Gmv//P89sEte9V9whIapMNF4idKxnW2QtCcLiTWlb/wfCabAtAFWhhBow==}
    engines: {node: '>=16 || 14 >=14.17'}

  minipass@7.1.2:
    resolution: {integrity: sha512-qOOzS1cBTWYF4BH8fVePDBOO9iptMnGUEZwNc/cMWnTV2nVLZ7VoNWEPHkYczZA0pdoA7dl6e7FL659nX9S2aw==}
    engines: {node: '>=16 || 14 >=14.17'}

  mlly@1.7.4:
    resolution: {integrity: sha512-qmdSIPC4bDJXgZTCR7XosJiNKySV7O215tsPtDN9iEO/7q/76b/ijtgRu/+epFXSJhijtTCCGp3DWS549P3xKw==}

  monaco-languageclient@9.5.0:
    resolution: {integrity: sha512-kl9DHbKxNh3fe5MDOZZLobIkU8q7BNUIEW1wUcnIW1V+Ti+pqbbgLEEM4sWQaVkMMaJE2ySoPtF3VhDh5rF3Rg==}
    engines: {node: '>=18.19.0', npm: '>=10.2.3'}

  moo@0.5.2:
    resolution: {integrity: sha512-iSAJLHYKnX41mKcJKjqvnAN9sf0LMDTXDEvFv+ffuRR9a1MIuXLjMNL6EsnDHSkKLTWNqQQ5uo61P4EbU4NU+Q==}

  ms@2.1.3:
    resolution: {integrity: sha512-6FlzubTLZG3J2a/NVCAleEhjzq5oxgHyaCU9yYXvcLsvoVaHJq/s5xXI6/XXP6tz7R9xAOtHnSO/tXtF3WRTlA==}

  muggle-string@0.4.1:
    resolution: {integrity: sha512-VNTrAak/KhO2i8dqqnqnAHOa3cYBwXEZe9h+D5h/1ZqFSTEFHdM65lR7RoIqq3tBBYavsOXV84NoHXZ0AkPyqQ==}

  mz@2.7.0:
    resolution: {integrity: sha512-z81GNO7nnYMEhrGh9LeymoE4+Yr0Wn5McHIZMK5cfQCl+NDX08sCZgUc9/6MHni9IWuFLm1Z3HTCXu2z9fN62Q==}

  naive-ui@2.40.1:
    resolution: {integrity: sha512-3NkL+vLRQZKQxCHXa+7xiD6oM74OrQELaehDkGYRYpr6kjT+JJB+Z7h+5LC70gn8VkbgCAETv0+uRWF+6MLlgQ==}
    peerDependencies:
      vue: ^3.0.0

  nanoid@3.3.11:
    resolution: {integrity: sha512-N8SpfPUnUp1bK+PMYW8qSWdl9U+wwNWI4QKxOYDy9JAro3WMX7p2OeVRF9v+347pnakNevPmiHhNmZ2HbFA76w==}
    engines: {node: ^10 || ^12 || ^13.7 || ^14 || >=15.0.1}
    hasBin: true

  napi-macros@2.0.0:
    resolution: {integrity: sha512-A0xLykHtARfueITVDernsAWdtIMbOJgKgcluwENp3AlsKN/PloyO10HtmoqnFAQAcxPkgZN7wdfPfEd0zNGxbg==}

  natural-compare@1.4.0:
    resolution: {integrity: sha512-OWND8ei3VtNC9h7V60qff3SVobHr996CTwgxubgyQYEpg290h9J0buyECNNJexkFm5sOajh5G116RYA1c8ZMSw==}

  nearley@2.20.1:
    resolution: {integrity: sha512-+Mc8UaAebFzgV+KpI5n7DasuuQCHA89dmwm7JXw3TV43ukfNQ9DnBH3Mdb2g/I4Fdxc26pwimBWvjIw0UAILSQ==}
    hasBin: true

  nice-grpc-common@2.0.2:
    resolution: {integrity: sha512-7RNWbls5kAL1QVUOXvBsv1uO0wPQK3lHv+cY1gwkTzirnG1Nop4cBJZubpgziNbaVc/bl9QJcyvsf/NQxa3rjQ==}

  nice-grpc-error-details@0.2.10:
    resolution: {integrity: sha512-AJQqNRpyjZnWRbhRP1pkZo27Kj/GFu40I6WYyJrjUyw+ojaG4VcQyBF3ovs5HtX/1ymktxoa15X4GZSbMllAEg==}

  nice-grpc-web@3.3.7:
    resolution: {integrity: sha512-9RyOGxmPm5rCLizn2uNFSSnlBPU/2n1i8inaNSAT52QAcOITKvCTFmOUnU+1CAJrKlxiGV64KFfcxJG77JDV5w==}

  node-fetch@2.6.9:
    resolution: {integrity: sha512-DJm/CJkZkRjKKj4Zi4BsKVZh3ValV5IR5s7LVZnW+6YMh0W1BfNA8XSs6DLMGYlId5F3KnA70uu2qepcR08Qqg==}
    engines: {node: 4.x || >=6.0.0}
    peerDependencies:
      encoding: ^0.1.0
    peerDependenciesMeta:
      encoding:
        optional: true

  node-gyp-build@4.1.1:
    resolution: {integrity: sha512-dSq1xmcPDKPZ2EED2S6zw/b9NKsqzXRE6dVr8TVQnI3FJOTteUMuqF3Qqs6LZg+mLGYJWqQzMbIjMtJqTv87nQ==}
    hasBin: true

  node-gyp-build@4.8.4:
    resolution: {integrity: sha512-LA4ZjwlnUblHVgq0oBF3Jl/6h/Nvs5fzBLwdEF4nuxnFdsfajde4WfxtJr3CaiH+F6ewcIB/q4jQ4UzPyid+CQ==}
    hasBin: true

  node-releases@2.0.19:
    resolution: {integrity: sha512-xxOWJsBKtzAq7DY0J+DTzuz58K8e7sJbdgwkbMWQe8UYB6ekmsQ45q0M/tJDsGaZmbC+l7n57UV8Hl5tHxO9uw==}

  nopt@7.2.1:
    resolution: {integrity: sha512-taM24ViiimT/XntxbPyJQzCG+p4EKOpgD3mxFwW38mGjVUrfERQOeY4EDHjdnptttfHuHQXFx+lTP08Q+mLa/w==}
    engines: {node: ^14.17.0 || ^16.13.0 || >=18.0.0}
    hasBin: true

  normalize-path@3.0.0:
    resolution: {integrity: sha512-6eZs5Ls3WtCisHWp9S2GUy8dqkpGi4BVSz3GaqiE6ezub0512ESztXUwUB6C6IKbQkY2Pnb/mD4WYojCRwcwLA==}
    engines: {node: '>=0.10.0'}

  normalize-range@0.1.2:
    resolution: {integrity: sha512-bdok/XvKII3nUpklnV6P2hxtMNrCboOjAcyBuQnWEhO665FwrSNRxU+AqpsyvO6LgGYPspN+lu5CLtw4jPRKNA==}
    engines: {node: '>=0.10.0'}

  normalize-wheel@1.0.1:
    resolution: {integrity: sha512-1OnlAPZ3zgrk8B91HyRj+eVv+kS5u+Z0SCsak6Xil/kmgEia50ga7zfkumayonZrImffAxPU/5WcyGhzetHNPA==}

  nth-check@2.1.1:
    resolution: {integrity: sha512-lqjrjmaOoAnWfMmBPL+XNnynZh2+swxiX3WUE0s4yEHI6m+AwrK2UZOimIRl3X/4QctVqS8AiZjFqyOGrMXb/w==}

  nwsapi@2.2.20:
    resolution: {integrity: sha512-/ieB+mDe4MrrKMT8z+mQL8klXydZWGR5Dowt4RAGKbJ3kIGEx3X4ljUo+6V73IXtUPWgfOlU5B9MlGxFO5T+cA==}

  object-assign@4.1.1:
    resolution: {integrity: sha512-rJgTQnkUnH1sFw8yT6VSU3zD3sWmu6sZhIseY8VX+GRu3P6F7Fu+JNDoXfklElbLJSnc3FUQHVe4cU5hj+BcUg==}
    engines: {node: '>=0.10.0'}

  object-hash@3.0.0:
    resolution: {integrity: sha512-RSn9F68PjH9HqtltsSnqYC1XXoWe9Bju5+213R98cNGttag9q9yAOTzdbsqvIa7aNm5WffBZFpWYr2aWrklWAw==}
    engines: {node: '>= 6'}

  object-inspect@1.13.4:
    resolution: {integrity: sha512-W67iLl4J2EXEGTbfeHCffrjDfitvLANg0UlX3wFUUSTx92KXRFegMHUVgSqE+wvhAbi4WqjGg9czysTV2Epbew==}
    engines: {node: '>= 0.4'}

  open@8.4.2:
    resolution: {integrity: sha512-7x81NCL719oNbsq/3mh+hVrAWmFuEYUqrq/Iw3kUzH8ReypT9QQ0BLoJS7/G9k6N81XjW4qHWtjWwe/9eLy1EQ==}
    engines: {node: '>=12'}

  optionator@0.9.4:
    resolution: {integrity: sha512-6IpQ7mKUxRcZNLIObR0hz7lxsapSSIYNZJwXPGeF0mTVqGKFIXj1DQcMoT22S3ROcLyY/rz0PWaWZ9ayWmad9g==}
    engines: {node: '>= 0.8.0'}

  p-limit@2.3.0:
    resolution: {integrity: sha512-//88mFWSJx8lxCzwdAABTJL2MyWB12+eIY7MDL2SqLmAkeKU9qxRvWuSyTjm3FUmpBEMuFfckAIqEaVGUDxb6w==}
    engines: {node: '>=6'}

  p-limit@3.1.0:
    resolution: {integrity: sha512-TYOanM3wGwNGsZN2cVTYPArw454xnXj5qmWF1bEoAc4+cU/ol7GVh7odevjp1FNHduHc3KZMcFduxU5Xc6uJRQ==}
    engines: {node: '>=10'}

  p-locate@4.1.0:
    resolution: {integrity: sha512-R79ZZ/0wAxKGu3oYMlz8jy/kbhsNrS7SKZ7PxEHBgJ5+F2mtFW2fK2cOtBh1cHYkQsbzFV7I+EoRKe6Yt0oK7A==}
    engines: {node: '>=8'}

  p-locate@5.0.0:
    resolution: {integrity: sha512-LaNjtRWUBY++zB5nE/NwcaoMylSPk+S+ZHNB1TzdbMJMny6dynpAGt7X/tl/QYq3TIeE6nxHppbo2LGymrG5Pw==}
    engines: {node: '>=10'}

  p-try@2.2.0:
    resolution: {integrity: sha512-R4nPAVTAU0B9D35/Gk3uJf/7XYbQcyohSKdvAxIRSNghFl4e71hVoGnBNQz9cWaXxO2I10KTC+3jMdvvoKw6dQ==}
    engines: {node: '>=6'}

  package-json-from-dist@1.0.1:
    resolution: {integrity: sha512-UEZIS3/by4OC8vL3P2dTXRETpebLI2NiI5vIrjaD/5UtrkFX/tNbwjTSRAGC/+7CAo2pIcBaRgWmcBBHcsaCIw==}

  package-manager-detector@1.3.0:
    resolution: {integrity: sha512-ZsEbbZORsyHuO00lY1kV3/t72yp6Ysay6Pd17ZAlNGuGwmWDLCJxFpRs0IzfXfj1o4icJOkUEioexFHzyPurSQ==}

  pako@1.0.11:
    resolution: {integrity: sha512-4hLB8Py4zZce5s4yd9XzopqwVv/yGNhV1Bl8NTmCq1763HeK2+EwVTv+leGeL13Dnh2wfbqowVPXCIO0z4taYw==}

  parent-module@1.0.1:
    resolution: {integrity: sha512-GQ2EWRpQV8/o+Aw8YqtfZZPfNRWZYkbidE9k5rpl/hC3vtHHBfGm2Ifi6qWV+coDGkrUKZAxE3Lot5kcsRlh+g==}
    engines: {node: '>=6'}

  parse5@7.3.0:
    resolution: {integrity: sha512-IInvU7fabl34qmi9gY8XOVxhYyMyuH2xUNpb2q8/Y+7552KlejkRvqvD19nMoUW/uQGGbqNpA6Tufu5FL5BZgw==}

  path-browserify@1.0.1:
    resolution: {integrity: sha512-b7uo2UCUOYZcnF/3ID0lulOJi/bafxa1xPe7ZPsammBSpjSWQkjNxlt635YGS2MiR9GjvuXCtz2emr3jbsz98g==}

  path-exists@4.0.0:
    resolution: {integrity: sha512-ak9Qy5Q7jYb2Wwcey5Fpvg2KoAc/ZIhLSLOSBmRmygPsGwkVVt0fZa0qrtMz+m6tJTAHfZQ8FnmB4MG4LWy7/w==}
    engines: {node: '>=8'}

  path-key@3.1.1:
    resolution: {integrity: sha512-ojmeN0qd+y0jszEtoY48r0Peq5dwMEkIlCOu6Q5f41lfkswXuKtYrhgoTpLnyIcHm24Uhqx+5Tqm2InSwLhE6Q==}
    engines: {node: '>=8'}

  path-parse@1.0.7:
    resolution: {integrity: sha512-LDJzPVEEEPR+y48z93A0Ed0yXb8pAByGWo/k5YYdYgpY2/2EsOsksJrq7lOHxryrVOn1ejG6oAp8ahvOIQD8sw==}

  path-scurry@1.11.1:
    resolution: {integrity: sha512-Xa4Nw17FS9ApQFJ9umLiJS4orGjm7ZzwUrwamcGQuHSzDyth9boKDaycYdDcZDuqYATXw4HFXgaqWTctW/v1HA==}
    engines: {node: '>=16 || 14 >=14.18'}

  pathe@1.1.2:
    resolution: {integrity: sha512-whLdWMYL2TwI08hn8/ZqAbrVemu0LNaNNJZX73O6qaIdCTfXutsLhMkjdENX0qhsQ9uIimo4/aQOmXkoon2nDQ==}

  pathe@2.0.3:
    resolution: {integrity: sha512-WUjGcAqP1gQacoQe+OBJsFA7Ld4DyXuUIjZ5cc75cLHvJ7dtNsTugphxIADwspS+AraAUePCKrSVtPLFj/F88w==}

  pathval@2.0.0:
    resolution: {integrity: sha512-vE7JKRyES09KiunauX7nd2Q9/L7lhok4smP9RZTDeD4MVs72Dp2qNFVz39Nz5a0FVEW0BJR6C0DYrq6unoziZA==}
    engines: {node: '>= 14.16'}

  pev2@1.15.0:
    resolution: {integrity: sha512-g6VcSY+EEjUpBUgouUPkO4Vnqq5wqdQO4v6lWS4/g9CeV0cmQxxne+gtIaqGRzoPGDq9S983Bpwaa80NeH3zQQ==}

  picocolors@1.1.1:
    resolution: {integrity: sha512-xceH2snhtb5M9liqDsmEw56le376mTZkEX/jEb/RxNFyegNul7eNslCXP9FDj/Lcu0X8KEyMceP2ntpaHrDEVA==}

  picomatch@2.3.1:
    resolution: {integrity: sha512-JU3teHTNjmE2VCGFzuY8EXzCDVwEqB2a8fsIvwaStHhAWJEeVd1o1QD80CU6+ZdEXXSLbSsuLwJjkCBWqRQUVA==}
    engines: {node: '>=8.6'}

  picomatch@4.0.2:
    resolution: {integrity: sha512-M7BAV6Rlcy5u+m6oPhAPFgJTzAioX/6B0DxyvDlo9l8+T3nLKbrczg2WLUyzd45L8RqfUMyGPzekbMvX2Ldkwg==}
    engines: {node: '>=12'}

  pify@2.3.0:
    resolution: {integrity: sha512-udgsAY+fTnvv7kI7aaxbqwWNb0AHiB0qBO89PZKPkoTmGOgdbrHDKD+0B2X4uTfJ/FT1R09r9gTsjUjNJotuog==}
    engines: {node: '>=0.10.0'}

  pinia@2.3.1:
    resolution: {integrity: sha512-khUlZSwt9xXCaTbbxFYBKDc/bWAGWJjOgvxETwkTN7KRm66EeT1ZdZj6i2ceh9sP2Pzqsbc704r2yngBrxBVug==}
    peerDependencies:
      typescript: '>=4.4.4'
      vue: ^2.7.0 || ^3.5.11
    peerDependenciesMeta:
      typescript:
        optional: true

  pirates@4.0.7:
    resolution: {integrity: sha512-TfySrs/5nm8fQJDcBDuUng3VOUKsd7S+zqvbOTiGXHfxX4wK31ard+hoNuvkicM/2YFzlpDgABOevKSsB4G/FA==}
    engines: {node: '>= 6'}

  pkg-types@1.3.1:
    resolution: {integrity: sha512-/Jm5M4RvtBFVkKWRu2BLUTNP8/M2a+UwuAX+ae4770q1qVGtfjG+WTCupoZixokjmHiry8uI+dlY8KXYV5HVVQ==}

  pkg-types@2.1.0:
    resolution: {integrity: sha512-wmJwA+8ihJixSoHKxZJRBQG1oY8Yr9pGLzRmSsNms0iNWyHHAlZCa7mmKiFR10YPZuz/2k169JiS/inOjBCZ2A==}

  pngjs@5.0.0:
    resolution: {integrity: sha512-40QW5YalBNfQo5yRYmiw7Yz6TKKVr3h6970B2YE+3fQpsWcrbj1PzJgxeJ19DRQjhMbKPIuMY8rFaXc8moolVw==}
    engines: {node: '>=10.13.0'}

  portfinder@1.0.37:
    resolution: {integrity: sha512-yuGIEjDAYnnOex9ddMnKZEMFE0CcGo6zbfzDklkmT1m5z734ss6JMzN9rNB3+RR7iS+F10D4/BVIaXOyh8PQKw==}
    engines: {node: '>= 10.12'}

  postcss-import@15.1.0:
    resolution: {integrity: sha512-hpr+J05B2FVYUAXHeK1YyI267J/dDDhMU6B6civm8hSY1jYJnBXxzKDKDswzJmtLHryrjhnDjqqp/49t8FALew==}
    engines: {node: '>=14.0.0'}
    peerDependencies:
      postcss: ^8.0.0

  postcss-js@4.0.1:
    resolution: {integrity: sha512-dDLF8pEO191hJMtlHFPRa8xsizHaM82MLfNkUHdUtVEV3tgTp5oj+8qbEqYM57SLfc74KSbw//4SeJma2LRVIw==}
    engines: {node: ^12 || ^14 || >= 16}
    peerDependencies:
      postcss: ^8.4.21

  postcss-load-config@4.0.2:
    resolution: {integrity: sha512-bSVhyJGL00wMVoPUzAVAnbEoWyqRxkjv64tUl427SKnPrENtq6hJwUojroMz2VB+Q1edmi4IfrAPpami5VVgMQ==}
    engines: {node: '>= 14'}
    peerDependencies:
      postcss: '>=8.0.9'
      ts-node: '>=9.0.0'
    peerDependenciesMeta:
      postcss:
        optional: true
      ts-node:
        optional: true

  postcss-nested@6.2.0:
    resolution: {integrity: sha512-HQbt28KulC5AJzG+cZtj9kvKB93CFCdLvog1WFLf1D+xmMvPGlBstkpTEZfK5+AN9hfJocyBFCNiqyS48bpgzQ==}
    engines: {node: '>=12.0'}
    peerDependencies:
      postcss: ^8.2.14

  postcss-selector-parser@6.0.10:
    resolution: {integrity: sha512-IQ7TZdoaqbT+LCpShg46jnZVlhWD2w6iQYAcYXfHARZ7X1t/UGhhceQDs5X0cGqKvYlHNOuv7Oa1xmb0oQuA3w==}
    engines: {node: '>=4'}

  postcss-selector-parser@6.1.2:
    resolution: {integrity: sha512-Q8qQfPiZ+THO/3ZrOrO0cJJKfpYCagtMUkXbnEfmgUjwXg6z/WBeOyS9APBBPCTSiDV+s4SwQGu8yFsiMRIudg==}
    engines: {node: '>=4'}

  postcss-value-parser@4.2.0:
    resolution: {integrity: sha512-1NNCs6uurfkVbeXG4S8JFT9t19m45ICnif8zWLd5oPSZ50QnwMfK+H3jv408d4jw/7Bttv5axS5IiHoLaVNHeQ==}

  postcss@8.5.4:
    resolution: {integrity: sha512-QSa9EBe+uwlGTFmHsPKokv3B/oEMQZxfqW0QqNCyhpa6mB1afzulwn8hihglqAb2pOw+BJgNlmXQ8la2VeHB7w==}
    engines: {node: ^10 || ^12 || >=14}

  pouchdb-abstract-mapreduce@9.0.0:
    resolution: {integrity: sha512-SnTtqwAEiAa3uxKbc1J7LfiBViwEkKe2xkK92zxyTXPqWBvMnh4UU3GXxx7GrXTM4L9llsQ3lSjpbH4CNqG1Mw==}

  pouchdb-binary-utils@9.0.0:
    resolution: {integrity: sha512-2OMtgDZi82vqs+zNDE0YiYjOaWkYCUcZJZKK3WkRr+XYRu+2B7umJrnygJFhUwoGedBbHSrlQBLhdNV3F1AX1A==}

  pouchdb-collate@9.0.0:
    resolution: {integrity: sha512-TrnEDNZEmIIl+W3xKUO8h+geqVLQ90oZe5ujPkl8myUzpREULWXWQBnV5EzPXVEKDBpJlb8T3I6oy/zdWGQpdA==}

  pouchdb-errors@9.0.0:
    resolution: {integrity: sha512-961PSMLhW0UqqdJ566g+CdLZ5pkBJRd6l4WWpCDdD0USvE4xYfYGzv43w7nZZBw1k3Xdy092yqPge7yX/tfnyw==}

  pouchdb-fetch@9.0.0:
    resolution: {integrity: sha512-TbE3cUcAJQrwb9kr44tDP0X+NAbcqgjsTvcL30L4xzBNJeCPTIRjukYX80s154SHJUXBxcWRiPsMmNqpXsjfCA==}

  pouchdb-find@9.0.0:
    resolution: {integrity: sha512-vvVhq4eEOmSkwSRwf2NBYtdhURB7ryJ7sUI4WDN00GuLUj2g8jAXBJuZIryVgdYt/5S5cfn70iRL6Eow+LFhpA==}

  pouchdb-mapreduce-utils@9.0.0:
    resolution: {integrity: sha512-Bjh8W6QXqp1j7MKmHhYYp5cYlcQsm5drD8Jd/F+ZlfNt18uiD2SQXWzGM5797+tiW/LszFGb8ttw0uHWjxufCQ==}

  pouchdb-md5@9.0.0:
    resolution: {integrity: sha512-58xUYBvW3/s+aH0j4uOhhN8yCk0LQ254cxBzI/gbKA9PrfwHpe4zrr0L/ia5ml3A30oH1f8aTnuVMwWDkFcuww==}

  pouchdb-selector-core@9.0.0:
    resolution: {integrity: sha512-ZYHYsdoedwm8j5tYofz+3+uUSK8i+7tRCBb01T0OuqDQb17+w5mzjHF8Ppi160xdPUPaWCo1Un+nLWGJzkmA3g==}

  pouchdb-utils@9.0.0:
    resolution: {integrity: sha512-xWZE5c+nAslgmLC8JBZbky8AYgdz7pKtv7KTSi6CD2tuQD0WyNKib0YnhZndeE84dksTeZlqlg56RQHsHoB2LQ==}

  pouchdb@9.0.0:
    resolution: {integrity: sha512-6wjFc/PzwaWz86rmMXoqdBlR/fBSkNoWO1mEJO7RZNS6n3xf+fhhXWAWtws741KpLKx84IkmmJ48tp+fhFzj4A==}

  prelude-ls@1.2.1:
    resolution: {integrity: sha512-vkcDPrRZo1QZLbn5RLGPpg/WmIQ65qoWWhcGKf/b5eplkkarX0m9z8ppCat4mlOqUsWpyNuYgO3VRyrYHSzX5g==}
    engines: {node: '>= 0.8.0'}

  prettier-linter-helpers@1.0.0:
    resolution: {integrity: sha512-GbK2cP9nraSSUF9N2XwUwqfzlAFlMNYYl+ShE/V+H8a9uNl/oUqB1w2EL54Jh0OlyRSd8RfWYJ3coVS4TROP2w==}
    engines: {node: '>=6.0.0'}

  prettier@3.5.3:
    resolution: {integrity: sha512-QQtaxnoDJeAkDvDKWCLiwIXkTgRhwYDEQCghU9Z6q03iyek/rxRh/2lC3HB7P8sWT2xC/y5JDctPLBIGzHKbhw==}
    engines: {node: '>=14'}
    hasBin: true

  pretty-print-json@3.0.4:
    resolution: {integrity: sha512-sVupP4x7magteGomyHFUiL8trOVVo45BP74gVo6IiRhQFp3qtmlqCdFt/Tjkim1+/Rr+P/wKl4p67d1BQ8h9bw==}

  process-nextick-args@2.0.1:
    resolution: {integrity: sha512-3ouUOpQhtgrbOa17J7+uxOTpITYWaGP7/AhoR3+A+/1e9skrzelGi/dXzEYyvbxubEF6Wn2ypscTKiKJFFn1ag==}

  proto-list@1.2.4:
    resolution: {integrity: sha512-vtK/94akxsTMhe0/cbfpR+syPuszcuwhqVjJq26CuNDgFGj682oRBXOP5MJpv2r7JtE8MsiepGIqvvOTBwn2vA==}

  protobufjs@7.5.3:
    resolution: {integrity: sha512-sildjKwVqOI2kmFDiXQ6aEB0fjYTafpEvIBs8tOR8qI4spuL9OPROLVu2qZqi/xgCfsHIwVqlaF8JBjWFHnKbw==}
    engines: {node: '>=12.0.0'}

  proxy-from-env@1.1.0:
    resolution: {integrity: sha512-D+zkORCbA9f1tdWRK0RaCR3GPv50cMxcrz4X8k5LTSUD1Dkw47mKJEZQNunItRTkWwgtaUSo1RVFRIG9ZXiFYg==}

  prr@1.0.1:
    resolution: {integrity: sha512-yPw4Sng1gWghHQWj0B3ZggWUm4qVbPwPFcRG8KyxiU7J2OHFSoEHKS+EZ3fv5l1t9CyCiop6l/ZYeWbrgoQejw==}

  psl@1.15.0:
    resolution: {integrity: sha512-JZd3gMVBAVQkSs6HdNZo9Sdo0LNcQeMNP3CozBJb3JYC/QUYZTnKxP+f8oWRX4rHP5EurWxqAHTSwUCjlNKa1w==}

  punycode.js@2.3.1:
    resolution: {integrity: sha512-uxFIHU0YlHYhDQtV4R9J6a52SLx28BCjT+4ieh7IGbgwVJWO+km431c4yRlREUAsAmt/uMjQUyQHNEPf0M39CA==}
    engines: {node: '>=6'}

  punycode@2.3.1:
    resolution: {integrity: sha512-vYt7UD1U9Wg6138shLtLOvdAu+8DsC/ilFtEVHcH+wydcSpNE20AfSOduf6MkRFahL5FY7X1oU7nKVZFtfq8Fg==}
    engines: {node: '>=6'}

  qrcode@1.5.4:
    resolution: {integrity: sha512-1ca71Zgiu6ORjHqFBDpnSMTR2ReToX4l1Au1VFLyVeBTFavzQnv5JxMFr3ukHVKpSrSA2MCk0lNJSykjUfz7Zg==}
    engines: {node: '>=10.13.0'}
    hasBin: true

  qs@6.13.1:
    resolution: {integrity: sha512-EJPeIn0CYrGu+hli1xilKAPXODtJ12T0sP63Ijx2/khC2JtuaN3JyNIpvmnkmaEtha9ocbG4A4cMcr+TvqvwQg==}
    engines: {node: '>=0.6'}

  quansync@0.2.10:
    resolution: {integrity: sha512-t41VRkMYbkHyCYmOvx/6URnN80H7k4X0lLdBMGsz+maAwrJQYB1djpV6vHrQIBE0WBSGqhtEHrK9U3DWWH8v7A==}

  querystringify@2.2.0:
    resolution: {integrity: sha512-FIqgj2EUvTa7R50u0rGsyTftzjYmv/a3hO345bZNrqabNqjtgiDMgmo4mkUjd+nzU5oF3dClKqFIPUKybUyqoQ==}

  queue-microtask@1.2.3:
    resolution: {integrity: sha512-NuaNSa6flKT5JaSYQzJok04JzTL1CA6aGhv5rfLW3PgqA+M2ChpZQnAC8h8i4ZFkBS8X5RqkDBHA7r4hej3K9A==}

  railroad-diagrams@1.0.0:
    resolution: {integrity: sha512-cz93DjNeLY0idrCNOH6PviZGRN9GJhsdm9hpn1YCS879fj4W+x5IFJhhkRZcwVgMmFF7R82UA/7Oh+R8lLZg6A==}

  randexp@0.4.6:
    resolution: {integrity: sha512-80WNmd9DA0tmZrw9qQa62GPPWfuXJknrmVmLcxvq4uZBdYqb1wYoKTmnlGUchvVWe0XiLupYkBoXVOxz3C8DYQ==}
    engines: {node: '>=0.12'}

  read-cache@1.0.0:
    resolution: {integrity: sha512-Owdv/Ft7IjOgm/i0xvNDZ1LrRANRfew4b2prF3OWMQLxLfu3bS8FVhCsrSCMK4lR56Y9ya+AThoTpDCTxCmpRA==}

  readable-stream@0.0.4:
    resolution: {integrity: sha512-azrivNydKRYt7zwLV5wWUK7YzKTWs3q87xSmY6DlHapPrCvaT6ZrukvM5erV+yCSSPmZT8zkSdttOHQpWWm9zw==}

  readable-stream@1.1.14:
    resolution: {integrity: sha512-+MeVjFf4L44XUkhM1eYbD8fyEsxcV81pqMSR5gblfcLCHfZvbrqy4/qYHE+/R5HoBUT11WV5O08Cr1n3YXkWVQ==}

  readable-stream@2.3.8:
    resolution: {integrity: sha512-8p0AUk4XODgIewSi0l8Epjs+EVnWiK7NoDIEGU0HhE7+ZyY8D1IMY7odu5lRrFXGg71L15KG8QrPmum45RTtdA==}

  readable-stream@3.6.2:
    resolution: {integrity: sha512-9u/sniCrY3D5WdsERHzHE4G2YCXqoG5FTHUiCC4SIbr6XcLZBY05ya9EKjYek9O5xOAwjGq+1JdGBAS7Q9ScoA==}
    engines: {node: '>= 6'}

  readdirp@3.6.0:
    resolution: {integrity: sha512-hOS089on8RduqdbhvQ5Z37A0ESjsqz6qnRcffsMU3495FuTdqSm+7bhJ29JvIOsBDEEnan5DPu9t3To9VRlMzA==}
    engines: {node: '>=8.10.0'}

  regenerate-unicode-properties@10.2.0:
    resolution: {integrity: sha512-DqHn3DwbmmPVzeKj9woBadqmXxLvQoQIwu7nopMc72ztvxVmVk2SBhSnx67zuye5TP+lJsb/TBQsjLKhnDf3MA==}
    engines: {node: '>=4'}

  regenerate@1.4.2:
    resolution: {integrity: sha512-zrceR/XhGYU/d/opr2EKO7aRHUeiBI8qjtfHqADTwZd6Szfy16la6kqD0MIUs5z5hx6AaKa+PixpPrR289+I0A==}

  regenerator-runtime@0.14.1:
    resolution: {integrity: sha512-dYnhHh0nJoMfnkZs6GmmhFknAGRrLznOu5nc9ML+EJxGvrx6H7teuevqVqCuPcPK//3eDrrjQhehXVx9cnkGdw==}

  regexpu-core@6.2.0:
    resolution: {integrity: sha512-H66BPQMrv+V16t8xtmq+UC0CBpiTBA60V8ibS1QVReIp8T1z8hwFxqcGzm9K6lgsN7sB5edVH8a+ze6Fqm4weA==}
    engines: {node: '>=4'}

  regjsgen@0.8.0:
    resolution: {integrity: sha512-RvwtGe3d7LvWiDQXeQw8p5asZUmfU1G/l6WbUXeHta7Y2PEIvBTwH6E2EfmYUK8pxcxEdEmaomqyp0vZZ7C+3Q==}

  regjsparser@0.12.0:
    resolution: {integrity: sha512-cnE+y8bz4NhMjISKbgeVJtqNbtf5QpjZP+Bslo+UqkIt9QPnX9q095eiRRASJG1/tz6dlNr6Z5NsBiWYokp6EQ==}
    hasBin: true

  remark-gfm@4.0.1:
    resolution: {integrity: sha512-1quofZ2RQ9EWdeN34S79+KExV1764+wCUGop5CPL1WGdD0ocPpu91lzPGbwWMECpEpd42kJGQwzRfyov9j4yNg==}

  remark-parse@11.0.0:
    resolution: {integrity: sha512-FCxlKLNGknS5ba/1lmpYijMUzX2esxW5xQqjWxw2eHFfS2MSdaHVINFmhjo+qN1WhZhNimq0dZATN9pH0IDrpA==}

  remark-stringify@11.0.0:
    resolution: {integrity: sha512-1OSmLd3awB/t8qdoEOMazZkNsfVTeY4fTsgzcQFdXNq8ToTN4ZGwrMnlda4K6smTFKD+GRV6O48i6Z4iKgPPpw==}

  remove-accents@0.5.0:
    resolution: {integrity: sha512-8g3/Otx1eJaVD12e31UbJj1YzdtVvzH85HV7t+9MJYk/u3XmkOUJ5Ys9wQrf9PCPK8+xn4ymzqYCiZl6QWKn+A==}

  require-directory@2.1.1:
    resolution: {integrity: sha512-fGxEI7+wsG9xrvdjsrlmL22OMTTiHRwAMroiEeMgq8gzoLC/PQr7RsRDSTLUg/bZAZtF+TVIkHc6/4RIKrui+Q==}
    engines: {node: '>=0.10.0'}

  require-main-filename@2.0.0:
    resolution: {integrity: sha512-NKN5kMDylKuldxYLSUfrbo5Tuzh4hd+2E8NPPX02mZtn1VuREQToYe/ZdlJy+J3uCpfaiGF05e7B8W0iXbQHmg==}

  requires-port@1.0.0:
    resolution: {integrity: sha512-KigOCHcocU3XODJxsu8i/j8T9tzT4adHiecwORRQ0ZZFcp7ahwXuRU1m+yuO90C5ZUyGeGfocHDI14M3L3yDAQ==}

  resolve-from@4.0.0:
    resolution: {integrity: sha512-pb/MYmXstAkysRFx8piNI1tGFNQIFA3vkE3Gq4EuA1dF6gHp/+vgZqsCGJapvy8N3Q+4o7FwvquPJcnZ7RYy4g==}
    engines: {node: '>=4'}

  resolve@1.22.10:
    resolution: {integrity: sha512-NPRy+/ncIMeDlTAsuqwKIiferiawhefFJtkNSW0qZJEqMEb+qBt/77B/jGeeek+F0uOeN05CDa6HXbbIgtVX4w==}
    engines: {node: '>= 0.4'}
    hasBin: true

  ret@0.1.15:
    resolution: {integrity: sha512-TTlYpa+OL+vMMNG24xSlQGEJ3B/RzEfUlLct7b5G/ytav+wPrplCpVMFuwzXbkecJrb6IYo1iFb0S9v37754mg==}
    engines: {node: '>=0.12'}

  reusify@1.1.0:
    resolution: {integrity: sha512-g6QUff04oZpHs0eG5p83rFLhHeV00ug/Yf9nZM6fLeUrPguBTkTQOdpAWWspMh55TZfVQDPaN3NQJfbVRAxdIw==}
    engines: {iojs: '>=1.0.0', node: '>=0.10.0'}

  robust-predicates@3.0.2:
    resolution: {integrity: sha512-IXgzBWvWQwE6PrDI05OvmXUIruQTcoMDzRsOd5CDvHCVLcLHMTSYvOK5Cm46kWqlV3yAbuSpBZdJ5oP5OUoStg==}

  rollup-plugin-visualizer@5.14.0:
    resolution: {integrity: sha512-VlDXneTDaKsHIw8yzJAFWtrzguoJ/LnQ+lMpoVfYJ3jJF4Ihe5oYLAqLklIK/35lgUY+1yEzCkHyZ1j4A5w5fA==}
    engines: {node: '>=18'}
    hasBin: true
    peerDependencies:
      rolldown: 1.x
      rollup: 2.x || 3.x || 4.x
    peerDependenciesMeta:
      rolldown:
        optional: true
      rollup:
        optional: true

  rollup@4.41.1:
    resolution: {integrity: sha512-cPmwD3FnFv8rKMBc1MxWCwVQFxwf1JEmSX3iQXrRVVG15zerAIXRjMFVWnd5Q5QvgKF7Aj+5ykXFhUl+QGnyOw==}
    engines: {node: '>=18.0.0', npm: '>=8.0.0'}
    hasBin: true

  rrweb-cssom@0.7.1:
    resolution: {integrity: sha512-TrEMa7JGdVm0UThDJSx7ddw5nVm3UJS9o9CCIZ72B1vSyEZoziDqBYP3XIoi/12lKrJR8rE3jeFHMok2F/Mnsg==}

  rrweb-cssom@0.8.0:
    resolution: {integrity: sha512-guoltQEx+9aMf2gDZ0s62EcV8lsXR+0w8915TC3ITdn2YueuNjdAYh/levpU9nFaoChh9RUS5ZdQMrKfVEN9tw==}

  run-parallel@1.2.0:
    resolution: {integrity: sha512-5l4VyZR86LZ/lDxZTR6jqL8AFE2S0IFLMP26AbjsLVADxHdhB/c0GUsH+y39UfCi3dzz8OlQuPmnaJOMoDHQBA==}

  rw@1.3.3:
    resolution: {integrity: sha512-PdhdWy89SiZogBLaw42zdeqtRJ//zFd2PgQavcICDUgJT5oW10QCRKbJ6bg4r0/UY2M6BWd5tkxuGFRvCkgfHQ==}

  rxjs@7.8.2:
    resolution: {integrity: sha512-dhKf903U/PQZY6boNNtAGdWbG85WAbjT/1xYoZIC7FAY0yWapOBQVsVrDl58W86//e1VpMNBtRV4MaXfdMySFA==}

  safe-buffer@5.1.2:
    resolution: {integrity: sha512-Gd2UZBJDkXlY7GbJxfsE8/nvKkUEU1G38c1siN6QP6a9PT9MmHB8GnpscSmMJSoF8LOIrt8ud/wPtojys4G6+g==}

  safe-buffer@5.2.1:
    resolution: {integrity: sha512-rp3So07KcdmmKbGvgaNxQSJr7bGVSVk5S9Eq1F+ppbRo70+YeaDxkw5Dd8NPN+GD6bjnYm2VuPuCXmpuYvmCXQ==}

  safer-buffer@2.1.2:
    resolution: {integrity: sha512-YZo3K82SD7Riyi0E1EQPojLz7kpepnSQI9IyPbHHg1XXXevb5dJI7tpyN2ADxGcQbHG7vcyRHk0cbwqcQriUtg==}

  saxes@6.0.0:
    resolution: {integrity: sha512-xAg7SOnEhrm5zI3puOOKyy1OMcMlIJZYNJY7xLBwSze0UjhPLnWfj2GF2EpT0jmzaJKIWKHLsaSSajf35bcYnA==}
    engines: {node: '>=v12.22.7'}

  scroll-into-view-if-needed@3.1.0:
    resolution: {integrity: sha512-49oNpRjWRvnU8NyGVmUaYG4jtTkNonFZI86MmGRDqBphEK2EXT9gdEUoQPZhuBM8yWHxCWbobltqYO5M4XrUvQ==}

  scrollparent@2.1.0:
    resolution: {integrity: sha512-bnnvJL28/Rtz/kz2+4wpBjHzWoEzXhVg/TE8BeVGJHUqE8THNIRnDxDWMktwM+qahvlRdvlLdsQfYe+cuqfZeA==}

  seemly@0.3.10:
    resolution: {integrity: sha512-2+SMxtG1PcsL0uyhkumlOU6Qo9TAQ/WyH7tthnPIOQB05/12jz9naq6GZ6iZ6ApVsO3rr2gsnTf3++OV63kE1Q==}

  select@1.1.2:
    resolution: {integrity: sha512-OwpTSOfy6xSs1+pwcNrv0RBMOzI39Lp3qQKUTPVVPRjCdNa5JH/oPRiqsesIskK8TVgmRiHwO4KXlV2Li9dANA==}

  semver@6.3.1:
    resolution: {integrity: sha512-BR7VvDCVHO+q2xBEWskxS6DJE1qRnb7DxzUrogb71CWoSficBxYsiAGd+Kl0mmq/MprG9yArRkyrQxTO6XjMzA==}
    hasBin: true

  semver@7.7.2:
    resolution: {integrity: sha512-RF0Fw+rO5AMf9MAyaRXI4AV0Ulj5lMHqVxxdSgiVbixSCXoEmmX/jk0CuJw4+3SqroYO9VoUh+HcuJivvtJemA==}
    engines: {node: '>=10'}
    hasBin: true

  set-blocking@2.0.0:
    resolution: {integrity: sha512-KiKBS8AnWGEyLzofFfmvKwpdPzqiy16LvQfK3yv/fVH7Bj13/wl3JSR1J+rfgRE9q7xUJK4qvgS8raSOeLUehw==}

  set-cookie-parser@2.7.1:
    resolution: {integrity: sha512-IOc8uWeOZgnb3ptbCURJWNjWUPcO3ZnTTdzsurqERrP6nPyv+paC55vJM0LpOlT2ne+Ix+9+CRG1MNLlyZ4GjQ==}

  setimmediate@1.0.5:
    resolution: {integrity: sha512-MATJdZp8sLqDl/68LfQmbP8zKPLQNV6BIZoIgrscFDQ+RsvK/BxeDQOgyxKKoh0y/8h3BqVFnCqQ/gd+reiIXA==}

  shebang-command@2.0.0:
    resolution: {integrity: sha512-kHxr2zZpYtdmrN1qDjrrX/Z1rR1kG8Dx+gkpK1G4eXmvXswmcE1hTWBWYUzlraYw1/yZp6YuDY77YtvbN0dmDA==}
    engines: {node: '>=8'}

  shebang-regex@3.0.0:
    resolution: {integrity: sha512-7++dFhtcx3353uBaq8DDR4NuxBetBzC7ZQOhmTQInHEd6bSrXdiEyzCvG07Z44UYdLShWUyXt5M/yhz8ekcb1A==}
    engines: {node: '>=8'}

  side-channel-list@1.0.0:
    resolution: {integrity: sha512-FCLHtRD/gnpCiCHEiJLOwdmFP+wzCmDEkc9y7NsYxeF4u7Btsn1ZuwgwJGxImImHicJArLP4R0yX4c2KCrMrTA==}
    engines: {node: '>= 0.4'}

  side-channel-map@1.0.1:
    resolution: {integrity: sha512-VCjCNfgMsby3tTdo02nbjtM/ewra6jPHmpThenkTYh8pG9ucZ/1P8So4u4FGBek/BjpOVsDCMoLA/iuBKIFXRA==}
    engines: {node: '>= 0.4'}

  side-channel-weakmap@1.0.2:
    resolution: {integrity: sha512-WPS/HvHQTYnHisLo9McqBHOJk2FkHO/tlpvldyrnem4aeQp4hai3gythswg6p01oSoTl58rcpiFAjF2br2Ak2A==}
    engines: {node: '>= 0.4'}

  side-channel@1.1.0:
    resolution: {integrity: sha512-ZX99e6tRweoUXqR+VBrslhda51Nh5MTQwou5tnUDgbtyM0dBgmhEDtWGP/xbKn6hqfPRHujUNwz5fy/wbbhnpw==}
    engines: {node: '>= 0.4'}

  siginfo@2.0.0:
    resolution: {integrity: sha512-ybx0WO1/8bSBLEWXZvEd7gMW3Sn3JFlW3TvX1nREbDLRNQNaeNN8WK0meBwPdAaOI7TtRRRJn/Es1zhrrCHu7g==}

  signal-exit@4.1.0:
    resolution: {integrity: sha512-bzyZ1e88w9O1iNJbKnOlvYTrWPDl46O1bG0D3XInv+9tkPrxrN8jUUTiFlDkkmKWgn1M6CfIA13SuGqOa9Korw==}
    engines: {node: '>=14'}

  slug@9.1.0:
    resolution: {integrity: sha512-ioOsCfzQSu+D6NZ8XMCR8IW9FgvF8W7Xzz56hBkB/ALvNaWeBs2MUvvPugq3GCrxfHPFeK6hAxGkY/WLnfX2Lg==}
    hasBin: true

  sortablejs@1.14.0:
    resolution: {integrity: sha512-pBXvQCs5/33fdN1/39pPL0NZF20LeRbLQ5jtnheIPN9JQAaufGjKdWduZn4U7wCtVuzKhmRkI0DFYHYRbB2H1w==}

  source-map-js@1.2.1:
    resolution: {integrity: sha512-UXWMKhLOwVKb728IUtQPXxfYU+usdybtUrK/8uGE8CQMvrhOpwvzDBwj0QhSL7MQc7vIsISBG8VQ8+IDQxpfQA==}
    engines: {node: '>=0.10.0'}

  source-map-support@0.5.21:
    resolution: {integrity: sha512-uBHU3L3czsIyYXKX88fdrGovxdSCoTGDRZ6SYXtSRxLZUzHg5P/66Ht6uoUlHu9EZod+inXhKo3qQgwXUT/y1w==}

  source-map@0.6.1:
    resolution: {integrity: sha512-UjgapumWlbMhkBgzT7Ykc5YXUT46F0iKu8SGXq0bcwP5dz/h0Plj6enJqjz1Zbq2l5WaqYnrVbwWOWMyF3F47g==}
    engines: {node: '>=0.10.0'}

  source-map@0.7.4:
    resolution: {integrity: sha512-l3BikUxvPOcn5E74dZiq5BGsTb5yEwhaTSzccU6t4sDOH8NWJCstKO5QT2CvtFoK6F0saL7p9xHAqHOlCPJygA==}
    engines: {node: '>= 8'}

  spark-md5@3.0.2:
    resolution: {integrity: sha512-wcFzz9cDfbuqe0FZzfi2or1sgyIrsDwmPwfZC4hiNidPdPINjeUwNfv5kldczoEAcjl9Y1L3SM7Uz2PUEQzxQw==}

  splitpanes@3.2.0:
    resolution: {integrity: sha512-K+WKxWdqtKShV33gPjQl769wHxB3glypTOReCvYu/AJd38J+abHlpiF8rK6uBNPMrgw5thHZCI5JkEwsAqa9XA==}
    peerDependencies:
      vue: ^3.2.0

  sql-formatter@15.6.2:
    resolution: {integrity: sha512-ZjqOfJGuB97UeHzTJoTbadlM0h9ynehtSTHNUbGfXR4HZ4rCIoD2oIW91W+A5oE76k8hl0Uz5GD8Sx3Pt9Xa3w==}
    hasBin: true

  stackback@0.0.2:
    resolution: {integrity: sha512-1XMJE5fQo1jGH6Y/7ebnwPOBEkIEnT4QF32d5R1+VXdXveM0IBMJt8zfaxX1P3QhVwrYe+576+jkANtSS2mBbw==}

  std-env@3.9.0:
    resolution: {integrity: sha512-UGvjygr6F6tpH7o2qyqR6QYpwraIjKSdtzyBdyytFOHmPZY917kwdwLG0RbOjWOnKmnm3PeHjaoLLMie7kPLQw==}

  string-width@4.2.3:
    resolution: {integrity: sha512-wKyQRQpjJ0sIp62ErSZdGsjMJWsap5oRNihHhu6G7JVO/9jIB6UyevL+tXuOqrng8j/cxKTWyWUwvSTriiZz/g==}
    engines: {node: '>=8'}

  string-width@5.1.2:
    resolution: {integrity: sha512-HnLOCR3vjcY8beoNLtcjZ5/nxn2afmME6lhrDrebokqMap+XbeW8n9TXpPDOqdGK5qcI3oT0GKTW6wC7EMiVqA==}
    engines: {node: '>=12'}

  string-width@7.2.0:
    resolution: {integrity: sha512-tsaTIkKW9b4N+AEj+SVA+WhJzV7/zMhcSu78mLKWSk7cXMOSHsBKFWUs0fWwq8QyK3MgJBQRX6Gbi4kYbdvGkQ==}
    engines: {node: '>=18'}

  string_decoder@0.10.31:
    resolution: {integrity: sha512-ev2QzSzWPYmy9GuqfIVildA4OdcGLeFZQrq5ys6RtiuF+RQQiZWr8TZNyAcuVXyQRYfEO+MsoB/1BuQVhOJuoQ==}

  string_decoder@1.1.1:
    resolution: {integrity: sha512-n/ShnvDi6FHbbVfviro+WojiFzv+s8MPMHBczVePfUpDJLwoLT0ht1l4YwBCbi8pJAveEEdnkHyPyTP/mzRfwg==}

  string_decoder@1.3.0:
    resolution: {integrity: sha512-hkRX8U1WjJFd8LsDJ2yQ/wWWxaopEsABU1XfkM8A+j0+85JAGppt16cr1Whg6KIbb4okU6Mql6BOj+uup/wKeA==}

  strip-ansi@6.0.1:
    resolution: {integrity: sha512-Y38VPSHcqkFrCpFnQ9vuSXmquuv5oXOKpGeT6aGrr3o3Gc9AlVa6JBfUSOCnbxGGZF+/0ooI7KrPuUSztUdU5A==}
    engines: {node: '>=8'}

  strip-ansi@7.1.0:
    resolution: {integrity: sha512-iq6eVVI64nQQTRYq2KtEg2d2uU7LElhTJwsH4YzIHZshxlgZms/wIc4VoDQTlG/IvVIrBKG06CrZnp0qv7hkcQ==}
    engines: {node: '>=12'}

  strip-json-comments@3.1.1:
    resolution: {integrity: sha512-6fPc+R4ihwqP6N/aIv2f1gMH8lOVtWQHoqC4yK6oSDVVocumAsfCqjkXnqiYMhmMwS/mEHLp7Vehlt3ql6lEig==}
    engines: {node: '>=8'}

  sucrase@3.35.0:
    resolution: {integrity: sha512-8EbVDiu9iN/nESwxeSxDKe0dunta1GOlHufmSSXxMD2z2/tMZpDMpvXQGsc+ajGo8y2uYUmixaSRUc/QPoQ0GA==}
    engines: {node: '>=16 || 14 >=14.17'}
    hasBin: true

  supports-color@7.2.0:
    resolution: {integrity: sha512-qpCAvRl9stuOHveKsn7HncJRvv501qIacKzQlO/+Lwxc9+0q2wLyv4Dfvt80/DPn2pqOBsJdDiogXGR9+OvwRw==}
    engines: {node: '>=8'}

  supports-preserve-symlinks-flag@1.0.0:
    resolution: {integrity: sha512-ot0WnXS9fgdkgIcePe6RHNk1WA8+muPa6cSjeR3V8K27q9BB1rTE3R1p7Hv0z1ZyAc8s6Vvv8DIyWf681MAt0w==}
    engines: {node: '>= 0.4'}

  symbol-tree@3.2.4:
    resolution: {integrity: sha512-9QNk5KwDF+Bvz+PyObkmSYjI5ksVUYtjW7AU22r2NKcfLJcXp96hkDWU3+XndOsUb+AQ9QhfzfCT2O+CNWT5Tw==}

  synckit@0.11.8:
    resolution: {integrity: sha512-+XZ+r1XGIJGeQk3VvXhT6xx/VpbHsRzsTkGgF6E5RX9TTXD0118l87puaEBZ566FhqblC6U0d4XnubznJDm30A==}
    engines: {node: ^14.18.0 || >=16.0.0}

  synckit@0.9.3:
    resolution: {integrity: sha512-JJoOEKTfL1urb1mDoEblhD9NhEbWmq9jHEMEnxoC4ujUaZ4itA8vKgwkFAyNClgxplLi9tsUKX+EduK0p/l7sg==}
    engines: {node: ^14.18.0 || >=16.0.0}

  systemjs@6.15.1:
    resolution: {integrity: sha512-Nk8c4lXvMB98MtbmjX7JwJRgJOL8fluecYCfCeYBznwmpOs8Bf15hLM6z4z71EDAhQVrQrI+wt1aLWSXZq+hXA==}

  tailwind-merge@3.3.0:
    resolution: {integrity: sha512-fyW/pEfcQSiigd5SNn0nApUOxx0zB/dm6UDU/rEwc2c3sX2smWUNbapHv+QRqLGVp9GWX3THIa7MUGPo+YkDzQ==}

  tailwindcss@3.4.17:
    resolution: {integrity: sha512-w33E2aCvSDP0tW9RZuNXadXlkHXqFzSkQew/aIa2i/Sj8fThxwovwlXHSPXTbAHwEIhBFXAedUhP2tueAKP8Og==}
    engines: {node: '>=14.0.0'}
    hasBin: true

  terser@5.39.0:
    resolution: {integrity: sha512-LBAhFyLho16harJoWMg/nZsQYgTrg5jXOn2nCYjRUcZZEdE3qa2zb8QEDRUGVZBW4rlazf2fxkg8tztybTaqWw==}
    engines: {node: '>=10'}
    hasBin: true

  thenify-all@1.6.0:
    resolution: {integrity: sha512-RNxQH/qI8/t3thXJDwcstUO4zeqo64+Uy/+sNVRBx4Xn2OX+OZ9oP+iJnNFqplFra2ZUVeKCSa2oVWi3T4uVmA==}
    engines: {node: '>=0.8'}

  thenify@3.3.1:
    resolution: {integrity: sha512-RVZSIV5IG10Hk3enotrhvz0T9em6cyHBLkH/YAZuKqd8hRkKhSfCGIcP2KUY0EPxndzANBmNllzWPwak+bheSw==}

  through2@3.0.2:
    resolution: {integrity: sha512-enaDQ4MUyP2W6ZyT6EsMzqBPZaM/avg8iuo+l2d3QCs0J+6RaqkHV/2/lOwDTueBHeJ/2LG9lrLW3d5rWPucuQ==}

  tiny-emitter@2.1.0:
    resolution: {integrity: sha512-NB6Dk1A9xgQPMoGqC5CVXn123gWyte215ONT5Pp5a0yt4nlEoO1ZWeCwpncaekPHXO60i47ihFnZPiRPjRMq4Q==}

  tinybench@2.9.0:
    resolution: {integrity: sha512-0+DUvqWMValLmha6lr4kD8iAMK1HzV0/aKnCtWb9v9641TnP/MFb7Pc2bxoxQjTXAErryXVgUOfv2YqNllqGeg==}

  tinyexec@0.3.2:
    resolution: {integrity: sha512-KQQR9yN7R5+OSwaK0XQoj22pwHoTlgYqmUscPYoknOoWCWfj/5/ABTMRi69FrKU5ffPVh5QcFikpWJI/P1ocHA==}

  tinyexec@1.0.1:
    resolution: {integrity: sha512-5uC6DDlmeqiOwCPmK9jMSdOuZTh8bU39Ys6yidB+UTt5hfZUPGAypSgFRiEp+jbi9qH40BLDvy85jIU88wKSqw==}

  tinyglobby@0.2.14:
    resolution: {integrity: sha512-tX5e7OM1HnYr2+a2C/4V0htOcSQcoSTH9KgJnVvNm5zm/cyEWKJ7j7YutsH9CxMdtOkkLFy2AHrMci9IM8IPZQ==}
    engines: {node: '>=12.0.0'}

  tinypool@1.1.0:
    resolution: {integrity: sha512-7CotroY9a8DKsKprEy/a14aCCm8jYVmR7aFy4fpkZM8sdpNJbKkixuNjgM50yCmip2ezc8z4N7k3oe2+rfRJCQ==}
    engines: {node: ^18.0.0 || >=20.0.0}

  tinyrainbow@2.0.0:
    resolution: {integrity: sha512-op4nsTR47R6p0vMUUoYl/a+ljLFVtlfaXkLQmqfLR1qHma1h/ysYk4hEXZ880bf2CYgTskvTa/e196Vd5dDQXw==}
    engines: {node: '>=14.0.0'}

  tinyspy@4.0.3:
    resolution: {integrity: sha512-t2T/WLB2WRgZ9EpE4jgPJ9w+i66UZfDc8wHh0xrwiRNN+UwH98GIJkTeZqX9rg0i0ptwzqW+uYeIF0T4F8LR7A==}
    engines: {node: '>=14.0.0'}

  tippy.js@6.3.7:
    resolution: {integrity: sha512-E1d3oP2emgJ9dRQZdf3Kkn0qJgI6ZLpyS5z6ZkY1DF3kaQaBsGZsndEpHwx+eC+tYM41HaSNvNtLx8tU57FzTQ==}

  tldts-core@6.1.86:
    resolution: {integrity: sha512-Je6p7pkk+KMzMv2XXKmAE3McmolOQFdxkKw0R8EYNr7sELW46JqnNeTX8ybPiQgvg1ymCoF8LXs5fzFaZvJPTA==}

  tldts@6.1.86:
    resolution: {integrity: sha512-WMi/OQ2axVTf/ykqCQgXiIct+mSQDFdH2fkwhPwgEwvJ1kSzZRiinb0zF2Xb8u4+OqPChmyI6MEu4EezNJz+FQ==}
    hasBin: true

  tmp@0.2.3:
    resolution: {integrity: sha512-nZD7m9iCPC5g0pYmcaxogYKggSfLsdxl8of3Q/oIbqCqLLIO9IAF0GWjX1z9NZRHPiXv8Wex4yDCaZsgEw0Y8w==}
    engines: {node: '>=14.14'}

  to-regex-range@5.0.1:
    resolution: {integrity: sha512-65P7iz6X5yEr1cwcgvQxbbIw7Uk3gOy5dIdtZ4rDveLqhrdJP+Li/Hx6tyK0NEb+2GCyneCMJiGqrADCSNk8sQ==}
    engines: {node: '>=8.0'}

  tosource@2.0.0-alpha.3:
    resolution: {integrity: sha512-KAB2lrSS48y91MzFPFuDg4hLbvDiyTjOVgaK7Erw+5AmZXNq4sFRVn8r6yxSLuNs15PaokrDRpS61ERY9uZOug==}
    engines: {node: '>=10'}

  tough-cookie@4.1.4:
    resolution: {integrity: sha512-Loo5UUvLD9ScZ6jh8beX1T6sO1w2/MpCRpEP7V280GKMVUQ0Jzar2U3UJPsrdbziLEMMhu3Ujnq//rhiFuIeag==}
    engines: {node: '>=6'}

  tough-cookie@5.1.2:
    resolution: {integrity: sha512-FVDYdxtnj0G6Qm/DhNPSb8Ju59ULcup3tuJxkFb5K8Bv2pUXILbf0xZWU8PX8Ov19OXljbUyveOFwRMwkXzO+A==}
    engines: {node: '>=16'}

  tr46@0.0.3:
    resolution: {integrity: sha512-N3WMsuqV66lT30CrXNbEjx4GEwlow3v6rr4mCcv6prnfwhS01rkgyFdjPNBYd9br7LpXV1+Emh01fHnq2Gdgrw==}

  tr46@5.1.1:
    resolution: {integrity: sha512-hdF5ZgjTqgAntKkklYw0R03MG2x/bSzTtkxmIRw/sTNV8YXsCJ1tfLAX23lhxhHJlEf3CRCOCGGWw3vI3GaSPw==}
    engines: {node: '>=18'}

  treemate@0.3.11:
    resolution: {integrity: sha512-M8RGFoKtZ8dF+iwJfAJTOH/SM4KluKOKRJpjCMhI8bG3qB74zrFoArKZ62ll0Fr3mqkMJiQOmWYkdYgDeITYQg==}

  trough@2.2.0:
    resolution: {integrity: sha512-tmMpK00BjZiUyVyvrBK7knerNgmgvcV/KLVyuma/SC+TQN167GrMRciANTz09+k3zW8L8t60jWO1GpfkZdjTaw==}

  ts-api-utils@2.1.0:
    resolution: {integrity: sha512-CUgTZL1irw8u29bzrOD/nH85jqyc74D6SshFgujOIA7osm2Rz7dYH77agkx7H4FBNxDq7Cjf+IjaX/8zwFW+ZQ==}
    engines: {node: '>=18.12'}
    peerDependencies:
      typescript: '>=4.8.4'

  ts-error@1.0.6:
    resolution: {integrity: sha512-tLJxacIQUM82IR7JO1UUkKlYuUTmoY9HBJAmNWFzheSlDS5SPMcNIepejHJa4BpPQLAcbRhRf3GDJzyj6rbKvA==}

  ts-interface-checker@0.1.13:
    resolution: {integrity: sha512-Y/arvbn+rrz3JCKl9C4kVNfTfSm2/mEp5FSz5EsZSANGPSlQrpRI5M4PKF+mJnE52jOO90PnPSc3Ur3bTQw0gA==}

  ts-node@10.9.2:
    resolution: {integrity: sha512-f0FFpIdcHgn8zcPSbf1dRevwt047YMnaiJM3u2w2RewrB+fob/zePZcrOyQoLMMO7aBIddLcQIEK5dYjkLnGrQ==}
    hasBin: true
    peerDependencies:
      '@swc/core': '>=1.2.50'
      '@swc/wasm': '>=1.2.50'
      '@types/node': '*'
      typescript: '>=2.7'
    peerDependenciesMeta:
      '@swc/core':
        optional: true
      '@swc/wasm':
        optional: true

  tslib@2.8.1:
    resolution: {integrity: sha512-oJFu94HQb+KVduSUQL7wnpmqnfmLsOA/nAh6b6EH0wCEoK0/mPeXU6c3wKDV83MkOuHPRHtSXKKU99IBazS/2w==}

  type-check@0.4.0:
    resolution: {integrity: sha512-XleUoc9uwGXqjWwXaUTZAmzMcFZ5858QA2vvx1Ur5xIcixXIP+8LnFDgRplU30us6teqdlskFfu+ae4K79Ooew==}
    engines: {node: '>= 0.8.0'}

  type-fest@0.20.2:
    resolution: {integrity: sha512-Ne+eE4r0/iWnpAxD852z3A+N0Bt5RN//NjJwRd2VFHEmrywxf5vsZlh4R6lixl6B+wz/8d+maTSAkN1FIkI3LQ==}
    engines: {node: '>=10'}

  typescript-eslint@8.33.1:
    resolution: {integrity: sha512-AgRnV4sKkWOiZ0Kjbnf5ytTJXMUZQ0qhSVdQtDNYLPLnjsATEYhaO94GlRQwi4t4gO8FfjM6NnikHeKjUm8D7A==}
    engines: {node: ^18.18.0 || ^20.9.0 || >=21.1.0}
    peerDependencies:
      eslint: ^8.57.0 || ^9.0.0
      typescript: '>=4.8.4 <5.9.0'

  typescript@5.8.3:
    resolution: {integrity: sha512-p1diW6TqL9L07nNxvRMM7hMMw4c5XOo/1ibL4aAIGmSAt9slTE1Xgw5KWuof2uTOvCg9BY7ZRi+GaF+7sfgPeQ==}
    engines: {node: '>=14.17'}
    hasBin: true

  uc.micro@2.1.0:
    resolution: {integrity: sha512-ARDJmphmdvUk6Glw7y9DQ2bFkKBHwQHLi2lsaH6PPmz/Ka9sFOBsBluozhDltWmnv9u/cF6Rt87znRTPV+yp/A==}

  ufo@1.6.1:
    resolution: {integrity: sha512-9a4/uxlTWJ4+a5i0ooc1rU7C7YOw3wT+UGqdeNNHWnOF9qcMBgLRS+4IYUqbczewFx4mLEig6gawh7X6mFlEkA==}

  undici-types@6.21.0:
    resolution: {integrity: sha512-iwDZqg0QAGrg9Rav5H4n0M64c3mkR59cJ6wQp+7C4nI0gsmExaedaYLNO44eT4AtBBwjbTiGPMlt2Md0T9H9JQ==}

  unicode-canonical-property-names-ecmascript@2.0.1:
    resolution: {integrity: sha512-dA8WbNeb2a6oQzAQ55YlT5vQAWGV9WXOsi3SskE3bcCdM0P4SDd+24zS/OCacdRq5BkdsRj9q3Pg6YyQoxIGqg==}
    engines: {node: '>=4'}

  unicode-match-property-ecmascript@2.0.0:
    resolution: {integrity: sha512-5kaZCrbp5mmbz5ulBkDkbY0SsPOjKqVS35VpL9ulMPfSl0J0Xsm+9Evphv9CoIZFwre7aJoa94AY6seMKGVN5Q==}
    engines: {node: '>=4'}

  unicode-match-property-value-ecmascript@2.2.0:
    resolution: {integrity: sha512-4IehN3V/+kkr5YeSSDDQG8QLqO26XpL2XP3GQtqwlT/QYSECAwFztxVHjlbh0+gjJ3XmNLS0zDsbgs9jWKExLg==}
    engines: {node: '>=4'}

  unicode-property-aliases-ecmascript@2.1.0:
    resolution: {integrity: sha512-6t3foTQI9qne+OZoVQB/8x8rk2k1eVy1gRXhV3oFQ5T6R1dqQ1xtin3XqSlx3+ATBkliTaR/hHyJBm+LVPNM8w==}
    engines: {node: '>=4'}

  unified@11.0.5:
    resolution: {integrity: sha512-xKvGhPWw3k84Qjh8bI3ZeJjqnyadK+GEFtazSfZv/rKeTkTjOJho6mFqh2SM96iIcZokxiOpg78GazTSg8+KHA==}

  unist-util-is@6.0.0:
    resolution: {integrity: sha512-2qCTHimwdxLfz+YzdGfkqNlH0tLi9xjTnHddPmJwtIG9MGsdbutfTc4P+haPD7l7Cjxf/WZj+we5qfVPvvxfYw==}

  unist-util-stringify-position@4.0.0:
    resolution: {integrity: sha512-0ASV06AAoKCDkS2+xw5RXJywruurpbC4JZSm7nr7MOt1ojAzvyyaO+UxZf18j8FCF6kmzCZKcAgN/yu2gm2XgQ==}

  unist-util-visit-parents@6.0.1:
    resolution: {integrity: sha512-L/PqWzfTP9lzzEa6CKs0k2nARxTdZduw3zyh8d2NVBnsyvHjSX4TWse388YrrQKbvI8w20fGjGlhgT96WwKykw==}

  unist-util-visit@5.0.0:
    resolution: {integrity: sha512-MR04uvD+07cwl/yhVuVWAtw+3GOR/knlL55Nd/wAdblk27GCVt3lqpTivy/tkJcZoNPzTwS1Y+KMojlLDhoTzg==}

  universalify@0.2.0:
    resolution: {integrity: sha512-CJ1QgKmNg3CwvAv/kOFmtnEN05f0D/cn9QntgNOQlQF9dgvVTHj3t+8JPdjqawCHk7V/KA+fbUqzZ9XWhcqPUg==}
    engines: {node: '>= 4.0.0'}

  unplugin-icons@22.1.0:
    resolution: {integrity: sha512-ect2ZNtk1Zgwb0NVHd0C1IDW/MV+Jk/xaq4t8o6rYdVS3+L660ZdD5kTSQZvsgdwCvquRw+/wYn75hsweRjoIA==}
    peerDependencies:
      '@svgr/core': '>=7.0.0'
      '@svgx/core': ^1.0.1
      '@vue/compiler-sfc': ^3.0.2 || ^2.7.0
      svelte: ^3.0.0 || ^4.0.0 || ^5.0.0
    peerDependenciesMeta:
      '@svgr/core':
        optional: true
      '@svgx/core':
        optional: true
      '@vue/compiler-sfc':
        optional: true
      svelte:
        optional: true

  unplugin-utils@0.2.4:
    resolution: {integrity: sha512-8U/MtpkPkkk3Atewj1+RcKIjb5WBimZ/WSLhhR3w6SsIj8XJuKTacSP8g+2JhfSGw0Cb125Y+2zA/IzJZDVbhA==}
    engines: {node: '>=18.12.0'}

  unplugin-vue-components@28.4.1:
    resolution: {integrity: sha512-niGSc0vJD9ueAnsqcfAldmtpkppZ09B6p2G1dL7X5S8KPdgbk1P+txPwaaDCe7N+eZh2VG1aAypLXkuJs3OSUg==}
    engines: {node: '>=14'}
    peerDependencies:
      '@babel/parser': ^7.15.8
      '@nuxt/kit': ^3.2.2
      vue: 2 || 3
    peerDependenciesMeta:
      '@babel/parser':
        optional: true
      '@nuxt/kit':
        optional: true

  unplugin@1.16.1:
    resolution: {integrity: sha512-4/u/j4FrCKdi17jaxuJA0jClGxB1AvU2hw/IuayPc4ay1XGaJs/rbb4v5WKwAjNifjmXK9PIFyuPiaK8azyR9w==}
    engines: {node: '>=14.0.0'}

  unplugin@2.3.5:
    resolution: {integrity: sha512-RyWSb5AHmGtjjNQ6gIlA67sHOsWpsbWpwDokLwTcejVdOjEkJZh7QKu14J00gDDVSh8kGH4KYC/TNBceXFZhtw==}
    engines: {node: '>=18.12.0'}

  update-browserslist-db@1.1.3:
    resolution: {integrity: sha512-UxhIZQ+QInVdunkDAaiazvvT/+fXL5Osr0JZlJulepYu6Jd7qJtDZjlur0emRlT71EN3ScPoE7gvsuIKKNavKw==}
    hasBin: true
    peerDependencies:
      browserslist: '>= 4.21.0'

  uri-js@4.4.1:
    resolution: {integrity: sha512-7rKUyy33Q1yc98pQ1DAmLtwX109F7TIfWlW1Ydo8Wl1ii1SeHieeh0HHfPeL2fMXK6z0s8ecKs9frCuLJvndBg==}

  url-parse@1.5.10:
    resolution: {integrity: sha512-WypcfiRhfeUP9vvF0j6rw0J3hrWrw6iZv3+22h6iRMJ/8z1Tj6XfLP4DsUix5MhMPnXpiHDoKyoZ/bdCkwBCiQ==}

  util-deprecate@1.0.2:
    resolution: {integrity: sha512-EPD5q1uXyFxJpCrLnCc1nHnq3gOa6DZBocAIiI2TaSCA7VCJ1UJDMagCzIkXNsUYfD1daK//LTEQ8xiIbrHtcw==}

  uuid@11.1.0:
    resolution: {integrity: sha512-0/A9rDy9P7cJ+8w1c9WD9V//9Wj15Ce2MPz8Ri6032usz+NfePxx5AcN3bN+r6ZL6jEo066/yNYB3tn4pQEx+A==}
    hasBin: true

  uuid@8.3.2:
    resolution: {integrity: sha512-+NYs2QeMWy+GWFOEm9xnn6HCDp0l7QBD7ml8zLUmJ+93Q5NF0NocErnwkTkXVFNiX3/fpC6afS8Dhb/gz7R7eg==}
    hasBin: true

  v8-compile-cache-lib@3.0.1:
    resolution: {integrity: sha512-wa7YjyUGfNZngI/vtK0UHAN+lgDCxBPCylVXGp0zu59Fz5aiGtNXaq3DhIov063MorB+VfufLh3JlF2KdTK3xg==}

  vdirs@0.1.8:
    resolution: {integrity: sha512-H9V1zGRLQZg9b+GdMk8MXDN2Lva0zx72MPahDKc30v+DtwKjfyOSXWRIX4t2mhDubM1H09gPhWeth/BJWPHGUw==}
    peerDependencies:
      vue: ^3.0.11

  vfile-message@4.0.2:
    resolution: {integrity: sha512-jRDZ1IMLttGj41KcZvlrYAaI3CfqpLpfpf+Mfig13viT6NKvRzWZ+lXz0Y5D60w6uJIBAOGq9mSHf0gktF0duw==}

  vfile@6.0.3:
    resolution: {integrity: sha512-KzIbH/9tXat2u30jf+smMwFCsno4wHVdNmzFyL+T/L3UGqqk6JKfVqOFOZEpZSHADH1k40ab6NUIXZq422ov3Q==}

  vite-bundle-visualizer@1.2.1:
    resolution: {integrity: sha512-cwz/Pg6+95YbgIDp+RPwEToc4TKxfsFWSG/tsl2DSZd9YZicUag1tQXjJ5xcL7ydvEoaC2FOZeaXOU60t9BRXw==}
    engines: {node: ^18.19.0 || >=20.6.0}
    hasBin: true

  vite-code-inspector-plugin@0.20.12:
    resolution: {integrity: sha512-Sz33ocVjAGDfDlhFFysqEOz4zCtu5vpjShvxYmkZiKnL1OKcLKFNktOw9BH0tk8G+7VZOk4J48zH/a4zV9WBUQ==}

  vite-node@3.2.0:
    resolution: {integrity: sha512-8Fc5Ko5Y4URIJkmMF/iFP1C0/OJyY+VGVe9Nw6WAdZyw4bTO+eVg9mwxWkQp/y8NnAoQY3o9KAvE1ZdA2v+Vmg==}
    engines: {node: ^18.0.0 || ^20.0.0 || >=22.0.0}
    hasBin: true

  vite@6.3.5:
    resolution: {integrity: sha512-cZn6NDFE7wdTpINgs++ZJ4N49W2vRp8LCKrn3Ob1kYNtOo21vfDoaV5GzBfLU4MovSAB8uNRm4jgzVQZ+mBzPQ==}
    engines: {node: ^18.0.0 || ^20.0.0 || >=22.0.0}
    hasBin: true
    peerDependencies:
      '@types/node': ^18.0.0 || ^20.0.0 || >=22.0.0
      jiti: '>=1.21.0'
      less: '*'
      lightningcss: ^1.21.0
      sass: '*'
      sass-embedded: '*'
      stylus: '*'
      sugarss: '*'
      terser: ^5.16.0
      tsx: ^4.8.1
      yaml: ^2.4.2
    peerDependenciesMeta:
      '@types/node':
        optional: true
      jiti:
        optional: true
      less:
        optional: true
      lightningcss:
        optional: true
      sass:
        optional: true
      sass-embedded:
        optional: true
      stylus:
        optional: true
      sugarss:
        optional: true
      terser:
        optional: true
      tsx:
        optional: true
      yaml:
        optional: true

  vitest@3.2.0:
    resolution: {integrity: sha512-P7Nvwuli8WBNmeMHHek7PnGW4oAZl9za1fddfRVidZar8wDZRi7hpznLKQePQ8JPLwSBEYDK11g+++j7uFJV8Q==}
    engines: {node: ^18.0.0 || ^20.0.0 || >=22.0.0}
    hasBin: true
    peerDependencies:
      '@edge-runtime/vm': '*'
      '@types/debug': ^4.1.12
      '@types/node': ^18.0.0 || ^20.0.0 || >=22.0.0
      '@vitest/browser': 3.2.0
      '@vitest/ui': 3.2.0
      happy-dom: '*'
      jsdom: '*'
    peerDependenciesMeta:
      '@edge-runtime/vm':
        optional: true
      '@types/debug':
        optional: true
      '@types/node':
        optional: true
      '@vitest/browser':
        optional: true
      '@vitest/ui':
        optional: true
      happy-dom:
        optional: true
      jsdom:
        optional: true

  vooks@0.2.12:
    resolution: {integrity: sha512-iox0I3RZzxtKlcgYaStQYKEzWWGAduMmq+jS7OrNdQo1FgGfPMubGL3uGHOU9n97NIvfFDBGnpSvkWyb/NSn/Q==}
    peerDependencies:
      vue: ^3.0.0

  vscode-jsonrpc@8.2.0:
    resolution: {integrity: sha512-C+r0eKJUIfiDIfwJhria30+TYWPtuHJXHtI7J0YlOmKAo7ogxP20T0zxB7HZQIFhIyvoBPwWskjxrvAtfjyZfA==}
    engines: {node: '>=14.0.0'}

  vscode-jsonrpc@8.2.1:
    resolution: {integrity: sha512-kdjOSJ2lLIn7r1rtrMbbNCHjyMPfRnowdKjBQ+mGq6NAW5QY2bEZC/khaC5OR8svbbjvLEaIXkOq45e2X9BIbQ==}
    engines: {node: '>=14.0.0'}

  vscode-languageclient@9.0.1:
    resolution: {integrity: sha512-JZiimVdvimEuHh5olxhxkht09m3JzUGwggb5eRUkzzJhZ2KjCN0nh55VfiED9oez9DyF8/fz1g1iBV3h+0Z2EA==}
    engines: {vscode: ^1.82.0}

  vscode-languageserver-protocol@3.17.5:
    resolution: {integrity: sha512-mb1bvRJN8SVznADSGWM9u/b07H7Ecg0I3OgXDuLdn307rl/J3A9YD6/eYOssqhecL27hK1IPZAsaqh00i/Jljg==}

  vscode-languageserver-types@3.17.5:
    resolution: {integrity: sha512-Ld1VelNuX9pdF39h2Hgaeb5hEZM2Z3jUrrMgWQAu82jMtZp7p3vJT3BzToKtZI7NgQssZje5o0zryOrhQvzQAg==}

  vscode-oniguruma@1.7.0:
    resolution: {integrity: sha512-L9WMGRfrjOhgHSdOYgCt/yRMsXzLDJSL7BPrOZt73gU0iWO4mpqzqQzOz5srxqTvMBaR0XZTSrVWo4j55Rc6cA==}

  vscode-oniguruma@2.0.1:
    resolution: {integrity: sha512-poJU8iHIWnC3vgphJnrLZyI3YdqRlR27xzqDmpPXYzA93R4Gk8z7T6oqDzDoHjoikA2aS82crdXFkjELCdJsjQ==}

  vscode-textmate@9.2.0:
    resolution: {integrity: sha512-rkvG4SraZQaPSN/5XjwKswdU0OP9MF28QjrYzUBbhb8QyG3ljB1Ky996m++jiI7KdiAP2CkBiQZd9pqEDTClqA==}

  vscode-uri@3.1.0:
    resolution: {integrity: sha512-/BpdSx+yCQGnCvecbyXdxHDkuk55/G3xwnC0GqY4gmQ3j+A+g8kzzgB4Nk/SINjqn6+waqw3EgbVF2QKExkRxQ==}

  vscode-ws-jsonrpc@3.4.0:
    resolution: {integrity: sha512-jkNZvX0LdHt4skPxMw/jFePr3jRCJU6ZmO28oPoQ7RwNSkwU3uN8mgtxACYEbOY68bYmi/b/uJzhxewKCz1P4w==}
    engines: {node: '>=18.19.0', npm: '>=10.2.3'}

  vue-clipboard3@2.0.0:
    resolution: {integrity: sha512-Q9S7dzWGax7LN5iiSPcu/K1GGm2gcBBlYwmMsUc5/16N6w90cbKow3FnPmPs95sungns4yvd9/+JhbAznECS2A==}

  vue-component-type-helpers@2.2.10:
    resolution: {integrity: sha512-iDUO7uQK+Sab2tYuiP9D1oLujCWlhHELHMgV/cB13cuGbG4qwkLHvtfWb6FzvxrIOPDnU0oHsz2MlQjhYDeaHA==}

  vue-demi@0.14.10:
    resolution: {integrity: sha512-nMZBOwuzabUO0nLgIcc6rycZEebF6eeUfaiQx9+WSk8e29IbLvPU9feI6tqW4kTo3hvoYAJkMh8n8D0fuISphg==}
    engines: {node: '>=12'}
    hasBin: true
    peerDependencies:
      '@vue/composition-api': ^1.0.0-rc.1
      vue: ^3.0.0-0 || ^2.6.0
    peerDependenciesMeta:
      '@vue/composition-api':
        optional: true

  vue-eslint-parser@10.1.3:
    resolution: {integrity: sha512-dbCBnd2e02dYWsXoqX5yKUZlOt+ExIpq7hmHKPb5ZqKcjf++Eo0hMseFTZMLKThrUk61m+Uv6A2YSBve6ZvuDQ==}
    engines: {node: ^18.18.0 || ^20.9.0 || >=21.1.0}
    peerDependencies:
      eslint: ^8.57.0 || ^9.0.0

  vue-eslint-parser@9.4.3:
    resolution: {integrity: sha512-2rYRLWlIpaiN8xbPiDyXZXRgLGOtWxERV7ND5fFAv5qo1D2N9Fu9MNajBNc6o13lZ+24DAWCkQCvj4klgmcITg==}
    engines: {node: ^14.17.0 || >=16.0.0}
    peerDependencies:
      eslint: '>=6.0.0'

  vue-i18n@11.1.5:
    resolution: {integrity: sha512-XCwuaEA5AF97g1frvH/EI1zI9uo1XKTf2/OCFgts7NvUWRsjlgeHPrkJV+a3gpzai2pC4quZ4AnOHFO8QK9hsg==}
    engines: {node: '>= 16'}
    peerDependencies:
      vue: ^3.0.0

  vue-router@4.5.1:
    resolution: {integrity: sha512-ogAF3P97NPm8fJsE4by9dwSYtDwXIY1nFY9T6DyQnGHd1E2Da94w9JIolpe42LJGIl0DwOHBi8TcRPlPGwbTtw==}
    peerDependencies:
      vue: ^3.2.0

  vue-tippy@6.7.1:
    resolution: {integrity: sha512-gdHbBV5/Vc8gH87hQHLA7TN1K4BlLco3MAPrTb70ZYGXxx+55rAU4a4mt0fIoP+gB3etu1khUZ6c29Br1n0CiA==}
    peerDependencies:
      vue: ^3.2.0

  vue-tsc@2.1.10:
    resolution: {integrity: sha512-RBNSfaaRHcN5uqVqJSZh++Gy/YUzryuv9u1aFWhsammDJXNtUiJMNoJ747lZcQ68wUQFx6E73y4FY3D8E7FGMA==}
    hasBin: true
    peerDependencies:
      typescript: '>=5.0.0'

  vue@3.5.16:
    resolution: {integrity: sha512-rjOV2ecxMd5SiAmof2xzh2WxntRcigkX/He4YFJ6WdRvVUrbt6DxC1Iujh10XLl8xCDRDtGKMeO3D+pRQ1PP9w==}
    peerDependencies:
      typescript: '*'
    peerDependenciesMeta:
      typescript:
        optional: true

  vuedraggable@4.1.0:
    resolution: {integrity: sha512-FU5HCWBmsf20GpP3eudURW3WdWTKIbEIQxh9/8GE806hydR9qZqRRxRE3RjqX7PkuLuMQG/A7n3cfj9rCEchww==}
    peerDependencies:
      vue: ^3.0.1

  vueuc@0.4.64:
    resolution: {integrity: sha512-wlJQj7fIwKK2pOEoOq4Aro8JdPOGpX8aWQhV8YkTW9OgWD2uj2O8ANzvSsIGjx7LTOc7QbS7sXdxHi6XvRnHPA==}
    peerDependencies:
      vue: ^3.0.11

  vuvuzela@1.0.3:
    resolution: {integrity: sha512-Tm7jR1xTzBbPW+6y1tknKiEhz04Wf/1iZkcTJjSFcpNko43+dFW6+OOeQe9taJIug3NdfUAjFKgUSyQrIKaDvQ==}

  w3c-xmlserializer@5.0.0:
    resolution: {integrity: sha512-o8qghlI8NZHU1lLPrpi2+Uq7abh4GGPpYANlalzWxyWteJOCsr/P+oPBA49TOLu5FTZO4d3F9MnWJfiMo4BkmA==}
    engines: {node: '>=18'}

  webidl-conversions@3.0.1:
    resolution: {integrity: sha512-2JAn3z8AR6rjK8Sm8orRC0h/bcl/DqL7tRPdGZ4I1CjdF+EaMLmYxBHyXuKL849eucPFhvBoxMsflfOb8kxaeQ==}

  webidl-conversions@7.0.0:
    resolution: {integrity: sha512-VwddBukDzu71offAQR975unBIGqfKZpM+8ZX6ySk8nYhVoo5CYaZyzt3YBvYtRtO+aoGlqxPg/B87NGVZ/fu6g==}
    engines: {node: '>=12'}

  webpack-code-inspector-plugin@0.20.12:
    resolution: {integrity: sha512-tec0/XAzEpzOUkEOWlboUDNN7dIOTFeQw5ZHumlm/e0T9EDdq/aG8ZOCX53pnoasrUHONWmprC3RY8YKwmyNkg==}

  webpack-virtual-modules@0.6.2:
    resolution: {integrity: sha512-66/V2i5hQanC51vBQKPH4aI8NMAcBW59FVBs+rC7eGHupMyfn34q7rZIE+ETlJ+XTevqfUhVVBgSUNSW2flEUQ==}

  whatwg-encoding@3.1.1:
    resolution: {integrity: sha512-6qN4hJdMwfYBtE3YBTTHhoeuUrDBPZmbQaxWAqSALV/MeEnR5z1xd8UKud2RAkFoPkmB+hli1TZSnyi84xz1vQ==}
    engines: {node: '>=18'}

  whatwg-mimetype@4.0.0:
    resolution: {integrity: sha512-QaKxh0eNIi2mE9p2vEdzfagOKHCcj1pJ56EEHGQOVxp8r9/iszLUUV7v89x9O1p/T+NlTM5W7jW6+cz4Fq1YVg==}
    engines: {node: '>=18'}

  whatwg-url@14.2.0:
    resolution: {integrity: sha512-De72GdQZzNTUBBChsXueQUnPKDkg/5A5zp7pFDuQAj5UFoENpiACU0wlCvzpAGnTkj++ihpKwKyYewn/XNUbKw==}
    engines: {node: '>=18'}

  whatwg-url@5.0.0:
    resolution: {integrity: sha512-saE57nupxk6v3HY35+jzBwYa0rKSy0XR8JSxZPwgLr7ys0IBzhGviA1/TUGJLmSVqs8pb9AnvICXEuOHLprYTw==}

  which-module@2.0.1:
    resolution: {integrity: sha512-iBdZ57RDvnOR9AGBhML2vFZf7h8vmBjhoaZqODJBFWHVtKkDmKuHai3cx5PgVMrX5YDNp27AofYbAwctSS+vhQ==}

  which@2.0.2:
    resolution: {integrity: sha512-BLI3Tl1TW3Pvl70l3yq3Y64i+awpwXqsGBYWkkqMtnbXgrMD+yj7rhW0kuEDxzJaYXGjEW5ogapKNMEKNMjibA==}
    engines: {node: '>= 8'}
    hasBin: true

  why-is-node-running@2.3.0:
    resolution: {integrity: sha512-hUrmaWBdVDcxvYqnyh09zunKzROWjbZTiNy8dBEjkS7ehEDQibXJ7XvlmtbwuTclUiIyN+CyXQD4Vmko8fNm8w==}
    engines: {node: '>=8'}
    hasBin: true

  word-wrap@1.2.5:
    resolution: {integrity: sha512-BN22B5eaMMI9UMtjrGd5g5eCYPpCPDUy0FJXbYsaT5zYxjFOckS53SQDE3pWkVoWpHXVb3BrYcEN4Twa55B5cA==}
    engines: {node: '>=0.10.0'}

  wrap-ansi@6.2.0:
    resolution: {integrity: sha512-r6lPcBGxZXlIcymEu7InxDMhdW0KDxpLgoFLcguasxCaJ/SOIZwINatK9KY/tf+ZrlywOKU0UDj3ATXUBfxJXA==}
    engines: {node: '>=8'}

  wrap-ansi@7.0.0:
    resolution: {integrity: sha512-YVGIj2kamLSTxw6NsZjoBxfSwsn0ycdesmc4p+Q21c5zPuZ1pl+NfxVdxPtdHvmNVOQ6XSYG4AUtyt/Fi7D16Q==}
    engines: {node: '>=10'}

  wrap-ansi@8.1.0:
    resolution: {integrity: sha512-si7QWI6zUMq56bESFvagtmzMdGOtoxfR+Sez11Mobfc7tm+VkUckk9bW2UeffTGVUbOksxmSw0AA2gs8g71NCQ==}
    engines: {node: '>=12'}

  write-stream@0.4.3:
    resolution: {integrity: sha512-IJrvkhbAnj89W/GAVdVgbnPiVw5Ntg/B4tc/MUCIEwj/g6JIww1DWJyB/yBMT3yw2/TkT6IUZ0+IYef3flEw8A==}

  ws@8.18.2:
    resolution: {integrity: sha512-DMricUmwGZUVr++AEAe2uiVM7UoO9MAVZMDu05UQOaUII0lp+zOzLLU4Xqh/JvTqklB1T4uELaaPBKyjE1r4fQ==}
    engines: {node: '>=10.0.0'}
    peerDependencies:
      bufferutil: ^4.0.1
      utf-8-validate: '>=5.0.2'
    peerDependenciesMeta:
      bufferutil:
        optional: true
      utf-8-validate:
        optional: true

  xml-name-validator@4.0.0:
    resolution: {integrity: sha512-ICP2e+jsHvAj2E2lIHxa5tjXRlKDJo4IdvPvCXbXQGdzSfmSpNVyIKMvoZHjDY9DP0zV17iI85o90vRFXNccRw==}
    engines: {node: '>=12'}

  xml-name-validator@5.0.0:
    resolution: {integrity: sha512-EvGK8EJ3DhaHfbRlETOWAS5pO9MZITeauHKJyb8wyajUfQUenkIg2MvLDTZ4T/TgIcm3HU0TFBgWWboAZ30UHg==}
    engines: {node: '>=18'}

  xmlchars@2.2.0:
    resolution: {integrity: sha512-JZnDKK8B0RCDw84FNdDAIpZK+JuJw+s7Lz8nksI7SIuU3UXJJslUthsi+uWBUYOwPFwW7W7PRLRfUKpxjtjFCw==}

  xtend@4.0.2:
    resolution: {integrity: sha512-LKYU1iAXJXUgAXn9URjiu+MWhyUXHsvfp7mcuYm9dSUKK0/CjtrUwFAxD82/mCWbtLsGjFIad0wIsod4zrTAEQ==}
    engines: {node: '>=0.4'}

  y18n@4.0.3:
    resolution: {integrity: sha512-JKhqTOwSrqNA1NY5lSztJ1GrBiUodLMmIZuLiDaMRJ+itFd+ABVE8XBjOvIWL+rSqNDC74LCSFmlb/U4UZ4hJQ==}

  y18n@5.0.8:
    resolution: {integrity: sha512-0pfFzegeDWJHJIAmTLRP2DwHjdF5s7jo9tuztdQxAhINCdvS+3nGINqPd00AphqJR/0LhANUS6/+7SCb98YOfA==}
    engines: {node: '>=10'}

  yallist@3.1.1:
    resolution: {integrity: sha512-a4UGQaWPH59mOXUYnAG2ewncQS4i4F43Tv3JoAM+s2VDAmS9NsK8GpDMLrCHPksFT7h3K6TOoUNn2pb7RoXx4g==}

  yaml-eslint-parser@1.3.0:
    resolution: {integrity: sha512-E/+VitOorXSLiAqtTd7Yqax0/pAS3xaYMP+AUUJGOK1OZG3rhcj9fcJOM5HJ2VrP1FrStVCWr1muTfQCdj4tAA==}
    engines: {node: ^14.17.0 || >=16.0.0}

  yaml@2.8.0:
    resolution: {integrity: sha512-4lLa/EcQCB0cJkyts+FpIRx5G/llPxfP6VQU5KByHEhLxY3IJCH0f0Hy1MHI8sClTvsIb8qwRJ6R/ZdlDJ/leQ==}
    engines: {node: '>= 14.6'}
    hasBin: true

  yargs-parser@18.1.3:
    resolution: {integrity: sha512-o50j0JeToy/4K6OZcaQmW6lyXXKhq7csREXcDwk2omFPJEwUNOVtJKvmDr9EI1fAJZUyZcRF7kxGBWmRXudrCQ==}
    engines: {node: '>=6'}

  yargs-parser@21.1.1:
    resolution: {integrity: sha512-tVpsJW7DdjecAiFpbIB1e3qxIQsE6NoPc5/eTdrbbIC4h0LVsWhnoa3g+m2HclBIujHzsxZ4VJVA+GUuc2/LBw==}
    engines: {node: '>=12'}

  yargs@15.4.1:
    resolution: {integrity: sha512-aePbxDmcYW++PaqBsJ+HYUFwCdv4LVvdnhBy78E57PIor8/OVvhMrADFFEDh8DHDFRv/O9i3lPhsENjO7QX0+A==}
    engines: {node: '>=8'}

  yargs@17.7.2:
    resolution: {integrity: sha512-7dSzzRQ++CKnNI/krKnYRV7JKKPUXMEh61soaHKg9mrWEhzFWhFnxPxGl+69cD1Ou63C13NUPCnmIcrvqCuM6w==}
    engines: {node: '>=12'}

  yn@3.1.1:
    resolution: {integrity: sha512-Ux4ygGWsu2c7isFWe8Yu1YluJmqVhxqK2cLXNQA5AcC3QfbGNpM7fu0Y8b/z16pXLnFxZYvWhd3fhBY9DLmC6Q==}
    engines: {node: '>=6'}

  yocto-queue@0.1.0:
    resolution: {integrity: sha512-rVksvsnNCdJ/ohGc6xgPwyN8eheCxsiLM8mxuE/t/mOVqJewPuO1miLpTHQiRgTKCLexL4MeAFVagts7HmNZ2Q==}
    engines: {node: '>=10'}

  zwitch@2.0.4:
    resolution: {integrity: sha512-bXE4cR/kVZhKZX/RjPEflHaKVhUVl85noU3v6b8apfQEc1x4A+zBxjZ4lN8LqGd6WZ3dl98pY4o717VFmoPp+A==}

snapshots:

  '@alloc/quick-lru@5.2.0': {}

  '@ampproject/remapping@2.3.0':
    dependencies:
      '@jridgewell/gen-mapping': 0.3.8
      '@jridgewell/trace-mapping': 0.3.25

  '@antfu/install-pkg@1.1.0':
    dependencies:
      package-manager-detector: 1.3.0
      tinyexec: 1.0.1

  '@antfu/utils@8.1.1': {}

  '@asamuzakjp/css-color@3.2.0':
    dependencies:
      '@csstools/css-calc': 2.1.4(@csstools/css-parser-algorithms@3.0.5(@csstools/css-tokenizer@3.0.4))(@csstools/css-tokenizer@3.0.4)
      '@csstools/css-color-parser': 3.0.10(@csstools/css-parser-algorithms@3.0.5(@csstools/css-tokenizer@3.0.4))(@csstools/css-tokenizer@3.0.4)
      '@csstools/css-parser-algorithms': 3.0.5(@csstools/css-tokenizer@3.0.4)
      '@csstools/css-tokenizer': 3.0.4
      lru-cache: 10.4.3

  '@babel/code-frame@7.27.1':
    dependencies:
      '@babel/helper-validator-identifier': 7.27.1
      js-tokens: 4.0.0
      picocolors: 1.1.1

  '@babel/compat-data@7.27.3': {}

  '@babel/core@7.27.4':
    dependencies:
      '@ampproject/remapping': 2.3.0
      '@babel/code-frame': 7.27.1
      '@babel/generator': 7.27.3
      '@babel/helper-compilation-targets': 7.27.2
      '@babel/helper-module-transforms': 7.27.3(@babel/core@7.27.4)
      '@babel/helpers': 7.27.4
      '@babel/parser': 7.27.4
      '@babel/template': 7.27.2
      '@babel/traverse': 7.27.4
      '@babel/types': 7.27.3
      convert-source-map: 2.0.0
      debug: 4.4.1
      gensync: 1.0.0-beta.2
      json5: 2.2.3
      semver: 6.3.1
    transitivePeerDependencies:
      - supports-color

  '@babel/generator@7.27.3':
    dependencies:
      '@babel/parser': 7.27.4
      '@babel/types': 7.27.3
      '@jridgewell/gen-mapping': 0.3.8
      '@jridgewell/trace-mapping': 0.3.25
      jsesc: 3.1.0

  '@babel/helper-annotate-as-pure@7.27.3':
    dependencies:
      '@babel/types': 7.27.3

  '@babel/helper-compilation-targets@7.27.2':
    dependencies:
      '@babel/compat-data': 7.27.3
      '@babel/helper-validator-option': 7.27.1
      browserslist: 4.25.0
      lru-cache: 5.1.1
      semver: 6.3.1

  '@babel/helper-create-class-features-plugin@7.27.1(@babel/core@7.27.4)':
    dependencies:
      '@babel/core': 7.27.4
      '@babel/helper-annotate-as-pure': 7.27.3
      '@babel/helper-member-expression-to-functions': 7.27.1
      '@babel/helper-optimise-call-expression': 7.27.1
      '@babel/helper-replace-supers': 7.27.1(@babel/core@7.27.4)
      '@babel/helper-skip-transparent-expression-wrappers': 7.27.1
      '@babel/traverse': 7.27.4
      semver: 6.3.1
    transitivePeerDependencies:
      - supports-color

  '@babel/helper-create-regexp-features-plugin@7.27.1(@babel/core@7.27.4)':
    dependencies:
      '@babel/core': 7.27.4
      '@babel/helper-annotate-as-pure': 7.27.3
      regexpu-core: 6.2.0
      semver: 6.3.1

  '@babel/helper-define-polyfill-provider@0.6.4(@babel/core@7.27.4)':
    dependencies:
      '@babel/core': 7.27.4
      '@babel/helper-compilation-targets': 7.27.2
      '@babel/helper-plugin-utils': 7.27.1
      debug: 4.4.1
      lodash.debounce: 4.0.8
      resolve: 1.22.10
    transitivePeerDependencies:
      - supports-color

  '@babel/helper-member-expression-to-functions@7.27.1':
    dependencies:
      '@babel/traverse': 7.27.4
      '@babel/types': 7.27.3
    transitivePeerDependencies:
      - supports-color

  '@babel/helper-module-imports@7.27.1':
    dependencies:
      '@babel/traverse': 7.27.4
      '@babel/types': 7.27.3
    transitivePeerDependencies:
      - supports-color

  '@babel/helper-module-transforms@7.27.3(@babel/core@7.27.4)':
    dependencies:
      '@babel/core': 7.27.4
      '@babel/helper-module-imports': 7.27.1
      '@babel/helper-validator-identifier': 7.27.1
      '@babel/traverse': 7.27.4
    transitivePeerDependencies:
      - supports-color

  '@babel/helper-optimise-call-expression@7.27.1':
    dependencies:
      '@babel/types': 7.27.3

  '@babel/helper-plugin-utils@7.27.1': {}

  '@babel/helper-remap-async-to-generator@7.27.1(@babel/core@7.27.4)':
    dependencies:
      '@babel/core': 7.27.4
      '@babel/helper-annotate-as-pure': 7.27.3
      '@babel/helper-wrap-function': 7.27.1
      '@babel/traverse': 7.27.4
    transitivePeerDependencies:
      - supports-color

  '@babel/helper-replace-supers@7.27.1(@babel/core@7.27.4)':
    dependencies:
      '@babel/core': 7.27.4
      '@babel/helper-member-expression-to-functions': 7.27.1
      '@babel/helper-optimise-call-expression': 7.27.1
      '@babel/traverse': 7.27.4
    transitivePeerDependencies:
      - supports-color

  '@babel/helper-skip-transparent-expression-wrappers@7.27.1':
    dependencies:
      '@babel/traverse': 7.27.4
      '@babel/types': 7.27.3
    transitivePeerDependencies:
      - supports-color

  '@babel/helper-string-parser@7.27.1': {}

  '@babel/helper-validator-identifier@7.27.1': {}

  '@babel/helper-validator-option@7.27.1': {}

  '@babel/helper-wrap-function@7.27.1':
    dependencies:
      '@babel/template': 7.27.2
      '@babel/traverse': 7.27.4
      '@babel/types': 7.27.3
    transitivePeerDependencies:
      - supports-color

  '@babel/helpers@7.27.4':
    dependencies:
      '@babel/template': 7.27.2
      '@babel/types': 7.27.3

  '@babel/parser@7.27.4':
    dependencies:
      '@babel/types': 7.27.3

  '@babel/plugin-bugfix-firefox-class-in-computed-class-key@7.27.1(@babel/core@7.27.4)':
    dependencies:
      '@babel/core': 7.27.4
      '@babel/helper-plugin-utils': 7.27.1
      '@babel/traverse': 7.27.4
    transitivePeerDependencies:
      - supports-color

  '@babel/plugin-bugfix-safari-class-field-initializer-scope@7.27.1(@babel/core@7.27.4)':
    dependencies:
      '@babel/core': 7.27.4
      '@babel/helper-plugin-utils': 7.27.1

  '@babel/plugin-bugfix-safari-id-destructuring-collision-in-function-expression@7.27.1(@babel/core@7.27.4)':
    dependencies:
      '@babel/core': 7.27.4
      '@babel/helper-plugin-utils': 7.27.1

  '@babel/plugin-bugfix-v8-spread-parameters-in-optional-chaining@7.27.1(@babel/core@7.27.4)':
    dependencies:
      '@babel/core': 7.27.4
      '@babel/helper-plugin-utils': 7.27.1
      '@babel/helper-skip-transparent-expression-wrappers': 7.27.1
      '@babel/plugin-transform-optional-chaining': 7.27.1(@babel/core@7.27.4)
    transitivePeerDependencies:
      - supports-color

  '@babel/plugin-bugfix-v8-static-class-fields-redefine-readonly@7.27.1(@babel/core@7.27.4)':
    dependencies:
      '@babel/core': 7.27.4
      '@babel/helper-plugin-utils': 7.27.1
      '@babel/traverse': 7.27.4
    transitivePeerDependencies:
      - supports-color

  '@babel/plugin-proposal-private-property-in-object@7.21.0-placeholder-for-preset-env.2(@babel/core@7.27.4)':
    dependencies:
      '@babel/core': 7.27.4

  '@babel/plugin-syntax-import-assertions@7.27.1(@babel/core@7.27.4)':
    dependencies:
      '@babel/core': 7.27.4
      '@babel/helper-plugin-utils': 7.27.1

  '@babel/plugin-syntax-import-attributes@7.27.1(@babel/core@7.27.4)':
    dependencies:
      '@babel/core': 7.27.4
      '@babel/helper-plugin-utils': 7.27.1

  '@babel/plugin-syntax-jsx@7.27.1(@babel/core@7.27.4)':
    dependencies:
      '@babel/core': 7.27.4
      '@babel/helper-plugin-utils': 7.27.1

  '@babel/plugin-syntax-typescript@7.27.1(@babel/core@7.27.4)':
    dependencies:
      '@babel/core': 7.27.4
      '@babel/helper-plugin-utils': 7.27.1

  '@babel/plugin-syntax-unicode-sets-regex@7.18.6(@babel/core@7.27.4)':
    dependencies:
      '@babel/core': 7.27.4
      '@babel/helper-create-regexp-features-plugin': 7.27.1(@babel/core@7.27.4)
      '@babel/helper-plugin-utils': 7.27.1

  '@babel/plugin-transform-arrow-functions@7.27.1(@babel/core@7.27.4)':
    dependencies:
      '@babel/core': 7.27.4
      '@babel/helper-plugin-utils': 7.27.1

  '@babel/plugin-transform-async-generator-functions@7.27.1(@babel/core@7.27.4)':
    dependencies:
      '@babel/core': 7.27.4
      '@babel/helper-plugin-utils': 7.27.1
      '@babel/helper-remap-async-to-generator': 7.27.1(@babel/core@7.27.4)
      '@babel/traverse': 7.27.4
    transitivePeerDependencies:
      - supports-color

  '@babel/plugin-transform-async-to-generator@7.27.1(@babel/core@7.27.4)':
    dependencies:
      '@babel/core': 7.27.4
      '@babel/helper-module-imports': 7.27.1
      '@babel/helper-plugin-utils': 7.27.1
      '@babel/helper-remap-async-to-generator': 7.27.1(@babel/core@7.27.4)
    transitivePeerDependencies:
      - supports-color

  '@babel/plugin-transform-block-scoped-functions@7.27.1(@babel/core@7.27.4)':
    dependencies:
      '@babel/core': 7.27.4
      '@babel/helper-plugin-utils': 7.27.1

  '@babel/plugin-transform-block-scoping@7.27.3(@babel/core@7.27.4)':
    dependencies:
      '@babel/core': 7.27.4
      '@babel/helper-plugin-utils': 7.27.1

  '@babel/plugin-transform-class-properties@7.27.1(@babel/core@7.27.4)':
    dependencies:
      '@babel/core': 7.27.4
      '@babel/helper-create-class-features-plugin': 7.27.1(@babel/core@7.27.4)
      '@babel/helper-plugin-utils': 7.27.1
    transitivePeerDependencies:
      - supports-color

  '@babel/plugin-transform-class-static-block@7.27.1(@babel/core@7.27.4)':
    dependencies:
      '@babel/core': 7.27.4
      '@babel/helper-create-class-features-plugin': 7.27.1(@babel/core@7.27.4)
      '@babel/helper-plugin-utils': 7.27.1
    transitivePeerDependencies:
      - supports-color

  '@babel/plugin-transform-classes@7.27.1(@babel/core@7.27.4)':
    dependencies:
      '@babel/core': 7.27.4
      '@babel/helper-annotate-as-pure': 7.27.3
      '@babel/helper-compilation-targets': 7.27.2
      '@babel/helper-plugin-utils': 7.27.1
      '@babel/helper-replace-supers': 7.27.1(@babel/core@7.27.4)
      '@babel/traverse': 7.27.4
      globals: 11.12.0
    transitivePeerDependencies:
      - supports-color

  '@babel/plugin-transform-computed-properties@7.27.1(@babel/core@7.27.4)':
    dependencies:
      '@babel/core': 7.27.4
      '@babel/helper-plugin-utils': 7.27.1
      '@babel/template': 7.27.2

  '@babel/plugin-transform-destructuring@7.27.3(@babel/core@7.27.4)':
    dependencies:
      '@babel/core': 7.27.4
      '@babel/helper-plugin-utils': 7.27.1

  '@babel/plugin-transform-dotall-regex@7.27.1(@babel/core@7.27.4)':
    dependencies:
      '@babel/core': 7.27.4
      '@babel/helper-create-regexp-features-plugin': 7.27.1(@babel/core@7.27.4)
      '@babel/helper-plugin-utils': 7.27.1

  '@babel/plugin-transform-duplicate-keys@7.27.1(@babel/core@7.27.4)':
    dependencies:
      '@babel/core': 7.27.4
      '@babel/helper-plugin-utils': 7.27.1

  '@babel/plugin-transform-duplicate-named-capturing-groups-regex@7.27.1(@babel/core@7.27.4)':
    dependencies:
      '@babel/core': 7.27.4
      '@babel/helper-create-regexp-features-plugin': 7.27.1(@babel/core@7.27.4)
      '@babel/helper-plugin-utils': 7.27.1

  '@babel/plugin-transform-dynamic-import@7.27.1(@babel/core@7.27.4)':
    dependencies:
      '@babel/core': 7.27.4
      '@babel/helper-plugin-utils': 7.27.1

  '@babel/plugin-transform-exponentiation-operator@7.27.1(@babel/core@7.27.4)':
    dependencies:
      '@babel/core': 7.27.4
      '@babel/helper-plugin-utils': 7.27.1

  '@babel/plugin-transform-export-namespace-from@7.27.1(@babel/core@7.27.4)':
    dependencies:
      '@babel/core': 7.27.4
      '@babel/helper-plugin-utils': 7.27.1

  '@babel/plugin-transform-for-of@7.27.1(@babel/core@7.27.4)':
    dependencies:
      '@babel/core': 7.27.4
      '@babel/helper-plugin-utils': 7.27.1
      '@babel/helper-skip-transparent-expression-wrappers': 7.27.1
    transitivePeerDependencies:
      - supports-color

  '@babel/plugin-transform-function-name@7.27.1(@babel/core@7.27.4)':
    dependencies:
      '@babel/core': 7.27.4
      '@babel/helper-compilation-targets': 7.27.2
      '@babel/helper-plugin-utils': 7.27.1
      '@babel/traverse': 7.27.4
    transitivePeerDependencies:
      - supports-color

  '@babel/plugin-transform-json-strings@7.27.1(@babel/core@7.27.4)':
    dependencies:
      '@babel/core': 7.27.4
      '@babel/helper-plugin-utils': 7.27.1

  '@babel/plugin-transform-literals@7.27.1(@babel/core@7.27.4)':
    dependencies:
      '@babel/core': 7.27.4
      '@babel/helper-plugin-utils': 7.27.1

  '@babel/plugin-transform-logical-assignment-operators@7.27.1(@babel/core@7.27.4)':
    dependencies:
      '@babel/core': 7.27.4
      '@babel/helper-plugin-utils': 7.27.1

  '@babel/plugin-transform-member-expression-literals@7.27.1(@babel/core@7.27.4)':
    dependencies:
      '@babel/core': 7.27.4
      '@babel/helper-plugin-utils': 7.27.1

  '@babel/plugin-transform-modules-amd@7.27.1(@babel/core@7.27.4)':
    dependencies:
      '@babel/core': 7.27.4
      '@babel/helper-module-transforms': 7.27.3(@babel/core@7.27.4)
      '@babel/helper-plugin-utils': 7.27.1
    transitivePeerDependencies:
      - supports-color

  '@babel/plugin-transform-modules-commonjs@7.27.1(@babel/core@7.27.4)':
    dependencies:
      '@babel/core': 7.27.4
      '@babel/helper-module-transforms': 7.27.3(@babel/core@7.27.4)
      '@babel/helper-plugin-utils': 7.27.1
    transitivePeerDependencies:
      - supports-color

  '@babel/plugin-transform-modules-systemjs@7.27.1(@babel/core@7.27.4)':
    dependencies:
      '@babel/core': 7.27.4
      '@babel/helper-module-transforms': 7.27.3(@babel/core@7.27.4)
      '@babel/helper-plugin-utils': 7.27.1
      '@babel/helper-validator-identifier': 7.27.1
      '@babel/traverse': 7.27.4
    transitivePeerDependencies:
      - supports-color

  '@babel/plugin-transform-modules-umd@7.27.1(@babel/core@7.27.4)':
    dependencies:
      '@babel/core': 7.27.4
      '@babel/helper-module-transforms': 7.27.3(@babel/core@7.27.4)
      '@babel/helper-plugin-utils': 7.27.1
    transitivePeerDependencies:
      - supports-color

  '@babel/plugin-transform-named-capturing-groups-regex@7.27.1(@babel/core@7.27.4)':
    dependencies:
      '@babel/core': 7.27.4
      '@babel/helper-create-regexp-features-plugin': 7.27.1(@babel/core@7.27.4)
      '@babel/helper-plugin-utils': 7.27.1

  '@babel/plugin-transform-new-target@7.27.1(@babel/core@7.27.4)':
    dependencies:
      '@babel/core': 7.27.4
      '@babel/helper-plugin-utils': 7.27.1

  '@babel/plugin-transform-nullish-coalescing-operator@7.27.1(@babel/core@7.27.4)':
    dependencies:
      '@babel/core': 7.27.4
      '@babel/helper-plugin-utils': 7.27.1

  '@babel/plugin-transform-numeric-separator@7.27.1(@babel/core@7.27.4)':
    dependencies:
      '@babel/core': 7.27.4
      '@babel/helper-plugin-utils': 7.27.1

  '@babel/plugin-transform-object-rest-spread@7.27.3(@babel/core@7.27.4)':
    dependencies:
      '@babel/core': 7.27.4
      '@babel/helper-compilation-targets': 7.27.2
      '@babel/helper-plugin-utils': 7.27.1
      '@babel/plugin-transform-destructuring': 7.27.3(@babel/core@7.27.4)
      '@babel/plugin-transform-parameters': 7.27.1(@babel/core@7.27.4)

  '@babel/plugin-transform-object-super@7.27.1(@babel/core@7.27.4)':
    dependencies:
      '@babel/core': 7.27.4
      '@babel/helper-plugin-utils': 7.27.1
      '@babel/helper-replace-supers': 7.27.1(@babel/core@7.27.4)
    transitivePeerDependencies:
      - supports-color

  '@babel/plugin-transform-optional-catch-binding@7.27.1(@babel/core@7.27.4)':
    dependencies:
      '@babel/core': 7.27.4
      '@babel/helper-plugin-utils': 7.27.1

  '@babel/plugin-transform-optional-chaining@7.27.1(@babel/core@7.27.4)':
    dependencies:
      '@babel/core': 7.27.4
      '@babel/helper-plugin-utils': 7.27.1
      '@babel/helper-skip-transparent-expression-wrappers': 7.27.1
    transitivePeerDependencies:
      - supports-color

  '@babel/plugin-transform-parameters@7.27.1(@babel/core@7.27.4)':
    dependencies:
      '@babel/core': 7.27.4
      '@babel/helper-plugin-utils': 7.27.1

  '@babel/plugin-transform-private-methods@7.27.1(@babel/core@7.27.4)':
    dependencies:
      '@babel/core': 7.27.4
      '@babel/helper-create-class-features-plugin': 7.27.1(@babel/core@7.27.4)
      '@babel/helper-plugin-utils': 7.27.1
    transitivePeerDependencies:
      - supports-color

  '@babel/plugin-transform-private-property-in-object@7.27.1(@babel/core@7.27.4)':
    dependencies:
      '@babel/core': 7.27.4
      '@babel/helper-annotate-as-pure': 7.27.3
      '@babel/helper-create-class-features-plugin': 7.27.1(@babel/core@7.27.4)
      '@babel/helper-plugin-utils': 7.27.1
    transitivePeerDependencies:
      - supports-color

  '@babel/plugin-transform-property-literals@7.27.1(@babel/core@7.27.4)':
    dependencies:
      '@babel/core': 7.27.4
      '@babel/helper-plugin-utils': 7.27.1

  '@babel/plugin-transform-regenerator@7.27.4(@babel/core@7.27.4)':
    dependencies:
      '@babel/core': 7.27.4
      '@babel/helper-plugin-utils': 7.27.1

  '@babel/plugin-transform-regexp-modifiers@7.27.1(@babel/core@7.27.4)':
    dependencies:
      '@babel/core': 7.27.4
      '@babel/helper-create-regexp-features-plugin': 7.27.1(@babel/core@7.27.4)
      '@babel/helper-plugin-utils': 7.27.1

  '@babel/plugin-transform-reserved-words@7.27.1(@babel/core@7.27.4)':
    dependencies:
      '@babel/core': 7.27.4
      '@babel/helper-plugin-utils': 7.27.1

  '@babel/plugin-transform-shorthand-properties@7.27.1(@babel/core@7.27.4)':
    dependencies:
      '@babel/core': 7.27.4
      '@babel/helper-plugin-utils': 7.27.1

  '@babel/plugin-transform-spread@7.27.1(@babel/core@7.27.4)':
    dependencies:
      '@babel/core': 7.27.4
      '@babel/helper-plugin-utils': 7.27.1
      '@babel/helper-skip-transparent-expression-wrappers': 7.27.1
    transitivePeerDependencies:
      - supports-color

  '@babel/plugin-transform-sticky-regex@7.27.1(@babel/core@7.27.4)':
    dependencies:
      '@babel/core': 7.27.4
      '@babel/helper-plugin-utils': 7.27.1

  '@babel/plugin-transform-template-literals@7.27.1(@babel/core@7.27.4)':
    dependencies:
      '@babel/core': 7.27.4
      '@babel/helper-plugin-utils': 7.27.1

  '@babel/plugin-transform-typeof-symbol@7.27.1(@babel/core@7.27.4)':
    dependencies:
      '@babel/core': 7.27.4
      '@babel/helper-plugin-utils': 7.27.1

  '@babel/plugin-transform-typescript@7.27.1(@babel/core@7.27.4)':
    dependencies:
      '@babel/core': 7.27.4
      '@babel/helper-annotate-as-pure': 7.27.3
      '@babel/helper-create-class-features-plugin': 7.27.1(@babel/core@7.27.4)
      '@babel/helper-plugin-utils': 7.27.1
      '@babel/helper-skip-transparent-expression-wrappers': 7.27.1
      '@babel/plugin-syntax-typescript': 7.27.1(@babel/core@7.27.4)
    transitivePeerDependencies:
      - supports-color

  '@babel/plugin-transform-unicode-escapes@7.27.1(@babel/core@7.27.4)':
    dependencies:
      '@babel/core': 7.27.4
      '@babel/helper-plugin-utils': 7.27.1

  '@babel/plugin-transform-unicode-property-regex@7.27.1(@babel/core@7.27.4)':
    dependencies:
      '@babel/core': 7.27.4
      '@babel/helper-create-regexp-features-plugin': 7.27.1(@babel/core@7.27.4)
      '@babel/helper-plugin-utils': 7.27.1

  '@babel/plugin-transform-unicode-regex@7.27.1(@babel/core@7.27.4)':
    dependencies:
      '@babel/core': 7.27.4
      '@babel/helper-create-regexp-features-plugin': 7.27.1(@babel/core@7.27.4)
      '@babel/helper-plugin-utils': 7.27.1

  '@babel/plugin-transform-unicode-sets-regex@7.27.1(@babel/core@7.27.4)':
    dependencies:
      '@babel/core': 7.27.4
      '@babel/helper-create-regexp-features-plugin': 7.27.1(@babel/core@7.27.4)
      '@babel/helper-plugin-utils': 7.27.1

  '@babel/preset-env@7.27.2(@babel/core@7.27.4)':
    dependencies:
      '@babel/compat-data': 7.27.3
      '@babel/core': 7.27.4
      '@babel/helper-compilation-targets': 7.27.2
      '@babel/helper-plugin-utils': 7.27.1
      '@babel/helper-validator-option': 7.27.1
      '@babel/plugin-bugfix-firefox-class-in-computed-class-key': 7.27.1(@babel/core@7.27.4)
      '@babel/plugin-bugfix-safari-class-field-initializer-scope': 7.27.1(@babel/core@7.27.4)
      '@babel/plugin-bugfix-safari-id-destructuring-collision-in-function-expression': 7.27.1(@babel/core@7.27.4)
      '@babel/plugin-bugfix-v8-spread-parameters-in-optional-chaining': 7.27.1(@babel/core@7.27.4)
      '@babel/plugin-bugfix-v8-static-class-fields-redefine-readonly': 7.27.1(@babel/core@7.27.4)
      '@babel/plugin-proposal-private-property-in-object': 7.21.0-placeholder-for-preset-env.2(@babel/core@7.27.4)
      '@babel/plugin-syntax-import-assertions': 7.27.1(@babel/core@7.27.4)
      '@babel/plugin-syntax-import-attributes': 7.27.1(@babel/core@7.27.4)
      '@babel/plugin-syntax-unicode-sets-regex': 7.18.6(@babel/core@7.27.4)
      '@babel/plugin-transform-arrow-functions': 7.27.1(@babel/core@7.27.4)
      '@babel/plugin-transform-async-generator-functions': 7.27.1(@babel/core@7.27.4)
      '@babel/plugin-transform-async-to-generator': 7.27.1(@babel/core@7.27.4)
      '@babel/plugin-transform-block-scoped-functions': 7.27.1(@babel/core@7.27.4)
      '@babel/plugin-transform-block-scoping': 7.27.3(@babel/core@7.27.4)
      '@babel/plugin-transform-class-properties': 7.27.1(@babel/core@7.27.4)
      '@babel/plugin-transform-class-static-block': 7.27.1(@babel/core@7.27.4)
      '@babel/plugin-transform-classes': 7.27.1(@babel/core@7.27.4)
      '@babel/plugin-transform-computed-properties': 7.27.1(@babel/core@7.27.4)
      '@babel/plugin-transform-destructuring': 7.27.3(@babel/core@7.27.4)
      '@babel/plugin-transform-dotall-regex': 7.27.1(@babel/core@7.27.4)
      '@babel/plugin-transform-duplicate-keys': 7.27.1(@babel/core@7.27.4)
      '@babel/plugin-transform-duplicate-named-capturing-groups-regex': 7.27.1(@babel/core@7.27.4)
      '@babel/plugin-transform-dynamic-import': 7.27.1(@babel/core@7.27.4)
      '@babel/plugin-transform-exponentiation-operator': 7.27.1(@babel/core@7.27.4)
      '@babel/plugin-transform-export-namespace-from': 7.27.1(@babel/core@7.27.4)
      '@babel/plugin-transform-for-of': 7.27.1(@babel/core@7.27.4)
      '@babel/plugin-transform-function-name': 7.27.1(@babel/core@7.27.4)
      '@babel/plugin-transform-json-strings': 7.27.1(@babel/core@7.27.4)
      '@babel/plugin-transform-literals': 7.27.1(@babel/core@7.27.4)
      '@babel/plugin-transform-logical-assignment-operators': 7.27.1(@babel/core@7.27.4)
      '@babel/plugin-transform-member-expression-literals': 7.27.1(@babel/core@7.27.4)
      '@babel/plugin-transform-modules-amd': 7.27.1(@babel/core@7.27.4)
      '@babel/plugin-transform-modules-commonjs': 7.27.1(@babel/core@7.27.4)
      '@babel/plugin-transform-modules-systemjs': 7.27.1(@babel/core@7.27.4)
      '@babel/plugin-transform-modules-umd': 7.27.1(@babel/core@7.27.4)
      '@babel/plugin-transform-named-capturing-groups-regex': 7.27.1(@babel/core@7.27.4)
      '@babel/plugin-transform-new-target': 7.27.1(@babel/core@7.27.4)
      '@babel/plugin-transform-nullish-coalescing-operator': 7.27.1(@babel/core@7.27.4)
      '@babel/plugin-transform-numeric-separator': 7.27.1(@babel/core@7.27.4)
      '@babel/plugin-transform-object-rest-spread': 7.27.3(@babel/core@7.27.4)
      '@babel/plugin-transform-object-super': 7.27.1(@babel/core@7.27.4)
      '@babel/plugin-transform-optional-catch-binding': 7.27.1(@babel/core@7.27.4)
      '@babel/plugin-transform-optional-chaining': 7.27.1(@babel/core@7.27.4)
      '@babel/plugin-transform-parameters': 7.27.1(@babel/core@7.27.4)
      '@babel/plugin-transform-private-methods': 7.27.1(@babel/core@7.27.4)
      '@babel/plugin-transform-private-property-in-object': 7.27.1(@babel/core@7.27.4)
      '@babel/plugin-transform-property-literals': 7.27.1(@babel/core@7.27.4)
      '@babel/plugin-transform-regenerator': 7.27.4(@babel/core@7.27.4)
      '@babel/plugin-transform-regexp-modifiers': 7.27.1(@babel/core@7.27.4)
      '@babel/plugin-transform-reserved-words': 7.27.1(@babel/core@7.27.4)
      '@babel/plugin-transform-shorthand-properties': 7.27.1(@babel/core@7.27.4)
      '@babel/plugin-transform-spread': 7.27.1(@babel/core@7.27.4)
      '@babel/plugin-transform-sticky-regex': 7.27.1(@babel/core@7.27.4)
      '@babel/plugin-transform-template-literals': 7.27.1(@babel/core@7.27.4)
      '@babel/plugin-transform-typeof-symbol': 7.27.1(@babel/core@7.27.4)
      '@babel/plugin-transform-unicode-escapes': 7.27.1(@babel/core@7.27.4)
      '@babel/plugin-transform-unicode-property-regex': 7.27.1(@babel/core@7.27.4)
      '@babel/plugin-transform-unicode-regex': 7.27.1(@babel/core@7.27.4)
      '@babel/plugin-transform-unicode-sets-regex': 7.27.1(@babel/core@7.27.4)
      '@babel/preset-modules': 0.1.6-no-external-plugins(@babel/core@7.27.4)
      babel-plugin-polyfill-corejs2: 0.4.13(@babel/core@7.27.4)
      babel-plugin-polyfill-corejs3: 0.11.1(@babel/core@7.27.4)
      babel-plugin-polyfill-regenerator: 0.6.4(@babel/core@7.27.4)
      core-js-compat: 3.42.0
      semver: 6.3.1
    transitivePeerDependencies:
      - supports-color

  '@babel/preset-modules@0.1.6-no-external-plugins(@babel/core@7.27.4)':
    dependencies:
      '@babel/core': 7.27.4
      '@babel/helper-plugin-utils': 7.27.1
      '@babel/types': 7.27.3
      esutils: 2.0.3

  '@babel/runtime@7.27.4': {}

  '@babel/template@7.27.2':
    dependencies:
      '@babel/code-frame': 7.27.1
      '@babel/parser': 7.27.4
      '@babel/types': 7.27.3

  '@babel/traverse@7.27.4':
    dependencies:
      '@babel/code-frame': 7.27.1
      '@babel/generator': 7.27.3
      '@babel/parser': 7.27.4
      '@babel/template': 7.27.2
      '@babel/types': 7.27.3
      debug: 4.4.1
      globals: 11.12.0
    transitivePeerDependencies:
      - supports-color

  '@babel/types@7.27.3':
    dependencies:
      '@babel/helper-string-parser': 7.27.1
      '@babel/helper-validator-identifier': 7.27.1

  '@bufbuild/protobuf@2.5.1': {}

  '@codingame/esbuild-import-meta-url-plugin@1.0.3':
    dependencies:
      esbuild: 0.25.5
      import-meta-resolve: 4.1.0

  '@codingame/monaco-vscode-039b5553-0838-562a-97c2-30d6e54a7b42-common@15.0.3': {}

  '@codingame/monaco-vscode-0b087f42-a5a3-5eb9-9bfd-1eebc1bba163-common@15.0.3':
    dependencies:
      '@codingame/monaco-vscode-1bb39316-6fbf-572e-ab6a-818a2496c14f-common': 15.0.3
      '@codingame/monaco-vscode-7bbc9e7d-eeae-55fc-8bf9-dc2f66e0dc73-common': 15.0.3
      '@codingame/monaco-vscode-api': 15.0.3

  '@codingame/monaco-vscode-0c06bfba-d24d-5c4d-90cd-b40cefb7f811-common@15.0.3':
    dependencies:
      '@codingame/monaco-vscode-2e67e044-0db9-5fa6-8bd1-3737a7d586d4-common': 15.0.3
      '@codingame/monaco-vscode-86d65fc6-30f9-5dca-9501-e249de688591-common': 15.0.3
      '@codingame/monaco-vscode-aff8bc9b-c6f8-578f-9c8a-f70d14f9c13c-common': 15.0.3
      '@codingame/monaco-vscode-api': 15.0.3

  '@codingame/monaco-vscode-0cc5da60-f921-59b9-bd8c-a018e93c0a6f-common@15.0.3':
    dependencies:
      '@codingame/monaco-vscode-81f603ca-d6ea-5402-90dd-3014dffc63b4-common': 15.0.3
      '@codingame/monaco-vscode-api': 15.0.3
      '@codingame/monaco-vscode-d8236b3b-b91a-522d-89f4-94d70a546f6a-common': 15.0.3

  '@codingame/monaco-vscode-12c5f9eb-72d3-57ca-babd-5bef7aa9de3b-common@15.0.3':
    dependencies:
      '@codingame/monaco-vscode-65619f8f-0eab-5d8b-855a-43b6353fe527-common': 15.0.3
      '@codingame/monaco-vscode-81f603ca-d6ea-5402-90dd-3014dffc63b4-common': 15.0.3
      '@codingame/monaco-vscode-api': 15.0.3
      '@codingame/monaco-vscode-fdf643f9-94dd-5510-b97a-408abf26ad92-common': 15.0.3

  '@codingame/monaco-vscode-15626ec7-b165-51e1-8caf-7bcc2ae9b95a-common@15.0.3':
    dependencies:
      '@codingame/monaco-vscode-2e67e044-0db9-5fa6-8bd1-3737a7d586d4-common': 15.0.3
      '@codingame/monaco-vscode-api': 15.0.3

  '@codingame/monaco-vscode-168b98e5-dc20-5807-b1f9-798f1f92b37f-common@15.0.3':
    dependencies:
      '@codingame/monaco-vscode-1bb39316-6fbf-572e-ab6a-818a2496c14f-common': 15.0.3
      '@codingame/monaco-vscode-2e69e120-617a-5258-95e0-3b8902f4e014-common': 15.0.3
      '@codingame/monaco-vscode-api': 15.0.3

  '@codingame/monaco-vscode-1bb39316-6fbf-572e-ab6a-818a2496c14f-common@15.0.3':
    dependencies:
      '@codingame/monaco-vscode-api': 15.0.3

  '@codingame/monaco-vscode-210e86a9-a91b-5273-b05d-390c776dde1f-common@15.0.3':
    dependencies:
      '@codingame/monaco-vscode-api': 15.0.3

  '@codingame/monaco-vscode-256d5b78-0649-50e9-8354-2807f95f68f4-common@15.0.3':
    dependencies:
      '@codingame/monaco-vscode-411e0589-fa79-504b-b32c-80a88847b23a-common': 15.0.3
      '@codingame/monaco-vscode-api': 15.0.3

  '@codingame/monaco-vscode-29bc1406-2925-5b8f-b25e-d04a7772d896-common@15.0.3':
    dependencies:
      '@codingame/monaco-vscode-210e86a9-a91b-5273-b05d-390c776dde1f-common': 15.0.3
      '@codingame/monaco-vscode-9a6d8b6c-ad4c-5ea3-9558-f43d6dc4c0ad-common': 15.0.3
      '@codingame/monaco-vscode-api': 15.0.3
      '@codingame/monaco-vscode-c4e2825a-b5b1-5f0e-b547-068c32e06d50-common': 15.0.3

  '@codingame/monaco-vscode-2e67e044-0db9-5fa6-8bd1-3737a7d586d4-common@15.0.3':
    dependencies:
      '@codingame/monaco-vscode-api': 15.0.3
      '@vscode/iconv-lite-umd': 0.7.0
      jschardet: 3.1.4

  '@codingame/monaco-vscode-2e69e120-617a-5258-95e0-3b8902f4e014-common@15.0.3':
    dependencies:
      '@codingame/monaco-vscode-12c5f9eb-72d3-57ca-babd-5bef7aa9de3b-common': 15.0.3
      '@codingame/monaco-vscode-38f25ab8-ea30-5ba9-8a08-ae3308c297c0-common': 15.0.3
      '@codingame/monaco-vscode-81f603ca-d6ea-5402-90dd-3014dffc63b4-common': 15.0.3
      '@codingame/monaco-vscode-api': 15.0.3
      '@codingame/monaco-vscode-fdf643f9-94dd-5510-b97a-408abf26ad92-common': 15.0.3

  '@codingame/monaco-vscode-2f06fe84-148e-5e6b-a7ca-c7989c5f128a-common@15.0.3':
    dependencies:
      '@codingame/monaco-vscode-81f603ca-d6ea-5402-90dd-3014dffc63b4-common': 15.0.3
      '@codingame/monaco-vscode-api': 15.0.3

  '@codingame/monaco-vscode-33833ac7-3af3-5e9d-8fb9-11838d852c59-common@15.0.3':
    dependencies:
      '@codingame/monaco-vscode-api': 15.0.3

  '@codingame/monaco-vscode-3607c442-ae7a-594b-b840-038378c24fef-common@15.0.3':
    dependencies:
      '@codingame/monaco-vscode-411e0589-fa79-504b-b32c-80a88847b23a-common': 15.0.3
      '@codingame/monaco-vscode-api': 15.0.3

  '@codingame/monaco-vscode-38f25ab8-ea30-5ba9-8a08-ae3308c297c0-common@15.0.3':
    dependencies:
      '@codingame/monaco-vscode-12c5f9eb-72d3-57ca-babd-5bef7aa9de3b-common': 15.0.3
      '@codingame/monaco-vscode-aff8bc9b-c6f8-578f-9c8a-f70d14f9c13c-common': 15.0.3
      '@codingame/monaco-vscode-api': 15.0.3
      '@codingame/monaco-vscode-fdf643f9-94dd-5510-b97a-408abf26ad92-common': 15.0.3

  '@codingame/monaco-vscode-40cada32-7e9c-528a-81fc-766e4da54147-common@15.0.3':
    dependencies:
      '@codingame/monaco-vscode-411e0589-fa79-504b-b32c-80a88847b23a-common': 15.0.3
      '@codingame/monaco-vscode-7559b0be-bfa5-5fe6-b731-1973fe9fffa1-common': 15.0.3
      '@codingame/monaco-vscode-81f603ca-d6ea-5402-90dd-3014dffc63b4-common': 15.0.3
      '@codingame/monaco-vscode-api': 15.0.3

  '@codingame/monaco-vscode-411e0589-fa79-504b-b32c-80a88847b23a-common@15.0.3':
    dependencies:
      '@codingame/monaco-vscode-api': 15.0.3

  '@codingame/monaco-vscode-422642f2-7e3a-5c1c-9e1e-1d3ef1817346-common@15.0.3':
    dependencies:
      '@codingame/monaco-vscode-api': 15.0.3

  '@codingame/monaco-vscode-42931eb9-e564-530c-bafc-fa23ab43a070-common@15.0.3':
    dependencies:
      '@codingame/monaco-vscode-0b087f42-a5a3-5eb9-9bfd-1eebc1bba163-common': 15.0.3
      '@codingame/monaco-vscode-29bc1406-2925-5b8f-b25e-d04a7772d896-common': 15.0.3
      '@codingame/monaco-vscode-2e69e120-617a-5258-95e0-3b8902f4e014-common': 15.0.3
      '@codingame/monaco-vscode-9a6d8b6c-ad4c-5ea3-9558-f43d6dc4c0ad-common': 15.0.3
      '@codingame/monaco-vscode-api': 15.0.3

  '@codingame/monaco-vscode-4ead9d5f-54da-5c5a-b093-32be4a84d711-common@15.0.3':
    dependencies:
      '@codingame/monaco-vscode-api': 15.0.3
      '@codingame/monaco-vscode-ea14e352-8f1c-5569-b79a-8a96a53e8abe-common': 15.0.3

  '@codingame/monaco-vscode-52bb4d5b-ba1a-57fd-9bee-b28824214eac-common@15.0.3':
    dependencies:
      '@codingame/monaco-vscode-api': 15.0.3

  '@codingame/monaco-vscode-5452e2b7-9081-5f95-839b-4ab3544ce28f-common@15.0.3':
    dependencies:
      '@codingame/monaco-vscode-168b98e5-dc20-5807-b1f9-798f1f92b37f-common': 15.0.3
      '@codingame/monaco-vscode-api': 15.0.3

  '@codingame/monaco-vscode-65619f8f-0eab-5d8b-855a-43b6353fe527-common@15.0.3':
    dependencies:
      '@codingame/monaco-vscode-api': 15.0.3

  '@codingame/monaco-vscode-6845754f-e617-5ed9-8aaa-6ca3653a9532-common@15.0.3':
    dependencies:
      '@codingame/monaco-vscode-api': 15.0.3

  '@codingame/monaco-vscode-695440c8-a687-5594-b476-bbc7b36bafe9-common@15.0.3':
    dependencies:
      '@codingame/monaco-vscode-api': 15.0.3

  '@codingame/monaco-vscode-7559b0be-bfa5-5fe6-b731-1973fe9fffa1-common@15.0.3':
    dependencies:
      '@codingame/monaco-vscode-a4c2011e-8775-52bd-abf0-4a3c07a9696b-common': 15.0.3
      '@codingame/monaco-vscode-api': 15.0.3

  '@codingame/monaco-vscode-7ba0af96-90c2-5e11-ad7f-befdbbf246c8-common@15.0.3':
    dependencies:
      '@codingame/monaco-vscode-12c5f9eb-72d3-57ca-babd-5bef7aa9de3b-common': 15.0.3
      '@codingame/monaco-vscode-api': 15.0.3

  '@codingame/monaco-vscode-7bbc9e7d-eeae-55fc-8bf9-dc2f66e0dc73-common@15.0.3':
    dependencies:
      '@codingame/monaco-vscode-api': 15.0.3

  '@codingame/monaco-vscode-7f39b6f1-3542-5430-8760-0f404d7a7cee-common@15.0.3':
    dependencies:
      '@codingame/monaco-vscode-12c5f9eb-72d3-57ca-babd-5bef7aa9de3b-common': 15.0.3
      '@codingame/monaco-vscode-81f603ca-d6ea-5402-90dd-3014dffc63b4-common': 15.0.3
      '@codingame/monaco-vscode-9b5a5e82-d649-5455-b4bf-ef90d6afd294-common': 15.0.3
      '@codingame/monaco-vscode-api': 15.0.3
      '@codingame/monaco-vscode-fdf643f9-94dd-5510-b97a-408abf26ad92-common': 15.0.3

  '@codingame/monaco-vscode-805e9c2f-56b6-5a43-8b5b-d2dc2d3805fc-common@15.0.3':
    dependencies:
      '@codingame/monaco-vscode-7559b0be-bfa5-5fe6-b731-1973fe9fffa1-common': 15.0.3
      '@codingame/monaco-vscode-7ba0af96-90c2-5e11-ad7f-befdbbf246c8-common': 15.0.3
      '@codingame/monaco-vscode-a4c2011e-8775-52bd-abf0-4a3c07a9696b-common': 15.0.3
      '@codingame/monaco-vscode-api': 15.0.3

  '@codingame/monaco-vscode-81f603ca-d6ea-5402-90dd-3014dffc63b4-common@15.0.3':
    dependencies:
      '@codingame/monaco-vscode-api': 15.0.3

  '@codingame/monaco-vscode-86d65fc6-30f9-5dca-9501-e249de688591-common@15.0.3':
    dependencies:
      '@codingame/monaco-vscode-aff8bc9b-c6f8-578f-9c8a-f70d14f9c13c-common': 15.0.3
      '@codingame/monaco-vscode-api': 15.0.3

  '@codingame/monaco-vscode-897bebad-39df-57cb-8a57-36a271d038be-common@15.0.3':
    dependencies:
      '@codingame/monaco-vscode-api': 15.0.3

  '@codingame/monaco-vscode-8ccb7637-50ea-5359-97bf-00015d7fe567-common@15.0.3':
    dependencies:
      '@codingame/monaco-vscode-210e86a9-a91b-5273-b05d-390c776dde1f-common': 15.0.3
      '@codingame/monaco-vscode-2e69e120-617a-5258-95e0-3b8902f4e014-common': 15.0.3
      '@codingame/monaco-vscode-86d65fc6-30f9-5dca-9501-e249de688591-common': 15.0.3
      '@codingame/monaco-vscode-897bebad-39df-57cb-8a57-36a271d038be-common': 15.0.3
      '@codingame/monaco-vscode-aff8bc9b-c6f8-578f-9c8a-f70d14f9c13c-common': 15.0.3
      '@codingame/monaco-vscode-api': 15.0.3

  '@codingame/monaco-vscode-9a1a5840-af83-5d07-a156-ba32a36c5c4b-common@15.0.3':
    dependencies:
      '@codingame/monaco-vscode-411e0589-fa79-504b-b32c-80a88847b23a-common': 15.0.3
      '@codingame/monaco-vscode-api': 15.0.3

  '@codingame/monaco-vscode-9a6d8b6c-ad4c-5ea3-9558-f43d6dc4c0ad-common@15.0.3':
    dependencies:
      '@codingame/monaco-vscode-12c5f9eb-72d3-57ca-babd-5bef7aa9de3b-common': 15.0.3
      '@codingame/monaco-vscode-1bb39316-6fbf-572e-ab6a-818a2496c14f-common': 15.0.3
      '@codingame/monaco-vscode-2e69e120-617a-5258-95e0-3b8902f4e014-common': 15.0.3
      '@codingame/monaco-vscode-52bb4d5b-ba1a-57fd-9bee-b28824214eac-common': 15.0.3
      '@codingame/monaco-vscode-65619f8f-0eab-5d8b-855a-43b6353fe527-common': 15.0.3
      '@codingame/monaco-vscode-7ba0af96-90c2-5e11-ad7f-befdbbf246c8-common': 15.0.3
      '@codingame/monaco-vscode-805e9c2f-56b6-5a43-8b5b-d2dc2d3805fc-common': 15.0.3
      '@codingame/monaco-vscode-81f603ca-d6ea-5402-90dd-3014dffc63b4-common': 15.0.3
      '@codingame/monaco-vscode-9b5a5e82-d649-5455-b4bf-ef90d6afd294-common': 15.0.3
      '@codingame/monaco-vscode-a3f28a41-ba19-5a7e-8f5a-d6c1403b507d-common': 15.0.3
      '@codingame/monaco-vscode-a4c2011e-8775-52bd-abf0-4a3c07a9696b-common': 15.0.3
      '@codingame/monaco-vscode-api': 15.0.3
      '@codingame/monaco-vscode-c4e2825a-b5b1-5f0e-b547-068c32e06d50-common': 15.0.3
      '@codingame/monaco-vscode-d56fc266-2991-5e70-8f69-134ad70e1700-common': 15.0.3
      marked: 14.0.0

  '@codingame/monaco-vscode-9b5a5e82-d649-5455-b4bf-ef90d6afd294-common@15.0.3':
    dependencies:
      '@codingame/monaco-vscode-38f25ab8-ea30-5ba9-8a08-ae3308c297c0-common': 15.0.3
      '@codingame/monaco-vscode-86d65fc6-30f9-5dca-9501-e249de688591-common': 15.0.3
      '@codingame/monaco-vscode-a4c2011e-8775-52bd-abf0-4a3c07a9696b-common': 15.0.3
      '@codingame/monaco-vscode-api': 15.0.3
      '@codingame/monaco-vscode-c4e2825a-b5b1-5f0e-b547-068c32e06d50-common': 15.0.3
      '@codingame/monaco-vscode-d56fc266-2991-5e70-8f69-134ad70e1700-common': 15.0.3
      '@codingame/monaco-vscode-fdf643f9-94dd-5510-b97a-408abf26ad92-common': 15.0.3

  '@codingame/monaco-vscode-9d0168a3-519b-57f3-9bcc-89efc41f951a-common@15.0.3':
    dependencies:
      '@codingame/monaco-vscode-7ba0af96-90c2-5e11-ad7f-befdbbf246c8-common': 15.0.3
      '@codingame/monaco-vscode-api': 15.0.3

  '@codingame/monaco-vscode-9efc1f50-c7de-55d6-8b28-bcc88bd49b5a-common@15.0.3':
    dependencies:
      '@codingame/monaco-vscode-12c5f9eb-72d3-57ca-babd-5bef7aa9de3b-common': 15.0.3
      '@codingame/monaco-vscode-2e69e120-617a-5258-95e0-3b8902f4e014-common': 15.0.3
      '@codingame/monaco-vscode-65619f8f-0eab-5d8b-855a-43b6353fe527-common': 15.0.3
      '@codingame/monaco-vscode-81f603ca-d6ea-5402-90dd-3014dffc63b4-common': 15.0.3
      '@codingame/monaco-vscode-86d65fc6-30f9-5dca-9501-e249de688591-common': 15.0.3
      '@codingame/monaco-vscode-aff8bc9b-c6f8-578f-9c8a-f70d14f9c13c-common': 15.0.3
      '@codingame/monaco-vscode-api': 15.0.3
      '@codingame/monaco-vscode-fdf643f9-94dd-5510-b97a-408abf26ad92-common': 15.0.3

  '@codingame/monaco-vscode-a2719803-af40-5ae9-a29f-8a2231c33056-common@15.0.3':
    dependencies:
      '@codingame/monaco-vscode-api': 15.0.3

  '@codingame/monaco-vscode-a3f28a41-ba19-5a7e-8f5a-d6c1403b507d-common@15.0.3':
    dependencies:
      '@codingame/monaco-vscode-1bb39316-6fbf-572e-ab6a-818a2496c14f-common': 15.0.3
      '@codingame/monaco-vscode-api': 15.0.3

  '@codingame/monaco-vscode-a4c2011e-8775-52bd-abf0-4a3c07a9696b-common@15.0.3':
    dependencies:
      '@codingame/monaco-vscode-api': 15.0.3

  '@codingame/monaco-vscode-a7c9ae3c-16d2-5d17-86b2-981be7094566-common@15.0.3':
    dependencies:
      '@codingame/monaco-vscode-api': 15.0.3

  '@codingame/monaco-vscode-abed5a84-8a82-5f84-9412-88a736235bae-common@15.0.3':
    dependencies:
      '@codingame/monaco-vscode-api': 15.0.3

  '@codingame/monaco-vscode-ad89fae6-94f0-5ac2-a185-22dea4b68ee0-common@15.0.3':
    dependencies:
      '@codingame/monaco-vscode-12c5f9eb-72d3-57ca-babd-5bef7aa9de3b-common': 15.0.3
      '@codingame/monaco-vscode-2e69e120-617a-5258-95e0-3b8902f4e014-common': 15.0.3
      '@codingame/monaco-vscode-38f25ab8-ea30-5ba9-8a08-ae3308c297c0-common': 15.0.3
      '@codingame/monaco-vscode-65619f8f-0eab-5d8b-855a-43b6353fe527-common': 15.0.3
      '@codingame/monaco-vscode-81f603ca-d6ea-5402-90dd-3014dffc63b4-common': 15.0.3
      '@codingame/monaco-vscode-86d65fc6-30f9-5dca-9501-e249de688591-common': 15.0.3
      '@codingame/monaco-vscode-api': 15.0.3
      '@codingame/monaco-vscode-fdf643f9-94dd-5510-b97a-408abf26ad92-common': 15.0.3

  '@codingame/monaco-vscode-aff8bc9b-c6f8-578f-9c8a-f70d14f9c13c-common@15.0.3':
    dependencies:
      '@codingame/monaco-vscode-api': 15.0.3
      '@codingame/monaco-vscode-fdf643f9-94dd-5510-b97a-408abf26ad92-common': 15.0.3

  '@codingame/monaco-vscode-api@15.0.3':
    dependencies:
      '@codingame/monaco-vscode-base-service-override': 15.0.3
      '@codingame/monaco-vscode-environment-service-override': 15.0.3
      '@codingame/monaco-vscode-extensions-service-override': 15.0.3
      '@codingame/monaco-vscode-files-service-override': 15.0.3
      '@codingame/monaco-vscode-host-service-override': 15.0.3
      '@codingame/monaco-vscode-layout-service-override': 15.0.3
      '@codingame/monaco-vscode-quickaccess-service-override': 15.0.3
      marked: 14.0.0

  '@codingame/monaco-vscode-b1249c5b-1339-5278-b002-746f08105c6d-common@15.0.3':
    dependencies:
      '@codingame/monaco-vscode-api': 15.0.3

  '@codingame/monaco-vscode-b1e8558d-1726-5299-bc75-e43ee6d1a124-common@15.0.3':
    dependencies:
      '@codingame/monaco-vscode-2e67e044-0db9-5fa6-8bd1-3737a7d586d4-common': 15.0.3
      '@codingame/monaco-vscode-86d65fc6-30f9-5dca-9501-e249de688591-common': 15.0.3
      '@codingame/monaco-vscode-a4c2011e-8775-52bd-abf0-4a3c07a9696b-common': 15.0.3
      '@codingame/monaco-vscode-ad89fae6-94f0-5ac2-a185-22dea4b68ee0-common': 15.0.3
      '@codingame/monaco-vscode-aff8bc9b-c6f8-578f-9c8a-f70d14f9c13c-common': 15.0.3
      '@codingame/monaco-vscode-api': 15.0.3
      '@codingame/monaco-vscode-c4e2825a-b5b1-5f0e-b547-068c32e06d50-common': 15.0.3
      '@codingame/monaco-vscode-fdf643f9-94dd-5510-b97a-408abf26ad92-common': 15.0.3

  '@codingame/monaco-vscode-base-service-override@15.0.3':
    dependencies:
      '@codingame/monaco-vscode-039b5553-0838-562a-97c2-30d6e54a7b42-common': 15.0.3
      '@codingame/monaco-vscode-12c5f9eb-72d3-57ca-babd-5bef7aa9de3b-common': 15.0.3
      '@codingame/monaco-vscode-411e0589-fa79-504b-b32c-80a88847b23a-common': 15.0.3
      '@codingame/monaco-vscode-7559b0be-bfa5-5fe6-b731-1973fe9fffa1-common': 15.0.3
      '@codingame/monaco-vscode-9a1a5840-af83-5d07-a156-ba32a36c5c4b-common': 15.0.3
      '@codingame/monaco-vscode-a4c2011e-8775-52bd-abf0-4a3c07a9696b-common': 15.0.3
      '@codingame/monaco-vscode-api': 15.0.3
      '@codingame/monaco-vscode-d987325e-3e05-53aa-b9ff-6f97476f64db-common': 15.0.3

  '@codingame/monaco-vscode-bba55be6-41a2-50cd-a3cc-8bafa35bfa89-common@15.0.3':
    dependencies:
      '@codingame/monaco-vscode-86d65fc6-30f9-5dca-9501-e249de688591-common': 15.0.3
      '@codingame/monaco-vscode-9b5a5e82-d649-5455-b4bf-ef90d6afd294-common': 15.0.3
      '@codingame/monaco-vscode-aff8bc9b-c6f8-578f-9c8a-f70d14f9c13c-common': 15.0.3
      '@codingame/monaco-vscode-api': 15.0.3

  '@codingame/monaco-vscode-bd6ad8b7-9db3-51a8-9895-0046508c029d-common@15.0.3':
    dependencies:
      '@codingame/monaco-vscode-api': 15.0.3

  '@codingame/monaco-vscode-be8ddbb5-094a-5657-b1cc-fe106c94c632-common@15.0.3':
    dependencies:
      '@codingame/monaco-vscode-api': 15.0.3

  '@codingame/monaco-vscode-bf94ddb5-e436-506a-9763-5ab86b642508-common@15.0.3':
    dependencies:
      '@codingame/monaco-vscode-api': 15.0.3

  '@codingame/monaco-vscode-c4e2825a-b5b1-5f0e-b547-068c32e06d50-common@15.0.3':
    dependencies:
      '@codingame/monaco-vscode-86d65fc6-30f9-5dca-9501-e249de688591-common': 15.0.3
      '@codingame/monaco-vscode-a4c2011e-8775-52bd-abf0-4a3c07a9696b-common': 15.0.3
      '@codingame/monaco-vscode-aff8bc9b-c6f8-578f-9c8a-f70d14f9c13c-common': 15.0.3
      '@codingame/monaco-vscode-api': 15.0.3
      '@codingame/monaco-vscode-fdf643f9-94dd-5510-b97a-408abf26ad92-common': 15.0.3

  '@codingame/monaco-vscode-cea4d01f-6526-5c2f-8b09-b168fead499f-common@15.0.3':
    dependencies:
      '@codingame/monaco-vscode-api': 15.0.3

  '@codingame/monaco-vscode-configuration-service-override@15.0.3':
    dependencies:
      '@codingame/monaco-vscode-422642f2-7e3a-5c1c-9e1e-1d3ef1817346-common': 15.0.3
      '@codingame/monaco-vscode-7559b0be-bfa5-5fe6-b731-1973fe9fffa1-common': 15.0.3
      '@codingame/monaco-vscode-a4c2011e-8775-52bd-abf0-4a3c07a9696b-common': 15.0.3
      '@codingame/monaco-vscode-api': 15.0.3
      '@codingame/monaco-vscode-b1249c5b-1339-5278-b002-746f08105c6d-common': 15.0.3
      '@codingame/monaco-vscode-d987325e-3e05-53aa-b9ff-6f97476f64db-common': 15.0.3
      '@codingame/monaco-vscode-files-service-override': 15.0.3

  '@codingame/monaco-vscode-d56fc266-2991-5e70-8f69-134ad70e1700-common@15.0.3':
    dependencies:
      '@codingame/monaco-vscode-12c5f9eb-72d3-57ca-babd-5bef7aa9de3b-common': 15.0.3
      '@codingame/monaco-vscode-2e69e120-617a-5258-95e0-3b8902f4e014-common': 15.0.3
      '@codingame/monaco-vscode-38f25ab8-ea30-5ba9-8a08-ae3308c297c0-common': 15.0.3
      '@codingame/monaco-vscode-65619f8f-0eab-5d8b-855a-43b6353fe527-common': 15.0.3
      '@codingame/monaco-vscode-81f603ca-d6ea-5402-90dd-3014dffc63b4-common': 15.0.3
      '@codingame/monaco-vscode-86d65fc6-30f9-5dca-9501-e249de688591-common': 15.0.3
      '@codingame/monaco-vscode-a4c2011e-8775-52bd-abf0-4a3c07a9696b-common': 15.0.3
      '@codingame/monaco-vscode-ad89fae6-94f0-5ac2-a185-22dea4b68ee0-common': 15.0.3
      '@codingame/monaco-vscode-api': 15.0.3
      '@codingame/monaco-vscode-c4e2825a-b5b1-5f0e-b547-068c32e06d50-common': 15.0.3

  '@codingame/monaco-vscode-d609a7d3-bf87-551a-884f-550a8b327ec5-common@15.0.3':
    dependencies:
      '@codingame/monaco-vscode-aff8bc9b-c6f8-578f-9c8a-f70d14f9c13c-common': 15.0.3
      '@codingame/monaco-vscode-api': 15.0.3

  '@codingame/monaco-vscode-d7f659f5-da33-5ea8-a3b8-9b94f2cf5f33-common@15.0.3':
    dependencies:
      '@codingame/monaco-vscode-12c5f9eb-72d3-57ca-babd-5bef7aa9de3b-common': 15.0.3
      '@codingame/monaco-vscode-7559b0be-bfa5-5fe6-b731-1973fe9fffa1-common': 15.0.3
      '@codingame/monaco-vscode-a2719803-af40-5ae9-a29f-8a2231c33056-common': 15.0.3
      '@codingame/monaco-vscode-api': 15.0.3

  '@codingame/monaco-vscode-d8236b3b-b91a-522d-89f4-94d70a546f6a-common@15.0.3':
    dependencies:
      '@codingame/monaco-vscode-12c5f9eb-72d3-57ca-babd-5bef7aa9de3b-common': 15.0.3
      '@codingame/monaco-vscode-2e69e120-617a-5258-95e0-3b8902f4e014-common': 15.0.3
      '@codingame/monaco-vscode-3607c442-ae7a-594b-b840-038378c24fef-common': 15.0.3
      '@codingame/monaco-vscode-7559b0be-bfa5-5fe6-b731-1973fe9fffa1-common': 15.0.3
      '@codingame/monaco-vscode-81f603ca-d6ea-5402-90dd-3014dffc63b4-common': 15.0.3
      '@codingame/monaco-vscode-a7c9ae3c-16d2-5d17-86b2-981be7094566-common': 15.0.3
      '@codingame/monaco-vscode-api': 15.0.3

  '@codingame/monaco-vscode-d987325e-3e05-53aa-b9ff-6f97476f64db-common@15.0.3': {}

  '@codingame/monaco-vscode-ea14e352-8f1c-5569-b79a-8a96a53e8abe-common@15.0.3':
    dependencies:
      '@codingame/monaco-vscode-12c5f9eb-72d3-57ca-babd-5bef7aa9de3b-common': 15.0.3
      '@codingame/monaco-vscode-2e69e120-617a-5258-95e0-3b8902f4e014-common': 15.0.3
      '@codingame/monaco-vscode-42931eb9-e564-530c-bafc-fa23ab43a070-common': 15.0.3
      '@codingame/monaco-vscode-7559b0be-bfa5-5fe6-b731-1973fe9fffa1-common': 15.0.3
      '@codingame/monaco-vscode-api': 15.0.3

  '@codingame/monaco-vscode-eb7d5efd-2e60-59f8-9ba4-9a8ae8cb2957-common@15.0.3':
    dependencies:
      '@codingame/monaco-vscode-12c5f9eb-72d3-57ca-babd-5bef7aa9de3b-common': 15.0.3
      '@codingame/monaco-vscode-1bb39316-6fbf-572e-ab6a-818a2496c14f-common': 15.0.3
      '@codingame/monaco-vscode-65619f8f-0eab-5d8b-855a-43b6353fe527-common': 15.0.3
      '@codingame/monaco-vscode-a3f28a41-ba19-5a7e-8f5a-d6c1403b507d-common': 15.0.3
      '@codingame/monaco-vscode-api': 15.0.3

  '@codingame/monaco-vscode-eba0b9b3-174c-5dae-9867-a37810ca1808-common@15.0.3':
    dependencies:
      '@codingame/monaco-vscode-9b5a5e82-d649-5455-b4bf-ef90d6afd294-common': 15.0.3
      '@codingame/monaco-vscode-api': 15.0.3

  '@codingame/monaco-vscode-editor-api@15.0.3':
    dependencies:
      '@codingame/monaco-vscode-5452e2b7-9081-5f95-839b-4ab3544ce28f-common': 15.0.3
      '@codingame/monaco-vscode-api': 15.0.3

  '@codingame/monaco-vscode-editor-service-override@15.0.3':
    dependencies:
      '@codingame/monaco-vscode-9efc1f50-c7de-55d6-8b28-bcc88bd49b5a-common': 15.0.3
      '@codingame/monaco-vscode-api': 15.0.3
      '@codingame/monaco-vscode-b1e8558d-1726-5299-bc75-e43ee6d1a124-common': 15.0.3
      '@codingame/monaco-vscode-c4e2825a-b5b1-5f0e-b547-068c32e06d50-common': 15.0.3

  '@codingame/monaco-vscode-environment-service-override@15.0.3':
    dependencies:
      '@codingame/monaco-vscode-abed5a84-8a82-5f84-9412-88a736235bae-common': 15.0.3
      '@codingame/monaco-vscode-api': 15.0.3

  '@codingame/monaco-vscode-extension-api@15.0.3':
    dependencies:
      '@codingame/monaco-vscode-411e0589-fa79-504b-b32c-80a88847b23a-common': 15.0.3
      '@codingame/monaco-vscode-api': 15.0.3
      '@codingame/monaco-vscode-bd6ad8b7-9db3-51a8-9895-0046508c029d-common': 15.0.3
      '@codingame/monaco-vscode-extensions-service-override': 15.0.3

  '@codingame/monaco-vscode-extensions-service-override@15.0.3':
    dependencies:
      '@codingame/monaco-vscode-0b087f42-a5a3-5eb9-9bfd-1eebc1bba163-common': 15.0.3
      '@codingame/monaco-vscode-12c5f9eb-72d3-57ca-babd-5bef7aa9de3b-common': 15.0.3
      '@codingame/monaco-vscode-168b98e5-dc20-5807-b1f9-798f1f92b37f-common': 15.0.3
      '@codingame/monaco-vscode-256d5b78-0649-50e9-8354-2807f95f68f4-common': 15.0.3
      '@codingame/monaco-vscode-3607c442-ae7a-594b-b840-038378c24fef-common': 15.0.3
      '@codingame/monaco-vscode-38f25ab8-ea30-5ba9-8a08-ae3308c297c0-common': 15.0.3
      '@codingame/monaco-vscode-411e0589-fa79-504b-b32c-80a88847b23a-common': 15.0.3
      '@codingame/monaco-vscode-42931eb9-e564-530c-bafc-fa23ab43a070-common': 15.0.3
      '@codingame/monaco-vscode-6845754f-e617-5ed9-8aaa-6ca3653a9532-common': 15.0.3
      '@codingame/monaco-vscode-7ba0af96-90c2-5e11-ad7f-befdbbf246c8-common': 15.0.3
      '@codingame/monaco-vscode-7f39b6f1-3542-5430-8760-0f404d7a7cee-common': 15.0.3
      '@codingame/monaco-vscode-86d65fc6-30f9-5dca-9501-e249de688591-common': 15.0.3
      '@codingame/monaco-vscode-8ccb7637-50ea-5359-97bf-00015d7fe567-common': 15.0.3
      '@codingame/monaco-vscode-9a6d8b6c-ad4c-5ea3-9558-f43d6dc4c0ad-common': 15.0.3
      '@codingame/monaco-vscode-9b5a5e82-d649-5455-b4bf-ef90d6afd294-common': 15.0.3
      '@codingame/monaco-vscode-ad89fae6-94f0-5ac2-a185-22dea4b68ee0-common': 15.0.3
      '@codingame/monaco-vscode-aff8bc9b-c6f8-578f-9c8a-f70d14f9c13c-common': 15.0.3
      '@codingame/monaco-vscode-api': 15.0.3
      '@codingame/monaco-vscode-bba55be6-41a2-50cd-a3cc-8bafa35bfa89-common': 15.0.3
      '@codingame/monaco-vscode-bd6ad8b7-9db3-51a8-9895-0046508c029d-common': 15.0.3
      '@codingame/monaco-vscode-be8ddbb5-094a-5657-b1cc-fe106c94c632-common': 15.0.3
      '@codingame/monaco-vscode-bf94ddb5-e436-506a-9763-5ab86b642508-common': 15.0.3
      '@codingame/monaco-vscode-d7f659f5-da33-5ea8-a3b8-9b94f2cf5f33-common': 15.0.3
      '@codingame/monaco-vscode-eb7d5efd-2e60-59f8-9ba4-9a8ae8cb2957-common': 15.0.3
      '@codingame/monaco-vscode-eba0b9b3-174c-5dae-9867-a37810ca1808-common': 15.0.3
      '@codingame/monaco-vscode-fdf643f9-94dd-5510-b97a-408abf26ad92-common': 15.0.3
      '@codingame/monaco-vscode-files-service-override': 15.0.3

  '@codingame/monaco-vscode-fc985c90-0334-5b62-88bc-73e2efa0b80b-common@15.0.3': {}

  '@codingame/monaco-vscode-fdf643f9-94dd-5510-b97a-408abf26ad92-common@15.0.3':
    dependencies:
      '@codingame/monaco-vscode-12c5f9eb-72d3-57ca-babd-5bef7aa9de3b-common': 15.0.3
      '@codingame/monaco-vscode-aff8bc9b-c6f8-578f-9c8a-f70d14f9c13c-common': 15.0.3
      '@codingame/monaco-vscode-api': 15.0.3

  '@codingame/monaco-vscode-files-service-override@15.0.3':
    dependencies:
      '@codingame/monaco-vscode-0c06bfba-d24d-5c4d-90cd-b40cefb7f811-common': 15.0.3
      '@codingame/monaco-vscode-15626ec7-b165-51e1-8caf-7bcc2ae9b95a-common': 15.0.3
      '@codingame/monaco-vscode-2e67e044-0db9-5fa6-8bd1-3737a7d586d4-common': 15.0.3
      '@codingame/monaco-vscode-2f06fe84-148e-5e6b-a7ca-c7989c5f128a-common': 15.0.3
      '@codingame/monaco-vscode-81f603ca-d6ea-5402-90dd-3014dffc63b4-common': 15.0.3
      '@codingame/monaco-vscode-86d65fc6-30f9-5dca-9501-e249de688591-common': 15.0.3
      '@codingame/monaco-vscode-aff8bc9b-c6f8-578f-9c8a-f70d14f9c13c-common': 15.0.3
      '@codingame/monaco-vscode-api': 15.0.3
      '@codingame/monaco-vscode-cea4d01f-6526-5c2f-8b09-b168fead499f-common': 15.0.3

  '@codingame/monaco-vscode-host-service-override@15.0.3':
    dependencies:
      '@codingame/monaco-vscode-12c5f9eb-72d3-57ca-babd-5bef7aa9de3b-common': 15.0.3
      '@codingame/monaco-vscode-411e0589-fa79-504b-b32c-80a88847b23a-common': 15.0.3
      '@codingame/monaco-vscode-7559b0be-bfa5-5fe6-b731-1973fe9fffa1-common': 15.0.3
      '@codingame/monaco-vscode-api': 15.0.3

  '@codingame/monaco-vscode-javascript-default-extension@15.0.3':
    dependencies:
      '@codingame/monaco-vscode-api': 15.0.3

  '@codingame/monaco-vscode-languages-service-override@15.0.3':
    dependencies:
      '@codingame/monaco-vscode-api': 15.0.3
      '@codingame/monaco-vscode-files-service-override': 15.0.3

  '@codingame/monaco-vscode-layout-service-override@15.0.3':
    dependencies:
      '@codingame/monaco-vscode-0cc5da60-f921-59b9-bd8c-a018e93c0a6f-common': 15.0.3
      '@codingame/monaco-vscode-81f603ca-d6ea-5402-90dd-3014dffc63b4-common': 15.0.3
      '@codingame/monaco-vscode-api': 15.0.3
      '@codingame/monaco-vscode-d8236b3b-b91a-522d-89f4-94d70a546f6a-common': 15.0.3

  '@codingame/monaco-vscode-localization-service-override@15.0.3':
    dependencies:
      '@codingame/monaco-vscode-7ba0af96-90c2-5e11-ad7f-befdbbf246c8-common': 15.0.3
      '@codingame/monaco-vscode-api': 15.0.3

  '@codingame/monaco-vscode-log-service-override@15.0.3':
    dependencies:
      '@codingame/monaco-vscode-abed5a84-8a82-5f84-9412-88a736235bae-common': 15.0.3
      '@codingame/monaco-vscode-api': 15.0.3
      '@codingame/monaco-vscode-cea4d01f-6526-5c2f-8b09-b168fead499f-common': 15.0.3
      '@codingame/monaco-vscode-environment-service-override': 15.0.3

  '@codingame/monaco-vscode-model-service-override@15.0.3':
    dependencies:
      '@codingame/monaco-vscode-0c06bfba-d24d-5c4d-90cd-b40cefb7f811-common': 15.0.3
      '@codingame/monaco-vscode-86d65fc6-30f9-5dca-9501-e249de688591-common': 15.0.3
      '@codingame/monaco-vscode-aff8bc9b-c6f8-578f-9c8a-f70d14f9c13c-common': 15.0.3
      '@codingame/monaco-vscode-api': 15.0.3

  '@codingame/monaco-vscode-quickaccess-service-override@15.0.3':
    dependencies:
      '@codingame/monaco-vscode-12c5f9eb-72d3-57ca-babd-5bef7aa9de3b-common': 15.0.3
      '@codingame/monaco-vscode-40cada32-7e9c-528a-81fc-766e4da54147-common': 15.0.3
      '@codingame/monaco-vscode-411e0589-fa79-504b-b32c-80a88847b23a-common': 15.0.3
      '@codingame/monaco-vscode-4ead9d5f-54da-5c5a-b093-32be4a84d711-common': 15.0.3
      '@codingame/monaco-vscode-7559b0be-bfa5-5fe6-b731-1973fe9fffa1-common': 15.0.3
      '@codingame/monaco-vscode-9a1a5840-af83-5d07-a156-ba32a36c5c4b-common': 15.0.3
      '@codingame/monaco-vscode-api': 15.0.3
      '@codingame/monaco-vscode-d609a7d3-bf87-551a-884f-550a8b327ec5-common': 15.0.3
      '@codingame/monaco-vscode-ea14e352-8f1c-5569-b79a-8a96a53e8abe-common': 15.0.3
      '@codingame/monaco-vscode-fc985c90-0334-5b62-88bc-73e2efa0b80b-common': 15.0.3

  '@codingame/monaco-vscode-sql-default-extension@15.0.3':
    dependencies:
      '@codingame/monaco-vscode-api': 15.0.3

  '@codingame/monaco-vscode-textmate-service-override@15.0.3':
    dependencies:
      '@codingame/monaco-vscode-33833ac7-3af3-5e9d-8fb9-11838d852c59-common': 15.0.3
      '@codingame/monaco-vscode-695440c8-a687-5594-b476-bbc7b36bafe9-common': 15.0.3
      '@codingame/monaco-vscode-7ba0af96-90c2-5e11-ad7f-befdbbf246c8-common': 15.0.3
      '@codingame/monaco-vscode-api': 15.0.3
      '@codingame/monaco-vscode-files-service-override': 15.0.3
      vscode-oniguruma: 1.7.0
      vscode-textmate: 9.2.0

  '@codingame/monaco-vscode-theme-defaults-default-extension@15.0.3':
    dependencies:
      '@codingame/monaco-vscode-api': 15.0.3

  '@codingame/monaco-vscode-theme-service-override@15.0.3':
    dependencies:
      '@codingame/monaco-vscode-411e0589-fa79-504b-b32c-80a88847b23a-common': 15.0.3
      '@codingame/monaco-vscode-7ba0af96-90c2-5e11-ad7f-befdbbf246c8-common': 15.0.3
      '@codingame/monaco-vscode-9d0168a3-519b-57f3-9bcc-89efc41f951a-common': 15.0.3
      '@codingame/monaco-vscode-api': 15.0.3
      '@codingame/monaco-vscode-files-service-override': 15.0.3

  '@cspotcode/source-map-support@0.8.1':
    dependencies:
      '@jridgewell/trace-mapping': 0.3.9

  '@css-render/plugin-bem@0.15.14(css-render@0.15.14)':
    dependencies:
      css-render: 0.15.14

  '@css-render/vue3-ssr@0.15.14(vue@3.5.16(typescript@5.8.3))':
    dependencies:
      vue: 3.5.16(typescript@5.8.3)

  '@csstools/color-helpers@5.0.2': {}

  '@csstools/css-calc@2.1.4(@csstools/css-parser-algorithms@3.0.5(@csstools/css-tokenizer@3.0.4))(@csstools/css-tokenizer@3.0.4)':
    dependencies:
      '@csstools/css-parser-algorithms': 3.0.5(@csstools/css-tokenizer@3.0.4)
      '@csstools/css-tokenizer': 3.0.4

  '@csstools/css-color-parser@3.0.10(@csstools/css-parser-algorithms@3.0.5(@csstools/css-tokenizer@3.0.4))(@csstools/css-tokenizer@3.0.4)':
    dependencies:
      '@csstools/color-helpers': 5.0.2
      '@csstools/css-calc': 2.1.4(@csstools/css-parser-algorithms@3.0.5(@csstools/css-tokenizer@3.0.4))(@csstools/css-tokenizer@3.0.4)
      '@csstools/css-parser-algorithms': 3.0.5(@csstools/css-tokenizer@3.0.4)
      '@csstools/css-tokenizer': 3.0.4

  '@csstools/css-parser-algorithms@3.0.5(@csstools/css-tokenizer@3.0.4)':
    dependencies:
      '@csstools/css-tokenizer': 3.0.4

  '@csstools/css-tokenizer@3.0.4': {}

  '@emotion/hash@0.8.0': {}

  '@esbuild/aix-ppc64@0.25.5':
    optional: true

  '@esbuild/android-arm64@0.25.5':
    optional: true

  '@esbuild/android-arm@0.25.5':
    optional: true

  '@esbuild/android-x64@0.25.5':
    optional: true

  '@esbuild/darwin-arm64@0.25.5':
    optional: true

  '@esbuild/darwin-x64@0.25.5':
    optional: true

  '@esbuild/freebsd-arm64@0.25.5':
    optional: true

  '@esbuild/freebsd-x64@0.25.5':
    optional: true

  '@esbuild/linux-arm64@0.25.5':
    optional: true

  '@esbuild/linux-arm@0.25.5':
    optional: true

  '@esbuild/linux-ia32@0.25.5':
    optional: true

  '@esbuild/linux-loong64@0.25.5':
    optional: true

  '@esbuild/linux-mips64el@0.25.5':
    optional: true

  '@esbuild/linux-ppc64@0.25.5':
    optional: true

  '@esbuild/linux-riscv64@0.25.5':
    optional: true

  '@esbuild/linux-s390x@0.25.5':
    optional: true

  '@esbuild/linux-x64@0.25.5':
    optional: true

  '@esbuild/netbsd-arm64@0.25.5':
    optional: true

  '@esbuild/netbsd-x64@0.25.5':
    optional: true

  '@esbuild/openbsd-arm64@0.25.5':
    optional: true

  '@esbuild/openbsd-x64@0.25.5':
    optional: true

  '@esbuild/sunos-x64@0.25.5':
    optional: true

  '@esbuild/win32-arm64@0.25.5':
    optional: true

  '@esbuild/win32-ia32@0.25.5':
    optional: true

  '@esbuild/win32-x64@0.25.5':
    optional: true

  '@eslint-community/eslint-utils@4.7.0(eslint@9.28.0(jiti@1.21.7))':
    dependencies:
      eslint: 9.28.0(jiti@1.21.7)
      eslint-visitor-keys: 3.4.3

  '@eslint-community/regexpp@4.12.1': {}

  '@eslint/config-array@0.20.0':
    dependencies:
      '@eslint/object-schema': 2.1.6
      debug: 4.4.1
      minimatch: 3.1.2
    transitivePeerDependencies:
      - supports-color

  '@eslint/config-helpers@0.2.2': {}

  '@eslint/core@0.14.0':
    dependencies:
      '@types/json-schema': 7.0.15

  '@eslint/eslintrc@3.3.1':
    dependencies:
      ajv: 6.12.6
      debug: 4.4.1
      espree: 10.3.0
      globals: 14.0.0
      ignore: 5.3.2
      import-fresh: 3.3.1
      js-yaml: 4.1.0
      minimatch: 3.1.2
      strip-json-comments: 3.1.1
    transitivePeerDependencies:
      - supports-color

  '@eslint/js@9.28.0': {}

  '@eslint/object-schema@2.1.6': {}

  '@eslint/plugin-kit@0.3.1':
    dependencies:
      '@eslint/core': 0.14.0
      levn: 0.4.1

  '@fortawesome/fontawesome-common-types@6.7.2': {}

  '@fortawesome/fontawesome-svg-core@6.7.2':
    dependencies:
      '@fortawesome/fontawesome-common-types': 6.7.2

  '@fortawesome/free-solid-svg-icons@6.7.2':
    dependencies:
      '@fortawesome/fontawesome-common-types': 6.7.2

  '@fortawesome/vue-fontawesome@3.0.8(@fortawesome/fontawesome-svg-core@6.7.2)(vue@3.5.16(typescript@5.8.3))':
    dependencies:
      '@fortawesome/fontawesome-svg-core': 6.7.2
      vue: 3.5.16(typescript@5.8.3)

  '@humanfs/core@0.19.1': {}

  '@humanfs/node@0.16.6':
    dependencies:
      '@humanfs/core': 0.19.1
      '@humanwhocodes/retry': 0.3.1

  '@humanwhocodes/module-importer@1.0.1': {}

  '@humanwhocodes/retry@0.3.1': {}

  '@humanwhocodes/retry@0.4.3': {}

  '@iconify/json@2.2.345':
    dependencies:
      '@iconify/types': 2.0.0
      pathe: 1.1.2

  '@iconify/types@2.0.0': {}

  '@iconify/utils@2.3.0':
    dependencies:
      '@antfu/install-pkg': 1.1.0
      '@antfu/utils': 8.1.1
      '@iconify/types': 2.0.0
      debug: 4.4.1
      globals: 15.15.0
      kolorist: 1.8.0
      local-pkg: 1.1.1
      mlly: 1.7.4
    transitivePeerDependencies:
      - supports-color

  '@intlify/bundle-utils@10.0.1(vue-i18n@11.1.5(vue@3.5.16(typescript@5.8.3)))':
    dependencies:
      '@intlify/message-compiler': 11.1.5
      '@intlify/shared': 11.1.5
      acorn: 8.14.1
      escodegen: 2.1.0
      estree-walker: 2.0.2
      jsonc-eslint-parser: 2.4.0
      mlly: 1.7.4
      source-map-js: 1.2.1
      yaml-eslint-parser: 1.3.0
    optionalDependencies:
      vue-i18n: 11.1.5(vue@3.5.16(typescript@5.8.3))

  '@intlify/core-base@11.1.5':
    dependencies:
      '@intlify/message-compiler': 11.1.5
      '@intlify/shared': 11.1.5

  '@intlify/core-base@9.14.4':
    dependencies:
      '@intlify/message-compiler': 9.14.4
      '@intlify/shared': 9.14.4

  '@intlify/eslint-plugin-vue-i18n@3.2.0(eslint@9.28.0(jiti@1.21.7))':
    dependencies:
      '@eslint/eslintrc': 3.3.1
      '@intlify/core-base': 9.14.4
      '@intlify/message-compiler': 9.14.4
      debug: 4.4.1
      eslint: 9.28.0(jiti@1.21.7)
      eslint-compat-utils: 0.6.5(eslint@9.28.0(jiti@1.21.7))
      glob: 10.4.5
      globals: 15.15.0
      ignore: 6.0.2
      import-fresh: 3.3.1
      is-language-code: 3.1.0
      js-yaml: 4.1.0
      json5: 2.2.3
      jsonc-eslint-parser: 2.4.0
      lodash: 4.17.21
      parse5: 7.3.0
      semver: 7.7.2
      synckit: 0.9.3
      vue-eslint-parser: 9.4.3(eslint@9.28.0(jiti@1.21.7))
      yaml-eslint-parser: 1.3.0
    transitivePeerDependencies:
      - supports-color

  '@intlify/message-compiler@11.1.5':
    dependencies:
      '@intlify/shared': 11.1.5
      source-map-js: 1.2.1

  '@intlify/message-compiler@9.14.4':
    dependencies:
      '@intlify/shared': 9.14.4
      source-map-js: 1.2.1

  '@intlify/shared@11.1.5': {}

  '@intlify/shared@9.14.4': {}

  '@intlify/unplugin-vue-i18n@6.0.8(@vue/compiler-dom@3.5.16)(eslint@9.28.0(jiti@1.21.7))(rollup@4.41.1)(typescript@5.8.3)(vue-i18n@11.1.5(vue@3.5.16(typescript@5.8.3)))(vue@3.5.16(typescript@5.8.3))':
    dependencies:
      '@eslint-community/eslint-utils': 4.7.0(eslint@9.28.0(jiti@1.21.7))
      '@intlify/bundle-utils': 10.0.1(vue-i18n@11.1.5(vue@3.5.16(typescript@5.8.3)))
      '@intlify/shared': 11.1.5
      '@intlify/vue-i18n-extensions': 8.0.0(@intlify/shared@11.1.5)(@vue/compiler-dom@3.5.16)(vue-i18n@11.1.5(vue@3.5.16(typescript@5.8.3)))(vue@3.5.16(typescript@5.8.3))
      '@rollup/pluginutils': 5.1.4(rollup@4.41.1)
<<<<<<< HEAD
      '@typescript-eslint/scope-manager': 8.33.1
      '@typescript-eslint/typescript-estree': 8.33.1(typescript@5.7.3)
=======
      '@typescript-eslint/scope-manager': 8.31.0
      '@typescript-eslint/typescript-estree': 8.31.0(typescript@5.8.3)
>>>>>>> 7896cbe1
      debug: 4.4.1
      fast-glob: 3.3.3
      js-yaml: 4.1.0
      json5: 2.2.3
      pathe: 1.1.2
      picocolors: 1.1.1
      source-map-js: 1.2.1
      unplugin: 1.16.1
      vue: 3.5.16(typescript@5.8.3)
    optionalDependencies:
      vue-i18n: 11.1.5(vue@3.5.16(typescript@5.8.3))
    transitivePeerDependencies:
      - '@vue/compiler-dom'
      - eslint
      - rollup
      - supports-color
      - typescript

  '@intlify/vue-i18n-extensions@8.0.0(@intlify/shared@11.1.5)(@vue/compiler-dom@3.5.16)(vue-i18n@11.1.5(vue@3.5.16(typescript@5.8.3)))(vue@3.5.16(typescript@5.8.3))':
    dependencies:
      '@babel/parser': 7.27.4
    optionalDependencies:
      '@intlify/shared': 11.1.5
      '@vue/compiler-dom': 3.5.16
      vue: 3.5.16(typescript@5.8.3)
      vue-i18n: 11.1.5(vue@3.5.16(typescript@5.8.3))

  '@isaacs/cliui@8.0.2':
    dependencies:
      string-width: 5.1.2
      string-width-cjs: string-width@4.2.3
      strip-ansi: 7.1.0
      strip-ansi-cjs: strip-ansi@6.0.1
      wrap-ansi: 8.1.0
      wrap-ansi-cjs: wrap-ansi@7.0.0

  '@jridgewell/gen-mapping@0.3.8':
    dependencies:
      '@jridgewell/set-array': 1.2.1
      '@jridgewell/sourcemap-codec': 1.5.0
      '@jridgewell/trace-mapping': 0.3.25

  '@jridgewell/resolve-uri@3.1.2': {}

  '@jridgewell/set-array@1.2.1': {}

  '@jridgewell/source-map@0.3.6':
    dependencies:
      '@jridgewell/gen-mapping': 0.3.8
      '@jridgewell/trace-mapping': 0.3.25

  '@jridgewell/sourcemap-codec@1.5.0': {}

  '@jridgewell/trace-mapping@0.3.25':
    dependencies:
      '@jridgewell/resolve-uri': 3.1.2
      '@jridgewell/sourcemap-codec': 1.5.0

  '@jridgewell/trace-mapping@0.3.9':
    dependencies:
      '@jridgewell/resolve-uri': 3.1.2
      '@jridgewell/sourcemap-codec': 1.5.0

  '@juggle/resize-observer@3.4.0': {}

  '@markdoc/markdoc@0.5.2':
    optionalDependencies:
      '@types/linkify-it': 3.0.5
      '@types/markdown-it': 12.2.3

  '@nodelib/fs.scandir@2.1.5':
    dependencies:
      '@nodelib/fs.stat': 2.0.5
      run-parallel: 1.2.0

  '@nodelib/fs.stat@2.0.5': {}

  '@nodelib/fs.walk@1.2.8':
    dependencies:
      '@nodelib/fs.scandir': 2.1.5
      fastq: 1.19.1

  '@one-ini/wasm@0.1.1': {}

  '@pkgjs/parseargs@0.11.0':
    optional: true

  '@pkgr/core@0.1.2': {}

  '@pkgr/core@0.2.7': {}

  '@popperjs/core@2.11.8': {}

  '@protobufjs/aspromise@1.1.2': {}

  '@protobufjs/base64@1.1.2': {}

  '@protobufjs/codegen@2.0.4': {}

  '@protobufjs/eventemitter@1.1.0': {}

  '@protobufjs/fetch@1.1.0':
    dependencies:
      '@protobufjs/aspromise': 1.1.2
      '@protobufjs/inquire': 1.1.0

  '@protobufjs/float@1.0.2': {}

  '@protobufjs/inquire@1.1.0': {}

  '@protobufjs/path@1.1.2': {}

  '@protobufjs/pool@1.1.0': {}

  '@protobufjs/utf8@1.1.0': {}

  '@rolldown/pluginutils@1.0.0-beta.10': {}

  '@rollup/plugin-yaml@4.1.2(rollup@4.41.1)':
    dependencies:
      '@rollup/pluginutils': 5.1.4(rollup@4.41.1)
      js-yaml: 4.1.0
      tosource: 2.0.0-alpha.3
    optionalDependencies:
      rollup: 4.41.1

  '@rollup/pluginutils@5.1.4(rollup@4.41.1)':
    dependencies:
      '@types/estree': 1.0.7
      estree-walker: 2.0.2
      picomatch: 4.0.2
    optionalDependencies:
      rollup: 4.41.1

  '@rollup/rollup-android-arm-eabi@4.41.1':
    optional: true

  '@rollup/rollup-android-arm64@4.41.1':
    optional: true

  '@rollup/rollup-darwin-arm64@4.41.1':
    optional: true

  '@rollup/rollup-darwin-x64@4.41.1':
    optional: true

  '@rollup/rollup-freebsd-arm64@4.41.1':
    optional: true

  '@rollup/rollup-freebsd-x64@4.41.1':
    optional: true

  '@rollup/rollup-linux-arm-gnueabihf@4.41.1':
    optional: true

  '@rollup/rollup-linux-arm-musleabihf@4.41.1':
    optional: true

  '@rollup/rollup-linux-arm64-gnu@4.41.1':
    optional: true

  '@rollup/rollup-linux-arm64-musl@4.41.1':
    optional: true

  '@rollup/rollup-linux-loongarch64-gnu@4.41.1':
    optional: true

  '@rollup/rollup-linux-powerpc64le-gnu@4.41.1':
    optional: true

  '@rollup/rollup-linux-riscv64-gnu@4.41.1':
    optional: true

  '@rollup/rollup-linux-riscv64-musl@4.41.1':
    optional: true

  '@rollup/rollup-linux-s390x-gnu@4.41.1':
    optional: true

  '@rollup/rollup-linux-x64-gnu@4.41.1':
    optional: true

  '@rollup/rollup-linux-x64-musl@4.41.1':
    optional: true

  '@rollup/rollup-win32-arm64-msvc@4.41.1':
    optional: true

  '@rollup/rollup-win32-ia32-msvc@4.41.1':
    optional: true

  '@rollup/rollup-win32-x64-msvc@4.41.1':
    optional: true

  '@soerenmartius/vue3-clipboard@0.1.2':
    dependencies:
      clipboard: 2.0.11

  '@tailwindcss/forms@0.5.10(tailwindcss@3.4.17(ts-node@10.9.2(@types/node@22.15.29)(typescript@5.8.3)))':
    dependencies:
      mini-svg-data-uri: 1.4.4
      tailwindcss: 3.4.17(ts-node@10.9.2(@types/node@22.15.29)(typescript@5.8.3))

  '@tailwindcss/typography@0.5.16(tailwindcss@3.4.17(ts-node@10.9.2(@types/node@22.15.29)(typescript@5.8.3)))':
    dependencies:
      lodash.castarray: 4.4.0
      lodash.isplainobject: 4.0.6
      lodash.merge: 4.6.2
      postcss-selector-parser: 6.0.10
      tailwindcss: 3.4.17(ts-node@10.9.2(@types/node@22.15.29)(typescript@5.8.3))

  '@tanstack/match-sorter-utils@8.19.4':
    dependencies:
      remove-accents: 0.5.0

  '@tanstack/query-core@5.79.2': {}

  '@tanstack/table-core@8.21.3': {}

  '@tanstack/vue-query@5.79.2(vue@3.5.16(typescript@5.8.3))':
    dependencies:
      '@tanstack/match-sorter-utils': 8.19.4
      '@tanstack/query-core': 5.79.2
      '@vue/devtools-api': 6.6.4
      vue: 3.5.16(typescript@5.8.3)
      vue-demi: 0.14.10(vue@3.5.16(typescript@5.8.3))

  '@tanstack/vue-table@8.21.3(vue@3.5.16(typescript@5.8.3))':
    dependencies:
      '@tanstack/table-core': 8.21.3
      vue: 3.5.16(typescript@5.8.3)

  '@trivago/prettier-plugin-sort-imports@5.2.2(@vue/compiler-sfc@3.5.16)(prettier@3.5.3)':
    dependencies:
      '@babel/generator': 7.27.3
      '@babel/parser': 7.27.4
      '@babel/traverse': 7.27.4
      '@babel/types': 7.27.3
      javascript-natural-sort: 0.7.1
      lodash: 4.17.21
      prettier: 3.5.3
    optionalDependencies:
      '@vue/compiler-sfc': 3.5.16
    transitivePeerDependencies:
      - supports-color

  '@tsconfig/node10@1.0.11': {}

  '@tsconfig/node12@1.0.11': {}

  '@tsconfig/node14@1.0.3': {}

  '@tsconfig/node16@1.0.4': {}

  '@tsconfig/node22@22.0.0': {}

  '@types/chai@5.2.2':
    dependencies:
      '@types/deep-eql': 4.0.2

  '@types/crypto-js@4.2.2': {}

  '@types/d3-path@3.1.1': {}

  '@types/d3-shape@3.1.7':
    dependencies:
      '@types/d3-path': 3.1.1

  '@types/debug@4.1.12':
    dependencies:
      '@types/ms': 2.1.0

  '@types/deep-eql@4.0.2': {}

  '@types/downloadjs@1.4.6': {}

  '@types/estree@1.0.7': {}

  '@types/file-saver@2.0.7': {}

  '@types/js-yaml@4.0.9': {}

  '@types/jsdom@21.1.7':
    dependencies:
      '@types/node': 22.15.29
      '@types/tough-cookie': 4.0.5
      parse5: 7.3.0

  '@types/json-schema@7.0.15': {}

  '@types/katex@0.16.7': {}

  '@types/linkify-it@3.0.5':
    optional: true

  '@types/linkify-it@5.0.0': {}

  '@types/lodash-es@4.17.12':
    dependencies:
      '@types/lodash': 4.17.17

  '@types/lodash@4.17.17': {}

  '@types/markdown-it@12.2.3':
    dependencies:
      '@types/linkify-it': 3.0.5
      '@types/mdurl': 2.0.0
    optional: true

  '@types/markdown-it@14.1.2':
    dependencies:
      '@types/linkify-it': 5.0.0
      '@types/mdurl': 2.0.0

  '@types/mdast@4.0.4':
    dependencies:
      '@types/unist': 3.0.3

  '@types/mdurl@2.0.0': {}

  '@types/ms@2.1.0': {}

  '@types/node@22.15.29':
    dependencies:
      undici-types: 6.21.0

  '@types/normalize-wheel@1.0.4': {}

  '@types/pouchdb-adapter-cordova-sqlite@1.0.4':
    dependencies:
      '@types/pouchdb-core': 7.0.15

  '@types/pouchdb-adapter-fruitdown@6.1.6':
    dependencies:
      '@types/pouchdb-core': 7.0.15

  '@types/pouchdb-adapter-http@6.1.6':
    dependencies:
      '@types/pouchdb-core': 7.0.15

  '@types/pouchdb-adapter-idb@6.1.7':
    dependencies:
      '@types/pouchdb-core': 7.0.15

  '@types/pouchdb-adapter-leveldb@6.1.6':
    dependencies:
      '@types/pouchdb-core': 7.0.15

  '@types/pouchdb-adapter-localstorage@6.1.6':
    dependencies:
      '@types/pouchdb-core': 7.0.15

  '@types/pouchdb-adapter-memory@6.1.6':
    dependencies:
      '@types/pouchdb-core': 7.0.15

  '@types/pouchdb-adapter-node-websql@6.1.5':
    dependencies:
      '@types/pouchdb-adapter-websql': 6.1.7
      '@types/pouchdb-core': 7.0.15

  '@types/pouchdb-adapter-websql@6.1.7':
    dependencies:
      '@types/pouchdb-core': 7.0.15

  '@types/pouchdb-browser@6.1.5':
    dependencies:
      '@types/pouchdb-adapter-http': 6.1.6
      '@types/pouchdb-adapter-idb': 6.1.7
      '@types/pouchdb-adapter-websql': 6.1.7
      '@types/pouchdb-core': 7.0.15
      '@types/pouchdb-mapreduce': 6.1.10
      '@types/pouchdb-replication': 6.4.7

  '@types/pouchdb-core@7.0.15':
    dependencies:
      '@types/debug': 4.1.12
      '@types/pouchdb-find': 7.3.3

  '@types/pouchdb-find@7.3.3':
    dependencies:
      '@types/pouchdb-core': 7.0.15

  '@types/pouchdb-http@6.1.5':
    dependencies:
      '@types/pouchdb-adapter-http': 6.1.6
      '@types/pouchdb-core': 7.0.15

  '@types/pouchdb-mapreduce@6.1.10':
    dependencies:
      '@types/pouchdb-core': 7.0.15

  '@types/pouchdb-node@6.1.7':
    dependencies:
      '@types/pouchdb-adapter-http': 6.1.6
      '@types/pouchdb-adapter-leveldb': 6.1.6
      '@types/pouchdb-core': 7.0.15
      '@types/pouchdb-mapreduce': 6.1.10
      '@types/pouchdb-replication': 6.4.7

  '@types/pouchdb-replication@6.4.7':
    dependencies:
      '@types/pouchdb-core': 7.0.15
      '@types/pouchdb-find': 7.3.3

  '@types/pouchdb@6.4.2':
    dependencies:
      '@types/pouchdb-adapter-cordova-sqlite': 1.0.4
      '@types/pouchdb-adapter-fruitdown': 6.1.6
      '@types/pouchdb-adapter-http': 6.1.6
      '@types/pouchdb-adapter-idb': 6.1.7
      '@types/pouchdb-adapter-leveldb': 6.1.6
      '@types/pouchdb-adapter-localstorage': 6.1.6
      '@types/pouchdb-adapter-memory': 6.1.6
      '@types/pouchdb-adapter-node-websql': 6.1.5
      '@types/pouchdb-adapter-websql': 6.1.7
      '@types/pouchdb-browser': 6.1.5
      '@types/pouchdb-core': 7.0.15
      '@types/pouchdb-http': 6.1.5
      '@types/pouchdb-mapreduce': 6.1.10
      '@types/pouchdb-node': 6.1.7
      '@types/pouchdb-replication': 6.4.7

  '@types/qrcode@1.5.5':
    dependencies:
      '@types/node': 22.15.29

  '@types/qs@6.9.17': {}

  '@types/scrollparent@2.0.3': {}

  '@types/semver@7.7.0': {}

  '@types/slug@5.0.9': {}

  '@types/splitpanes@2.2.6': {}

  '@types/tough-cookie@4.0.5': {}

  '@types/trusted-types@2.0.7':
    optional: true

  '@types/unist@3.0.3': {}

  '@types/uuid@10.0.0': {}

  '@types/web-bluetooth@0.0.20': {}

<<<<<<< HEAD
  '@typescript-eslint/eslint-plugin@8.33.1(@typescript-eslint/parser@8.33.1(eslint@9.28.0(jiti@1.21.7))(typescript@5.7.3))(eslint@9.28.0(jiti@1.21.7))(typescript@5.7.3)':
    dependencies:
      '@eslint-community/regexpp': 4.12.1
      '@typescript-eslint/parser': 8.33.1(eslint@9.28.0(jiti@1.21.7))(typescript@5.7.3)
      '@typescript-eslint/scope-manager': 8.33.1
      '@typescript-eslint/type-utils': 8.33.1(eslint@9.28.0(jiti@1.21.7))(typescript@5.7.3)
      '@typescript-eslint/utils': 8.33.1(eslint@9.28.0(jiti@1.21.7))(typescript@5.7.3)
      '@typescript-eslint/visitor-keys': 8.33.1
=======
  '@typescript-eslint/eslint-plugin@8.31.0(@typescript-eslint/parser@8.31.0(eslint@9.28.0(jiti@1.21.7))(typescript@5.8.3))(eslint@9.28.0(jiti@1.21.7))(typescript@5.8.3)':
    dependencies:
      '@eslint-community/regexpp': 4.12.1
      '@typescript-eslint/parser': 8.31.0(eslint@9.28.0(jiti@1.21.7))(typescript@5.8.3)
      '@typescript-eslint/scope-manager': 8.31.0
      '@typescript-eslint/type-utils': 8.31.0(eslint@9.28.0(jiti@1.21.7))(typescript@5.8.3)
      '@typescript-eslint/utils': 8.31.0(eslint@9.28.0(jiti@1.21.7))(typescript@5.8.3)
      '@typescript-eslint/visitor-keys': 8.31.0
>>>>>>> 7896cbe1
      eslint: 9.28.0(jiti@1.21.7)
      graphemer: 1.4.0
      ignore: 7.0.5
      natural-compare: 1.4.0
      ts-api-utils: 2.1.0(typescript@5.8.3)
      typescript: 5.8.3
    transitivePeerDependencies:
      - supports-color

<<<<<<< HEAD
  '@typescript-eslint/parser@8.33.1(eslint@9.28.0(jiti@1.21.7))(typescript@5.7.3)':
    dependencies:
      '@typescript-eslint/scope-manager': 8.33.1
      '@typescript-eslint/types': 8.33.1
      '@typescript-eslint/typescript-estree': 8.33.1(typescript@5.7.3)
      '@typescript-eslint/visitor-keys': 8.33.1
=======
  '@typescript-eslint/parser@8.31.0(eslint@9.28.0(jiti@1.21.7))(typescript@5.8.3)':
    dependencies:
      '@typescript-eslint/scope-manager': 8.31.0
      '@typescript-eslint/types': 8.31.0
      '@typescript-eslint/typescript-estree': 8.31.0(typescript@5.8.3)
      '@typescript-eslint/visitor-keys': 8.31.0
>>>>>>> 7896cbe1
      debug: 4.4.1
      eslint: 9.28.0(jiti@1.21.7)
      typescript: 5.8.3
    transitivePeerDependencies:
      - supports-color

  '@typescript-eslint/project-service@8.33.1(typescript@5.7.3)':
    dependencies:
      '@typescript-eslint/tsconfig-utils': 8.33.1(typescript@5.7.3)
      '@typescript-eslint/types': 8.33.1
      debug: 4.4.1
      typescript: 5.7.3
    transitivePeerDependencies:
      - supports-color

  '@typescript-eslint/scope-manager@8.33.1':
    dependencies:
      '@typescript-eslint/types': 8.33.1
      '@typescript-eslint/visitor-keys': 8.33.1

  '@typescript-eslint/tsconfig-utils@8.33.1(typescript@5.7.3)':
    dependencies:
      typescript: 5.7.3

<<<<<<< HEAD
  '@typescript-eslint/type-utils@8.33.1(eslint@9.28.0(jiti@1.21.7))(typescript@5.7.3)':
    dependencies:
      '@typescript-eslint/typescript-estree': 8.33.1(typescript@5.7.3)
      '@typescript-eslint/utils': 8.33.1(eslint@9.28.0(jiti@1.21.7))(typescript@5.7.3)
=======
  '@typescript-eslint/type-utils@8.31.0(eslint@9.28.0(jiti@1.21.7))(typescript@5.8.3)':
    dependencies:
      '@typescript-eslint/typescript-estree': 8.31.0(typescript@5.8.3)
      '@typescript-eslint/utils': 8.31.0(eslint@9.28.0(jiti@1.21.7))(typescript@5.8.3)
>>>>>>> 7896cbe1
      debug: 4.4.1
      eslint: 9.28.0(jiti@1.21.7)
      ts-api-utils: 2.1.0(typescript@5.8.3)
      typescript: 5.8.3
    transitivePeerDependencies:
      - supports-color

  '@typescript-eslint/types@8.33.1': {}

<<<<<<< HEAD
  '@typescript-eslint/typescript-estree@8.33.1(typescript@5.7.3)':
=======
  '@typescript-eslint/typescript-estree@8.31.0(typescript@5.8.3)':
>>>>>>> 7896cbe1
    dependencies:
      '@typescript-eslint/project-service': 8.33.1(typescript@5.7.3)
      '@typescript-eslint/tsconfig-utils': 8.33.1(typescript@5.7.3)
      '@typescript-eslint/types': 8.33.1
      '@typescript-eslint/visitor-keys': 8.33.1
      debug: 4.4.1
      fast-glob: 3.3.3
      is-glob: 4.0.3
      minimatch: 9.0.5
      semver: 7.7.2
      ts-api-utils: 2.1.0(typescript@5.8.3)
      typescript: 5.8.3
    transitivePeerDependencies:
      - supports-color

<<<<<<< HEAD
  '@typescript-eslint/utils@8.33.1(eslint@9.28.0(jiti@1.21.7))(typescript@5.7.3)':
    dependencies:
      '@eslint-community/eslint-utils': 4.7.0(eslint@9.28.0(jiti@1.21.7))
      '@typescript-eslint/scope-manager': 8.33.1
      '@typescript-eslint/types': 8.33.1
      '@typescript-eslint/typescript-estree': 8.33.1(typescript@5.7.3)
=======
  '@typescript-eslint/utils@8.31.0(eslint@9.28.0(jiti@1.21.7))(typescript@5.8.3)':
    dependencies:
      '@eslint-community/eslint-utils': 4.7.0(eslint@9.28.0(jiti@1.21.7))
      '@typescript-eslint/scope-manager': 8.31.0
      '@typescript-eslint/types': 8.31.0
      '@typescript-eslint/typescript-estree': 8.31.0(typescript@5.8.3)
>>>>>>> 7896cbe1
      eslint: 9.28.0(jiti@1.21.7)
      typescript: 5.8.3
    transitivePeerDependencies:
      - supports-color

  '@typescript-eslint/visitor-keys@8.33.1':
    dependencies:
      '@typescript-eslint/types': 8.33.1
      eslint-visitor-keys: 4.2.0

  '@vitejs/plugin-legacy@6.1.1(terser@5.39.0)(vite@6.3.5(@types/node@22.15.29)(jiti@1.21.7)(terser@5.39.0)(yaml@2.8.0))':
    dependencies:
      '@babel/core': 7.27.4
      '@babel/preset-env': 7.27.2(@babel/core@7.27.4)
      browserslist: 4.25.0
      browserslist-to-esbuild: 2.1.1(browserslist@4.25.0)
      core-js: 3.42.0
      magic-string: 0.30.17
      regenerator-runtime: 0.14.1
      systemjs: 6.15.1
      terser: 5.39.0
      vite: 6.3.5(@types/node@22.15.29)(jiti@1.21.7)(terser@5.39.0)(yaml@2.8.0)
    transitivePeerDependencies:
      - supports-color

<<<<<<< HEAD
  '@vitejs/plugin-vue-jsx@4.2.0(vite@6.3.5(@types/node@22.15.29)(jiti@1.21.7)(terser@5.39.0)(yaml@2.8.0))(vue@3.5.16(typescript@5.7.3))':
=======
  '@vitejs/plugin-vue-jsx@4.2.0(vite@6.3.5(@types/node@22.15.29)(jiti@1.21.7)(terser@5.39.0)(yaml@2.7.1))(vue@3.5.16(typescript@5.8.3))':
>>>>>>> 7896cbe1
    dependencies:
      '@babel/core': 7.27.4
      '@babel/plugin-transform-typescript': 7.27.1(@babel/core@7.27.4)
      '@rolldown/pluginutils': 1.0.0-beta.10
<<<<<<< HEAD
      '@vue/babel-plugin-jsx': 1.4.0(@babel/core@7.27.4)
      vite: 6.3.5(@types/node@22.15.29)(jiti@1.21.7)(terser@5.39.0)(yaml@2.8.0)
      vue: 3.5.16(typescript@5.7.3)
    transitivePeerDependencies:
      - supports-color

  '@vitejs/plugin-vue@5.2.4(vite@6.3.5(@types/node@22.15.29)(jiti@1.21.7)(terser@5.39.0)(yaml@2.8.0))(vue@3.5.16(typescript@5.7.3))':
    dependencies:
      vite: 6.3.5(@types/node@22.15.29)(jiti@1.21.7)(terser@5.39.0)(yaml@2.8.0)
      vue: 3.5.16(typescript@5.7.3)
=======
      '@vue/babel-plugin-jsx': 1.4.0(@babel/core@7.27.1)
      vite: 6.3.5(@types/node@22.15.29)(jiti@1.21.7)(terser@5.39.0)(yaml@2.7.1)
      vue: 3.5.16(typescript@5.8.3)
    transitivePeerDependencies:
      - supports-color

  '@vitejs/plugin-vue@5.2.4(vite@6.3.5(@types/node@22.15.29)(jiti@1.21.7)(terser@5.39.0)(yaml@2.7.1))(vue@3.5.16(typescript@5.8.3))':
    dependencies:
      vite: 6.3.5(@types/node@22.15.29)(jiti@1.21.7)(terser@5.39.0)(yaml@2.7.1)
      vue: 3.5.16(typescript@5.8.3)
>>>>>>> 7896cbe1

  '@vitest/expect@3.2.0':
    dependencies:
      '@types/chai': 5.2.2
      '@vitest/spy': 3.2.0
      '@vitest/utils': 3.2.0
      chai: 5.2.0
      tinyrainbow: 2.0.0

  '@vitest/mocker@3.2.0(vite@6.3.5(@types/node@22.15.29)(jiti@1.21.7)(terser@5.39.0)(yaml@2.8.0))':
    dependencies:
      '@vitest/spy': 3.2.0
      estree-walker: 3.0.3
      magic-string: 0.30.17
    optionalDependencies:
      vite: 6.3.5(@types/node@22.15.29)(jiti@1.21.7)(terser@5.39.0)(yaml@2.8.0)

  '@vitest/pretty-format@3.2.0':
    dependencies:
      tinyrainbow: 2.0.0

  '@vitest/runner@3.2.0':
    dependencies:
      '@vitest/utils': 3.2.0
      pathe: 2.0.3

  '@vitest/snapshot@3.2.0':
    dependencies:
      '@vitest/pretty-format': 3.2.0
      magic-string: 0.30.17
      pathe: 2.0.3

  '@vitest/spy@3.2.0':
    dependencies:
      tinyspy: 4.0.3

  '@vitest/utils@3.2.0':
    dependencies:
      '@vitest/pretty-format': 3.2.0
      loupe: 3.1.3
      tinyrainbow: 2.0.0

  '@volar/language-core@2.4.14':
    dependencies:
      '@volar/source-map': 2.4.14

  '@volar/source-map@2.4.14': {}

  '@volar/typescript@2.4.14':
    dependencies:
      '@volar/language-core': 2.4.14
      path-browserify: 1.0.1
      vscode-uri: 3.1.0

  '@vscode/iconv-lite-umd@0.7.0': {}

  '@vue/babel-helper-vue-transform-on@1.4.0': {}

  '@vue/babel-plugin-jsx@1.4.0(@babel/core@7.27.4)':
    dependencies:
      '@babel/helper-module-imports': 7.27.1
      '@babel/helper-plugin-utils': 7.27.1
      '@babel/plugin-syntax-jsx': 7.27.1(@babel/core@7.27.4)
      '@babel/template': 7.27.2
      '@babel/traverse': 7.27.4
      '@babel/types': 7.27.3
      '@vue/babel-helper-vue-transform-on': 1.4.0
      '@vue/babel-plugin-resolve-type': 1.4.0(@babel/core@7.27.4)
      '@vue/shared': 3.5.16
    optionalDependencies:
      '@babel/core': 7.27.4
    transitivePeerDependencies:
      - supports-color

  '@vue/babel-plugin-resolve-type@1.4.0(@babel/core@7.27.4)':
    dependencies:
      '@babel/code-frame': 7.27.1
      '@babel/core': 7.27.4
      '@babel/helper-module-imports': 7.27.1
      '@babel/helper-plugin-utils': 7.27.1
      '@babel/parser': 7.27.4
      '@vue/compiler-sfc': 3.5.16
    transitivePeerDependencies:
      - supports-color

  '@vue/compiler-core@3.5.16':
    dependencies:
      '@babel/parser': 7.27.4
      '@vue/shared': 3.5.16
      entities: 4.5.0
      estree-walker: 2.0.2
      source-map-js: 1.2.1

  '@vue/compiler-dom@3.5.16':
    dependencies:
      '@vue/compiler-core': 3.5.16
      '@vue/shared': 3.5.16

  '@vue/compiler-sfc@3.5.16':
    dependencies:
      '@babel/parser': 7.27.4
      '@vue/compiler-core': 3.5.16
      '@vue/compiler-dom': 3.5.16
      '@vue/compiler-ssr': 3.5.16
      '@vue/shared': 3.5.16
      estree-walker: 2.0.2
      magic-string: 0.30.17
      postcss: 8.5.4
      source-map-js: 1.2.1

  '@vue/compiler-ssr@3.5.16':
    dependencies:
      '@vue/compiler-dom': 3.5.16
      '@vue/shared': 3.5.16

  '@vue/compiler-vue2@2.7.16':
    dependencies:
      de-indent: 1.0.2
      he: 1.2.0

  '@vue/devtools-api@6.6.4': {}

  '@vue/eslint-config-prettier@10.2.0(eslint@9.28.0(jiti@1.21.7))(prettier@3.5.3)':
    dependencies:
      eslint: 9.28.0(jiti@1.21.7)
      eslint-config-prettier: 10.1.5(eslint@9.28.0(jiti@1.21.7))
      eslint-plugin-prettier: 5.4.1(eslint-config-prettier@10.1.5(eslint@9.28.0(jiti@1.21.7)))(eslint@9.28.0(jiti@1.21.7))(prettier@3.5.3)
      prettier: 3.5.3
    transitivePeerDependencies:
      - '@types/eslint'

  '@vue/eslint-config-typescript@14.5.0(eslint-plugin-vue@9.32.0(eslint@9.28.0(jiti@1.21.7)))(eslint@9.28.0(jiti@1.21.7))(typescript@5.8.3)':
    dependencies:
<<<<<<< HEAD
      '@typescript-eslint/utils': 8.33.1(eslint@9.28.0(jiti@1.21.7))(typescript@5.7.3)
      eslint: 9.28.0(jiti@1.21.7)
      eslint-plugin-vue: 9.32.0(eslint@9.28.0(jiti@1.21.7))
      fast-glob: 3.3.3
      typescript-eslint: 8.33.1(eslint@9.28.0(jiti@1.21.7))(typescript@5.7.3)
=======
      '@typescript-eslint/utils': 8.31.0(eslint@9.28.0(jiti@1.21.7))(typescript@5.8.3)
      eslint: 9.28.0(jiti@1.21.7)
      eslint-plugin-vue: 9.32.0(eslint@9.28.0(jiti@1.21.7))
      fast-glob: 3.3.3
      typescript-eslint: 8.31.0(eslint@9.28.0(jiti@1.21.7))(typescript@5.8.3)
>>>>>>> 7896cbe1
      vue-eslint-parser: 10.1.3(eslint@9.28.0(jiti@1.21.7))
    optionalDependencies:
      typescript: 5.8.3
    transitivePeerDependencies:
      - supports-color

  '@vue/language-core@2.1.10(typescript@5.8.3)':
    dependencies:
      '@volar/language-core': 2.4.14
      '@vue/compiler-dom': 3.5.16
      '@vue/compiler-vue2': 2.7.16
      '@vue/shared': 3.5.16
      alien-signals: 0.2.2
      minimatch: 9.0.5
      muggle-string: 0.4.1
      path-browserify: 1.0.1
    optionalDependencies:
      typescript: 5.8.3

  '@vue/reactivity@3.5.16':
    dependencies:
      '@vue/shared': 3.5.16

  '@vue/runtime-core@3.5.16':
    dependencies:
      '@vue/reactivity': 3.5.16
      '@vue/shared': 3.5.16

  '@vue/runtime-dom@3.5.16':
    dependencies:
      '@vue/reactivity': 3.5.16
      '@vue/runtime-core': 3.5.16
      '@vue/shared': 3.5.16
      csstype: 3.1.3

  '@vue/server-renderer@3.5.16(vue@3.5.16(typescript@5.8.3))':
    dependencies:
      '@vue/compiler-ssr': 3.5.16
      '@vue/shared': 3.5.16
      vue: 3.5.16(typescript@5.8.3)

  '@vue/shared@3.5.16': {}

  '@vue/test-utils@2.4.6':
    dependencies:
      js-beautify: 1.15.4
      vue-component-type-helpers: 2.2.10

  '@vue/tsconfig@0.7.0(typescript@5.8.3)(vue@3.5.16(typescript@5.8.3))':
    optionalDependencies:
      typescript: 5.8.3
      vue: 3.5.16(typescript@5.8.3)

  '@vueuse/core@12.7.0(typescript@5.8.3)':
    dependencies:
      '@types/web-bluetooth': 0.0.20
      '@vueuse/metadata': 12.7.0
      '@vueuse/shared': 12.7.0(typescript@5.8.3)
      vue: 3.5.16(typescript@5.8.3)
    transitivePeerDependencies:
      - typescript

  '@vueuse/metadata@12.7.0': {}

  '@vueuse/shared@12.7.0(typescript@5.8.3)':
    dependencies:
      vue: 3.5.16(typescript@5.8.3)
    transitivePeerDependencies:
      - typescript

  abbrev@2.0.0: {}

  abort-controller-x@0.4.3: {}

  abstract-leveldown@6.2.3:
    dependencies:
      buffer: 5.7.1
      immediate: 3.3.0
      level-concat-iterator: 2.0.1
      level-supports: 1.0.1
      xtend: 4.0.2

  abstract-leveldown@6.3.0:
    dependencies:
      buffer: 5.7.1
      immediate: 3.3.0
      level-concat-iterator: 2.0.1
      level-supports: 1.0.1
      xtend: 4.0.2

  abstract-leveldown@7.2.0:
    dependencies:
      buffer: 6.0.3
      catering: 2.1.1
      is-buffer: 2.0.5
      level-concat-iterator: 3.1.0
      level-supports: 2.1.0
      queue-microtask: 1.2.3

  acorn-jsx@5.3.2(acorn@8.14.1):
    dependencies:
      acorn: 8.14.1

  acorn-walk@8.3.4:
    dependencies:
      acorn: 8.14.1

  acorn@8.14.1: {}

  agent-base@7.1.3: {}

  ajv@6.12.6:
    dependencies:
      fast-deep-equal: 3.1.3
      fast-json-stable-stringify: 2.1.0
      json-schema-traverse: 0.4.1
      uri-js: 4.4.1

  alien-signals@0.2.2: {}

  ansi-regex@5.0.1: {}

  ansi-regex@6.1.0: {}

  ansi-styles@4.3.0:
    dependencies:
      color-convert: 2.0.1

  ansi-styles@6.2.1: {}

  any-promise@1.3.0: {}

  anymatch@3.1.3:
    dependencies:
      normalize-path: 3.0.0
      picomatch: 2.3.1

  arg@4.1.3: {}

  arg@5.0.2: {}

  argparse@2.0.1: {}

  assertion-error@2.0.1: {}

  async-validator@4.2.5: {}

  async@3.2.6: {}

  asynckit@0.4.0: {}

  autoprefixer@10.4.21(postcss@8.5.4):
    dependencies:
      browserslist: 4.25.0
      caniuse-lite: 1.0.30001720
      fraction.js: 4.3.7
      normalize-range: 0.1.2
      picocolors: 1.1.1
      postcss: 8.5.4
      postcss-value-parser: 4.2.0

  axios@1.8.2:
    dependencies:
      follow-redirects: 1.15.9
      form-data: 4.0.2
      proxy-from-env: 1.1.0
    transitivePeerDependencies:
      - debug

  babel-plugin-polyfill-corejs2@0.4.13(@babel/core@7.27.4):
    dependencies:
      '@babel/compat-data': 7.27.3
      '@babel/core': 7.27.4
      '@babel/helper-define-polyfill-provider': 0.6.4(@babel/core@7.27.4)
      semver: 6.3.1
    transitivePeerDependencies:
      - supports-color

  babel-plugin-polyfill-corejs3@0.11.1(@babel/core@7.27.4):
    dependencies:
      '@babel/core': 7.27.4
      '@babel/helper-define-polyfill-provider': 0.6.4(@babel/core@7.27.4)
      core-js-compat: 3.42.0
    transitivePeerDependencies:
      - supports-color

  babel-plugin-polyfill-regenerator@0.6.4(@babel/core@7.27.4):
    dependencies:
      '@babel/core': 7.27.4
      '@babel/helper-define-polyfill-provider': 0.6.4(@babel/core@7.27.4)
    transitivePeerDependencies:
      - supports-color

  bail@2.0.2: {}

  balanced-match@1.0.2: {}

  base64-js@1.5.1: {}

  binary-extensions@2.3.0: {}

  boolbase@1.0.0: {}

  bootstrap@5.3.3(@popperjs/core@2.11.8):
    dependencies:
      '@popperjs/core': 2.11.8

  brace-expansion@1.1.11:
    dependencies:
      balanced-match: 1.0.2
      concat-map: 0.0.1

  brace-expansion@2.0.1:
    dependencies:
      balanced-match: 1.0.2

  braces@3.0.3:
    dependencies:
      fill-range: 7.1.1

  browserslist-to-esbuild@2.1.1(browserslist@4.25.0):
    dependencies:
      browserslist: 4.25.0
      meow: 13.2.0

  browserslist@4.25.0:
    dependencies:
      caniuse-lite: 1.0.30001720
      electron-to-chromium: 1.5.162
      node-releases: 2.0.19
      update-browserslist-db: 1.1.3(browserslist@4.25.0)

  buffer-from@1.1.2: {}

  buffer@5.7.1:
    dependencies:
      base64-js: 1.5.1
      ieee754: 1.2.1

  buffer@6.0.3:
    dependencies:
      base64-js: 1.5.1
      ieee754: 1.2.1

  cac@6.7.14: {}

  call-bind-apply-helpers@1.0.2:
    dependencies:
      es-errors: 1.3.0
      function-bind: 1.1.2

  call-bound@1.0.4:
    dependencies:
      call-bind-apply-helpers: 1.0.2
      get-intrinsic: 1.3.0

  callsites@3.1.0: {}

  camelcase-css@2.0.1: {}

  camelcase@5.3.1: {}

  caniuse-lite@1.0.30001720: {}

  catering@2.1.1: {}

  ccount@2.0.1: {}

  chai@5.2.0:
    dependencies:
      assertion-error: 2.0.1
      check-error: 2.1.1
      deep-eql: 5.0.2
      loupe: 3.1.3
      pathval: 2.0.0

  chalk@4.1.1:
    dependencies:
      ansi-styles: 4.3.0
      supports-color: 7.2.0

  chalk@4.1.2:
    dependencies:
      ansi-styles: 4.3.0
      supports-color: 7.2.0

  character-entities@2.0.2: {}

  check-error@2.1.1: {}

  chokidar@3.6.0:
    dependencies:
      anymatch: 3.1.3
      braces: 3.0.3
      glob-parent: 5.1.2
      is-binary-path: 2.1.0
      is-glob: 4.0.3
      normalize-path: 3.0.0
      readdirp: 3.6.0
    optionalDependencies:
      fsevents: 2.3.3

  clipboard@2.0.11:
    dependencies:
      good-listener: 1.2.2
      select: 1.1.2
      tiny-emitter: 2.1.0

  cliui@6.0.0:
    dependencies:
      string-width: 4.2.3
      strip-ansi: 6.0.1
      wrap-ansi: 6.2.0

  cliui@8.0.1:
    dependencies:
      string-width: 4.2.3
      strip-ansi: 6.0.1
      wrap-ansi: 7.0.0

  code-inspector-core@0.20.12:
    dependencies:
      '@vue/compiler-dom': 3.5.16
      chalk: 4.1.1
      dotenv: 16.5.0
      launch-ide: 1.0.7
      portfinder: 1.0.37
    transitivePeerDependencies:
      - supports-color

  code-inspector-plugin@0.20.12:
    dependencies:
      chalk: 4.1.1
      code-inspector-core: 0.20.12
      dotenv: 16.5.0
      esbuild-code-inspector-plugin: 0.20.12
      vite-code-inspector-plugin: 0.20.12
      webpack-code-inspector-plugin: 0.20.12
    transitivePeerDependencies:
      - supports-color

  color-convert@2.0.1:
    dependencies:
      color-name: 1.1.4

  color-name@1.1.4: {}

  combined-stream@1.0.8:
    dependencies:
      delayed-stream: 1.0.0

  commander@10.0.1: {}

  commander@2.20.3: {}

  commander@4.1.1: {}

  commander@7.2.0: {}

  compute-scroll-into-view@3.1.1: {}

  concat-map@0.0.1: {}

  confbox@0.1.8: {}

  confbox@0.2.2: {}

  config-chain@1.1.13:
    dependencies:
      ini: 1.3.8
      proto-list: 1.2.4

  convert-source-map@2.0.0: {}

  core-js-compat@3.42.0:
    dependencies:
      browserslist: 4.25.0

  core-js@3.42.0: {}

  core-util-is@1.0.3: {}

  create-require@1.1.1: {}

  cross-spawn@7.0.6:
    dependencies:
      path-key: 3.1.1
      shebang-command: 2.0.0
      which: 2.0.2

  crypto-js@4.2.0: {}

  css-render@0.15.14:
    dependencies:
      '@emotion/hash': 0.8.0
      csstype: 3.0.11

  cssesc@3.0.0: {}

  cssstyle@4.3.1:
    dependencies:
      '@asamuzakjp/css-color': 3.2.0
      rrweb-cssom: 0.8.0

  csstype@3.0.11: {}

  csstype@3.1.3: {}

  d3-array@3.2.4:
    dependencies:
      internmap: 2.0.3

  d3-axis@3.0.0: {}

  d3-brush@3.0.0:
    dependencies:
      d3-dispatch: 3.0.1
      d3-drag: 3.0.0
      d3-interpolate: 3.0.1
      d3-selection: 3.0.0
      d3-transition: 3.0.1(d3-selection@3.0.0)

  d3-chord@3.0.1:
    dependencies:
      d3-path: 3.1.0

  d3-color@3.1.0: {}

  d3-contour@4.0.2:
    dependencies:
      d3-array: 3.2.4

  d3-delaunay@6.0.4:
    dependencies:
      delaunator: 5.0.1

  d3-dispatch@3.0.1: {}

  d3-drag@3.0.0:
    dependencies:
      d3-dispatch: 3.0.1
      d3-selection: 3.0.0

  d3-dsv@3.0.1:
    dependencies:
      commander: 7.2.0
      iconv-lite: 0.6.3
      rw: 1.3.3

  d3-ease@3.0.1: {}

  d3-fetch@3.0.1:
    dependencies:
      d3-dsv: 3.0.1

  d3-flextree@2.1.2:
    dependencies:
      d3-hierarchy: 1.1.9

  d3-force@3.0.0:
    dependencies:
      d3-dispatch: 3.0.1
      d3-quadtree: 3.0.1
      d3-timer: 3.0.1

  d3-format@3.1.0: {}

  d3-geo@3.1.1:
    dependencies:
      d3-array: 3.2.4

  d3-hierarchy@1.1.9: {}

  d3-hierarchy@3.1.2: {}

  d3-interpolate@3.0.1:
    dependencies:
      d3-color: 3.1.0

  d3-path@3.1.0: {}

  d3-polygon@3.0.1: {}

  d3-quadtree@3.0.1: {}

  d3-random@3.0.1: {}

  d3-scale-chromatic@3.1.0:
    dependencies:
      d3-color: 3.1.0
      d3-interpolate: 3.0.1

  d3-scale@4.0.2:
    dependencies:
      d3-array: 3.2.4
      d3-format: 3.1.0
      d3-interpolate: 3.0.1
      d3-time: 3.1.0
      d3-time-format: 4.1.0

  d3-selection@3.0.0: {}

  d3-shape@3.2.0:
    dependencies:
      d3-path: 3.1.0

  d3-time-format@4.1.0:
    dependencies:
      d3-time: 3.1.0

  d3-time@3.1.0:
    dependencies:
      d3-array: 3.2.4

  d3-timer@3.0.1: {}

  d3-transition@3.0.1(d3-selection@3.0.0):
    dependencies:
      d3-color: 3.1.0
      d3-dispatch: 3.0.1
      d3-ease: 3.0.1
      d3-interpolate: 3.0.1
      d3-selection: 3.0.0
      d3-timer: 3.0.1

  d3-zoom@3.0.0:
    dependencies:
      d3-dispatch: 3.0.1
      d3-drag: 3.0.0
      d3-interpolate: 3.0.1
      d3-selection: 3.0.0
      d3-transition: 3.0.1(d3-selection@3.0.0)

  d3@7.9.0:
    dependencies:
      d3-array: 3.2.4
      d3-axis: 3.0.0
      d3-brush: 3.0.0
      d3-chord: 3.0.1
      d3-color: 3.1.0
      d3-contour: 4.0.2
      d3-delaunay: 6.0.4
      d3-dispatch: 3.0.1
      d3-drag: 3.0.0
      d3-dsv: 3.0.1
      d3-ease: 3.0.1
      d3-fetch: 3.0.1
      d3-force: 3.0.0
      d3-format: 3.1.0
      d3-geo: 3.1.1
      d3-hierarchy: 3.1.2
      d3-interpolate: 3.0.1
      d3-path: 3.1.0
      d3-polygon: 3.0.1
      d3-quadtree: 3.0.1
      d3-random: 3.0.1
      d3-scale: 4.0.2
      d3-scale-chromatic: 3.1.0
      d3-selection: 3.0.0
      d3-shape: 3.2.0
      d3-time: 3.1.0
      d3-time-format: 4.1.0
      d3-timer: 3.0.1
      d3-transition: 3.0.1(d3-selection@3.0.0)
      d3-zoom: 3.0.0

  data-urls@5.0.0:
    dependencies:
      whatwg-mimetype: 4.0.0
      whatwg-url: 14.2.0

  date-fns-tz@3.2.0(date-fns@3.6.0):
    dependencies:
      date-fns: 3.6.0

  date-fns@3.6.0: {}

  dayjs@1.11.13: {}

  de-indent@1.0.2: {}

  debug@4.4.1:
    dependencies:
      ms: 2.1.3

  decamelize@1.2.0: {}

  decimal.js@10.5.0: {}

  decode-named-character-reference@1.1.0:
    dependencies:
      character-entities: 2.0.2

  deep-eql@5.0.2: {}

  deep-is@0.1.4: {}

  deferred-leveldown@5.3.0:
    dependencies:
      abstract-leveldown: 6.2.3
      inherits: 2.0.4

  define-lazy-prop@2.0.0: {}

  delaunator@5.0.1:
    dependencies:
      robust-predicates: 3.0.2

  delayed-stream@1.0.0: {}

  delegate@3.2.0: {}

  dequal@2.0.3: {}

  devlop@1.1.0:
    dependencies:
      dequal: 2.0.3

  didyoumean@1.2.2: {}

  diff@4.0.2: {}

  dijkstrajs@1.0.3: {}

  discontinuous-range@1.0.0: {}

  dlv@1.1.3: {}

  dompurify@3.2.6:
    optionalDependencies:
      '@types/trusted-types': 2.0.7

  dotenv@16.5.0: {}

  double-ended-queue@2.1.0-0: {}

  downloadjs@1.4.7: {}

  dunder-proto@1.0.1:
    dependencies:
      call-bind-apply-helpers: 1.0.2
      es-errors: 1.3.0
      gopd: 1.2.0

  eastasianwidth@0.2.0: {}

  editorconfig@1.0.4:
    dependencies:
      '@one-ini/wasm': 0.1.1
      commander: 10.0.1
      minimatch: 9.0.1
      semver: 7.7.2

  electron-to-chromium@1.5.162: {}

  elkjs@0.10.0: {}

  emittery@1.1.0: {}

  emoji-regex@10.4.0: {}

  emoji-regex@8.0.0: {}

  emoji-regex@9.2.2: {}

  encoding-down@6.3.0:
    dependencies:
      abstract-leveldown: 6.3.0
      inherits: 2.0.4
      level-codec: 9.0.2
      level-errors: 2.0.1

  end-stream@0.1.0:
    dependencies:
      write-stream: 0.4.3

  entities@4.5.0: {}

  entities@6.0.0: {}

  errno@0.1.8:
    dependencies:
      prr: 1.0.1

  es-define-property@1.0.1: {}

  es-errors@1.3.0: {}

  es-module-lexer@1.7.0: {}

  es-object-atoms@1.1.1:
    dependencies:
      es-errors: 1.3.0

  es-set-tostringtag@2.1.0:
    dependencies:
      es-errors: 1.3.0
      get-intrinsic: 1.3.0
      has-tostringtag: 1.0.2
      hasown: 2.0.2

  esbuild-code-inspector-plugin@0.20.12:
    dependencies:
      code-inspector-core: 0.20.12
    transitivePeerDependencies:
      - supports-color

  esbuild@0.25.5:
    optionalDependencies:
      '@esbuild/aix-ppc64': 0.25.5
      '@esbuild/android-arm': 0.25.5
      '@esbuild/android-arm64': 0.25.5
      '@esbuild/android-x64': 0.25.5
      '@esbuild/darwin-arm64': 0.25.5
      '@esbuild/darwin-x64': 0.25.5
      '@esbuild/freebsd-arm64': 0.25.5
      '@esbuild/freebsd-x64': 0.25.5
      '@esbuild/linux-arm': 0.25.5
      '@esbuild/linux-arm64': 0.25.5
      '@esbuild/linux-ia32': 0.25.5
      '@esbuild/linux-loong64': 0.25.5
      '@esbuild/linux-mips64el': 0.25.5
      '@esbuild/linux-ppc64': 0.25.5
      '@esbuild/linux-riscv64': 0.25.5
      '@esbuild/linux-s390x': 0.25.5
      '@esbuild/linux-x64': 0.25.5
      '@esbuild/netbsd-arm64': 0.25.5
      '@esbuild/netbsd-x64': 0.25.5
      '@esbuild/openbsd-arm64': 0.25.5
      '@esbuild/openbsd-x64': 0.25.5
      '@esbuild/sunos-x64': 0.25.5
      '@esbuild/win32-arm64': 0.25.5
      '@esbuild/win32-ia32': 0.25.5
      '@esbuild/win32-x64': 0.25.5

  escalade@3.2.0: {}

  escape-string-regexp@4.0.0: {}

  escape-string-regexp@5.0.0: {}

  escodegen@2.1.0:
    dependencies:
      esprima: 4.0.1
      estraverse: 5.3.0
      esutils: 2.0.3
    optionalDependencies:
      source-map: 0.6.1

  eslint-compat-utils@0.6.5(eslint@9.28.0(jiti@1.21.7)):
    dependencies:
      eslint: 9.28.0(jiti@1.21.7)
      semver: 7.7.2

  eslint-config-prettier@10.1.5(eslint@9.28.0(jiti@1.21.7)):
    dependencies:
      eslint: 9.28.0(jiti@1.21.7)

  eslint-plugin-prettier@5.4.1(eslint-config-prettier@10.1.5(eslint@9.28.0(jiti@1.21.7)))(eslint@9.28.0(jiti@1.21.7))(prettier@3.5.3):
    dependencies:
      eslint: 9.28.0(jiti@1.21.7)
      prettier: 3.5.3
      prettier-linter-helpers: 1.0.0
      synckit: 0.11.8
    optionalDependencies:
      eslint-config-prettier: 10.1.5(eslint@9.28.0(jiti@1.21.7))

  eslint-plugin-vue@9.32.0(eslint@9.28.0(jiti@1.21.7)):
    dependencies:
      '@eslint-community/eslint-utils': 4.7.0(eslint@9.28.0(jiti@1.21.7))
      eslint: 9.28.0(jiti@1.21.7)
      globals: 13.24.0
      natural-compare: 1.4.0
      nth-check: 2.1.1
      postcss-selector-parser: 6.1.2
      semver: 7.7.2
      vue-eslint-parser: 9.4.3(eslint@9.28.0(jiti@1.21.7))
      xml-name-validator: 4.0.0
    transitivePeerDependencies:
      - supports-color

  eslint-scope@7.2.2:
    dependencies:
      esrecurse: 4.3.0
      estraverse: 5.3.0

  eslint-scope@8.3.0:
    dependencies:
      esrecurse: 4.3.0
      estraverse: 5.3.0

  eslint-visitor-keys@3.4.3: {}

  eslint-visitor-keys@4.2.0: {}

  eslint@9.28.0(jiti@1.21.7):
    dependencies:
      '@eslint-community/eslint-utils': 4.7.0(eslint@9.28.0(jiti@1.21.7))
      '@eslint-community/regexpp': 4.12.1
      '@eslint/config-array': 0.20.0
      '@eslint/config-helpers': 0.2.2
      '@eslint/core': 0.14.0
      '@eslint/eslintrc': 3.3.1
      '@eslint/js': 9.28.0
      '@eslint/plugin-kit': 0.3.1
      '@humanfs/node': 0.16.6
      '@humanwhocodes/module-importer': 1.0.1
      '@humanwhocodes/retry': 0.4.3
      '@types/estree': 1.0.7
      '@types/json-schema': 7.0.15
      ajv: 6.12.6
      chalk: 4.1.2
      cross-spawn: 7.0.6
      debug: 4.4.1
      escape-string-regexp: 4.0.0
      eslint-scope: 8.3.0
      eslint-visitor-keys: 4.2.0
      espree: 10.3.0
      esquery: 1.6.0
      esutils: 2.0.3
      fast-deep-equal: 3.1.3
      file-entry-cache: 8.0.0
      find-up: 5.0.0
      glob-parent: 6.0.2
      ignore: 5.3.2
      imurmurhash: 0.1.4
      is-glob: 4.0.3
      json-stable-stringify-without-jsonify: 1.0.1
      lodash.merge: 4.6.2
      minimatch: 3.1.2
      natural-compare: 1.4.0
      optionator: 0.9.4
    optionalDependencies:
      jiti: 1.21.7
    transitivePeerDependencies:
      - supports-color

  espree@10.3.0:
    dependencies:
      acorn: 8.14.1
      acorn-jsx: 5.3.2(acorn@8.14.1)
      eslint-visitor-keys: 4.2.0

  espree@9.6.1:
    dependencies:
      acorn: 8.14.1
      acorn-jsx: 5.3.2(acorn@8.14.1)
      eslint-visitor-keys: 3.4.3

  esprima@4.0.1: {}

  esquery@1.6.0:
    dependencies:
      estraverse: 5.3.0

  esrecurse@4.3.0:
    dependencies:
      estraverse: 5.3.0

  estraverse@5.3.0: {}

  estree-walker@2.0.2: {}

  estree-walker@3.0.3:
    dependencies:
      '@types/estree': 1.0.7

  esutils@2.0.3: {}

  events@3.3.0: {}

  evtd@0.2.4: {}

  expect-type@1.2.1: {}

  exsolve@1.0.5: {}

  extend@3.0.2: {}

  fast-deep-equal@3.1.3: {}

  fast-diff@1.3.0: {}

  fast-glob@3.3.3:
    dependencies:
      '@nodelib/fs.stat': 2.0.5
      '@nodelib/fs.walk': 1.2.8
      glob-parent: 5.1.2
      merge2: 1.4.1
      micromatch: 4.0.8

  fast-json-stable-stringify@2.1.0: {}

  fast-levenshtein@2.0.6: {}

  fastq@1.19.1:
    dependencies:
      reusify: 1.1.0

  fdir@6.4.5(picomatch@4.0.2):
    optionalDependencies:
      picomatch: 4.0.2

  fetch-cookie@2.2.0:
    dependencies:
      set-cookie-parser: 2.7.1
      tough-cookie: 4.1.4

  file-entry-cache@8.0.0:
    dependencies:
      flat-cache: 4.0.1

  file-saver@2.0.5: {}

  fill-range@7.1.1:
    dependencies:
      to-regex-range: 5.0.1

  find-up@4.1.0:
    dependencies:
      locate-path: 5.0.0
      path-exists: 4.0.0

  find-up@5.0.0:
    dependencies:
      locate-path: 6.0.0
      path-exists: 4.0.0

  flat-cache@4.0.1:
    dependencies:
      flatted: 3.3.3
      keyv: 4.5.4

  flatted@3.3.3: {}

  follow-redirects@1.15.9: {}

  foreground-child@3.3.1:
    dependencies:
      cross-spawn: 7.0.6
      signal-exit: 4.1.0

  form-data@4.0.2:
    dependencies:
      asynckit: 0.4.0
      combined-stream: 1.0.8
      es-set-tostringtag: 2.1.0
      mime-types: 2.1.35

  fraction.js@4.3.7: {}

  fsevents@2.3.3:
    optional: true

  function-bind@1.1.2: {}

  gensync@1.0.0-beta.2: {}

  get-caller-file@2.0.5: {}

  get-east-asian-width@1.3.0: {}

  get-intrinsic@1.3.0:
    dependencies:
      call-bind-apply-helpers: 1.0.2
      es-define-property: 1.0.1
      es-errors: 1.3.0
      es-object-atoms: 1.1.1
      function-bind: 1.1.2
      get-proto: 1.0.1
      gopd: 1.2.0
      has-symbols: 1.1.0
      hasown: 2.0.2
      math-intrinsics: 1.1.0

  get-proto@1.0.1:
    dependencies:
      dunder-proto: 1.0.1
      es-object-atoms: 1.1.1

  glob-parent@5.1.2:
    dependencies:
      is-glob: 4.0.3

  glob-parent@6.0.2:
    dependencies:
      is-glob: 4.0.3

  glob@10.4.5:
    dependencies:
      foreground-child: 3.3.1
      jackspeak: 3.4.3
      minimatch: 9.0.5
      minipass: 7.1.2
      package-json-from-dist: 1.0.1
      path-scurry: 1.11.1

  globals@11.12.0: {}

  globals@13.24.0:
    dependencies:
      type-fest: 0.20.2

  globals@14.0.0: {}

  globals@15.15.0: {}

  good-listener@1.2.2:
    dependencies:
      delegate: 3.2.0

  gopd@1.2.0: {}

  graphemer@1.4.0: {}

  has-flag@4.0.0: {}

  has-symbols@1.1.0: {}

  has-tostringtag@1.0.2:
    dependencies:
      has-symbols: 1.1.0

  hasown@2.0.2:
    dependencies:
      function-bind: 1.1.2

  he@1.2.0: {}

  highlight.js@11.10.0: {}

  highlight.js@11.11.1: {}

  html-encoding-sniffer@4.0.0:
    dependencies:
      whatwg-encoding: 3.1.1

  html-to-image@1.11.13: {}

  http-proxy-agent@7.0.2:
    dependencies:
      agent-base: 7.1.3
      debug: 4.4.1
    transitivePeerDependencies:
      - supports-color

  https-proxy-agent@7.0.6:
    dependencies:
      agent-base: 7.1.3
      debug: 4.4.1
    transitivePeerDependencies:
      - supports-color

  humanize-duration@3.32.2: {}

  iconv-lite@0.6.3:
    dependencies:
      safer-buffer: 2.1.2

  ieee754@1.2.1: {}

  ignore@5.3.2: {}

  ignore@6.0.2: {}

  ignore@7.0.5: {}

  immediate@3.0.6: {}

  immediate@3.3.0: {}

  import-fresh@3.3.1:
    dependencies:
      parent-module: 1.0.1
      resolve-from: 4.0.0

  import-from-esm@1.3.4:
    dependencies:
      debug: 4.4.1
      import-meta-resolve: 4.1.0
    transitivePeerDependencies:
      - supports-color

  import-meta-resolve@4.1.0: {}

  imurmurhash@0.1.4: {}

  inherits@2.0.4: {}

  ini@1.3.8: {}

  inter-ui@4.0.2: {}

  internmap@2.0.3: {}

  is-binary-path@2.1.0:
    dependencies:
      binary-extensions: 2.3.0

  is-buffer@2.0.5: {}

  is-chinese@2.0.0: {}

  is-core-module@2.16.1:
    dependencies:
      hasown: 2.0.2

  is-docker@2.2.1: {}

  is-extglob@2.1.1: {}

  is-fullwidth-code-point@3.0.0: {}

  is-glob@4.0.3:
    dependencies:
      is-extglob: 2.1.1

  is-language-code@3.1.0:
    dependencies:
      '@babel/runtime': 7.27.4

  is-number@7.0.0: {}

  is-plain-obj@4.1.0: {}

  is-potential-custom-element-name@1.0.1: {}

  is-wsl@2.2.0:
    dependencies:
      is-docker: 2.2.1

  isarray@0.0.1: {}

  isarray@1.0.0: {}

  isexe@2.0.0: {}

  isomorphic-ws@5.0.0(ws@8.18.2):
    dependencies:
      ws: 8.18.2

  jackspeak@3.4.3:
    dependencies:
      '@isaacs/cliui': 8.0.2
    optionalDependencies:
      '@pkgjs/parseargs': 0.11.0

  javascript-natural-sort@0.7.1: {}

  jiti@1.21.7: {}

  jquery@3.7.1: {}

  js-base64@3.7.7: {}

  js-beautify@1.15.4:
    dependencies:
      config-chain: 1.1.13
      editorconfig: 1.0.4
      glob: 10.4.5
      js-cookie: 3.0.5
      nopt: 7.2.1

  js-cookie@3.0.5: {}

  js-tokens@4.0.0: {}

  js-yaml@4.1.0:
    dependencies:
      argparse: 2.0.1

  jschardet@3.1.4: {}

  jsdom@25.0.1:
    dependencies:
      cssstyle: 4.3.1
      data-urls: 5.0.0
      decimal.js: 10.5.0
      form-data: 4.0.2
      html-encoding-sniffer: 4.0.0
      http-proxy-agent: 7.0.2
      https-proxy-agent: 7.0.6
      is-potential-custom-element-name: 1.0.1
      nwsapi: 2.2.20
      parse5: 7.3.0
      rrweb-cssom: 0.7.1
      saxes: 6.0.0
      symbol-tree: 3.2.4
      tough-cookie: 5.1.2
      w3c-xmlserializer: 5.0.0
      webidl-conversions: 7.0.0
      whatwg-encoding: 3.1.1
      whatwg-mimetype: 4.0.0
      whatwg-url: 14.2.0
      ws: 8.18.2
      xml-name-validator: 5.0.0
    transitivePeerDependencies:
      - bufferutil
      - supports-color
      - utf-8-validate

  jsesc@3.0.2: {}

  jsesc@3.1.0: {}

  json-buffer@3.0.1: {}

  json-schema-traverse@0.4.1: {}

  json-stable-stringify-without-jsonify@1.0.1: {}

  json5@2.2.3: {}

  jsonc-eslint-parser@2.4.0:
    dependencies:
      acorn: 8.14.1
      eslint-visitor-keys: 3.4.3
      espree: 9.6.1
      semver: 7.7.2

  jszip@3.10.1:
    dependencies:
      lie: 3.3.0
      pako: 1.0.11
      readable-stream: 2.3.8
      setimmediate: 1.0.5

  keyv@4.5.4:
    dependencies:
      json-buffer: 3.0.1

  kolorist@1.8.0: {}

  launch-ide@1.0.7:
    dependencies:
      chalk: 4.1.1
      dotenv: 16.5.0

  level-codec@9.0.2:
    dependencies:
      buffer: 5.7.1

  level-concat-iterator@2.0.1: {}

  level-concat-iterator@3.1.0:
    dependencies:
      catering: 2.1.1

  level-errors@2.0.1:
    dependencies:
      errno: 0.1.8

  level-iterator-stream@4.0.2:
    dependencies:
      inherits: 2.0.4
      readable-stream: 3.6.2
      xtend: 4.0.2

  level-js@5.0.2:
    dependencies:
      abstract-leveldown: 6.2.3
      buffer: 5.7.1
      inherits: 2.0.4
      ltgt: 2.2.1

  level-packager@5.1.1:
    dependencies:
      encoding-down: 6.3.0
      levelup: 4.4.0

  level-supports@1.0.1:
    dependencies:
      xtend: 4.0.2

  level-supports@2.1.0: {}

  level-write-stream@1.0.0:
    dependencies:
      end-stream: 0.1.0

  level@6.0.1:
    dependencies:
      level-js: 5.0.2
      level-packager: 5.1.1
      leveldown: 5.6.0

  leveldown@5.6.0:
    dependencies:
      abstract-leveldown: 6.2.3
      napi-macros: 2.0.0
      node-gyp-build: 4.1.1

  leveldown@6.1.1:
    dependencies:
      abstract-leveldown: 7.2.0
      napi-macros: 2.0.0
      node-gyp-build: 4.8.4

  levelup@4.4.0:
    dependencies:
      deferred-leveldown: 5.3.0
      level-errors: 2.0.1
      level-iterator-stream: 4.0.2
      level-supports: 1.0.1
      xtend: 4.0.2

  levn@0.4.1:
    dependencies:
      prelude-ls: 1.2.1
      type-check: 0.4.0

  lie@3.3.0:
    dependencies:
      immediate: 3.0.6

  lilconfig@3.1.3: {}

  lines-and-columns@1.2.4: {}

  linkify-it@5.0.0:
    dependencies:
      uc.micro: 2.1.0

  local-pkg@1.1.1:
    dependencies:
      mlly: 1.7.4
      pkg-types: 2.1.0
      quansync: 0.2.10

  locate-path@5.0.0:
    dependencies:
      p-locate: 4.1.0

  locate-path@6.0.0:
    dependencies:
      p-locate: 5.0.0

  lodash-es@4.17.21: {}

  lodash.castarray@4.4.0: {}

  lodash.debounce@4.0.8: {}

  lodash.isplainobject@4.0.6: {}

  lodash.merge@4.6.2: {}

  lodash@4.17.21: {}

  long@5.3.2: {}

  longest-streak@3.1.0: {}

  loupe@3.1.3: {}

  lru-cache@10.4.3: {}

  lru-cache@5.1.1:
    dependencies:
      yallist: 3.1.1

  ltgt@2.2.1: {}

  lucide-static@0.511.0: {}

  lucide-vue-next@0.462.0(vue@3.5.16(typescript@5.8.3)):
    dependencies:
      vue: 3.5.16(typescript@5.8.3)

  magic-string@0.30.17:
    dependencies:
      '@jridgewell/sourcemap-codec': 1.5.0

  make-error@1.3.6: {}

  markdown-it@14.1.0:
    dependencies:
      argparse: 2.0.1
      entities: 4.5.0
      linkify-it: 5.0.0
      mdurl: 2.0.0
      punycode.js: 2.3.1
      uc.micro: 2.1.0

  markdown-table@3.0.4: {}

  marked@14.0.0: {}

  match-sorter@6.3.4:
    dependencies:
      '@babel/runtime': 7.27.4
      remove-accents: 0.5.0

  math-intrinsics@1.1.0: {}

  mdast-util-find-and-replace@3.0.2:
    dependencies:
      '@types/mdast': 4.0.4
      escape-string-regexp: 5.0.0
      unist-util-is: 6.0.0
      unist-util-visit-parents: 6.0.1

  mdast-util-from-markdown@2.0.2:
    dependencies:
      '@types/mdast': 4.0.4
      '@types/unist': 3.0.3
      decode-named-character-reference: 1.1.0
      devlop: 1.1.0
      mdast-util-to-string: 4.0.0
      micromark: 4.0.2
      micromark-util-decode-numeric-character-reference: 2.0.2
      micromark-util-decode-string: 2.0.1
      micromark-util-normalize-identifier: 2.0.1
      micromark-util-symbol: 2.0.1
      micromark-util-types: 2.0.2
      unist-util-stringify-position: 4.0.0
    transitivePeerDependencies:
      - supports-color

  mdast-util-gfm-autolink-literal@2.0.1:
    dependencies:
      '@types/mdast': 4.0.4
      ccount: 2.0.1
      devlop: 1.1.0
      mdast-util-find-and-replace: 3.0.2
      micromark-util-character: 2.1.1

  mdast-util-gfm-footnote@2.1.0:
    dependencies:
      '@types/mdast': 4.0.4
      devlop: 1.1.0
      mdast-util-from-markdown: 2.0.2
      mdast-util-to-markdown: 2.1.2
      micromark-util-normalize-identifier: 2.0.1
    transitivePeerDependencies:
      - supports-color

  mdast-util-gfm-strikethrough@2.0.0:
    dependencies:
      '@types/mdast': 4.0.4
      mdast-util-from-markdown: 2.0.2
      mdast-util-to-markdown: 2.1.2
    transitivePeerDependencies:
      - supports-color

  mdast-util-gfm-table@2.0.0:
    dependencies:
      '@types/mdast': 4.0.4
      devlop: 1.1.0
      markdown-table: 3.0.4
      mdast-util-from-markdown: 2.0.2
      mdast-util-to-markdown: 2.1.2
    transitivePeerDependencies:
      - supports-color

  mdast-util-gfm-task-list-item@2.0.0:
    dependencies:
      '@types/mdast': 4.0.4
      devlop: 1.1.0
      mdast-util-from-markdown: 2.0.2
      mdast-util-to-markdown: 2.1.2
    transitivePeerDependencies:
      - supports-color

  mdast-util-gfm@3.1.0:
    dependencies:
      mdast-util-from-markdown: 2.0.2
      mdast-util-gfm-autolink-literal: 2.0.1
      mdast-util-gfm-footnote: 2.1.0
      mdast-util-gfm-strikethrough: 2.0.0
      mdast-util-gfm-table: 2.0.0
      mdast-util-gfm-task-list-item: 2.0.0
      mdast-util-to-markdown: 2.1.2
    transitivePeerDependencies:
      - supports-color

  mdast-util-phrasing@4.1.0:
    dependencies:
      '@types/mdast': 4.0.4
      unist-util-is: 6.0.0

  mdast-util-to-markdown@2.1.2:
    dependencies:
      '@types/mdast': 4.0.4
      '@types/unist': 3.0.3
      longest-streak: 3.1.0
      mdast-util-phrasing: 4.1.0
      mdast-util-to-string: 4.0.0
      micromark-util-classify-character: 2.0.1
      micromark-util-decode-string: 2.0.1
      unist-util-visit: 5.0.0
      zwitch: 2.0.4

  mdast-util-to-string@4.0.0:
    dependencies:
      '@types/mdast': 4.0.4

  mdurl@2.0.0: {}

  meow@13.2.0: {}

  merge2@1.4.1: {}

  micromark-core-commonmark@2.0.3:
    dependencies:
      decode-named-character-reference: 1.1.0
      devlop: 1.1.0
      micromark-factory-destination: 2.0.1
      micromark-factory-label: 2.0.1
      micromark-factory-space: 2.0.1
      micromark-factory-title: 2.0.1
      micromark-factory-whitespace: 2.0.1
      micromark-util-character: 2.1.1
      micromark-util-chunked: 2.0.1
      micromark-util-classify-character: 2.0.1
      micromark-util-html-tag-name: 2.0.1
      micromark-util-normalize-identifier: 2.0.1
      micromark-util-resolve-all: 2.0.1
      micromark-util-subtokenize: 2.1.0
      micromark-util-symbol: 2.0.1
      micromark-util-types: 2.0.2

  micromark-extension-gfm-autolink-literal@2.1.0:
    dependencies:
      micromark-util-character: 2.1.1
      micromark-util-sanitize-uri: 2.0.1
      micromark-util-symbol: 2.0.1
      micromark-util-types: 2.0.2

  micromark-extension-gfm-footnote@2.1.0:
    dependencies:
      devlop: 1.1.0
      micromark-core-commonmark: 2.0.3
      micromark-factory-space: 2.0.1
      micromark-util-character: 2.1.1
      micromark-util-normalize-identifier: 2.0.1
      micromark-util-sanitize-uri: 2.0.1
      micromark-util-symbol: 2.0.1
      micromark-util-types: 2.0.2

  micromark-extension-gfm-strikethrough@2.1.0:
    dependencies:
      devlop: 1.1.0
      micromark-util-chunked: 2.0.1
      micromark-util-classify-character: 2.0.1
      micromark-util-resolve-all: 2.0.1
      micromark-util-symbol: 2.0.1
      micromark-util-types: 2.0.2

  micromark-extension-gfm-table@2.1.1:
    dependencies:
      devlop: 1.1.0
      micromark-factory-space: 2.0.1
      micromark-util-character: 2.1.1
      micromark-util-symbol: 2.0.1
      micromark-util-types: 2.0.2

  micromark-extension-gfm-tagfilter@2.0.0:
    dependencies:
      micromark-util-types: 2.0.2

  micromark-extension-gfm-task-list-item@2.1.0:
    dependencies:
      devlop: 1.1.0
      micromark-factory-space: 2.0.1
      micromark-util-character: 2.1.1
      micromark-util-symbol: 2.0.1
      micromark-util-types: 2.0.2

  micromark-extension-gfm@3.0.0:
    dependencies:
      micromark-extension-gfm-autolink-literal: 2.1.0
      micromark-extension-gfm-footnote: 2.1.0
      micromark-extension-gfm-strikethrough: 2.1.0
      micromark-extension-gfm-table: 2.1.1
      micromark-extension-gfm-tagfilter: 2.0.0
      micromark-extension-gfm-task-list-item: 2.1.0
      micromark-util-combine-extensions: 2.0.1
      micromark-util-types: 2.0.2

  micromark-factory-destination@2.0.1:
    dependencies:
      micromark-util-character: 2.1.1
      micromark-util-symbol: 2.0.1
      micromark-util-types: 2.0.2

  micromark-factory-label@2.0.1:
    dependencies:
      devlop: 1.1.0
      micromark-util-character: 2.1.1
      micromark-util-symbol: 2.0.1
      micromark-util-types: 2.0.2

  micromark-factory-space@2.0.1:
    dependencies:
      micromark-util-character: 2.1.1
      micromark-util-types: 2.0.2

  micromark-factory-title@2.0.1:
    dependencies:
      micromark-factory-space: 2.0.1
      micromark-util-character: 2.1.1
      micromark-util-symbol: 2.0.1
      micromark-util-types: 2.0.2

  micromark-factory-whitespace@2.0.1:
    dependencies:
      micromark-factory-space: 2.0.1
      micromark-util-character: 2.1.1
      micromark-util-symbol: 2.0.1
      micromark-util-types: 2.0.2

  micromark-util-character@2.1.1:
    dependencies:
      micromark-util-symbol: 2.0.1
      micromark-util-types: 2.0.2

  micromark-util-chunked@2.0.1:
    dependencies:
      micromark-util-symbol: 2.0.1

  micromark-util-classify-character@2.0.1:
    dependencies:
      micromark-util-character: 2.1.1
      micromark-util-symbol: 2.0.1
      micromark-util-types: 2.0.2

  micromark-util-combine-extensions@2.0.1:
    dependencies:
      micromark-util-chunked: 2.0.1
      micromark-util-types: 2.0.2

  micromark-util-decode-numeric-character-reference@2.0.2:
    dependencies:
      micromark-util-symbol: 2.0.1

  micromark-util-decode-string@2.0.1:
    dependencies:
      decode-named-character-reference: 1.1.0
      micromark-util-character: 2.1.1
      micromark-util-decode-numeric-character-reference: 2.0.2
      micromark-util-symbol: 2.0.1

  micromark-util-encode@2.0.1: {}

  micromark-util-html-tag-name@2.0.1: {}

  micromark-util-normalize-identifier@2.0.1:
    dependencies:
      micromark-util-symbol: 2.0.1

  micromark-util-resolve-all@2.0.1:
    dependencies:
      micromark-util-types: 2.0.2

  micromark-util-sanitize-uri@2.0.1:
    dependencies:
      micromark-util-character: 2.1.1
      micromark-util-encode: 2.0.1
      micromark-util-symbol: 2.0.1

  micromark-util-subtokenize@2.1.0:
    dependencies:
      devlop: 1.1.0
      micromark-util-chunked: 2.0.1
      micromark-util-symbol: 2.0.1
      micromark-util-types: 2.0.2

  micromark-util-symbol@2.0.1: {}

  micromark-util-types@2.0.2: {}

  micromark@4.0.2:
    dependencies:
      '@types/debug': 4.1.12
      debug: 4.4.1
      decode-named-character-reference: 1.1.0
      devlop: 1.1.0
      micromark-core-commonmark: 2.0.3
      micromark-factory-space: 2.0.1
      micromark-util-character: 2.1.1
      micromark-util-chunked: 2.0.1
      micromark-util-combine-extensions: 2.0.1
      micromark-util-decode-numeric-character-reference: 2.0.2
      micromark-util-encode: 2.0.1
      micromark-util-normalize-identifier: 2.0.1
      micromark-util-resolve-all: 2.0.1
      micromark-util-sanitize-uri: 2.0.1
      micromark-util-subtokenize: 2.1.0
      micromark-util-symbol: 2.0.1
      micromark-util-types: 2.0.2
    transitivePeerDependencies:
      - supports-color

  micromatch@4.0.8:
    dependencies:
      braces: 3.0.3
      picomatch: 2.3.1

  mime-db@1.52.0: {}

  mime-types@2.1.35:
    dependencies:
      mime-db: 1.52.0

  mini-svg-data-uri@1.4.4: {}

  minimatch@3.1.2:
    dependencies:
      brace-expansion: 1.1.11

  minimatch@5.1.6:
    dependencies:
      brace-expansion: 2.0.1

  minimatch@9.0.1:
    dependencies:
      brace-expansion: 2.0.1

  minimatch@9.0.5:
    dependencies:
      brace-expansion: 2.0.1

  minipass@7.1.2: {}

  mlly@1.7.4:
    dependencies:
      acorn: 8.14.1
      pathe: 2.0.3
      pkg-types: 1.3.1
      ufo: 1.6.1

  monaco-languageclient@9.5.0:
    dependencies:
      '@codingame/monaco-vscode-api': 15.0.3
      '@codingame/monaco-vscode-configuration-service-override': 15.0.3
      '@codingame/monaco-vscode-editor-api': 15.0.3
      '@codingame/monaco-vscode-editor-service-override': 15.0.3
      '@codingame/monaco-vscode-extension-api': 15.0.3
      '@codingame/monaco-vscode-extensions-service-override': 15.0.3
      '@codingame/monaco-vscode-languages-service-override': 15.0.3
      '@codingame/monaco-vscode-localization-service-override': 15.0.3
      '@codingame/monaco-vscode-log-service-override': 15.0.3
      '@codingame/monaco-vscode-model-service-override': 15.0.3
      vscode: '@codingame/monaco-vscode-extension-api@15.0.3'
      vscode-languageclient: 9.0.1

  moo@0.5.2: {}

  ms@2.1.3: {}

  muggle-string@0.4.1: {}

  mz@2.7.0:
    dependencies:
      any-promise: 1.3.0
      object-assign: 4.1.1
      thenify-all: 1.6.0

  naive-ui@2.40.1(vue@3.5.16(typescript@5.8.3)):
    dependencies:
      '@css-render/plugin-bem': 0.15.14(css-render@0.15.14)
      '@css-render/vue3-ssr': 0.15.14(vue@3.5.16(typescript@5.8.3))
      '@types/katex': 0.16.7
      '@types/lodash': 4.17.17
      '@types/lodash-es': 4.17.12
      async-validator: 4.2.5
      css-render: 0.15.14
      csstype: 3.1.3
      date-fns: 3.6.0
      date-fns-tz: 3.2.0(date-fns@3.6.0)
      evtd: 0.2.4
      highlight.js: 11.10.0
      lodash: 4.17.21
      lodash-es: 4.17.21
      seemly: 0.3.10
      treemate: 0.3.11
      vdirs: 0.1.8(vue@3.5.16(typescript@5.8.3))
      vooks: 0.2.12(vue@3.5.16(typescript@5.8.3))
      vue: 3.5.16(typescript@5.8.3)
      vueuc: 0.4.64(vue@3.5.16(typescript@5.8.3))

  nanoid@3.3.11: {}

  napi-macros@2.0.0: {}

  natural-compare@1.4.0: {}

  nearley@2.20.1:
    dependencies:
      commander: 2.20.3
      moo: 0.5.2
      railroad-diagrams: 1.0.0
      randexp: 0.4.6

  nice-grpc-common@2.0.2:
    dependencies:
      ts-error: 1.0.6

  nice-grpc-error-details@0.2.10:
    dependencies:
      '@bufbuild/protobuf': 2.5.1
      long: 5.3.2
      nice-grpc-common: 2.0.2
      protobufjs: 7.5.3

  nice-grpc-web@3.3.7(ws@8.18.2):
    dependencies:
      abort-controller-x: 0.4.3
      isomorphic-ws: 5.0.0(ws@8.18.2)
      js-base64: 3.7.7
      nice-grpc-common: 2.0.2
    transitivePeerDependencies:
      - ws

  node-fetch@2.6.9:
    dependencies:
      whatwg-url: 5.0.0

  node-gyp-build@4.1.1: {}

  node-gyp-build@4.8.4: {}

  node-releases@2.0.19: {}

  nopt@7.2.1:
    dependencies:
      abbrev: 2.0.0

  normalize-path@3.0.0: {}

  normalize-range@0.1.2: {}

  normalize-wheel@1.0.1: {}

  nth-check@2.1.1:
    dependencies:
      boolbase: 1.0.0

  nwsapi@2.2.20: {}

  object-assign@4.1.1: {}

  object-hash@3.0.0: {}

  object-inspect@1.13.4: {}

  open@8.4.2:
    dependencies:
      define-lazy-prop: 2.0.0
      is-docker: 2.2.1
      is-wsl: 2.2.0

  optionator@0.9.4:
    dependencies:
      deep-is: 0.1.4
      fast-levenshtein: 2.0.6
      levn: 0.4.1
      prelude-ls: 1.2.1
      type-check: 0.4.0
      word-wrap: 1.2.5

  p-limit@2.3.0:
    dependencies:
      p-try: 2.2.0

  p-limit@3.1.0:
    dependencies:
      yocto-queue: 0.1.0

  p-locate@4.1.0:
    dependencies:
      p-limit: 2.3.0

  p-locate@5.0.0:
    dependencies:
      p-limit: 3.1.0

  p-try@2.2.0: {}

  package-json-from-dist@1.0.1: {}

  package-manager-detector@1.3.0: {}

  pako@1.0.11: {}

  parent-module@1.0.1:
    dependencies:
      callsites: 3.1.0

  parse5@7.3.0:
    dependencies:
      entities: 6.0.0

  path-browserify@1.0.1: {}

  path-exists@4.0.0: {}

  path-key@3.1.1: {}

  path-parse@1.0.7: {}

  path-scurry@1.11.1:
    dependencies:
      lru-cache: 10.4.3
      minipass: 7.1.2

  pathe@1.1.2: {}

  pathe@2.0.3: {}

  pathval@2.0.0: {}

  pev2@1.15.0(@popperjs/core@2.11.8)(typescript@5.8.3):
    dependencies:
      '@fortawesome/fontawesome-svg-core': 6.7.2
      '@fortawesome/free-solid-svg-icons': 6.7.2
      '@fortawesome/vue-fontawesome': 3.0.8(@fortawesome/fontawesome-svg-core@6.7.2)(vue@3.5.16(typescript@5.8.3))
      bootstrap: 5.3.3(@popperjs/core@2.11.8)
      d3: 7.9.0
      d3-flextree: 2.1.2
      highlight.js: 11.11.1
      humanize-duration: 3.32.2
      lodash: 4.17.21
      splitpanes: 3.2.0(vue@3.5.16(typescript@5.8.3))
      vue: 3.5.16(typescript@5.8.3)
      vue-clipboard3: 2.0.0
<<<<<<< HEAD
      vue-tippy: 6.7.1(vue@3.5.16(typescript@5.7.3))
=======
      vue-tippy: 6.7.0(vue@3.5.16(typescript@5.8.3))
>>>>>>> 7896cbe1
    transitivePeerDependencies:
      - '@popperjs/core'
      - typescript

  picocolors@1.1.1: {}

  picomatch@2.3.1: {}

  picomatch@4.0.2: {}

  pify@2.3.0: {}

  pinia@2.3.1(typescript@5.8.3)(vue@3.5.16(typescript@5.8.3)):
    dependencies:
      '@vue/devtools-api': 6.6.4
      vue: 3.5.16(typescript@5.8.3)
      vue-demi: 0.14.10(vue@3.5.16(typescript@5.8.3))
    optionalDependencies:
      typescript: 5.8.3
    transitivePeerDependencies:
      - '@vue/composition-api'

  pirates@4.0.7: {}

  pkg-types@1.3.1:
    dependencies:
      confbox: 0.1.8
      mlly: 1.7.4
      pathe: 2.0.3

  pkg-types@2.1.0:
    dependencies:
      confbox: 0.2.2
      exsolve: 1.0.5
      pathe: 2.0.3

  pngjs@5.0.0: {}

  portfinder@1.0.37:
    dependencies:
      async: 3.2.6
      debug: 4.4.1
    transitivePeerDependencies:
      - supports-color

  postcss-import@15.1.0(postcss@8.5.4):
    dependencies:
      postcss: 8.5.4
      postcss-value-parser: 4.2.0
      read-cache: 1.0.0
      resolve: 1.22.10

  postcss-js@4.0.1(postcss@8.5.4):
    dependencies:
      camelcase-css: 2.0.1
      postcss: 8.5.4

  postcss-load-config@4.0.2(postcss@8.5.4)(ts-node@10.9.2(@types/node@22.15.29)(typescript@5.8.3)):
    dependencies:
      lilconfig: 3.1.3
      yaml: 2.8.0
    optionalDependencies:
      postcss: 8.5.4
      ts-node: 10.9.2(@types/node@22.15.29)(typescript@5.8.3)

  postcss-nested@6.2.0(postcss@8.5.4):
    dependencies:
      postcss: 8.5.4
      postcss-selector-parser: 6.1.2

  postcss-selector-parser@6.0.10:
    dependencies:
      cssesc: 3.0.0
      util-deprecate: 1.0.2

  postcss-selector-parser@6.1.2:
    dependencies:
      cssesc: 3.0.0
      util-deprecate: 1.0.2

  postcss-value-parser@4.2.0: {}

  postcss@8.5.4:
    dependencies:
      nanoid: 3.3.11
      picocolors: 1.1.1
      source-map-js: 1.2.1

  pouchdb-abstract-mapreduce@9.0.0:
    dependencies:
      pouchdb-binary-utils: 9.0.0
      pouchdb-collate: 9.0.0
      pouchdb-errors: 9.0.0
      pouchdb-fetch: 9.0.0
      pouchdb-mapreduce-utils: 9.0.0
      pouchdb-md5: 9.0.0
      pouchdb-utils: 9.0.0
    transitivePeerDependencies:
      - encoding

  pouchdb-binary-utils@9.0.0: {}

  pouchdb-collate@9.0.0: {}

  pouchdb-errors@9.0.0: {}

  pouchdb-fetch@9.0.0:
    dependencies:
      fetch-cookie: 2.2.0
      node-fetch: 2.6.9
    transitivePeerDependencies:
      - encoding

  pouchdb-find@9.0.0:
    dependencies:
      pouchdb-abstract-mapreduce: 9.0.0
      pouchdb-collate: 9.0.0
      pouchdb-errors: 9.0.0
      pouchdb-fetch: 9.0.0
      pouchdb-md5: 9.0.0
      pouchdb-selector-core: 9.0.0
      pouchdb-utils: 9.0.0
    transitivePeerDependencies:
      - encoding

  pouchdb-mapreduce-utils@9.0.0:
    dependencies:
      pouchdb-utils: 9.0.0

  pouchdb-md5@9.0.0:
    dependencies:
      pouchdb-binary-utils: 9.0.0
      spark-md5: 3.0.2

  pouchdb-selector-core@9.0.0:
    dependencies:
      pouchdb-collate: 9.0.0
      pouchdb-utils: 9.0.0

  pouchdb-utils@9.0.0:
    dependencies:
      pouchdb-errors: 9.0.0
      pouchdb-md5: 9.0.0
      uuid: 8.3.2

  pouchdb@9.0.0:
    dependencies:
      double-ended-queue: 2.1.0-0
      fetch-cookie: 2.2.0
      level: 6.0.1
      level-codec: 9.0.2
      level-write-stream: 1.0.0
      leveldown: 6.1.1
      levelup: 4.4.0
      ltgt: 2.2.1
      node-fetch: 2.6.9
      readable-stream: 1.1.14
      spark-md5: 3.0.2
      through2: 3.0.2
      uuid: 8.3.2
      vuvuzela: 1.0.3
    transitivePeerDependencies:
      - encoding

  prelude-ls@1.2.1: {}

  prettier-linter-helpers@1.0.0:
    dependencies:
      fast-diff: 1.3.0

  prettier@3.5.3: {}

  pretty-print-json@3.0.4: {}

  process-nextick-args@2.0.1: {}

  proto-list@1.2.4: {}

  protobufjs@7.5.3:
    dependencies:
      '@protobufjs/aspromise': 1.1.2
      '@protobufjs/base64': 1.1.2
      '@protobufjs/codegen': 2.0.4
      '@protobufjs/eventemitter': 1.1.0
      '@protobufjs/fetch': 1.1.0
      '@protobufjs/float': 1.0.2
      '@protobufjs/inquire': 1.1.0
      '@protobufjs/path': 1.1.2
      '@protobufjs/pool': 1.1.0
      '@protobufjs/utf8': 1.1.0
      '@types/node': 22.15.29
      long: 5.3.2

  proxy-from-env@1.1.0: {}

  prr@1.0.1: {}

  psl@1.15.0:
    dependencies:
      punycode: 2.3.1

  punycode.js@2.3.1: {}

  punycode@2.3.1: {}

  qrcode@1.5.4:
    dependencies:
      dijkstrajs: 1.0.3
      pngjs: 5.0.0
      yargs: 15.4.1

  qs@6.13.1:
    dependencies:
      side-channel: 1.1.0

  quansync@0.2.10: {}

  querystringify@2.2.0: {}

  queue-microtask@1.2.3: {}

  railroad-diagrams@1.0.0: {}

  randexp@0.4.6:
    dependencies:
      discontinuous-range: 1.0.0
      ret: 0.1.15

  read-cache@1.0.0:
    dependencies:
      pify: 2.3.0

  readable-stream@0.0.4: {}

  readable-stream@1.1.14:
    dependencies:
      core-util-is: 1.0.3
      inherits: 2.0.4
      isarray: 0.0.1
      string_decoder: 0.10.31

  readable-stream@2.3.8:
    dependencies:
      core-util-is: 1.0.3
      inherits: 2.0.4
      isarray: 1.0.0
      process-nextick-args: 2.0.1
      safe-buffer: 5.1.2
      string_decoder: 1.1.1
      util-deprecate: 1.0.2

  readable-stream@3.6.2:
    dependencies:
      inherits: 2.0.4
      string_decoder: 1.3.0
      util-deprecate: 1.0.2

  readdirp@3.6.0:
    dependencies:
      picomatch: 2.3.1

  regenerate-unicode-properties@10.2.0:
    dependencies:
      regenerate: 1.4.2

  regenerate@1.4.2: {}

  regenerator-runtime@0.14.1: {}

  regexpu-core@6.2.0:
    dependencies:
      regenerate: 1.4.2
      regenerate-unicode-properties: 10.2.0
      regjsgen: 0.8.0
      regjsparser: 0.12.0
      unicode-match-property-ecmascript: 2.0.0
      unicode-match-property-value-ecmascript: 2.2.0

  regjsgen@0.8.0: {}

  regjsparser@0.12.0:
    dependencies:
      jsesc: 3.0.2

  remark-gfm@4.0.1:
    dependencies:
      '@types/mdast': 4.0.4
      mdast-util-gfm: 3.1.0
      micromark-extension-gfm: 3.0.0
      remark-parse: 11.0.0
      remark-stringify: 11.0.0
      unified: 11.0.5
    transitivePeerDependencies:
      - supports-color

  remark-parse@11.0.0:
    dependencies:
      '@types/mdast': 4.0.4
      mdast-util-from-markdown: 2.0.2
      micromark-util-types: 2.0.2
      unified: 11.0.5
    transitivePeerDependencies:
      - supports-color

  remark-stringify@11.0.0:
    dependencies:
      '@types/mdast': 4.0.4
      mdast-util-to-markdown: 2.1.2
      unified: 11.0.5

  remove-accents@0.5.0: {}

  require-directory@2.1.1: {}

  require-main-filename@2.0.0: {}

  requires-port@1.0.0: {}

  resolve-from@4.0.0: {}

  resolve@1.22.10:
    dependencies:
      is-core-module: 2.16.1
      path-parse: 1.0.7
      supports-preserve-symlinks-flag: 1.0.0

  ret@0.1.15: {}

  reusify@1.1.0: {}

  robust-predicates@3.0.2: {}

  rollup-plugin-visualizer@5.14.0(rollup@4.41.1):
    dependencies:
      open: 8.4.2
      picomatch: 4.0.2
      source-map: 0.7.4
      yargs: 17.7.2
    optionalDependencies:
      rollup: 4.41.1

  rollup@4.41.1:
    dependencies:
      '@types/estree': 1.0.7
    optionalDependencies:
      '@rollup/rollup-android-arm-eabi': 4.41.1
      '@rollup/rollup-android-arm64': 4.41.1
      '@rollup/rollup-darwin-arm64': 4.41.1
      '@rollup/rollup-darwin-x64': 4.41.1
      '@rollup/rollup-freebsd-arm64': 4.41.1
      '@rollup/rollup-freebsd-x64': 4.41.1
      '@rollup/rollup-linux-arm-gnueabihf': 4.41.1
      '@rollup/rollup-linux-arm-musleabihf': 4.41.1
      '@rollup/rollup-linux-arm64-gnu': 4.41.1
      '@rollup/rollup-linux-arm64-musl': 4.41.1
      '@rollup/rollup-linux-loongarch64-gnu': 4.41.1
      '@rollup/rollup-linux-powerpc64le-gnu': 4.41.1
      '@rollup/rollup-linux-riscv64-gnu': 4.41.1
      '@rollup/rollup-linux-riscv64-musl': 4.41.1
      '@rollup/rollup-linux-s390x-gnu': 4.41.1
      '@rollup/rollup-linux-x64-gnu': 4.41.1
      '@rollup/rollup-linux-x64-musl': 4.41.1
      '@rollup/rollup-win32-arm64-msvc': 4.41.1
      '@rollup/rollup-win32-ia32-msvc': 4.41.1
      '@rollup/rollup-win32-x64-msvc': 4.41.1
      fsevents: 2.3.3

  rrweb-cssom@0.7.1: {}

  rrweb-cssom@0.8.0: {}

  run-parallel@1.2.0:
    dependencies:
      queue-microtask: 1.2.3

  rw@1.3.3: {}

  rxjs@7.8.2:
    dependencies:
      tslib: 2.8.1

  safe-buffer@5.1.2: {}

  safe-buffer@5.2.1: {}

  safer-buffer@2.1.2: {}

  saxes@6.0.0:
    dependencies:
      xmlchars: 2.2.0

  scroll-into-view-if-needed@3.1.0:
    dependencies:
      compute-scroll-into-view: 3.1.1

  scrollparent@2.1.0: {}

  seemly@0.3.10: {}

  select@1.1.2: {}

  semver@6.3.1: {}

  semver@7.7.2: {}

  set-blocking@2.0.0: {}

  set-cookie-parser@2.7.1: {}

  setimmediate@1.0.5: {}

  shebang-command@2.0.0:
    dependencies:
      shebang-regex: 3.0.0

  shebang-regex@3.0.0: {}

  side-channel-list@1.0.0:
    dependencies:
      es-errors: 1.3.0
      object-inspect: 1.13.4

  side-channel-map@1.0.1:
    dependencies:
      call-bound: 1.0.4
      es-errors: 1.3.0
      get-intrinsic: 1.3.0
      object-inspect: 1.13.4

  side-channel-weakmap@1.0.2:
    dependencies:
      call-bound: 1.0.4
      es-errors: 1.3.0
      get-intrinsic: 1.3.0
      object-inspect: 1.13.4
      side-channel-map: 1.0.1

  side-channel@1.1.0:
    dependencies:
      es-errors: 1.3.0
      object-inspect: 1.13.4
      side-channel-list: 1.0.0
      side-channel-map: 1.0.1
      side-channel-weakmap: 1.0.2

  siginfo@2.0.0: {}

  signal-exit@4.1.0: {}

  slug@9.1.0: {}

  sortablejs@1.14.0: {}

  source-map-js@1.2.1: {}

  source-map-support@0.5.21:
    dependencies:
      buffer-from: 1.1.2
      source-map: 0.6.1

  source-map@0.6.1: {}

  source-map@0.7.4: {}

  spark-md5@3.0.2: {}

  splitpanes@3.2.0(vue@3.5.16(typescript@5.8.3)):
    dependencies:
      vue: 3.5.16(typescript@5.8.3)

  sql-formatter@15.6.2:
    dependencies:
      argparse: 2.0.1
      nearley: 2.20.1

  stackback@0.0.2: {}

  std-env@3.9.0: {}

  string-width@4.2.3:
    dependencies:
      emoji-regex: 8.0.0
      is-fullwidth-code-point: 3.0.0
      strip-ansi: 6.0.1

  string-width@5.1.2:
    dependencies:
      eastasianwidth: 0.2.0
      emoji-regex: 9.2.2
      strip-ansi: 7.1.0

  string-width@7.2.0:
    dependencies:
      emoji-regex: 10.4.0
      get-east-asian-width: 1.3.0
      strip-ansi: 7.1.0

  string_decoder@0.10.31: {}

  string_decoder@1.1.1:
    dependencies:
      safe-buffer: 5.1.2

  string_decoder@1.3.0:
    dependencies:
      safe-buffer: 5.2.1

  strip-ansi@6.0.1:
    dependencies:
      ansi-regex: 5.0.1

  strip-ansi@7.1.0:
    dependencies:
      ansi-regex: 6.1.0

  strip-json-comments@3.1.1: {}

  sucrase@3.35.0:
    dependencies:
      '@jridgewell/gen-mapping': 0.3.8
      commander: 4.1.1
      glob: 10.4.5
      lines-and-columns: 1.2.4
      mz: 2.7.0
      pirates: 4.0.7
      ts-interface-checker: 0.1.13

  supports-color@7.2.0:
    dependencies:
      has-flag: 4.0.0

  supports-preserve-symlinks-flag@1.0.0: {}

  symbol-tree@3.2.4: {}

  synckit@0.11.8:
    dependencies:
      '@pkgr/core': 0.2.7

  synckit@0.9.3:
    dependencies:
      '@pkgr/core': 0.1.2
      tslib: 2.8.1

  systemjs@6.15.1: {}

  tailwind-merge@3.3.0: {}

  tailwindcss@3.4.17(ts-node@10.9.2(@types/node@22.15.29)(typescript@5.8.3)):
    dependencies:
      '@alloc/quick-lru': 5.2.0
      arg: 5.0.2
      chokidar: 3.6.0
      didyoumean: 1.2.2
      dlv: 1.1.3
      fast-glob: 3.3.3
      glob-parent: 6.0.2
      is-glob: 4.0.3
      jiti: 1.21.7
      lilconfig: 3.1.3
      micromatch: 4.0.8
      normalize-path: 3.0.0
      object-hash: 3.0.0
      picocolors: 1.1.1
      postcss: 8.5.4
      postcss-import: 15.1.0(postcss@8.5.4)
      postcss-js: 4.0.1(postcss@8.5.4)
      postcss-load-config: 4.0.2(postcss@8.5.4)(ts-node@10.9.2(@types/node@22.15.29)(typescript@5.8.3))
      postcss-nested: 6.2.0(postcss@8.5.4)
      postcss-selector-parser: 6.1.2
      resolve: 1.22.10
      sucrase: 3.35.0
    transitivePeerDependencies:
      - ts-node

  terser@5.39.0:
    dependencies:
      '@jridgewell/source-map': 0.3.6
      acorn: 8.14.1
      commander: 2.20.3
      source-map-support: 0.5.21

  thenify-all@1.6.0:
    dependencies:
      thenify: 3.3.1

  thenify@3.3.1:
    dependencies:
      any-promise: 1.3.0

  through2@3.0.2:
    dependencies:
      inherits: 2.0.4
      readable-stream: 3.6.2

  tiny-emitter@2.1.0: {}

  tinybench@2.9.0: {}

  tinyexec@0.3.2: {}

  tinyexec@1.0.1: {}

  tinyglobby@0.2.14:
    dependencies:
      fdir: 6.4.5(picomatch@4.0.2)
      picomatch: 4.0.2

  tinypool@1.1.0: {}

  tinyrainbow@2.0.0: {}

  tinyspy@4.0.3: {}

  tippy.js@6.3.7:
    dependencies:
      '@popperjs/core': 2.11.8

  tldts-core@6.1.86: {}

  tldts@6.1.86:
    dependencies:
      tldts-core: 6.1.86

  tmp@0.2.3: {}

  to-regex-range@5.0.1:
    dependencies:
      is-number: 7.0.0

  tosource@2.0.0-alpha.3: {}

  tough-cookie@4.1.4:
    dependencies:
      psl: 1.15.0
      punycode: 2.3.1
      universalify: 0.2.0
      url-parse: 1.5.10

  tough-cookie@5.1.2:
    dependencies:
      tldts: 6.1.86

  tr46@0.0.3: {}

  tr46@5.1.1:
    dependencies:
      punycode: 2.3.1

  treemate@0.3.11: {}

  trough@2.2.0: {}

  ts-api-utils@2.1.0(typescript@5.8.3):
    dependencies:
      typescript: 5.8.3

  ts-error@1.0.6: {}

  ts-interface-checker@0.1.13: {}

  ts-node@10.9.2(@types/node@22.15.29)(typescript@5.8.3):
    dependencies:
      '@cspotcode/source-map-support': 0.8.1
      '@tsconfig/node10': 1.0.11
      '@tsconfig/node12': 1.0.11
      '@tsconfig/node14': 1.0.3
      '@tsconfig/node16': 1.0.4
      '@types/node': 22.15.29
      acorn: 8.14.1
      acorn-walk: 8.3.4
      arg: 4.1.3
      create-require: 1.1.1
      diff: 4.0.2
      make-error: 1.3.6
      typescript: 5.8.3
      v8-compile-cache-lib: 3.0.1
      yn: 3.1.1

  tslib@2.8.1: {}

  type-check@0.4.0:
    dependencies:
      prelude-ls: 1.2.1

  type-fest@0.20.2: {}

<<<<<<< HEAD
  typescript-eslint@8.33.1(eslint@9.28.0(jiti@1.21.7))(typescript@5.7.3):
    dependencies:
      '@typescript-eslint/eslint-plugin': 8.33.1(@typescript-eslint/parser@8.33.1(eslint@9.28.0(jiti@1.21.7))(typescript@5.7.3))(eslint@9.28.0(jiti@1.21.7))(typescript@5.7.3)
      '@typescript-eslint/parser': 8.33.1(eslint@9.28.0(jiti@1.21.7))(typescript@5.7.3)
      '@typescript-eslint/utils': 8.33.1(eslint@9.28.0(jiti@1.21.7))(typescript@5.7.3)
=======
  typescript-eslint@8.31.0(eslint@9.28.0(jiti@1.21.7))(typescript@5.8.3):
    dependencies:
      '@typescript-eslint/eslint-plugin': 8.31.0(@typescript-eslint/parser@8.31.0(eslint@9.28.0(jiti@1.21.7))(typescript@5.8.3))(eslint@9.28.0(jiti@1.21.7))(typescript@5.8.3)
      '@typescript-eslint/parser': 8.31.0(eslint@9.28.0(jiti@1.21.7))(typescript@5.8.3)
      '@typescript-eslint/utils': 8.31.0(eslint@9.28.0(jiti@1.21.7))(typescript@5.8.3)
>>>>>>> 7896cbe1
      eslint: 9.28.0(jiti@1.21.7)
      typescript: 5.8.3
    transitivePeerDependencies:
      - supports-color

  typescript@5.8.3: {}

  uc.micro@2.1.0: {}

  ufo@1.6.1: {}

  undici-types@6.21.0: {}

  unicode-canonical-property-names-ecmascript@2.0.1: {}

  unicode-match-property-ecmascript@2.0.0:
    dependencies:
      unicode-canonical-property-names-ecmascript: 2.0.1
      unicode-property-aliases-ecmascript: 2.1.0

  unicode-match-property-value-ecmascript@2.2.0: {}

  unicode-property-aliases-ecmascript@2.1.0: {}

  unified@11.0.5:
    dependencies:
      '@types/unist': 3.0.3
      bail: 2.0.2
      devlop: 1.1.0
      extend: 3.0.2
      is-plain-obj: 4.1.0
      trough: 2.2.0
      vfile: 6.0.3

  unist-util-is@6.0.0:
    dependencies:
      '@types/unist': 3.0.3

  unist-util-stringify-position@4.0.0:
    dependencies:
      '@types/unist': 3.0.3

  unist-util-visit-parents@6.0.1:
    dependencies:
      '@types/unist': 3.0.3
      unist-util-is: 6.0.0

  unist-util-visit@5.0.0:
    dependencies:
      '@types/unist': 3.0.3
      unist-util-is: 6.0.0
      unist-util-visit-parents: 6.0.1

  universalify@0.2.0: {}

  unplugin-icons@22.1.0(@vue/compiler-sfc@3.5.16):
    dependencies:
      '@antfu/install-pkg': 1.1.0
      '@iconify/utils': 2.3.0
      debug: 4.4.1
      local-pkg: 1.1.1
      unplugin: 2.3.5
    optionalDependencies:
      '@vue/compiler-sfc': 3.5.16
    transitivePeerDependencies:
      - supports-color

  unplugin-utils@0.2.4:
    dependencies:
      pathe: 2.0.3
      picomatch: 4.0.2

  unplugin-vue-components@28.4.1(@babel/parser@7.27.4)(vue@3.5.16(typescript@5.8.3)):
    dependencies:
      chokidar: 3.6.0
      debug: 4.4.1
      local-pkg: 1.1.1
      magic-string: 0.30.17
      mlly: 1.7.4
      tinyglobby: 0.2.14
      unplugin: 2.3.5
      unplugin-utils: 0.2.4
      vue: 3.5.16(typescript@5.8.3)
    optionalDependencies:
      '@babel/parser': 7.27.4
    transitivePeerDependencies:
      - supports-color

  unplugin@1.16.1:
    dependencies:
      acorn: 8.14.1
      webpack-virtual-modules: 0.6.2

  unplugin@2.3.5:
    dependencies:
      acorn: 8.14.1
      picomatch: 4.0.2
      webpack-virtual-modules: 0.6.2

  update-browserslist-db@1.1.3(browserslist@4.25.0):
    dependencies:
      browserslist: 4.25.0
      escalade: 3.2.0
      picocolors: 1.1.1

  uri-js@4.4.1:
    dependencies:
      punycode: 2.3.1

  url-parse@1.5.10:
    dependencies:
      querystringify: 2.2.0
      requires-port: 1.0.0

  util-deprecate@1.0.2: {}

  uuid@11.1.0: {}

  uuid@8.3.2: {}

  v8-compile-cache-lib@3.0.1: {}

  vdirs@0.1.8(vue@3.5.16(typescript@5.8.3)):
    dependencies:
      evtd: 0.2.4
      vue: 3.5.16(typescript@5.8.3)

  vfile-message@4.0.2:
    dependencies:
      '@types/unist': 3.0.3
      unist-util-stringify-position: 4.0.0

  vfile@6.0.3:
    dependencies:
      '@types/unist': 3.0.3
      vfile-message: 4.0.2

  vite-bundle-visualizer@1.2.1(rollup@4.41.1):
    dependencies:
      cac: 6.7.14
      import-from-esm: 1.3.4
      rollup-plugin-visualizer: 5.14.0(rollup@4.41.1)
      tmp: 0.2.3
    transitivePeerDependencies:
      - rolldown
      - rollup
      - supports-color

  vite-code-inspector-plugin@0.20.12:
    dependencies:
      code-inspector-core: 0.20.12
    transitivePeerDependencies:
      - supports-color

  vite-node@3.2.0(@types/node@22.15.29)(jiti@1.21.7)(terser@5.39.0)(yaml@2.8.0):
    dependencies:
      cac: 6.7.14
      debug: 4.4.1
      es-module-lexer: 1.7.0
      pathe: 2.0.3
      vite: 6.3.5(@types/node@22.15.29)(jiti@1.21.7)(terser@5.39.0)(yaml@2.8.0)
    transitivePeerDependencies:
      - '@types/node'
      - jiti
      - less
      - lightningcss
      - sass
      - sass-embedded
      - stylus
      - sugarss
      - supports-color
      - terser
      - tsx
      - yaml

  vite@6.3.5(@types/node@22.15.29)(jiti@1.21.7)(terser@5.39.0)(yaml@2.8.0):
    dependencies:
      esbuild: 0.25.5
      fdir: 6.4.5(picomatch@4.0.2)
      picomatch: 4.0.2
      postcss: 8.5.4
      rollup: 4.41.1
      tinyglobby: 0.2.14
    optionalDependencies:
      '@types/node': 22.15.29
      fsevents: 2.3.3
      jiti: 1.21.7
      terser: 5.39.0
      yaml: 2.8.0

  vitest@3.2.0(@types/debug@4.1.12)(@types/node@22.15.29)(jiti@1.21.7)(jsdom@25.0.1)(terser@5.39.0)(yaml@2.8.0):
    dependencies:
      '@types/chai': 5.2.2
      '@vitest/expect': 3.2.0
      '@vitest/mocker': 3.2.0(vite@6.3.5(@types/node@22.15.29)(jiti@1.21.7)(terser@5.39.0)(yaml@2.8.0))
      '@vitest/pretty-format': 3.2.0
      '@vitest/runner': 3.2.0
      '@vitest/snapshot': 3.2.0
      '@vitest/spy': 3.2.0
      '@vitest/utils': 3.2.0
      chai: 5.2.0
      debug: 4.4.1
      expect-type: 1.2.1
      magic-string: 0.30.17
      pathe: 2.0.3
      picomatch: 4.0.2
      std-env: 3.9.0
      tinybench: 2.9.0
      tinyexec: 0.3.2
      tinyglobby: 0.2.14
      tinypool: 1.1.0
      tinyrainbow: 2.0.0
      vite: 6.3.5(@types/node@22.15.29)(jiti@1.21.7)(terser@5.39.0)(yaml@2.8.0)
      vite-node: 3.2.0(@types/node@22.15.29)(jiti@1.21.7)(terser@5.39.0)(yaml@2.8.0)
      why-is-node-running: 2.3.0
    optionalDependencies:
      '@types/debug': 4.1.12
      '@types/node': 22.15.29
      jsdom: 25.0.1
    transitivePeerDependencies:
      - jiti
      - less
      - lightningcss
      - msw
      - sass
      - sass-embedded
      - stylus
      - sugarss
      - supports-color
      - terser
      - tsx
      - yaml

  vooks@0.2.12(vue@3.5.16(typescript@5.8.3)):
    dependencies:
      evtd: 0.2.4
      vue: 3.5.16(typescript@5.8.3)

  vscode-jsonrpc@8.2.0: {}

  vscode-jsonrpc@8.2.1: {}

  vscode-languageclient@9.0.1:
    dependencies:
      minimatch: 5.1.6
      semver: 7.7.2
      vscode-languageserver-protocol: 3.17.5

  vscode-languageserver-protocol@3.17.5:
    dependencies:
      vscode-jsonrpc: 8.2.0
      vscode-languageserver-types: 3.17.5

  vscode-languageserver-types@3.17.5: {}

  vscode-oniguruma@1.7.0: {}

  vscode-oniguruma@2.0.1: {}

  vscode-textmate@9.2.0: {}

  vscode-uri@3.1.0: {}

  vscode-ws-jsonrpc@3.4.0:
    dependencies:
      vscode-jsonrpc: 8.2.1

  vue-clipboard3@2.0.0:
    dependencies:
      clipboard: 2.0.11

  vue-component-type-helpers@2.2.10: {}

  vue-demi@0.14.10(vue@3.5.16(typescript@5.8.3)):
    dependencies:
      vue: 3.5.16(typescript@5.8.3)

  vue-eslint-parser@10.1.3(eslint@9.28.0(jiti@1.21.7)):
    dependencies:
      debug: 4.4.1
      eslint: 9.28.0(jiti@1.21.7)
      eslint-scope: 8.3.0
      eslint-visitor-keys: 4.2.0
      espree: 10.3.0
      esquery: 1.6.0
      lodash: 4.17.21
      semver: 7.7.2
    transitivePeerDependencies:
      - supports-color

  vue-eslint-parser@9.4.3(eslint@9.28.0(jiti@1.21.7)):
    dependencies:
      debug: 4.4.1
      eslint: 9.28.0(jiti@1.21.7)
      eslint-scope: 7.2.2
      eslint-visitor-keys: 3.4.3
      espree: 9.6.1
      esquery: 1.6.0
      lodash: 4.17.21
      semver: 7.7.2
    transitivePeerDependencies:
      - supports-color

  vue-i18n@11.1.5(vue@3.5.16(typescript@5.8.3)):
    dependencies:
      '@intlify/core-base': 11.1.5
      '@intlify/shared': 11.1.5
      '@vue/devtools-api': 6.6.4
      vue: 3.5.16(typescript@5.8.3)

  vue-router@4.5.1(vue@3.5.16(typescript@5.8.3)):
    dependencies:
      '@vue/devtools-api': 6.6.4
      vue: 3.5.16(typescript@5.8.3)

<<<<<<< HEAD
  vue-tippy@6.7.1(vue@3.5.16(typescript@5.7.3)):
=======
  vue-tippy@6.7.0(vue@3.5.16(typescript@5.8.3)):
>>>>>>> 7896cbe1
    dependencies:
      tippy.js: 6.3.7
      vue: 3.5.16(typescript@5.8.3)

  vue-tsc@2.1.10(typescript@5.8.3):
    dependencies:
<<<<<<< HEAD
      '@volar/typescript': 2.4.14
      '@vue/language-core': 2.1.10(typescript@5.7.3)
=======
      '@volar/typescript': 2.4.12
      '@vue/language-core': 2.1.10(typescript@5.8.3)
>>>>>>> 7896cbe1
      semver: 7.7.2
      typescript: 5.8.3

  vue@3.5.16(typescript@5.8.3):
    dependencies:
      '@vue/compiler-dom': 3.5.16
      '@vue/compiler-sfc': 3.5.16
      '@vue/runtime-dom': 3.5.16
      '@vue/server-renderer': 3.5.16(vue@3.5.16(typescript@5.8.3))
      '@vue/shared': 3.5.16
    optionalDependencies:
      typescript: 5.8.3

  vuedraggable@4.1.0(vue@3.5.16(typescript@5.8.3)):
    dependencies:
      sortablejs: 1.14.0
      vue: 3.5.16(typescript@5.8.3)

  vueuc@0.4.64(vue@3.5.16(typescript@5.8.3)):
    dependencies:
      '@css-render/vue3-ssr': 0.15.14(vue@3.5.16(typescript@5.8.3))
      '@juggle/resize-observer': 3.4.0
      css-render: 0.15.14
      evtd: 0.2.4
      seemly: 0.3.10
      vdirs: 0.1.8(vue@3.5.16(typescript@5.8.3))
      vooks: 0.2.12(vue@3.5.16(typescript@5.8.3))
      vue: 3.5.16(typescript@5.8.3)

  vuvuzela@1.0.3: {}

  w3c-xmlserializer@5.0.0:
    dependencies:
      xml-name-validator: 5.0.0

  webidl-conversions@3.0.1: {}

  webidl-conversions@7.0.0: {}

  webpack-code-inspector-plugin@0.20.12:
    dependencies:
      code-inspector-core: 0.20.12
    transitivePeerDependencies:
      - supports-color

  webpack-virtual-modules@0.6.2: {}

  whatwg-encoding@3.1.1:
    dependencies:
      iconv-lite: 0.6.3

  whatwg-mimetype@4.0.0: {}

  whatwg-url@14.2.0:
    dependencies:
      tr46: 5.1.1
      webidl-conversions: 7.0.0

  whatwg-url@5.0.0:
    dependencies:
      tr46: 0.0.3
      webidl-conversions: 3.0.1

  which-module@2.0.1: {}

  which@2.0.2:
    dependencies:
      isexe: 2.0.0

  why-is-node-running@2.3.0:
    dependencies:
      siginfo: 2.0.0
      stackback: 0.0.2

  word-wrap@1.2.5: {}

  wrap-ansi@6.2.0:
    dependencies:
      ansi-styles: 4.3.0
      string-width: 4.2.3
      strip-ansi: 6.0.1

  wrap-ansi@7.0.0:
    dependencies:
      ansi-styles: 4.3.0
      string-width: 4.2.3
      strip-ansi: 6.0.1

  wrap-ansi@8.1.0:
    dependencies:
      ansi-styles: 6.2.1
      string-width: 5.1.2
      strip-ansi: 7.1.0

  write-stream@0.4.3:
    dependencies:
      readable-stream: 0.0.4

  ws@8.18.2: {}

  xml-name-validator@4.0.0: {}

  xml-name-validator@5.0.0: {}

  xmlchars@2.2.0: {}

  xtend@4.0.2: {}

  y18n@4.0.3: {}

  y18n@5.0.8: {}

  yallist@3.1.1: {}

  yaml-eslint-parser@1.3.0:
    dependencies:
      eslint-visitor-keys: 3.4.3
      yaml: 2.8.0

  yaml@2.8.0: {}

  yargs-parser@18.1.3:
    dependencies:
      camelcase: 5.3.1
      decamelize: 1.2.0

  yargs-parser@21.1.1: {}

  yargs@15.4.1:
    dependencies:
      cliui: 6.0.0
      decamelize: 1.2.0
      find-up: 4.1.0
      get-caller-file: 2.0.5
      require-directory: 2.1.1
      require-main-filename: 2.0.0
      set-blocking: 2.0.0
      string-width: 4.2.3
      which-module: 2.0.1
      y18n: 4.0.3
      yargs-parser: 18.1.3

  yargs@17.7.2:
    dependencies:
      cliui: 8.0.1
      escalade: 3.2.0
      get-caller-file: 2.0.5
      require-directory: 2.1.1
      string-width: 4.2.3
      y18n: 5.0.8
      yargs-parser: 21.1.1

  yn@3.1.1: {}

  yocto-queue@0.1.0: {}

  zwitch@2.0.4: {}<|MERGE_RESOLUTION|>--- conflicted
+++ resolved
@@ -41,13 +41,8 @@
         specifier: 0.1.2
         version: 0.1.2
       '@tanstack/vue-query':
-<<<<<<< HEAD
         specifier: ^5.79.2
-        version: 5.79.2(vue@3.5.16(typescript@5.7.3))
-=======
-        specifier: ^5.66.11
         version: 5.79.2(vue@3.5.16(typescript@5.8.3))
->>>>>>> 7896cbe1
       '@tanstack/vue-table':
         specifier: 8.21.3
         version: 8.21.3(vue@3.5.16(typescript@5.8.3))
@@ -306,17 +301,10 @@
         version: 6.1.1(terser@5.39.0)(vite@6.3.5(@types/node@22.15.29)(jiti@1.21.7)(terser@5.39.0)(yaml@2.8.0))
       '@vitejs/plugin-vue':
         specifier: 5.2.4
-<<<<<<< HEAD
-        version: 5.2.4(vite@6.3.5(@types/node@22.15.29)(jiti@1.21.7)(terser@5.39.0)(yaml@2.8.0))(vue@3.5.16(typescript@5.7.3))
+        version: 5.2.4(vite@6.3.5(@types/node@22.15.29)(jiti@1.21.7)(terser@5.39.0)(yaml@2.8.0))(vue@3.5.16(typescript@5.8.3))
       '@vitejs/plugin-vue-jsx':
         specifier: 4.2.0
-        version: 4.2.0(vite@6.3.5(@types/node@22.15.29)(jiti@1.21.7)(terser@5.39.0)(yaml@2.8.0))(vue@3.5.16(typescript@5.7.3))
-=======
-        version: 5.2.4(vite@6.3.5(@types/node@22.15.29)(jiti@1.21.7)(terser@5.39.0)(yaml@2.7.1))(vue@3.5.16(typescript@5.8.3))
-      '@vitejs/plugin-vue-jsx':
-        specifier: 4.2.0
-        version: 4.2.0(vite@6.3.5(@types/node@22.15.29)(jiti@1.21.7)(terser@5.39.0)(yaml@2.7.1))(vue@3.5.16(typescript@5.8.3))
->>>>>>> 7896cbe1
+        version: 4.2.0(vite@6.3.5(@types/node@22.15.29)(jiti@1.21.7)(terser@5.39.0)(yaml@2.8.0))(vue@3.5.16(typescript@5.8.3))
       '@vue/compiler-sfc':
         specifier: 3.5.16
         version: 3.5.16
@@ -324,13 +312,8 @@
         specifier: 10.2.0
         version: 10.2.0(eslint@9.28.0(jiti@1.21.7))(prettier@3.5.3)
       '@vue/eslint-config-typescript':
-<<<<<<< HEAD
         specifier: ^14.5.0
-        version: 14.5.0(eslint-plugin-vue@9.32.0(eslint@9.28.0(jiti@1.21.7)))(eslint@9.28.0(jiti@1.21.7))(typescript@5.7.3)
-=======
-        specifier: ^14.4.0
         version: 14.5.0(eslint-plugin-vue@9.32.0(eslint@9.28.0(jiti@1.21.7)))(eslint@9.28.0(jiti@1.21.7))(typescript@5.8.3)
->>>>>>> 7896cbe1
       '@vue/test-utils':
         specifier: 2.4.6
         version: 2.4.6
@@ -6504,13 +6487,8 @@
       '@intlify/shared': 11.1.5
       '@intlify/vue-i18n-extensions': 8.0.0(@intlify/shared@11.1.5)(@vue/compiler-dom@3.5.16)(vue-i18n@11.1.5(vue@3.5.16(typescript@5.8.3)))(vue@3.5.16(typescript@5.8.3))
       '@rollup/pluginutils': 5.1.4(rollup@4.41.1)
-<<<<<<< HEAD
       '@typescript-eslint/scope-manager': 8.33.1
-      '@typescript-eslint/typescript-estree': 8.33.1(typescript@5.7.3)
-=======
-      '@typescript-eslint/scope-manager': 8.31.0
-      '@typescript-eslint/typescript-estree': 8.31.0(typescript@5.8.3)
->>>>>>> 7896cbe1
+      '@typescript-eslint/typescript-estree': 8.33.1(typescript@5.8.3)
       debug: 4.4.1
       fast-glob: 3.3.3
       js-yaml: 4.1.0
@@ -6959,25 +6937,14 @@
 
   '@types/web-bluetooth@0.0.20': {}
 
-<<<<<<< HEAD
-  '@typescript-eslint/eslint-plugin@8.33.1(@typescript-eslint/parser@8.33.1(eslint@9.28.0(jiti@1.21.7))(typescript@5.7.3))(eslint@9.28.0(jiti@1.21.7))(typescript@5.7.3)':
+  '@typescript-eslint/eslint-plugin@8.33.1(@typescript-eslint/parser@8.33.1(eslint@9.28.0(jiti@1.21.7))(typescript@5.8.3))(eslint@9.28.0(jiti@1.21.7))(typescript@5.8.3)':
     dependencies:
       '@eslint-community/regexpp': 4.12.1
-      '@typescript-eslint/parser': 8.33.1(eslint@9.28.0(jiti@1.21.7))(typescript@5.7.3)
+      '@typescript-eslint/parser': 8.33.1(eslint@9.28.0(jiti@1.21.7))(typescript@5.8.3)
       '@typescript-eslint/scope-manager': 8.33.1
-      '@typescript-eslint/type-utils': 8.33.1(eslint@9.28.0(jiti@1.21.7))(typescript@5.7.3)
-      '@typescript-eslint/utils': 8.33.1(eslint@9.28.0(jiti@1.21.7))(typescript@5.7.3)
+      '@typescript-eslint/type-utils': 8.33.1(eslint@9.28.0(jiti@1.21.7))(typescript@5.8.3)
+      '@typescript-eslint/utils': 8.33.1(eslint@9.28.0(jiti@1.21.7))(typescript@5.8.3)
       '@typescript-eslint/visitor-keys': 8.33.1
-=======
-  '@typescript-eslint/eslint-plugin@8.31.0(@typescript-eslint/parser@8.31.0(eslint@9.28.0(jiti@1.21.7))(typescript@5.8.3))(eslint@9.28.0(jiti@1.21.7))(typescript@5.8.3)':
-    dependencies:
-      '@eslint-community/regexpp': 4.12.1
-      '@typescript-eslint/parser': 8.31.0(eslint@9.28.0(jiti@1.21.7))(typescript@5.8.3)
-      '@typescript-eslint/scope-manager': 8.31.0
-      '@typescript-eslint/type-utils': 8.31.0(eslint@9.28.0(jiti@1.21.7))(typescript@5.8.3)
-      '@typescript-eslint/utils': 8.31.0(eslint@9.28.0(jiti@1.21.7))(typescript@5.8.3)
-      '@typescript-eslint/visitor-keys': 8.31.0
->>>>>>> 7896cbe1
       eslint: 9.28.0(jiti@1.21.7)
       graphemer: 1.4.0
       ignore: 7.0.5
@@ -6987,33 +6954,24 @@
     transitivePeerDependencies:
       - supports-color
 
-<<<<<<< HEAD
-  '@typescript-eslint/parser@8.33.1(eslint@9.28.0(jiti@1.21.7))(typescript@5.7.3)':
+  '@typescript-eslint/parser@8.33.1(eslint@9.28.0(jiti@1.21.7))(typescript@5.8.3)':
     dependencies:
       '@typescript-eslint/scope-manager': 8.33.1
       '@typescript-eslint/types': 8.33.1
-      '@typescript-eslint/typescript-estree': 8.33.1(typescript@5.7.3)
+      '@typescript-eslint/typescript-estree': 8.33.1(typescript@5.8.3)
       '@typescript-eslint/visitor-keys': 8.33.1
-=======
-  '@typescript-eslint/parser@8.31.0(eslint@9.28.0(jiti@1.21.7))(typescript@5.8.3)':
-    dependencies:
-      '@typescript-eslint/scope-manager': 8.31.0
-      '@typescript-eslint/types': 8.31.0
-      '@typescript-eslint/typescript-estree': 8.31.0(typescript@5.8.3)
-      '@typescript-eslint/visitor-keys': 8.31.0
->>>>>>> 7896cbe1
       debug: 4.4.1
       eslint: 9.28.0(jiti@1.21.7)
       typescript: 5.8.3
     transitivePeerDependencies:
       - supports-color
 
-  '@typescript-eslint/project-service@8.33.1(typescript@5.7.3)':
-    dependencies:
-      '@typescript-eslint/tsconfig-utils': 8.33.1(typescript@5.7.3)
+  '@typescript-eslint/project-service@8.33.1(typescript@5.8.3)':
+    dependencies:
+      '@typescript-eslint/tsconfig-utils': 8.33.1(typescript@5.8.3)
       '@typescript-eslint/types': 8.33.1
       debug: 4.4.1
-      typescript: 5.7.3
+      typescript: 5.8.3
     transitivePeerDependencies:
       - supports-color
 
@@ -7022,21 +6980,14 @@
       '@typescript-eslint/types': 8.33.1
       '@typescript-eslint/visitor-keys': 8.33.1
 
-  '@typescript-eslint/tsconfig-utils@8.33.1(typescript@5.7.3)':
-    dependencies:
-      typescript: 5.7.3
-
-<<<<<<< HEAD
-  '@typescript-eslint/type-utils@8.33.1(eslint@9.28.0(jiti@1.21.7))(typescript@5.7.3)':
-    dependencies:
-      '@typescript-eslint/typescript-estree': 8.33.1(typescript@5.7.3)
-      '@typescript-eslint/utils': 8.33.1(eslint@9.28.0(jiti@1.21.7))(typescript@5.7.3)
-=======
-  '@typescript-eslint/type-utils@8.31.0(eslint@9.28.0(jiti@1.21.7))(typescript@5.8.3)':
-    dependencies:
-      '@typescript-eslint/typescript-estree': 8.31.0(typescript@5.8.3)
-      '@typescript-eslint/utils': 8.31.0(eslint@9.28.0(jiti@1.21.7))(typescript@5.8.3)
->>>>>>> 7896cbe1
+  '@typescript-eslint/tsconfig-utils@8.33.1(typescript@5.8.3)':
+    dependencies:
+      typescript: 5.8.3
+
+  '@typescript-eslint/type-utils@8.33.1(eslint@9.28.0(jiti@1.21.7))(typescript@5.8.3)':
+    dependencies:
+      '@typescript-eslint/typescript-estree': 8.33.1(typescript@5.8.3)
+      '@typescript-eslint/utils': 8.33.1(eslint@9.28.0(jiti@1.21.7))(typescript@5.8.3)
       debug: 4.4.1
       eslint: 9.28.0(jiti@1.21.7)
       ts-api-utils: 2.1.0(typescript@5.8.3)
@@ -7046,14 +6997,10 @@
 
   '@typescript-eslint/types@8.33.1': {}
 
-<<<<<<< HEAD
-  '@typescript-eslint/typescript-estree@8.33.1(typescript@5.7.3)':
-=======
-  '@typescript-eslint/typescript-estree@8.31.0(typescript@5.8.3)':
->>>>>>> 7896cbe1
-    dependencies:
-      '@typescript-eslint/project-service': 8.33.1(typescript@5.7.3)
-      '@typescript-eslint/tsconfig-utils': 8.33.1(typescript@5.7.3)
+  '@typescript-eslint/typescript-estree@8.33.1(typescript@5.8.3)':
+    dependencies:
+      '@typescript-eslint/project-service': 8.33.1(typescript@5.8.3)
+      '@typescript-eslint/tsconfig-utils': 8.33.1(typescript@5.8.3)
       '@typescript-eslint/types': 8.33.1
       '@typescript-eslint/visitor-keys': 8.33.1
       debug: 4.4.1
@@ -7066,21 +7013,12 @@
     transitivePeerDependencies:
       - supports-color
 
-<<<<<<< HEAD
-  '@typescript-eslint/utils@8.33.1(eslint@9.28.0(jiti@1.21.7))(typescript@5.7.3)':
+  '@typescript-eslint/utils@8.33.1(eslint@9.28.0(jiti@1.21.7))(typescript@5.8.3)':
     dependencies:
       '@eslint-community/eslint-utils': 4.7.0(eslint@9.28.0(jiti@1.21.7))
       '@typescript-eslint/scope-manager': 8.33.1
       '@typescript-eslint/types': 8.33.1
-      '@typescript-eslint/typescript-estree': 8.33.1(typescript@5.7.3)
-=======
-  '@typescript-eslint/utils@8.31.0(eslint@9.28.0(jiti@1.21.7))(typescript@5.8.3)':
-    dependencies:
-      '@eslint-community/eslint-utils': 4.7.0(eslint@9.28.0(jiti@1.21.7))
-      '@typescript-eslint/scope-manager': 8.31.0
-      '@typescript-eslint/types': 8.31.0
-      '@typescript-eslint/typescript-estree': 8.31.0(typescript@5.8.3)
->>>>>>> 7896cbe1
+      '@typescript-eslint/typescript-estree': 8.33.1(typescript@5.8.3)
       eslint: 9.28.0(jiti@1.21.7)
       typescript: 5.8.3
     transitivePeerDependencies:
@@ -7106,38 +7044,21 @@
     transitivePeerDependencies:
       - supports-color
 
-<<<<<<< HEAD
-  '@vitejs/plugin-vue-jsx@4.2.0(vite@6.3.5(@types/node@22.15.29)(jiti@1.21.7)(terser@5.39.0)(yaml@2.8.0))(vue@3.5.16(typescript@5.7.3))':
-=======
-  '@vitejs/plugin-vue-jsx@4.2.0(vite@6.3.5(@types/node@22.15.29)(jiti@1.21.7)(terser@5.39.0)(yaml@2.7.1))(vue@3.5.16(typescript@5.8.3))':
->>>>>>> 7896cbe1
+  '@vitejs/plugin-vue-jsx@4.2.0(vite@6.3.5(@types/node@22.15.29)(jiti@1.21.7)(terser@5.39.0)(yaml@2.8.0))(vue@3.5.16(typescript@5.8.3))':
     dependencies:
       '@babel/core': 7.27.4
       '@babel/plugin-transform-typescript': 7.27.1(@babel/core@7.27.4)
       '@rolldown/pluginutils': 1.0.0-beta.10
-<<<<<<< HEAD
       '@vue/babel-plugin-jsx': 1.4.0(@babel/core@7.27.4)
       vite: 6.3.5(@types/node@22.15.29)(jiti@1.21.7)(terser@5.39.0)(yaml@2.8.0)
-      vue: 3.5.16(typescript@5.7.3)
-    transitivePeerDependencies:
-      - supports-color
-
-  '@vitejs/plugin-vue@5.2.4(vite@6.3.5(@types/node@22.15.29)(jiti@1.21.7)(terser@5.39.0)(yaml@2.8.0))(vue@3.5.16(typescript@5.7.3))':
-    dependencies:
-      vite: 6.3.5(@types/node@22.15.29)(jiti@1.21.7)(terser@5.39.0)(yaml@2.8.0)
-      vue: 3.5.16(typescript@5.7.3)
-=======
-      '@vue/babel-plugin-jsx': 1.4.0(@babel/core@7.27.1)
-      vite: 6.3.5(@types/node@22.15.29)(jiti@1.21.7)(terser@5.39.0)(yaml@2.7.1)
       vue: 3.5.16(typescript@5.8.3)
     transitivePeerDependencies:
       - supports-color
 
-  '@vitejs/plugin-vue@5.2.4(vite@6.3.5(@types/node@22.15.29)(jiti@1.21.7)(terser@5.39.0)(yaml@2.7.1))(vue@3.5.16(typescript@5.8.3))':
-    dependencies:
-      vite: 6.3.5(@types/node@22.15.29)(jiti@1.21.7)(terser@5.39.0)(yaml@2.7.1)
+  '@vitejs/plugin-vue@5.2.4(vite@6.3.5(@types/node@22.15.29)(jiti@1.21.7)(terser@5.39.0)(yaml@2.8.0))(vue@3.5.16(typescript@5.8.3))':
+    dependencies:
+      vite: 6.3.5(@types/node@22.15.29)(jiti@1.21.7)(terser@5.39.0)(yaml@2.8.0)
       vue: 3.5.16(typescript@5.8.3)
->>>>>>> 7896cbe1
 
   '@vitest/expect@3.2.0':
     dependencies:
@@ -7271,19 +7192,11 @@
 
   '@vue/eslint-config-typescript@14.5.0(eslint-plugin-vue@9.32.0(eslint@9.28.0(jiti@1.21.7)))(eslint@9.28.0(jiti@1.21.7))(typescript@5.8.3)':
     dependencies:
-<<<<<<< HEAD
-      '@typescript-eslint/utils': 8.33.1(eslint@9.28.0(jiti@1.21.7))(typescript@5.7.3)
+      '@typescript-eslint/utils': 8.33.1(eslint@9.28.0(jiti@1.21.7))(typescript@5.8.3)
       eslint: 9.28.0(jiti@1.21.7)
       eslint-plugin-vue: 9.32.0(eslint@9.28.0(jiti@1.21.7))
       fast-glob: 3.3.3
-      typescript-eslint: 8.33.1(eslint@9.28.0(jiti@1.21.7))(typescript@5.7.3)
-=======
-      '@typescript-eslint/utils': 8.31.0(eslint@9.28.0(jiti@1.21.7))(typescript@5.8.3)
-      eslint: 9.28.0(jiti@1.21.7)
-      eslint-plugin-vue: 9.32.0(eslint@9.28.0(jiti@1.21.7))
-      fast-glob: 3.3.3
-      typescript-eslint: 8.31.0(eslint@9.28.0(jiti@1.21.7))(typescript@5.8.3)
->>>>>>> 7896cbe1
+      typescript-eslint: 8.33.1(eslint@9.28.0(jiti@1.21.7))(typescript@5.8.3)
       vue-eslint-parser: 10.1.3(eslint@9.28.0(jiti@1.21.7))
     optionalDependencies:
       typescript: 5.8.3
@@ -9211,11 +9124,7 @@
       splitpanes: 3.2.0(vue@3.5.16(typescript@5.8.3))
       vue: 3.5.16(typescript@5.8.3)
       vue-clipboard3: 2.0.0
-<<<<<<< HEAD
-      vue-tippy: 6.7.1(vue@3.5.16(typescript@5.7.3))
-=======
-      vue-tippy: 6.7.0(vue@3.5.16(typescript@5.8.3))
->>>>>>> 7896cbe1
+      vue-tippy: 6.7.1(vue@3.5.16(typescript@5.8.3))
     transitivePeerDependencies:
       - '@popperjs/core'
       - typescript
@@ -9903,19 +9812,11 @@
 
   type-fest@0.20.2: {}
 
-<<<<<<< HEAD
-  typescript-eslint@8.33.1(eslint@9.28.0(jiti@1.21.7))(typescript@5.7.3):
-    dependencies:
-      '@typescript-eslint/eslint-plugin': 8.33.1(@typescript-eslint/parser@8.33.1(eslint@9.28.0(jiti@1.21.7))(typescript@5.7.3))(eslint@9.28.0(jiti@1.21.7))(typescript@5.7.3)
-      '@typescript-eslint/parser': 8.33.1(eslint@9.28.0(jiti@1.21.7))(typescript@5.7.3)
-      '@typescript-eslint/utils': 8.33.1(eslint@9.28.0(jiti@1.21.7))(typescript@5.7.3)
-=======
-  typescript-eslint@8.31.0(eslint@9.28.0(jiti@1.21.7))(typescript@5.8.3):
-    dependencies:
-      '@typescript-eslint/eslint-plugin': 8.31.0(@typescript-eslint/parser@8.31.0(eslint@9.28.0(jiti@1.21.7))(typescript@5.8.3))(eslint@9.28.0(jiti@1.21.7))(typescript@5.8.3)
-      '@typescript-eslint/parser': 8.31.0(eslint@9.28.0(jiti@1.21.7))(typescript@5.8.3)
-      '@typescript-eslint/utils': 8.31.0(eslint@9.28.0(jiti@1.21.7))(typescript@5.8.3)
->>>>>>> 7896cbe1
+  typescript-eslint@8.33.1(eslint@9.28.0(jiti@1.21.7))(typescript@5.8.3):
+    dependencies:
+      '@typescript-eslint/eslint-plugin': 8.33.1(@typescript-eslint/parser@8.33.1(eslint@9.28.0(jiti@1.21.7))(typescript@5.8.3))(eslint@9.28.0(jiti@1.21.7))(typescript@5.8.3)
+      '@typescript-eslint/parser': 8.33.1(eslint@9.28.0(jiti@1.21.7))(typescript@5.8.3)
+      '@typescript-eslint/utils': 8.33.1(eslint@9.28.0(jiti@1.21.7))(typescript@5.8.3)
       eslint: 9.28.0(jiti@1.21.7)
       typescript: 5.8.3
     transitivePeerDependencies:
@@ -10231,24 +10132,15 @@
       '@vue/devtools-api': 6.6.4
       vue: 3.5.16(typescript@5.8.3)
 
-<<<<<<< HEAD
-  vue-tippy@6.7.1(vue@3.5.16(typescript@5.7.3)):
-=======
-  vue-tippy@6.7.0(vue@3.5.16(typescript@5.8.3)):
->>>>>>> 7896cbe1
+  vue-tippy@6.7.1(vue@3.5.16(typescript@5.8.3)):
     dependencies:
       tippy.js: 6.3.7
       vue: 3.5.16(typescript@5.8.3)
 
   vue-tsc@2.1.10(typescript@5.8.3):
     dependencies:
-<<<<<<< HEAD
       '@volar/typescript': 2.4.14
-      '@vue/language-core': 2.1.10(typescript@5.7.3)
-=======
-      '@volar/typescript': 2.4.12
       '@vue/language-core': 2.1.10(typescript@5.8.3)
->>>>>>> 7896cbe1
       semver: 7.7.2
       typescript: 5.8.3
 
