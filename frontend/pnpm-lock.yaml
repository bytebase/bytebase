lockfileVersion: '9.0'

settings:
  autoInstallPeers: true
  excludeLinksFromLockfile: false

importers:

  .:
    dependencies:
      '@bufbuild/protobuf':
        specifier: ^2.1.0
        version: 2.1.0
      '@bytebase/vue-kbar':
        specifier: 0.1.8
        version: 0.1.8(vue@3.4.31(typescript@5.5.4))
      '@joe-re/sql-parser':
        specifier: ^1.7.0
        version: 1.7.0
      '@markdoc/markdoc':
        specifier: 0.4.0
        version: 0.4.0
      '@soerenmartius/vue3-clipboard':
        specifier: 0.1.2
        version: 0.1.2
      '@tanstack/vue-query':
        specifier: ^5.51.21
        version: 5.59.0(vue@3.4.31(typescript@5.5.4))
      '@tanstack/vue-table':
        specifier: 8.20.5
        version: 8.20.5(vue@3.4.31(typescript@5.5.4))
      '@vueuse/core':
        specifier: 11.1.0
        version: 11.1.0(vue@3.4.31(typescript@5.5.4))
      axios:
        specifier: 1.7.7
        version: 1.7.7
      bootstrap:
        specifier: 5.3.3
        version: 5.3.3(@popperjs/core@2.11.8)
      canvas-confetti:
        specifier: 1.9.3
        version: 1.9.3
      crypto-js:
        specifier: ^4.2.0
        version: 4.2.0
      d3-shape:
        specifier: ^3.2.0
        version: 3.2.0
      dayjs:
        specifier: 1.11.13
        version: 1.11.13
      dompurify:
        specifier: 3.1.7
        version: 3.1.7
      downloadjs:
        specifier: 1.4.7
        version: 1.4.7
      elkjs:
        specifier: ^0.9.1
        version: 0.9.3
      emittery:
        specifier: ^1.0.3
        version: 1.0.3
      file-saver:
        specifier: ^2.0.5
        version: 2.0.5
      highlight.js:
        specifier: 11.10.0
        version: 11.10.0
      html-to-image:
        specifier: ^1.11.11
        version: 1.11.11
      inter-ui:
        specifier: 4.0.2
        version: 4.0.2
      is-chinese:
        specifier: ^2.0.0
        version: 2.0.0
      js-yaml:
        specifier: 4.1.0
        version: 4.1.0
      jszip:
        specifier: ^3.10.1
        version: 3.10.1
      lodash-es:
        specifier: 4.17.21
        version: 4.17.21
      lucide-static:
        specifier: ^0.447.0
        version: 0.447.0
      lucide-vue-next:
        specifier: ^0.447.0
        version: 0.447.0(vue@3.4.31(typescript@5.5.4))
      markdown-it:
        specifier: ^14.0.0
        version: 14.1.0
      match-sorter:
        specifier: 6.3.4
        version: 6.3.4
      monaco-editor:
        specifier: 0.45.0
        version: 0.45.0
      monaco-editor-workers:
        specifier: 0.45.0
        version: 0.45.0(monaco-editor@0.45.0)
      monaco-languageclient:
        specifier: 7.3.0
        version: 7.3.0(@codingame/monaco-vscode-api@1.85.6)(monaco-editor@0.45.0)
      naive-ui:
        specifier: 2.40.1
        version: 2.40.1(vue@3.4.31(typescript@5.5.4))
      nice-grpc-common:
        specifier: ^2.0.2
        version: 2.0.2
      nice-grpc-error-details:
        specifier: ^0.2.4
        version: 0.2.7
      nice-grpc-web:
        specifier: ^3.3.2
        version: 3.3.5(ws@8.18.0)
      node-sql-parser:
        specifier: 5.3.2
        version: 5.3.2
      normalize-wheel:
        specifier: ^1.0.1
        version: 1.0.1
      pev2:
        specifier: 1.12.1
        version: 1.12.1(@popperjs/core@2.11.8)(typescript@5.5.4)
      pinia:
        specifier: 2.1.7
        version: 2.1.7(typescript@5.5.4)(vue@3.4.31(typescript@5.5.4))
      pouchdb:
        specifier: ^9.0.0
        version: 9.0.0
      pouchdb-find:
        specifier: ^9.0.0
        version: 9.0.0
      qrcode:
        specifier: ^1.5.4
        version: 1.5.4
      qs:
        specifier: 6.13.0
        version: 6.13.0
      rxjs:
        specifier: ^7.8.1
        version: 7.8.1
      scroll-into-view-if-needed:
        specifier: ^3.1.0
        version: 3.1.0
      scrollparent:
        specifier: ^2.1.0
        version: 2.1.0
      semver:
        specifier: 7.6.3
        version: 7.6.3
      slug:
        specifier: 9.1.0
        version: 9.1.0
      splitpanes:
        specifier: 3.1.5
        version: 3.1.5
      sql-formatter:
        specifier: 15.4.2
        version: 15.4.2
      string-width:
        specifier: ^7.2.0
        version: 7.2.0
      uuid:
        specifier: 10.0.0
        version: 10.0.0
      vdirs:
        specifier: ^0.1.8
        version: 0.1.8(vue@3.4.31(typescript@5.5.4))
      vscode:
        specifier: npm:@codingame/monaco-vscode-api@1.85.6
        version: '@codingame/monaco-vscode-api@1.85.6'
      vscode-languageclient:
        specifier: 9.0.1
        version: 9.0.1
      vscode-languageserver:
        specifier: 9.0.1
        version: 9.0.1
      vscode-languageserver-protocol:
        specifier: 3.17.5
        version: 3.17.5
      vscode-languageserver-textdocument:
        specifier: 1.0.12
        version: 1.0.12
      vscode-languageserver-types:
        specifier: 3.17.5
        version: 3.17.5
      vscode-ws-jsonrpc:
        specifier: 3.3.2
        version: 3.3.2
      vue:
        specifier: 3.4.31
        version: 3.4.31(typescript@5.5.4)
      vuedraggable:
        specifier: ^4.1.0
        version: 4.1.0(vue@3.4.31(typescript@5.5.4))
      vueuc:
        specifier: 0.4.64
        version: 0.4.64(vue@3.4.31(typescript@5.5.4))
    devDependencies:
      '@iconify/json':
        specifier: 2.2.255
        version: 2.2.255
      '@intlify/unplugin-vue-i18n':
        specifier: 4.0.0
        version: 4.0.0(rollup@4.24.0)(vue-i18n@9.13.1(vue@3.4.31(typescript@5.5.4)))(webpack-sources@3.2.3)
      '@rollup/plugin-yaml':
        specifier: 4.1.2
        version: 4.1.2(rollup@4.24.0)
      '@tailwindcss/forms':
        specifier: 0.5.9
        version: 0.5.9(tailwindcss@3.4.13(ts-node@10.9.2(@types/node@20.16.10)(typescript@5.5.4)))
      '@tailwindcss/typography':
        specifier: 0.5.15
        version: 0.5.15(tailwindcss@3.4.13(ts-node@10.9.2(@types/node@20.16.10)(typescript@5.5.4)))
      '@trivago/prettier-plugin-sort-imports':
        specifier: ^4.3.0
        version: 4.3.0(@vue/compiler-sfc@3.4.31)(prettier@3.3.3)
      '@tsconfig/node20':
        specifier: 20.1.4
        version: 20.1.4
      '@types/canvas-confetti':
        specifier: 1.6.4
        version: 1.6.4
      '@types/crypto-js':
        specifier: ^4.2.2
        version: 4.2.2
      '@types/d3-shape':
        specifier: ^3.1.6
        version: 3.1.6
      '@types/dompurify':
        specifier: 3.0.5
        version: 3.0.5
      '@types/downloadjs':
        specifier: 1.4.6
        version: 1.4.6
      '@types/file-saver':
        specifier: ^2.0.7
        version: 2.0.7
      '@types/js-yaml':
        specifier: 4.0.9
        version: 4.0.9
      '@types/jsdom':
        specifier: 21.1.7
        version: 21.1.7
      '@types/lodash-es':
        specifier: 4.17.12
        version: 4.17.12
      '@types/markdown-it':
        specifier: ^14.1.1
        version: 14.1.2
      '@types/mdast':
        specifier: ^4.0.4
        version: 4.0.4
      '@types/node':
        specifier: 20.16.10
        version: 20.16.10
      '@types/normalize-wheel':
        specifier: ^1.0.4
        version: 1.0.4
      '@types/pouchdb':
        specifier: ^6.4.2
        version: 6.4.2
      '@types/pouchdb-find':
        specifier: ^7.3.3
        version: 7.3.3
      '@types/qrcode':
        specifier: ^1.5.5
        version: 1.5.5
      '@types/qs':
        specifier: 6.9.16
        version: 6.9.16
      '@types/scrollparent':
        specifier: ^2.0.3
        version: 2.0.3
      '@types/semver':
        specifier: 7.5.8
        version: 7.5.8
      '@types/slug':
        specifier: 5.0.9
        version: 5.0.9
      '@types/splitpanes':
        specifier: 2.2.6
        version: 2.2.6
      '@types/uuid':
        specifier: 10.0.0
        version: 10.0.0
      '@types/vscode':
        specifier: 1.90.0
        version: 1.90.0
      '@vitejs/plugin-vue':
        specifier: 5.1.4
        version: 5.1.4(vite@5.4.8(@types/node@20.16.10)(sass@1.77.4))(vue@3.4.31(typescript@5.5.4))
      '@vitejs/plugin-vue-jsx':
        specifier: 4.0.1
        version: 4.0.1(vite@5.4.8(@types/node@20.16.10)(sass@1.77.4))(vue@3.4.31(typescript@5.5.4))
      '@vue/compiler-sfc':
        specifier: 3.4.31
        version: 3.4.31
      '@vue/eslint-config-prettier':
        specifier: 9.0.0
        version: 9.0.0(eslint@9.11.1(jiti@1.21.0))(prettier@3.3.3)
      '@vue/eslint-config-typescript':
        specifier: 13.0.0
        version: 13.0.0(eslint-plugin-vue@9.28.0(eslint@9.11.1(jiti@1.21.0)))(eslint@9.11.1(jiti@1.21.0))(typescript@5.5.4)
      '@vue/test-utils':
        specifier: 2.4.6
        version: 2.4.6
      '@vue/tsconfig':
        specifier: 0.5.1
        version: 0.5.1
      autoprefixer:
        specifier: 10.4.20
        version: 10.4.20(postcss@8.4.47)
      code-inspector-plugin:
        specifier: ^0.16.0
        version: 0.16.1
      dotenv:
        specifier: ^16.4.5
        version: 16.4.5
      eslint:
        specifier: 9.11.1
        version: 9.11.1(jiti@1.21.0)
      eslint-config-prettier:
        specifier: 9.1.0
        version: 9.1.0(eslint@9.11.1(jiti@1.21.0))
      eslint-plugin-prettier:
        specifier: 5.2.1
        version: 5.2.1(eslint-config-prettier@9.1.0(eslint@9.11.1(jiti@1.21.0)))(eslint@9.11.1(jiti@1.21.0))(prettier@3.3.3)
      eslint-plugin-vue:
        specifier: 9.28.0
        version: 9.28.0(eslint@9.11.1(jiti@1.21.0))
      events:
        specifier: ^3.3.0
        version: 3.3.0
      jquery:
        specifier: 3.7.1
        version: 3.7.1
      jsdom:
        specifier: 25.0.1
        version: 25.0.1
      long:
        specifier: ^5.2.3
        version: 5.2.3
      micromark-util-sanitize-uri:
        specifier: ^2.0.0
        version: 2.0.0
      postcss:
        specifier: 8.4.47
        version: 8.4.47
      prettier:
        specifier: 3.3.3
        version: 3.3.3
      protobufjs:
        specifier: ^7.2.5
        version: 7.4.0
      remark-gfm:
        specifier: ^4.0.0
        version: 4.0.0
      remark-parse:
        specifier: ^11.0.0
        version: 11.0.0
      rollup:
        specifier: 4.24.0
        version: 4.24.0
      tailwindcss:
        specifier: 3.4.13
        version: 3.4.13(ts-node@10.9.2(@types/node@20.16.10)(typescript@5.5.4))
      ts-node:
        specifier: ^10.9.2
        version: 10.9.2(@types/node@20.16.10)(typescript@5.5.4)
      ts-proto:
        specifier: ^2.0.3
        version: 2.2.1
      typescript:
        specifier: 5.5.4
        version: 5.5.4
      unified:
        specifier: ^11.0.5
        version: 11.0.5
      unplugin-icons:
        specifier: 0.19.3
        version: 0.19.3(@vue/compiler-sfc@3.4.31)(vue-template-compiler@2.7.16)(webpack-sources@3.2.3)
      unplugin-vue-components:
        specifier: 0.27.4
        version: 0.27.4(@babel/parser@7.25.7)(rollup@4.24.0)(vue@3.4.31(typescript@5.5.4))(webpack-sources@3.2.3)
      vite:
        specifier: 5.4.8
        version: 5.4.8(@types/node@20.16.10)(sass@1.77.4)
      vite-bundle-visualizer:
        specifier: ^1.0.1
        version: 1.2.1(rollup@4.24.0)
      vitest:
        specifier: 2.1.2
        version: 2.1.2(@types/node@20.16.10)(jsdom@25.0.1)(sass@1.77.4)
      vue-i18n:
        specifier: 9.13.1
        version: 9.13.1(vue@3.4.31(typescript@5.5.4))
      vue-router:
        specifier: 4.4.5
        version: 4.4.5(vue@3.4.31(typescript@5.5.4))
      vue-tsc:
        specifier: 2.1.6
        version: 2.1.6(typescript@5.5.4)
      ws:
        specifier: ^8.15.1
        version: 8.18.0

packages:

  '@alloc/quick-lru@5.2.0':
    resolution: {integrity: sha512-UrcABB+4bUrFABwbluTIBErXwvbsU/V7TZWfmbgJfbkwiBuziS9gxdODUyuiecfdGQ85jglMW6juS3+z5TsKLw==}
    engines: {node: '>=10'}

  '@ampproject/remapping@2.3.0':
    resolution: {integrity: sha512-30iZtAPgz+LTIYoeivqYo853f02jBYSd5uGnGpkFV0M3xOt9aN73erkgYAmZU43x4VfqcnLxW9Kpg3R5LC4YYw==}
    engines: {node: '>=6.0.0'}

  '@antfu/install-pkg@0.4.1':
    resolution: {integrity: sha512-T7yB5QNG29afhWVkVq7XeIMBa5U/vs9mX69YqayXypPRmYzUmzwnYltplHmPtZ4HPCn+sQKeXW8I47wCbuBOjw==}

  '@antfu/utils@0.7.10':
    resolution: {integrity: sha512-+562v9k4aI80m1+VuMHehNJWLOFjBnXn3tdOitzD0il5b7smkSBal4+a3oKiQTbrwMmN/TBUMDvbdoWDehgOww==}

  '@babel/code-frame@7.24.6':
    resolution: {integrity: sha512-ZJhac6FkEd1yhG2AHOmfcXG4ceoLltoCVJjN5XsWN9BifBQr+cHJbWi0h68HZuSORq+3WtJ2z0hwF2NG1b5kcA==}
    engines: {node: '>=6.9.0'}

  '@babel/code-frame@7.25.7':
    resolution: {integrity: sha512-0xZJFNE5XMpENsgfHYTw8FbX4kv53mFLn2i3XPoq69LyhYSCBJtitaHx9QnsVTrsogI4Z3+HtEfZ2/GFPOtf5g==}
    engines: {node: '>=6.9.0'}

  '@babel/compat-data@7.25.7':
    resolution: {integrity: sha512-9ickoLz+hcXCeh7jrcin+/SLWm+GkxE2kTvoYyp38p4WkdFXfQJxDFGWp/YHjiKLPx06z2A7W8XKuqbReXDzsw==}
    engines: {node: '>=6.9.0'}

  '@babel/core@7.25.7':
    resolution: {integrity: sha512-yJ474Zv3cwiSOO9nXJuqzvwEeM+chDuQ8GJirw+pZ91sCGCyOZ3dJkVE09fTV0VEVzXyLWhh3G/AolYTPX7Mow==}
    engines: {node: '>=6.9.0'}

  '@babel/generator@7.17.7':
    resolution: {integrity: sha512-oLcVCTeIFadUoArDTwpluncplrYBmTCCZZgXCbgNGvOBBiSDDK3eWO4b/+eOTli5tKv1lg+a5/NAXg+nTcei1w==}
    engines: {node: '>=6.9.0'}

  '@babel/generator@7.24.6':
    resolution: {integrity: sha512-S7m4eNa6YAPJRHmKsLHIDJhNAGNKoWNiWefz1MBbpnt8g9lvMDl1hir4P9bo/57bQEmuwEhnRU/AMWsD0G/Fbg==}
    engines: {node: '>=6.9.0'}

  '@babel/generator@7.25.7':
    resolution: {integrity: sha512-5Dqpl5fyV9pIAD62yK9P7fcA768uVPUyrQmqpqstHWgMma4feF1x/oFysBCVZLY5wJ2GkMUCdsNDnGZrPoR6rA==}
    engines: {node: '>=6.9.0'}

  '@babel/helper-annotate-as-pure@7.25.7':
    resolution: {integrity: sha512-4xwU8StnqnlIhhioZf1tqnVWeQ9pvH/ujS8hRfw/WOza+/a+1qv69BWNy+oY231maTCWgKWhfBU7kDpsds6zAA==}
    engines: {node: '>=6.9.0'}

  '@babel/helper-compilation-targets@7.25.7':
    resolution: {integrity: sha512-DniTEax0sv6isaw6qSQSfV4gVRNtw2rte8HHM45t9ZR0xILaufBRNkpMifCRiAPyvL4ACD6v0gfCwCmtOQaV4A==}
    engines: {node: '>=6.9.0'}

  '@babel/helper-create-class-features-plugin@7.25.7':
    resolution: {integrity: sha512-bD4WQhbkx80mAyj/WCm4ZHcF4rDxkoLFO6ph8/5/mQ3z4vAzltQXAmbc7GvVJx5H+lk5Mi5EmbTeox5nMGCsbw==}
    engines: {node: '>=6.9.0'}
    peerDependencies:
      '@babel/core': ^7.0.0

  '@babel/helper-environment-visitor@7.24.6':
    resolution: {integrity: sha512-Y50Cg3k0LKLMjxdPjIl40SdJgMB85iXn27Vk/qbHZCFx/o5XO3PSnpi675h1KEmmDb6OFArfd5SCQEQ5Q4H88g==}
    engines: {node: '>=6.9.0'}

  '@babel/helper-function-name@7.24.6':
    resolution: {integrity: sha512-xpeLqeeRkbxhnYimfr2PC+iA0Q7ljX/d1eZ9/inYbmfG2jpl8Lu3DyXvpOAnrS5kxkfOWJjioIMQsaMBXFI05w==}
    engines: {node: '>=6.9.0'}

  '@babel/helper-hoist-variables@7.24.6':
    resolution: {integrity: sha512-SF/EMrC3OD7dSta1bLJIlrsVxwtd0UpjRJqLno6125epQMJ/kyFmpTT4pbvPbdQHzCHg+biQ7Syo8lnDtbR+uA==}
    engines: {node: '>=6.9.0'}

  '@babel/helper-member-expression-to-functions@7.25.7':
    resolution: {integrity: sha512-O31Ssjd5K6lPbTX9AAYpSKrZmLeagt9uwschJd+Ixo6QiRyfpvgtVQp8qrDR9UNFjZ8+DO34ZkdrN+BnPXemeA==}
    engines: {node: '>=6.9.0'}

  '@babel/helper-module-imports@7.22.15':
    resolution: {integrity: sha512-0pYVBnDKZO2fnSPCrgM/6WMc7eS20Fbok+0r88fp+YtWVLZrp4CkafFGIp+W0VKw4a22sgebPT99y+FDNMdP4w==}
    engines: {node: '>=6.9.0'}

  '@babel/helper-module-imports@7.25.7':
    resolution: {integrity: sha512-o0xCgpNmRohmnoWKQ0Ij8IdddjyBFE4T2kagL/x6M3+4zUgc+4qTOUBoNe4XxDskt1HPKO007ZPiMgLDq2s7Kw==}
    engines: {node: '>=6.9.0'}

  '@babel/helper-module-transforms@7.25.7':
    resolution: {integrity: sha512-k/6f8dKG3yDz/qCwSM+RKovjMix563SLxQFo0UhRNo239SP6n9u5/eLtKD6EAjwta2JHJ49CsD8pms2HdNiMMQ==}
    engines: {node: '>=6.9.0'}
    peerDependencies:
      '@babel/core': ^7.0.0

  '@babel/helper-optimise-call-expression@7.25.7':
    resolution: {integrity: sha512-VAwcwuYhv/AT+Vfr28c9y6SHzTan1ryqrydSTFGjU0uDJHw3uZ+PduI8plCLkRsDnqK2DMEDmwrOQRsK/Ykjng==}
    engines: {node: '>=6.9.0'}

  '@babel/helper-plugin-utils@7.24.6':
    resolution: {integrity: sha512-MZG/JcWfxybKwsA9N9PmtF2lOSFSEMVCpIRrbxccZFLJPrJciJdG/UhSh5W96GEteJI2ARqm5UAHxISwRDLSNg==}
    engines: {node: '>=6.9.0'}

  '@babel/helper-plugin-utils@7.25.7':
    resolution: {integrity: sha512-eaPZai0PiqCi09pPs3pAFfl/zYgGaE6IdXtYvmf0qlcDTd3WCtO7JWCcRd64e0EQrcYgiHibEZnOGsSY4QSgaw==}
    engines: {node: '>=6.9.0'}

  '@babel/helper-replace-supers@7.25.7':
    resolution: {integrity: sha512-iy8JhqlUW9PtZkd4pHM96v6BdJ66Ba9yWSE4z0W4TvSZwLBPkyDsiIU3ENe4SmrzRBs76F7rQXTy1lYC49n6Lw==}
    engines: {node: '>=6.9.0'}
    peerDependencies:
      '@babel/core': ^7.0.0

  '@babel/helper-simple-access@7.25.7':
    resolution: {integrity: sha512-FPGAkJmyoChQeM+ruBGIDyrT2tKfZJO8NcxdC+CWNJi7N8/rZpSxK7yvBJ5O/nF1gfu5KzN7VKG3YVSLFfRSxQ==}
    engines: {node: '>=6.9.0'}

  '@babel/helper-skip-transparent-expression-wrappers@7.25.7':
    resolution: {integrity: sha512-pPbNbchZBkPMD50K0p3JGcFMNLVUCuU/ABybm/PGNj4JiHrpmNyqqCphBk4i19xXtNV0JhldQJJtbSW5aUvbyA==}
    engines: {node: '>=6.9.0'}

  '@babel/helper-split-export-declaration@7.24.6':
    resolution: {integrity: sha512-CvLSkwXGWnYlF9+J3iZUvwgAxKiYzK3BWuo+mLzD/MDGOZDj7Gq8+hqaOkMxmJwmlv0iu86uH5fdADd9Hxkymw==}
    engines: {node: '>=6.9.0'}

  '@babel/helper-string-parser@7.24.6':
    resolution: {integrity: sha512-WdJjwMEkmBicq5T9fm/cHND3+UlFa2Yj8ALLgmoSQAJZysYbBjw+azChSGPN4DSPLXOcooGRvDwZWMcF/mLO2Q==}
    engines: {node: '>=6.9.0'}

  '@babel/helper-string-parser@7.24.7':
    resolution: {integrity: sha512-7MbVt6xrwFQbunH2DNQsAP5sTGxfqQtErvBIvIMi6EQnbgUOuVYanvREcmFrOPhoXBrTtjhhP+lW+o5UfK+tDg==}
    engines: {node: '>=6.9.0'}

  '@babel/helper-string-parser@7.25.7':
    resolution: {integrity: sha512-CbkjYdsJNHFk8uqpEkpCvRs3YRp9tY6FmFY7wLMSYuGYkrdUi7r2lc4/wqsvlHoMznX3WJ9IP8giGPq68T/Y6g==}
    engines: {node: '>=6.9.0'}

  '@babel/helper-validator-identifier@7.24.6':
    resolution: {integrity: sha512-4yA7s865JHaqUdRbnaxarZREuPTHrjpDT+pXoAZ1yhyo6uFnIEpS8VMu16siFOHDpZNKYv5BObhsB//ycbICyw==}
    engines: {node: '>=6.9.0'}

  '@babel/helper-validator-identifier@7.24.7':
    resolution: {integrity: sha512-rR+PBcQ1SMQDDyF6X0wxtG8QyLCgUB0eRAGguqRLfkCA87l7yAP7ehq8SNj96OOGTO8OBV70KhuFYcIkHXOg0w==}
    engines: {node: '>=6.9.0'}

  '@babel/helper-validator-identifier@7.25.7':
    resolution: {integrity: sha512-AM6TzwYqGChO45oiuPqwL2t20/HdMC1rTPAesnBCgPCSF1x3oN9MVUwQV2iyz4xqWrctwK5RNC8LV22kaQCNYg==}
    engines: {node: '>=6.9.0'}

  '@babel/helper-validator-option@7.25.7':
    resolution: {integrity: sha512-ytbPLsm+GjArDYXJ8Ydr1c/KJuutjF2besPNbIZnZ6MKUxi/uTA22t2ymmA4WFjZFpjiAMO0xuuJPqK2nvDVfQ==}
    engines: {node: '>=6.9.0'}

  '@babel/helpers@7.25.7':
    resolution: {integrity: sha512-Sv6pASx7Esm38KQpF/U/OXLwPPrdGHNKoeblRxgZRLXnAtnkEe4ptJPDtAZM7fBLadbc1Q07kQpSiGQ0Jg6tRA==}
    engines: {node: '>=6.9.0'}

  '@babel/highlight@7.24.6':
    resolution: {integrity: sha512-2YnuOp4HAk2BsBrJJvYCbItHx0zWscI1C3zgWkz+wDyD9I7GIVrfnLyrR4Y1VR+7p+chAEcrgRQYZAGIKMV7vQ==}
    engines: {node: '>=6.9.0'}

  '@babel/highlight@7.25.7':
    resolution: {integrity: sha512-iYyACpW3iW8Fw+ZybQK+drQre+ns/tKpXbNESfrhNnPLIklLbXr7MYJ6gPEd0iETGLOK+SxMjVvKb/ffmk+FEw==}
    engines: {node: '>=6.9.0'}

  '@babel/parser@7.24.6':
    resolution: {integrity: sha512-eNZXdfU35nJC2h24RznROuOpO94h6x8sg9ju0tT9biNtLZ2vuP8SduLqqV+/8+cebSLV9SJEAN5Z3zQbJG/M+Q==}
    engines: {node: '>=6.0.0'}
    hasBin: true

  '@babel/parser@7.24.7':
    resolution: {integrity: sha512-9uUYRm6OqQrCqQdG1iCBwBPZgN8ciDBro2nIOFaiRz1/BCxaI7CNvQbDHvsArAC7Tw9Hda/B3U+6ui9u4HWXPw==}
    engines: {node: '>=6.0.0'}
    hasBin: true

  '@babel/parser@7.25.7':
    resolution: {integrity: sha512-aZn7ETtQsjjGG5HruveUK06cU3Hljuhd9Iojm4M8WWv3wLE6OkE5PWbDUkItmMgegmccaITudyuW5RPYrYlgWw==}
    engines: {node: '>=6.0.0'}
    hasBin: true

  '@babel/plugin-syntax-jsx@7.24.6':
    resolution: {integrity: sha512-lWfvAIFNWMlCsU0DRUun2GpFwZdGTukLaHJqRh1JRb80NdAP5Sb1HDHB5X9P9OtgZHQl089UzQkpYlBq2VTPRw==}
    engines: {node: '>=6.9.0'}
    peerDependencies:
      '@babel/core': ^7.0.0-0

  '@babel/plugin-syntax-typescript@7.25.7':
    resolution: {integrity: sha512-rR+5FDjpCHqqZN2bzZm18bVYGaejGq5ZkpVCJLXor/+zlSrSoc4KWcHI0URVWjl/68Dyr1uwZUz/1njycEAv9g==}
    engines: {node: '>=6.9.0'}
    peerDependencies:
      '@babel/core': ^7.0.0-0

  '@babel/plugin-transform-typescript@7.25.7':
    resolution: {integrity: sha512-VKlgy2vBzj8AmEzunocMun2fF06bsSWV+FvVXohtL6FGve/+L217qhHxRTVGHEDO/YR8IANcjzgJsd04J8ge5Q==}
    engines: {node: '>=6.9.0'}
    peerDependencies:
      '@babel/core': ^7.0.0-0

  '@babel/runtime@7.24.6':
    resolution: {integrity: sha512-Ja18XcETdEl5mzzACGd+DKgaGJzPTCow7EglgwTmHdwokzDFYh/MHua6lU6DV/hjF2IaOJ4oX2nqnjG7RElKOw==}
    engines: {node: '>=6.9.0'}

  '@babel/template@7.24.6':
    resolution: {integrity: sha512-3vgazJlLwNXi9jhrR1ef8qiB65L1RK90+lEQwv4OxveHnqC3BfmnHdgySwRLzf6akhlOYenT+b7AfWq+a//AHw==}
    engines: {node: '>=6.9.0'}

  '@babel/template@7.25.7':
    resolution: {integrity: sha512-wRwtAgI3bAS+JGU2upWNL9lSlDcRCqD05BZ1n3X2ONLH1WilFP6O1otQjeMK/1g0pvYcXC7b/qVUB1keofjtZA==}
    engines: {node: '>=6.9.0'}

  '@babel/traverse@7.23.2':
    resolution: {integrity: sha512-azpe59SQ48qG6nu2CzcMLbxUudtN+dOM9kDbUqGq3HXUJRlo7i8fvPoxQUzYgLZ4cMVmuZgm8vvBpNeRhd6XSw==}
    engines: {node: '>=6.9.0'}

  '@babel/traverse@7.24.6':
    resolution: {integrity: sha512-OsNjaJwT9Zn8ozxcfoBc+RaHdj3gFmCmYoQLUII1o6ZrUwku0BMg80FoOTPx+Gi6XhcQxAYE4xyjPTo4SxEQqw==}
    engines: {node: '>=6.9.0'}

  '@babel/traverse@7.25.7':
    resolution: {integrity: sha512-jatJPT1Zjqvh/1FyJs6qAHL+Dzb7sTb+xr7Q+gM1b+1oBsMsQQ4FkVKb6dFlJvLlVssqkRzV05Jzervt9yhnzg==}
    engines: {node: '>=6.9.0'}

  '@babel/types@7.17.0':
    resolution: {integrity: sha512-TmKSNO4D5rzhL5bjWFcVHHLETzfQ/AmbKpKPOSjlP0WoHZ6L911fgoOKY4Alp/emzG4cHJdyN49zpgkbXFEHHw==}
    engines: {node: '>=6.9.0'}

  '@babel/types@7.24.6':
    resolution: {integrity: sha512-WaMsgi6Q8zMgMth93GvWPXkhAIEobfsIkLTacoVZoK1J0CevIPGYY2Vo5YvJGqyHqXM6P4ppOYGsIRU8MM9pFQ==}
    engines: {node: '>=6.9.0'}

  '@babel/types@7.24.7':
    resolution: {integrity: sha512-XEFXSlxiG5td2EJRe8vOmRbaXVgfcBlszKujvVmWIK/UpywWljQCfzAv3RQCGujWQ1RD4YYWEAqDXfuJiy8f5Q==}
    engines: {node: '>=6.9.0'}

  '@babel/types@7.25.7':
    resolution: {integrity: sha512-vwIVdXG+j+FOpkwqHRcBgHLYNL7XMkufrlaFvL9o6Ai9sJn9+PdyIL5qa0XzTZw084c+u9LOls53eoZWP/W5WQ==}
    engines: {node: '>=6.9.0'}

  '@bufbuild/protobuf@2.1.0':
    resolution: {integrity: sha512-+2Mx67Y3skJ4NCD/qNSdBJNWtu6x6Qr53jeNg+QcwiL6mt0wK+3jwHH2x1p7xaYH6Ve2JKOVn0OxU35WsmqI9A==}

  '@bytebase/vue-kbar@0.1.8':
    resolution: {integrity: sha512-XfF3JadEvWzFngpu1U6C3RvseBEoWXF51Y0D3gL2R7T8Lx+OHEoPCR8jxCMXzROCCJ+eheerKqEiFl5WXrWw4w==}
    peerDependencies:
      vue: ^3.2.33

  '@codingame/monaco-vscode-api@1.85.6':
    resolution: {integrity: sha512-4udds/yfMRwrzRF6Yq5lI/vn4TEDT4r4nxSJXJ4KNpLoSWNV2p63NMItBGKmFBKCJQpIMtvO2O0IeX9gso2v2A==}
    hasBin: true

  '@codingame/monaco-vscode-base-service-override@1.85.6':
    resolution: {integrity: sha512-+/vkUTgmRr81sr0fs8Qa6M/swWqhqmy8S4mH5UZkhTUQdLBv7k3ogaRpPcIqvTaqiVnj3ADv77yeL3PGVyhHDA==}

  '@codingame/monaco-vscode-editor-service-override@1.85.6':
    resolution: {integrity: sha512-oVlZrob7zvSGyk5YdBtFdSQ0o8vDrbwNs/DXunfaKVai6l5NKvi5aGUzMdyPWOs+GUIQERbWuMfFtaNE73LrtQ==}

  '@codingame/monaco-vscode-environment-service-override@1.85.6':
    resolution: {integrity: sha512-J/Td0YnsqEnOortn5J0fVwvZ6fB89jXhKEuDR8o0iV9Eoyirji7c+RGvL+5KJARNsguelc7//b81WW8/o4wMFg==}

  '@codingame/monaco-vscode-extensions-service-override@1.85.6':
    resolution: {integrity: sha512-TmjGSd1dDMm65KNlFg58zHNAD60KlpZXN1EExabezbEBHa/gMqLT5JyF3+bBe0tbPJ4R5zmWzvfunh73sgTbLw==}

  '@codingame/monaco-vscode-files-service-override@1.85.6':
    resolution: {integrity: sha512-ptNqoLBJr/+8Z5gzgeuAZt4yaPK5Lm0i5okQTcgrzHLezKCs5XZXUk6ZVeCMoQqQiK9Mo4C5mWimPQ83Wf18ig==}

  '@codingame/monaco-vscode-host-service-override@1.85.6':
    resolution: {integrity: sha512-ikmJyG7ev9ERafD7J+y/JtoTPjkibOHxE2OLKxFMMaJsoGQK8dV0DR3geS1xTrEZf8ecCEqC2z4XpnAXr9V9IA==}

  '@codingame/monaco-vscode-languages-service-override@1.85.6':
    resolution: {integrity: sha512-gkV0CvL9NB03Ve9P0OOB9KplbWiedBeZvgc6NstICMiqT+opNAqcSbkceyWm+LhZoLq6ZsKNuTl4NrtJ4VnECg==}

  '@codingame/monaco-vscode-layout-service-override@1.85.6':
    resolution: {integrity: sha512-dWj01HuZRDfNIyqjY7py3tYElWaM7hLVkPokWM2/5tUtGr9xyLbKvi5JSeM96sbxpqHszzkR/hiv+4v4fSB+oQ==}

  '@codingame/monaco-vscode-model-service-override@1.85.6':
    resolution: {integrity: sha512-DTIjWmP2Offsi5T8ZQxABnYK0lTNXdd+Vc9IpsXatFCmM6434JX48rz7QNnAP3eNUOaQemXUlTFYcj30R0arBA==}

  '@codingame/monaco-vscode-quickaccess-service-override@1.85.6':
    resolution: {integrity: sha512-f9PfAg+pWemwBysCtr/MAUA6iwU6/JFvGDakd7N0Nf9o882ozJt9UOHH8SHerPZk5UdqSJtnl7yJsDbmxbUf2Q==}

  '@cspotcode/source-map-support@0.8.1':
    resolution: {integrity: sha512-IchNf6dN4tHoMFIn/7OE8LWZ19Y6q/67Bmf6vnGREv8RSbBVb9LPJxEcnwrcwX6ixSvaiGoomAUvu4YSxXrVgw==}
    engines: {node: '>=12'}

  '@css-render/plugin-bem@0.15.14':
    resolution: {integrity: sha512-QK513CJ7yEQxm/P3EwsI+d+ha8kSOcjGvD6SevM41neEMxdULE+18iuQK6tEChAWMOQNQPLG/Rw3Khb69r5neg==}
    peerDependencies:
      css-render: ~0.15.14

  '@css-render/vue3-ssr@0.15.14':
    resolution: {integrity: sha512-//8027GSbxE9n3QlD73xFY6z4ZbHbvrOVB7AO6hsmrEzGbg+h2A09HboUyDgu+xsmj7JnvJD39Irt+2D0+iV8g==}
    peerDependencies:
      vue: ^3.0.11

  '@emotion/hash@0.8.0':
    resolution: {integrity: sha512-kBJtf7PH6aWwZ6fka3zQ0p6SBYzx4fl1LoZXE2RrnYST9Xljm7WfKJrU4g/Xr3Beg72MLrp1AWNUmuYJTL7Cow==}

  '@esbuild/aix-ppc64@0.21.5':
    resolution: {integrity: sha512-1SDgH6ZSPTlggy1yI6+Dbkiz8xzpHJEVAlF/AM1tHPLsf5STom9rwtjE4hKAF20FfXXNTFqEYXyJNWh1GiZedQ==}
    engines: {node: '>=12'}
    cpu: [ppc64]
    os: [aix]

  '@esbuild/android-arm64@0.21.5':
    resolution: {integrity: sha512-c0uX9VAUBQ7dTDCjq+wdyGLowMdtR/GoC2U5IYk/7D1H1JYC0qseD7+11iMP2mRLN9RcCMRcjC4YMclCzGwS/A==}
    engines: {node: '>=12'}
    cpu: [arm64]
    os: [android]

  '@esbuild/android-arm@0.21.5':
    resolution: {integrity: sha512-vCPvzSjpPHEi1siZdlvAlsPxXl7WbOVUBBAowWug4rJHb68Ox8KualB+1ocNvT5fjv6wpkX6o/iEpbDrf68zcg==}
    engines: {node: '>=12'}
    cpu: [arm]
    os: [android]

  '@esbuild/android-x64@0.21.5':
    resolution: {integrity: sha512-D7aPRUUNHRBwHxzxRvp856rjUHRFW1SdQATKXH2hqA0kAZb1hKmi02OpYRacl0TxIGz/ZmXWlbZgjwWYaCakTA==}
    engines: {node: '>=12'}
    cpu: [x64]
    os: [android]

  '@esbuild/darwin-arm64@0.21.5':
    resolution: {integrity: sha512-DwqXqZyuk5AiWWf3UfLiRDJ5EDd49zg6O9wclZ7kUMv2WRFr4HKjXp/5t8JZ11QbQfUS6/cRCKGwYhtNAY88kQ==}
    engines: {node: '>=12'}
    cpu: [arm64]
    os: [darwin]

  '@esbuild/darwin-x64@0.21.5':
    resolution: {integrity: sha512-se/JjF8NlmKVG4kNIuyWMV/22ZaerB+qaSi5MdrXtd6R08kvs2qCN4C09miupktDitvh8jRFflwGFBQcxZRjbw==}
    engines: {node: '>=12'}
    cpu: [x64]
    os: [darwin]

  '@esbuild/freebsd-arm64@0.21.5':
    resolution: {integrity: sha512-5JcRxxRDUJLX8JXp/wcBCy3pENnCgBR9bN6JsY4OmhfUtIHe3ZW0mawA7+RDAcMLrMIZaf03NlQiX9DGyB8h4g==}
    engines: {node: '>=12'}
    cpu: [arm64]
    os: [freebsd]

  '@esbuild/freebsd-x64@0.21.5':
    resolution: {integrity: sha512-J95kNBj1zkbMXtHVH29bBriQygMXqoVQOQYA+ISs0/2l3T9/kj42ow2mpqerRBxDJnmkUDCaQT/dfNXWX/ZZCQ==}
    engines: {node: '>=12'}
    cpu: [x64]
    os: [freebsd]

  '@esbuild/linux-arm64@0.21.5':
    resolution: {integrity: sha512-ibKvmyYzKsBeX8d8I7MH/TMfWDXBF3db4qM6sy+7re0YXya+K1cem3on9XgdT2EQGMu4hQyZhan7TeQ8XkGp4Q==}
    engines: {node: '>=12'}
    cpu: [arm64]
    os: [linux]

  '@esbuild/linux-arm@0.21.5':
    resolution: {integrity: sha512-bPb5AHZtbeNGjCKVZ9UGqGwo8EUu4cLq68E95A53KlxAPRmUyYv2D6F0uUI65XisGOL1hBP5mTronbgo+0bFcA==}
    engines: {node: '>=12'}
    cpu: [arm]
    os: [linux]

  '@esbuild/linux-ia32@0.21.5':
    resolution: {integrity: sha512-YvjXDqLRqPDl2dvRODYmmhz4rPeVKYvppfGYKSNGdyZkA01046pLWyRKKI3ax8fbJoK5QbxblURkwK/MWY18Tg==}
    engines: {node: '>=12'}
    cpu: [ia32]
    os: [linux]

  '@esbuild/linux-loong64@0.21.5':
    resolution: {integrity: sha512-uHf1BmMG8qEvzdrzAqg2SIG/02+4/DHB6a9Kbya0XDvwDEKCoC8ZRWI5JJvNdUjtciBGFQ5PuBlpEOXQj+JQSg==}
    engines: {node: '>=12'}
    cpu: [loong64]
    os: [linux]

  '@esbuild/linux-mips64el@0.21.5':
    resolution: {integrity: sha512-IajOmO+KJK23bj52dFSNCMsz1QP1DqM6cwLUv3W1QwyxkyIWecfafnI555fvSGqEKwjMXVLokcV5ygHW5b3Jbg==}
    engines: {node: '>=12'}
    cpu: [mips64el]
    os: [linux]

  '@esbuild/linux-ppc64@0.21.5':
    resolution: {integrity: sha512-1hHV/Z4OEfMwpLO8rp7CvlhBDnjsC3CttJXIhBi+5Aj5r+MBvy4egg7wCbe//hSsT+RvDAG7s81tAvpL2XAE4w==}
    engines: {node: '>=12'}
    cpu: [ppc64]
    os: [linux]

  '@esbuild/linux-riscv64@0.21.5':
    resolution: {integrity: sha512-2HdXDMd9GMgTGrPWnJzP2ALSokE/0O5HhTUvWIbD3YdjME8JwvSCnNGBnTThKGEB91OZhzrJ4qIIxk/SBmyDDA==}
    engines: {node: '>=12'}
    cpu: [riscv64]
    os: [linux]

  '@esbuild/linux-s390x@0.21.5':
    resolution: {integrity: sha512-zus5sxzqBJD3eXxwvjN1yQkRepANgxE9lgOW2qLnmr8ikMTphkjgXu1HR01K4FJg8h1kEEDAqDcZQtbrRnB41A==}
    engines: {node: '>=12'}
    cpu: [s390x]
    os: [linux]

  '@esbuild/linux-x64@0.21.5':
    resolution: {integrity: sha512-1rYdTpyv03iycF1+BhzrzQJCdOuAOtaqHTWJZCWvijKD2N5Xu0TtVC8/+1faWqcP9iBCWOmjmhoH94dH82BxPQ==}
    engines: {node: '>=12'}
    cpu: [x64]
    os: [linux]

  '@esbuild/netbsd-x64@0.21.5':
    resolution: {integrity: sha512-Woi2MXzXjMULccIwMnLciyZH4nCIMpWQAs049KEeMvOcNADVxo0UBIQPfSmxB3CWKedngg7sWZdLvLczpe0tLg==}
    engines: {node: '>=12'}
    cpu: [x64]
    os: [netbsd]

  '@esbuild/openbsd-x64@0.21.5':
    resolution: {integrity: sha512-HLNNw99xsvx12lFBUwoT8EVCsSvRNDVxNpjZ7bPn947b8gJPzeHWyNVhFsaerc0n3TsbOINvRP2byTZ5LKezow==}
    engines: {node: '>=12'}
    cpu: [x64]
    os: [openbsd]

  '@esbuild/sunos-x64@0.21.5':
    resolution: {integrity: sha512-6+gjmFpfy0BHU5Tpptkuh8+uw3mnrvgs+dSPQXQOv3ekbordwnzTVEb4qnIvQcYXq6gzkyTnoZ9dZG+D4garKg==}
    engines: {node: '>=12'}
    cpu: [x64]
    os: [sunos]

  '@esbuild/win32-arm64@0.21.5':
    resolution: {integrity: sha512-Z0gOTd75VvXqyq7nsl93zwahcTROgqvuAcYDUr+vOv8uHhNSKROyU961kgtCD1e95IqPKSQKH7tBTslnS3tA8A==}
    engines: {node: '>=12'}
    cpu: [arm64]
    os: [win32]

  '@esbuild/win32-ia32@0.21.5':
    resolution: {integrity: sha512-SWXFF1CL2RVNMaVs+BBClwtfZSvDgtL//G/smwAc5oVK/UPu2Gu9tIaRgFmYFFKrmg3SyAjSrElf0TiJ1v8fYA==}
    engines: {node: '>=12'}
    cpu: [ia32]
    os: [win32]

  '@esbuild/win32-x64@0.21.5':
    resolution: {integrity: sha512-tQd/1efJuzPC6rCFwEvLtci/xNFcTZknmXs98FYDfGE4wP9ClFV98nyKrzJKVPMhdDnjzLhdUyMX4PsQAPjwIw==}
    engines: {node: '>=12'}
    cpu: [x64]
    os: [win32]

  '@eslint-community/eslint-utils@4.4.0':
    resolution: {integrity: sha512-1/sA4dwrzBAyeUoQ6oxahHKmrZvsnLCg4RfxW3ZFGGmQkSNQPFNLV9CUEFQP1x9EYXHTo5p6xdhZM1Ne9p/AfA==}
    engines: {node: ^12.22.0 || ^14.17.0 || >=16.0.0}
    peerDependencies:
      eslint: ^6.0.0 || ^7.0.0 || >=8.0.0

  '@eslint-community/regexpp@4.11.0':
    resolution: {integrity: sha512-G/M/tIiMrTAxEWRfLfQJMmGNX28IxBg4PBz8XqQhqUHLFI6TL2htpIB1iQCj144V5ee/JaKyT9/WZ0MGZWfA7A==}
    engines: {node: ^12.0.0 || ^14.0.0 || >=16.0.0}

  '@eslint/config-array@0.18.0':
    resolution: {integrity: sha512-fTxvnS1sRMu3+JjXwJG0j/i4RT9u4qJ+lqS/yCGap4lH4zZGzQ7tu+xZqQmcMZq5OBZDL4QRxQzRjkWcGt8IVw==}
    engines: {node: ^18.18.0 || ^20.9.0 || >=21.1.0}

  '@eslint/core@0.6.0':
    resolution: {integrity: sha512-8I2Q8ykA4J0x0o7cg67FPVnehcqWTBehu/lmY+bolPFHGjh49YzGBMXTvpqVgEbBdvNCSxj6iFgiIyHzf03lzg==}
    engines: {node: ^18.18.0 || ^20.9.0 || >=21.1.0}

  '@eslint/eslintrc@3.1.0':
    resolution: {integrity: sha512-4Bfj15dVJdoy3RfZmmo86RK1Fwzn6SstsvK9JS+BaVKqC6QQQQyXekNaC+g+LKNgkQ+2VhGAzm6hO40AhMR3zQ==}
    engines: {node: ^18.18.0 || ^20.9.0 || >=21.1.0}

  '@eslint/js@9.11.1':
    resolution: {integrity: sha512-/qu+TWz8WwPWc7/HcIJKi+c+MOm46GdVaSlTTQcaqaL53+GsoA6MxWp5PtTx48qbSP7ylM1Kn7nhvkugfJvRSA==}
    engines: {node: ^18.18.0 || ^20.9.0 || >=21.1.0}

  '@eslint/object-schema@2.1.4':
    resolution: {integrity: sha512-BsWiH1yFGjXXS2yvrf5LyuoSIIbPrGUWob917o+BTKuZ7qJdxX8aJLRxs1fS9n6r7vESrq1OUqb68dANcFXuQQ==}
    engines: {node: ^18.18.0 || ^20.9.0 || >=21.1.0}

  '@eslint/plugin-kit@0.2.0':
    resolution: {integrity: sha512-vH9PiIMMwvhCx31Af3HiGzsVNULDbyVkHXwlemn/B0TFj/00ho3y55efXrUZTfQipxoHC5u4xq6zblww1zm1Ig==}
    engines: {node: ^18.18.0 || ^20.9.0 || >=21.1.0}

  '@fortawesome/fontawesome-common-types@6.5.2':
    resolution: {integrity: sha512-gBxPg3aVO6J0kpfHNILc+NMhXnqHumFxOmjYCFfOiLZfwhnnfhtsdA2hfJlDnj+8PjAs6kKQPenOTKj3Rf7zHw==}
    engines: {node: '>=6'}

  '@fortawesome/fontawesome-svg-core@6.5.2':
    resolution: {integrity: sha512-5CdaCBGl8Rh9ohNdxeeTMxIj8oc3KNBgIeLMvJosBMdslK/UnEB8rzyDRrbKdL1kDweqBPo4GT9wvnakHWucZw==}
    engines: {node: '>=6'}

  '@fortawesome/free-solid-svg-icons@6.5.2':
    resolution: {integrity: sha512-QWFZYXFE7O1Gr1dTIp+D6UcFUF0qElOnZptpi7PBUMylJh+vFmIedVe1Ir6RM1t2tEQLLSV1k7bR4o92M+uqlw==}
    engines: {node: '>=6'}

  '@fortawesome/vue-fontawesome@3.0.8':
    resolution: {integrity: sha512-yyHHAj4G8pQIDfaIsMvQpwKMboIZtcHTUvPqXjOHyldh1O1vZfH4W03VDPv5RvI9P6DLTzJQlmVgj9wCf7c2Fw==}
    peerDependencies:
      '@fortawesome/fontawesome-svg-core': ~1 || ~6
      vue: '>= 3.0.0 < 4'

  '@humanwhocodes/module-importer@1.0.1':
    resolution: {integrity: sha512-bxveV4V8v5Yb4ncFTT3rPSgZBOpCkjfK0y4oVVVJwIuDVBRMDXrPyXRL988i5ap9m9bnyEEjWfm5WkBmtffLfA==}
    engines: {node: '>=12.22'}

  '@humanwhocodes/retry@0.3.0':
    resolution: {integrity: sha512-d2CGZR2o7fS6sWB7DG/3a95bGKQyHMACZ5aW8qGkkqQpUoZV6C0X7Pc7l4ZNMZkfNBf4VWNe9E1jRsf0G146Ew==}
    engines: {node: '>=18.18'}

  '@iconify/json@2.2.255':
    resolution: {integrity: sha512-wtBKGYrKHOmRlbai6cd4yTfHakLQ4lLD68w5pb1RDf1+6o0QcvLdun1sWZNcqkOvZOZAUOUPVISqKkYDlWY6YA==}

  '@iconify/types@2.0.0':
    resolution: {integrity: sha512-+wluvCrRhXrhyOmRDJ3q8mux9JkKy5SJ/v8ol2tu4FVjyYvtEzkc/3pK15ET6RKg4b4w4BmTk1+gsCUhf21Ykg==}

  '@iconify/utils@2.1.33':
    resolution: {integrity: sha512-jP9h6v/g0BIZx0p7XGJJVtkVnydtbgTgt9mVNcGDYwaa7UhdHdI9dvoq+gKj9sijMSJKxUPEG2JyjsgXjxL7Kw==}

  '@intlify/bundle-utils@8.0.0':
    resolution: {integrity: sha512-1B++zykRnMwQ+20SpsZI1JCnV/YJt9Oq7AGlEurzkWJOFtFAVqaGc/oV36PBRYeiKnTbY9VYfjBimr2Vt42wLQ==}
    engines: {node: '>= 14.16'}
    peerDependencies:
      petite-vue-i18n: '*'
      vue-i18n: '*'
    peerDependenciesMeta:
      petite-vue-i18n:
        optional: true
      vue-i18n:
        optional: true

  '@intlify/core-base@9.13.1':
    resolution: {integrity: sha512-+bcQRkJO9pcX8d0gel9ZNfrzU22sZFSA0WVhfXrf5jdJOS24a+Bp8pozuS9sBI9Hk/tGz83pgKfmqcn/Ci7/8w==}
    engines: {node: '>= 16'}

  '@intlify/message-compiler@9.13.1':
    resolution: {integrity: sha512-SKsVa4ajYGBVm7sHMXd5qX70O2XXjm55zdZB3VeMFCvQyvLew/dLvq3MqnaIsTMF1VkkOb9Ttr6tHcMlyPDL9w==}
    engines: {node: '>= 16'}

  '@intlify/shared@9.13.1':
    resolution: {integrity: sha512-u3b6BKGhE6j/JeRU6C/RL2FgyJfy6LakbtfeVF8fJXURpZZTzfh3e05J0bu0XPw447Q6/WUp3C4ajv4TMS4YsQ==}
    engines: {node: '>= 16'}

  '@intlify/unplugin-vue-i18n@4.0.0':
    resolution: {integrity: sha512-q2Mhqa/mLi0tulfLFO4fMXXvEbkSZpI5yGhNNsLTNJJ41icEGUuyDe+j5zRZIKSkOJRgX6YbCyibTDJdRsukmw==}
    engines: {node: '>= 14.16'}
    peerDependencies:
      petite-vue-i18n: '*'
      vue-i18n: '*'
      vue-i18n-bridge: '*'
    peerDependenciesMeta:
      petite-vue-i18n:
        optional: true
      vue-i18n:
        optional: true
      vue-i18n-bridge:
        optional: true

  '@isaacs/cliui@8.0.2':
    resolution: {integrity: sha512-O8jcjabXaleOG9DQ0+ARXWZBTfnP4WNAqzuiJK7ll44AmxGKv/J2M4TPjxjY3znBCfvBXFzucm1twdyFybFqEA==}
    engines: {node: '>=12'}

  '@joe-re/sql-parser@1.7.0':
    resolution: {integrity: sha512-C1ksGi3Wok+QHgxFzcIxmTekFcShsYRGYEOjwR6oFfYdGBGqi+TtgHeGYWZ8lnIB9Zx5M+KkoQT2AFRO7cLjlA==}
    engines: {node: '>=0.8.0'}

  '@jridgewell/gen-mapping@0.3.5':
    resolution: {integrity: sha512-IzL8ZoEDIBRWEzlCcRhOaCupYyN5gdIK+Q6fbFdPDg6HqX6jpkItn7DFIpW9LQzXG6Df9sA7+OKnq0qlz/GaQg==}
    engines: {node: '>=6.0.0'}

  '@jridgewell/resolve-uri@3.1.2':
    resolution: {integrity: sha512-bRISgCIjP20/tbWSPWMEi54QVPRZExkuD9lJL+UIxUKtwVJA8wW1Trb1jMs1RFXo1CBTNZ/5hpC9QvmKWdopKw==}
    engines: {node: '>=6.0.0'}

  '@jridgewell/set-array@1.2.1':
    resolution: {integrity: sha512-R8gLRTZeyp03ymzP/6Lil/28tGeGEzhx1q2k703KGWRAI1VdvPIXdG70VJc2pAMw3NA6JKL5hhFu1sJX0Mnn/A==}
    engines: {node: '>=6.0.0'}

  '@jridgewell/sourcemap-codec@1.4.15':
    resolution: {integrity: sha512-eF2rxCRulEKXHTRiDrDy6erMYWqNw4LPdQ8UQA4huuxaQsVeRPFl2oM8oDGxMFhJUWZf9McpLtJasDDZb/Bpeg==}

  '@jridgewell/sourcemap-codec@1.5.0':
    resolution: {integrity: sha512-gv3ZRaISU3fjPAgNsriBRqGWQL6quFx04YMPW/zD8XMLsU32mhCCbfbO6KZFLjvYpCZ8zyDEgqsgf+PwPaM7GQ==}

  '@jridgewell/trace-mapping@0.3.25':
    resolution: {integrity: sha512-vNk6aEwybGtawWmy/PzwnGDOjCkLWSD2wqvjGGAgOAwCGWySYXfYoxt00IJkTF+8Lb57DwOb3Aa0o9CApepiYQ==}

  '@jridgewell/trace-mapping@0.3.9':
    resolution: {integrity: sha512-3Belt6tdc8bPgAtbcmdtNJlirVoTmEb5e2gC94PnkwEW9jI6CAHUeoG85tjWP5WquqfavoMtMwiG4P926ZKKuQ==}

  '@juggle/resize-observer@3.4.0':
    resolution: {integrity: sha512-dfLbk+PwWvFzSxwk3n5ySL0hfBog779o8h68wK/7/APo/7cgyWp5jcXockbxdk5kFRkbeXWm4Fbi9FrdN381sA==}

  '@markdoc/markdoc@0.4.0':
    resolution: {integrity: sha512-fSh4P3Y4E7oaKYc2oNzSIJVPDto7SMzAuQN1Iyx53UxzleA6QzRdNWRxmiPqtVDaDi5dELd2yICoG91csrGrAw==}
    engines: {node: '>=14.7.0'}
    peerDependencies:
      '@types/react': '*'
      react: '*'
    peerDependenciesMeta:
      '@types/react':
        optional: true
      react:
        optional: true

  '@nodelib/fs.scandir@2.1.5':
    resolution: {integrity: sha512-vq24Bq3ym5HEQm2NKCr3yXDwjc7vTsEThRDnkp2DK9p1uqLR+DHurm/NOTo0KG7HYHU7eppKZj3MyqYuMBf62g==}
    engines: {node: '>= 8'}

  '@nodelib/fs.stat@2.0.5':
    resolution: {integrity: sha512-RkhPPp2zrqDAQA/2jNhnztcPAlv64XdhIp7a7454A5ovI7Bukxgt7MX7udwAu3zg1DcpPU0rz3VV1SeaqvY4+A==}
    engines: {node: '>= 8'}

  '@nodelib/fs.walk@1.2.8':
    resolution: {integrity: sha512-oGB+UxlgWcgQkgwo8GcEGwemoTFt3FIO9ababBmaGwXIoBKZ+GTy0pP185beGg7Llih/NSHSV2XAs1lnznocSg==}
    engines: {node: '>= 8'}

  '@one-ini/wasm@0.1.1':
    resolution: {integrity: sha512-XuySG1E38YScSJoMlqovLru4KTUNSjgVTIjyh7qMX6aNN5HY5Ct5LhRJdxO79JtTzKfzV/bnWpz+zquYrISsvw==}

  '@pkgjs/parseargs@0.11.0':
    resolution: {integrity: sha512-+1VkjdD0QBLPodGrJUeqarH8VAIvQODIbwh9XpP5Syisf7YoQgsJKPNFoqqLQlu+VQ/tVSshMR6loPMn8U+dPg==}
    engines: {node: '>=14'}

  '@pkgr/core@0.1.1':
    resolution: {integrity: sha512-cq8o4cWH0ibXh9VGi5P20Tu9XF/0fFXl9EUinr9QfTM7a7p0oTA4iJRCQWppXR1Pg8dSM0UCItCkPwsk9qWWYA==}
    engines: {node: ^12.20.0 || ^14.18.0 || >=16.0.0}

  '@popperjs/core@2.11.8':
    resolution: {integrity: sha512-P1st0aksCrn9sGZhp8GMYwBnQsbvAWsZAX44oXNNvLHGqAOcoVxmjZiohstwQ7SqKnbR47akdNi+uleWD8+g6A==}

  '@protobufjs/aspromise@1.1.2':
    resolution: {integrity: sha512-j+gKExEuLmKwvz3OgROXtrJ2UG2x8Ch2YZUxahh+s1F2HZ+wAceUNLkvy6zKCPVRkU++ZWQrdxsUeQXmcg4uoQ==}

  '@protobufjs/base64@1.1.2':
    resolution: {integrity: sha512-AZkcAA5vnN/v4PDqKyMR5lx7hZttPDgClv83E//FMNhR2TMcLUhfRUBHCmSl0oi9zMgDDqRUJkSxO3wm85+XLg==}

  '@protobufjs/codegen@2.0.4':
    resolution: {integrity: sha512-YyFaikqM5sH0ziFZCN3xDC7zeGaB/d0IUb9CATugHWbd1FRFwWwt4ld4OYMPWu5a3Xe01mGAULCdqhMlPl29Jg==}

  '@protobufjs/eventemitter@1.1.0':
    resolution: {integrity: sha512-j9ednRT81vYJ9OfVuXG6ERSTdEL1xVsNgqpkxMsbIabzSo3goCjDIveeGv5d03om39ML71RdmrGNjG5SReBP/Q==}

  '@protobufjs/fetch@1.1.0':
    resolution: {integrity: sha512-lljVXpqXebpsijW71PZaCYeIcE5on1w5DlQy5WH6GLbFryLUrBD4932W/E2BSpfRJWseIL4v/KPgBFxDOIdKpQ==}

  '@protobufjs/float@1.0.2':
    resolution: {integrity: sha512-Ddb+kVXlXst9d+R9PfTIxh1EdNkgoRe5tOX6t01f1lYWOvJnSPDBlG241QLzcyPdoNTsblLUdujGSE4RzrTZGQ==}

  '@protobufjs/inquire@1.1.0':
    resolution: {integrity: sha512-kdSefcPdruJiFMVSbn801t4vFK7KB/5gd2fYvrxhuJYg8ILrmn9SKSX2tZdV6V+ksulWqS7aXjBcRXl3wHoD9Q==}

  '@protobufjs/path@1.1.2':
    resolution: {integrity: sha512-6JOcJ5Tm08dOHAbdR3GrvP+yUUfkjG5ePsHYczMFLq3ZmMkAD98cDgcT2iA1lJ9NVwFd4tH/iSSoe44YWkltEA==}

  '@protobufjs/pool@1.1.0':
    resolution: {integrity: sha512-0kELaGSIDBKvcgS4zkjz1PeddatrjYcmMWOlAuAPwAeccUrPHdUqo/J6LiymHHEiJT5NrF1UVwxY14f+fy4WQw==}

  '@protobufjs/utf8@1.1.0':
    resolution: {integrity: sha512-Vvn3zZrhQZkkBE8LSuW3em98c0FwgO4nxzv6OdSxPKJIEKY2bGbHn+mhGIPerzI4twdxaP8/0+06HBpwf345Lw==}

  '@rollup/plugin-yaml@4.1.2':
    resolution: {integrity: sha512-RpupciIeZMUqhgFE97ba0s98mOFS7CWzN3EJNhJkqSv9XLlWYtwVdtE6cDw6ASOF/sZVFS7kRJXftaqM2Vakdw==}
    engines: {node: '>=14.0.0'}
    peerDependencies:
      rollup: ^1.20.0||^2.0.0||^3.0.0||^4.0.0
    peerDependenciesMeta:
      rollup:
        optional: true

  '@rollup/pluginutils@5.1.0':
    resolution: {integrity: sha512-XTIWOPPcpvyKI6L1NHo0lFlCyznUEyPmPY1mc3KpPVDYulHSTvyeLNVW00QTLIAFNhR3kYnJTQHeGqU4M3n09g==}
    engines: {node: '>=14.0.0'}
    peerDependencies:
      rollup: ^1.20.0||^2.0.0||^3.0.0||^4.0.0
    peerDependenciesMeta:
      rollup:
        optional: true

  '@rollup/rollup-android-arm-eabi@4.24.0':
    resolution: {integrity: sha512-Q6HJd7Y6xdB48x8ZNVDOqsbh2uByBhgK8PiQgPhwkIw/HC/YX5Ghq2mQY5sRMZWHb3VsFkWooUVOZHKr7DmDIA==}
    cpu: [arm]
    os: [android]

  '@rollup/rollup-android-arm64@4.24.0':
    resolution: {integrity: sha512-ijLnS1qFId8xhKjT81uBHuuJp2lU4x2yxa4ctFPtG+MqEE6+C5f/+X/bStmxapgmwLwiL3ih122xv8kVARNAZA==}
    cpu: [arm64]
    os: [android]

  '@rollup/rollup-darwin-arm64@4.24.0':
    resolution: {integrity: sha512-bIv+X9xeSs1XCk6DVvkO+S/z8/2AMt/2lMqdQbMrmVpgFvXlmde9mLcbQpztXm1tajC3raFDqegsH18HQPMYtA==}
    cpu: [arm64]
    os: [darwin]

  '@rollup/rollup-darwin-x64@4.24.0':
    resolution: {integrity: sha512-X6/nOwoFN7RT2svEQWUsW/5C/fYMBe4fnLK9DQk4SX4mgVBiTA9h64kjUYPvGQ0F/9xwJ5U5UfTbl6BEjaQdBQ==}
    cpu: [x64]
    os: [darwin]

  '@rollup/rollup-linux-arm-gnueabihf@4.24.0':
    resolution: {integrity: sha512-0KXvIJQMOImLCVCz9uvvdPgfyWo93aHHp8ui3FrtOP57svqrF/roSSR5pjqL2hcMp0ljeGlU4q9o/rQaAQ3AYA==}
    cpu: [arm]
    os: [linux]

  '@rollup/rollup-linux-arm-musleabihf@4.24.0':
    resolution: {integrity: sha512-it2BW6kKFVh8xk/BnHfakEeoLPv8STIISekpoF+nBgWM4d55CZKc7T4Dx1pEbTnYm/xEKMgy1MNtYuoA8RFIWw==}
    cpu: [arm]
    os: [linux]

  '@rollup/rollup-linux-arm64-gnu@4.24.0':
    resolution: {integrity: sha512-i0xTLXjqap2eRfulFVlSnM5dEbTVque/3Pi4g2y7cxrs7+a9De42z4XxKLYJ7+OhE3IgxvfQM7vQc43bwTgPwA==}
    cpu: [arm64]
    os: [linux]

  '@rollup/rollup-linux-arm64-musl@4.24.0':
    resolution: {integrity: sha512-9E6MKUJhDuDh604Qco5yP/3qn3y7SLXYuiC0Rpr89aMScS2UAmK1wHP2b7KAa1nSjWJc/f/Lc0Wl1L47qjiyQw==}
    cpu: [arm64]
    os: [linux]

  '@rollup/rollup-linux-powerpc64le-gnu@4.24.0':
    resolution: {integrity: sha512-2XFFPJ2XMEiF5Zi2EBf4h73oR1V/lycirxZxHZNc93SqDN/IWhYYSYj8I9381ikUFXZrz2v7r2tOVk2NBwxrWw==}
    cpu: [ppc64]
    os: [linux]

  '@rollup/rollup-linux-riscv64-gnu@4.24.0':
    resolution: {integrity: sha512-M3Dg4hlwuntUCdzU7KjYqbbd+BLq3JMAOhCKdBE3TcMGMZbKkDdJ5ivNdehOssMCIokNHFOsv7DO4rlEOfyKpg==}
    cpu: [riscv64]
    os: [linux]

  '@rollup/rollup-linux-s390x-gnu@4.24.0':
    resolution: {integrity: sha512-mjBaoo4ocxJppTorZVKWFpy1bfFj9FeCMJqzlMQGjpNPY9JwQi7OuS1axzNIk0nMX6jSgy6ZURDZ2w0QW6D56g==}
    cpu: [s390x]
    os: [linux]

  '@rollup/rollup-linux-x64-gnu@4.24.0':
    resolution: {integrity: sha512-ZXFk7M72R0YYFN5q13niV0B7G8/5dcQ9JDp8keJSfr3GoZeXEoMHP/HlvqROA3OMbMdfr19IjCeNAnPUG93b6A==}
    cpu: [x64]
    os: [linux]

  '@rollup/rollup-linux-x64-musl@4.24.0':
    resolution: {integrity: sha512-w1i+L7kAXZNdYl+vFvzSZy8Y1arS7vMgIy8wusXJzRrPyof5LAb02KGr1PD2EkRcl73kHulIID0M501lN+vobQ==}
    cpu: [x64]
    os: [linux]

  '@rollup/rollup-win32-arm64-msvc@4.24.0':
    resolution: {integrity: sha512-VXBrnPWgBpVDCVY6XF3LEW0pOU51KbaHhccHw6AS6vBWIC60eqsH19DAeeObl+g8nKAz04QFdl/Cefta0xQtUQ==}
    cpu: [arm64]
    os: [win32]

  '@rollup/rollup-win32-ia32-msvc@4.24.0':
    resolution: {integrity: sha512-xrNcGDU0OxVcPTH/8n/ShH4UevZxKIO6HJFK0e15XItZP2UcaiLFd5kiX7hJnqCbSztUF8Qot+JWBC/QXRPYWQ==}
    cpu: [ia32]
    os: [win32]

  '@rollup/rollup-win32-x64-msvc@4.24.0':
    resolution: {integrity: sha512-fbMkAF7fufku0N2dE5TBXcNlg0pt0cJue4xBRE2Qc5Vqikxr4VCgKj/ht6SMdFcOacVA9rqF70APJ8RN/4vMJw==}
    cpu: [x64]
    os: [win32]

  '@soerenmartius/vue3-clipboard@0.1.2':
    resolution: {integrity: sha512-a5er6cFGcFIQ/3qg6kWvU0yFqIz9iWoQGEVs9azjevyRyMAKvj1w3JuLH9y6+u0WhMNby3kn7nuR8nktSnDesg==}

  '@tailwindcss/forms@0.5.9':
    resolution: {integrity: sha512-tM4XVr2+UVTxXJzey9Twx48c1gcxFStqn1pQz0tRsX8o3DvxhN5oY5pvyAbUx7VTaZxpej4Zzvc6h+1RJBzpIg==}
    peerDependencies:
      tailwindcss: '>=3.0.0 || >= 3.0.0-alpha.1 || >= 4.0.0-alpha.20'

  '@tailwindcss/typography@0.5.15':
    resolution: {integrity: sha512-AqhlCXl+8grUz8uqExv5OTtgpjuVIwFTSXTrh8y9/pw6q2ek7fJ+Y8ZEVw7EB2DCcuCOtEjf9w3+J3rzts01uA==}
    peerDependencies:
      tailwindcss: '>=3.0.0 || insiders || >=4.0.0-alpha.20'

  '@tanstack/match-sorter-utils@8.19.4':
    resolution: {integrity: sha512-Wo1iKt2b9OT7d+YGhvEPD3DXvPv2etTusIMhMUoG7fbhmxcXCtIjJDEygy91Y2JFlwGyjqiBPRozme7UD8hoqg==}
    engines: {node: '>=12'}

  '@tanstack/query-core@5.59.0':
    resolution: {integrity: sha512-WGD8uIhX6/deH/tkZqPNcRyAhDUqs729bWKoByYHSogcshXfFbppOdTER5+qY7mFvu8KEFJwT0nxr8RfPTVh0Q==}

  '@tanstack/table-core@8.20.5':
    resolution: {integrity: sha512-P9dF7XbibHph2PFRz8gfBKEXEY/HJPOhym8CHmjF8y3q5mWpKx9xtZapXQUWCgkqvsK0R46Azuz+VaxD4Xl+Tg==}
    engines: {node: '>=12'}

  '@tanstack/vue-query@5.59.0':
    resolution: {integrity: sha512-r6T9Hnxz25n+aWnbs+nrI6uBmuKxo4FL9qvlhhw8Pb1iVA/mWCVF10XpcMos9EOXetHEkhZ4neCbxwcibKEZqQ==}
    peerDependencies:
      '@vue/composition-api': ^1.1.2
      vue: ^2.6.0 || ^3.3.0
    peerDependenciesMeta:
      '@vue/composition-api':
        optional: true

  '@tanstack/vue-table@8.20.5':
    resolution: {integrity: sha512-2xixT3BEgSDw+jOSqPt6ylO/eutDI107t2WdFMVYIZZ45UmTHLySqNriNs0+dMaKR56K5z3t+97P6VuVnI2L+Q==}
    engines: {node: '>=12'}
    peerDependencies:
      vue: '>=3.2'

  '@trivago/prettier-plugin-sort-imports@4.3.0':
    resolution: {integrity: sha512-r3n0onD3BTOVUNPhR4lhVK4/pABGpbA7bW3eumZnYdKaHkf1qEC+Mag6DPbGNuuh0eG8AaYj+YqmVHSiGslaTQ==}
    peerDependencies:
      '@vue/compiler-sfc': 3.x
      prettier: 2.x - 3.x
    peerDependenciesMeta:
      '@vue/compiler-sfc':
        optional: true

  '@tsconfig/node10@1.0.11':
    resolution: {integrity: sha512-DcRjDCujK/kCk/cUe8Xz8ZSpm8mS3mNNpta+jGCA6USEDfktlNvm1+IuZ9eTcDbNk41BHwpHHeW+N1lKCz4zOw==}

  '@tsconfig/node12@1.0.11':
    resolution: {integrity: sha512-cqefuRsh12pWyGsIoBKJA9luFu3mRxCA+ORZvA4ktLSzIuCUtWVxGIuXigEwO5/ywWFMZ2QEGKWvkZG1zDMTag==}

  '@tsconfig/node14@1.0.3':
    resolution: {integrity: sha512-ysT8mhdixWK6Hw3i1V2AeRqZ5WfXg1G43mqoYlM2nc6388Fq5jcXyr5mRsqViLx/GJYdoL0bfXD8nmF+Zn/Iow==}

  '@tsconfig/node16@1.0.4':
    resolution: {integrity: sha512-vxhUy4J8lyeyinH7Azl1pdd43GJhZH/tP2weN8TntQblOY+A0XbT8DJk1/oCPuOOyg/Ja757rG0CgHcWC8OfMA==}

  '@tsconfig/node20@20.1.4':
    resolution: {integrity: sha512-sqgsT69YFeLWf5NtJ4Xq/xAF8p4ZQHlmGW74Nu2tD4+g5fAsposc4ZfaaPixVu4y01BEiDCWLRDCvDM5JOsRxg==}

  '@types/canvas-confetti@1.6.4':
    resolution: {integrity: sha512-fNyZ/Fdw/Y92X0vv7B+BD6ysHL4xVU5dJcgzgxLdGbn8O3PezZNIJpml44lKM0nsGur+o/6+NZbZeNTt00U1uA==}

  '@types/crypto-js@4.2.2':
    resolution: {integrity: sha512-sDOLlVbHhXpAUAL0YHDUUwDZf3iN4Bwi4W6a0W0b+QcAezUbRtH4FVb+9J4h+XFPW7l/gQ9F8qC7P+Ec4k8QVQ==}

  '@types/d3-path@3.1.0':
    resolution: {integrity: sha512-P2dlU/q51fkOc/Gfl3Ul9kicV7l+ra934qBFXCFhrZMOL6du1TM0pm1ThYvENukyOn5h9v+yMJ9Fn5JK4QozrQ==}

  '@types/d3-shape@3.1.6':
    resolution: {integrity: sha512-5KKk5aKGu2I+O6SONMYSNflgiP0WfZIQvVUMan50wHsLG1G94JlxEVnCpQARfTtzytuY0p/9PXXZb3I7giofIA==}

  '@types/debug@4.1.12':
    resolution: {integrity: sha512-vIChWdVG3LG1SMxEvI/AK+FWJthlrqlTu7fbrlywTkkaONwk/UAGaULXRlf8vkzFBLVm0zkMdCquhL5aOjhXPQ==}

  '@types/dompurify@3.0.5':
    resolution: {integrity: sha512-1Wg0g3BtQF7sSb27fJQAKck1HECM6zV1EB66j8JH9i3LCjYabJa0FSdiSgsD5K/RbrsR0SiraKacLB+T8ZVYAg==}

  '@types/downloadjs@1.4.6':
    resolution: {integrity: sha512-mp3w70vsaiLRT9ix92fmI9Ob2yJAPZm6tShJtofo2uHbN11G2i6a0ApIEjBl/kv3e9V7Pv7jMjk1bUwYWvMHvA==}

  '@types/estree@1.0.6':
    resolution: {integrity: sha512-AYnb1nQyY49te+VRAVgmzfcgjYS91mY5P0TKUDCLEM+gNnA+3T6rWITXRLYCpahpqSQbN5cE+gHpnPyXjHWxcw==}

  '@types/file-saver@2.0.7':
    resolution: {integrity: sha512-dNKVfHd/jk0SkR/exKGj2ggkB45MAkzvWCaqLUUgkyjITkGNzH8H+yUwr+BLJUBjZOe9w8X3wgmXhZDRg1ED6A==}

  '@types/js-yaml@4.0.9':
    resolution: {integrity: sha512-k4MGaQl5TGo/iipqb2UDG2UwjXziSWkh0uysQelTlJpX1qGlpUZYm8PnO4DxG1qBomtJUdYJ6qR6xdIah10JLg==}

  '@types/jsdom@21.1.7':
    resolution: {integrity: sha512-yOriVnggzrnQ3a9OKOCxaVuSug3w3/SbOj5i7VwXWZEyUNl3bLF9V3MfxGbZKuwqJOQyRfqXyROBB1CoZLFWzA==}

  '@types/json-schema@7.0.15':
    resolution: {integrity: sha512-5+fP8P8MFNC+AyZCDxrB2pkZFPGzqQWUzpSeuuVLvm8VMcorNYavBqoFcxK8bQz4Qsbn4oUEEem4wDLfcysGHA==}

  '@types/katex@0.16.7':
    resolution: {integrity: sha512-HMwFiRujE5PjrgwHQ25+bsLJgowjGjm5Z8FVSf0N6PwgJrwxH0QxzHYDcKsTfV3wva0vzrpqMTJS2jXPr5BMEQ==}

  '@types/linkify-it@5.0.0':
    resolution: {integrity: sha512-sVDA58zAw4eWAffKOaQH5/5j3XeayukzDk+ewSsnv3p4yJEZHCCzMDiZM8e0OUrRvmpGZ85jf4yDHkHsgBNr9Q==}

  '@types/lodash-es@4.17.12':
    resolution: {integrity: sha512-0NgftHUcV4v34VhXm8QBSftKVXtbkBG3ViCjs6+eJ5a6y6Mi/jiFGPc1sC7QK+9BFhWrURE3EOggmWaSxL9OzQ==}

  '@types/lodash@4.17.4':
    resolution: {integrity: sha512-wYCP26ZLxaT3R39kiN2+HcJ4kTd3U1waI/cY7ivWYqFP6pW3ZNpvi6Wd6PHZx7T/t8z0vlkXMg3QYLa7DZ/IJQ==}

  '@types/markdown-it@12.2.3':
    resolution: {integrity: sha512-GKMHFfv3458yYy+v/N8gjufHO6MSZKCOXpZc5GXIWWy8uldwfmPn98vp81gZ5f9SVw8YYBctgfJ22a2d7AOMeQ==}

  '@types/markdown-it@14.1.2':
    resolution: {integrity: sha512-promo4eFwuiW+TfGxhi+0x3czqTYJkG8qB17ZUJiVF10Xm7NLVRSLUsfRTU/6h1e24VvRnXCx+hG7li58lkzog==}

  '@types/mdast@4.0.4':
    resolution: {integrity: sha512-kGaNbPh1k7AFzgpud/gMdvIm5xuECykRR+JnWKQno9TAXVa6WIVCGTPvYGekIDL4uwCZQSYbUxNBSb1aUo79oA==}

  '@types/mdurl@2.0.0':
    resolution: {integrity: sha512-RGdgjQUZba5p6QEFAVx2OGb8rQDL/cPRG7GiedRzMcJ1tYnUANBncjbSB1NRGwbvjcPeikRABz2nshyPk1bhWg==}

  '@types/ms@0.7.34':
    resolution: {integrity: sha512-nG96G3Wp6acyAgJqGasjODb+acrI7KltPiRxzHPXnP3NgI28bpQDRv53olbqGXbfcgF5aiiHmO3xpwEpS5Ld9g==}

  '@types/node@20.16.10':
    resolution: {integrity: sha512-vQUKgWTjEIRFCvK6CyriPH3MZYiYlNy0fKiEYHWbcoWLEgs4opurGGKlebrTLqdSMIbXImH6XExNiIyNUv3WpA==}

  '@types/normalize-wheel@1.0.4':
    resolution: {integrity: sha512-iclKEmOclXH2LGVkMkdal0+ffJphB3kbazakec96z1hW/CfJYmsZNFYLAmkpzePxKoKewXp2HSlsN6G4SG0b0g==}

  '@types/pegjs@0.10.6':
    resolution: {integrity: sha512-eLYXDbZWXh2uxf+w8sXS8d6KSoXTswfps6fvCUuVAGN8eRpfe7h9eSRydxiSJvo9Bf+GzifsDOr9TMQlmJdmkw==}

  '@types/pouchdb-adapter-cordova-sqlite@1.0.4':
    resolution: {integrity: sha512-1MGjmAMux3OIyJ+iXfhJ5hNIzS+KjGJ05O3bF5Gen5TiJUFNK1bOp3VVV9SxXgz+hGwnBruBAWdAqhbB6ZHhSA==}

  '@types/pouchdb-adapter-fruitdown@6.1.6':
    resolution: {integrity: sha512-KaFB29hUI97eTtJI6pjv7EQcqhZ63qHWovKgyiE+HZF5fVmdrBbTmnIrbR87AJXcXKy47+oQFJ7rzxY8TalpLQ==}

  '@types/pouchdb-adapter-http@6.1.6':
    resolution: {integrity: sha512-DJur1mt07GJXwGb5K+MOILoCOSgoQpsi7hybcTzRLeR3IO8Y8eq7TnhTkftAJdx9VHJGOiOXFjO+8BYM69j5yA==}

  '@types/pouchdb-adapter-idb@6.1.7':
    resolution: {integrity: sha512-KwjkJ4fTNz5wPXYu20bUoWud7ty0t7tgdo4oc0AJvG+fcURAH7mI7uFmpE4dZIT+hUq5G61xu96AVq9b2q4T3g==}

  '@types/pouchdb-adapter-leveldb@6.1.6':
    resolution: {integrity: sha512-mqeTpA2Ni2U4FA5ISRESy4WwhfUahXViUa3jQpXGdSpruaeHlhTLzZJPyz7/mGlvdAfAFv9Vd5d6ys3ASmMujw==}

  '@types/pouchdb-adapter-localstorage@6.1.6':
    resolution: {integrity: sha512-+HQBCpD80XkKJE64r7uLwzkNRgkvMnhDI5rIFLx3USxdrRph/R3awcEubRFndcgtxzcUaL9iYw9KetgFMUqPrg==}

  '@types/pouchdb-adapter-memory@6.1.6':
    resolution: {integrity: sha512-QCCtW561XuwFACzP/4zYySzs/a4em0EeuQdszen0YOaGV1/fRqJE0dOlmzh8do4sNJomLO6+MFtEzguGljnkgA==}

  '@types/pouchdb-adapter-node-websql@6.1.5':
    resolution: {integrity: sha512-yi68syUvHs4OM3mzKlh4zfpov64KITIAnxi387zgdby6SEfAJzWPC0dfH77iEVRDGCrKb3cKTNkl/UGHnphaow==}

  '@types/pouchdb-adapter-websql@6.1.7':
    resolution: {integrity: sha512-9oNkP5ZCGMkQALO9KmtbHXlkBq8i2hoCEE6/gWzRicAvL1y+WIKjEQiIIEamMhj5u5tARvW3n2/r+JXwLCyYgw==}

  '@types/pouchdb-browser@6.1.5':
    resolution: {integrity: sha512-f+HjxEjYFpgoYWXnMI9AQZZ+SIG8dBiBPrpfWWGsCl+48rumsP5BuBWHq/aXoB8SRKYO0XdP4TNvMBWM3UATCw==}

  '@types/pouchdb-core@7.0.14':
    resolution: {integrity: sha512-ec63FAtmc1ForP4oNgLZoPYqjaBrkGTWA7jm+rQ7SEtIpOPpN4NCWF2/JyrhO64jjIzO5qkV/YNEpZlEZFxCcw==}

  '@types/pouchdb-find@7.3.3':
    resolution: {integrity: sha512-U7zXk67s9Ar+9Pwj5kSbuMnn8zif0AOOIPy4KRFeJ/S/Tk+mNS90soj+3OV21H8xyB7WTxjvS1JLablZC6C6ow==}

  '@types/pouchdb-http@6.1.5':
    resolution: {integrity: sha512-9jGCAl6DUsXIl1vjuPu8tzGykAr84549P4IS0zYdrOKq5eXzQRUb/tb2hEVTmmTcYKXu2P1N55ABsdDNZvzGGA==}

  '@types/pouchdb-mapreduce@6.1.10':
    resolution: {integrity: sha512-AgYVqCnaA5D7cWkWyzZVuk0137N4yZsmIQTD/i3DmuMxYYoFrtWUoQu0tbA52SpTRGdL8ubQ7JFQXzA13fA6IQ==}

  '@types/pouchdb-node@6.1.7':
    resolution: {integrity: sha512-hryc2eCtNB3GbLcHSwU8glLaY66gDMus1AYkcIYAAxufdnK2BAy1oxaRLmnwRn1A1vG41P/t0htFD161LUnfQw==}

  '@types/pouchdb-replication@6.4.7':
    resolution: {integrity: sha512-slB4zOwri3SAVHioFx/FWC/KqOzzb7nDFtV+qzaKzxkf+U5zTwCbK3uRHaj0d/XQk0DwVeajf1ni3Wiyq3j2OA==}

  '@types/pouchdb@6.4.2':
    resolution: {integrity: sha512-YsI47rASdtzR+3V3JE2UKY58snhm0AglHBpyckQBkRYoCbTvGagXHtV0x5n8nzN04jQmvTG+Sm85cIzKT3KXBA==}

  '@types/qrcode@1.5.5':
    resolution: {integrity: sha512-CdfBi/e3Qk+3Z/fXYShipBT13OJ2fDO2Q2w5CIP5anLTLIndQG9z6P1cnm+8zCWSpm5dnxMFd/uREtb0EXuQzg==}

  '@types/qs@6.9.16':
    resolution: {integrity: sha512-7i+zxXdPD0T4cKDuxCUXJ4wHcsJLwENa6Z3dCu8cfCK743OGy5Nu1RmAGqDPsoTDINVEcdXKRvR/zre+P2Ku1A==}

  '@types/scrollparent@2.0.3':
    resolution: {integrity: sha512-hnZEChVDSDCVngnl8j+Dq0/sOzRuoHyqqR5Wc1dF7TFsWO4uQtIKBkrzTb+lakIH+XrR8mlLMHfWR8hfjqc/WA==}

  '@types/semver@7.5.8':
    resolution: {integrity: sha512-I8EUhyrgfLrcTkzV3TSsGyl1tSuPrEDzr0yd5m90UgNxQkyDXULk3b6MlQqTCpZpNtWe1K0hzclnZkTcLBe2UQ==}

  '@types/slug@5.0.9':
    resolution: {integrity: sha512-6Yp8BSplP35Esa/wOG1wLNKiqXevpQTEF/RcL/NV6BBQaMmZh4YlDwCgrrFSoUE4xAGvnKd5c+lkQJmPrBAzfQ==}

  '@types/splitpanes@2.2.6':
    resolution: {integrity: sha512-3dV5sO1Ht74iER4jJU03mreL3f+Q2h47ZqXS6Sfbqc6hkCvsDrX1GA0NbYWRdNvZemPyTDzUoApWKeoGbALwkQ==}

  '@types/tough-cookie@4.0.5':
    resolution: {integrity: sha512-/Ad8+nIOV7Rl++6f1BdKxFSMgmoqEoYbHRpPcx3JEfv8VRsQe9Z4mCXeJBzxs7mbHY/XOZZuXlRNfhpVPbs6ZA==}

  '@types/trusted-types@2.0.7':
    resolution: {integrity: sha512-ScaPdn1dQczgbl0QFTeTOmVHFULt394XJgOQNoyVhZ6r2vLnMLJfBPd53SB52T/3G36VI1/g2MZaX0cwDuXsfw==}

  '@types/unist@3.0.3':
    resolution: {integrity: sha512-ko/gIFJRv177XgZsZcBwnqJN5x/Gien8qNOn0D5bQU/zAzVf9Zt3BlcUiLqhV9y4ARk0GbT3tnUiPNgnTXzc/Q==}

  '@types/uuid@10.0.0':
    resolution: {integrity: sha512-7gqG38EyHgyP1S+7+xomFtL+ZNHcKv6DwNaCZmJmo1vgMugyF3TCnXVg4t1uk89mLNwnLtnY3TpOpCOyp1/xHQ==}

  '@types/vscode@1.90.0':
    resolution: {integrity: sha512-oT+ZJL7qHS9Z8bs0+WKf/kQ27qWYR3trsXpq46YDjFqBsMLG4ygGGjPaJ2tyrH0wJzjOEmDyg9PDJBBhWg9pkQ==}

  '@types/web-bluetooth@0.0.20':
    resolution: {integrity: sha512-g9gZnnXVq7gM7v3tJCWV/qw7w+KeOlSHAhgF9RytFyifW6AF61hdT2ucrYhPq9hLs5JIryeupHV3qGk95dH9ow==}

  '@typescript-eslint/eslint-plugin@7.11.0':
    resolution: {integrity: sha512-P+qEahbgeHW4JQ/87FuItjBj8O3MYv5gELDzr8QaQ7fsll1gSMTYb6j87MYyxwf3DtD7uGFB9ShwgmCJB5KmaQ==}
    engines: {node: ^18.18.0 || >=20.0.0}
    peerDependencies:
      '@typescript-eslint/parser': ^7.0.0
      eslint: ^8.56.0
      typescript: '*'
    peerDependenciesMeta:
      typescript:
        optional: true

  '@typescript-eslint/parser@7.11.0':
    resolution: {integrity: sha512-yimw99teuaXVWsBcPO1Ais02kwJ1jmNA1KxE7ng0aT7ndr1pT1wqj0OJnsYVGKKlc4QJai86l/025L6z8CljOg==}
    engines: {node: ^18.18.0 || >=20.0.0}
    peerDependencies:
      eslint: ^8.56.0
      typescript: '*'
    peerDependenciesMeta:
      typescript:
        optional: true

  '@typescript-eslint/scope-manager@7.11.0':
    resolution: {integrity: sha512-27tGdVEiutD4POirLZX4YzT180vevUURJl4wJGmm6TrQoiYwuxTIY98PBp6L2oN+JQxzE0URvYlzJaBHIekXAw==}
    engines: {node: ^18.18.0 || >=20.0.0}

  '@typescript-eslint/type-utils@7.11.0':
    resolution: {integrity: sha512-WmppUEgYy+y1NTseNMJ6mCFxt03/7jTOy08bcg7bxJJdsM4nuhnchyBbE8vryveaJUf62noH7LodPSo5Z0WUCg==}
    engines: {node: ^18.18.0 || >=20.0.0}
    peerDependencies:
      eslint: ^8.56.0
      typescript: '*'
    peerDependenciesMeta:
      typescript:
        optional: true

  '@typescript-eslint/types@7.11.0':
    resolution: {integrity: sha512-MPEsDRZTyCiXkD4vd3zywDCifi7tatc4K37KqTprCvaXptP7Xlpdw0NR2hRJTetG5TxbWDB79Ys4kLmHliEo/w==}
    engines: {node: ^18.18.0 || >=20.0.0}

  '@typescript-eslint/typescript-estree@7.11.0':
    resolution: {integrity: sha512-cxkhZ2C/iyi3/6U9EPc5y+a6csqHItndvN/CzbNXTNrsC3/ASoYQZEt9uMaEp+xFNjasqQyszp5TumAVKKvJeQ==}
    engines: {node: ^18.18.0 || >=20.0.0}
    peerDependencies:
      typescript: '*'
    peerDependenciesMeta:
      typescript:
        optional: true

  '@typescript-eslint/utils@7.11.0':
    resolution: {integrity: sha512-xlAWwPleNRHwF37AhrZurOxA1wyXowW4PqVXZVUNCLjB48CqdPJoJWkrpH2nij9Q3Lb7rtWindtoXwxjxlKKCA==}
    engines: {node: ^18.18.0 || >=20.0.0}
    peerDependencies:
      eslint: ^8.56.0

  '@typescript-eslint/visitor-keys@7.11.0':
    resolution: {integrity: sha512-7syYk4MzjxTEk0g/w3iqtgxnFQspDJfn6QKD36xMuuhTzjcxY7F8EmBLnALjVyaOF1/bVocu3bS/2/F7rXrveQ==}
    engines: {node: ^18.18.0 || >=20.0.0}

  '@vitejs/plugin-vue-jsx@4.0.1':
    resolution: {integrity: sha512-7mg9HFGnFHMEwCdB6AY83cVK4A6sCqnrjFYF4WIlebYAQVVJ/sC/CiTruVdrRlhrFoeZ8rlMxY9wYpPTIRhhAg==}
    engines: {node: ^18.0.0 || >=20.0.0}
    peerDependencies:
      vite: ^5.0.0
      vue: ^3.0.0

  '@vitejs/plugin-vue@5.1.4':
    resolution: {integrity: sha512-N2XSI2n3sQqp5w7Y/AN/L2XDjBIRGqXko+eDp42sydYSBeJuSm5a1sLf8zakmo8u7tA8NmBgoDLA1HeOESjp9A==}
    engines: {node: ^18.0.0 || >=20.0.0}
    peerDependencies:
      vite: ^5.0.0
      vue: ^3.2.25

  '@vitest/expect@2.1.2':
    resolution: {integrity: sha512-FEgtlN8mIUSEAAnlvn7mP8vzaWhEaAEvhSXCqrsijM7K6QqjB11qoRZYEd4AKSCDz8p0/+yH5LzhZ47qt+EyPg==}

  '@vitest/mocker@2.1.2':
    resolution: {integrity: sha512-ExElkCGMS13JAJy+812fw1aCv2QO/LBK6CyO4WOPAzLTmve50gydOlWhgdBJPx2ztbADUq3JVI0C5U+bShaeEA==}
    peerDependencies:
      '@vitest/spy': 2.1.2
      msw: ^2.3.5
      vite: ^5.0.0
    peerDependenciesMeta:
      msw:
        optional: true
      vite:
        optional: true

  '@vitest/pretty-format@2.1.2':
    resolution: {integrity: sha512-FIoglbHrSUlOJPDGIrh2bjX1sNars5HbxlcsFKCtKzu4+5lpsRhOCVcuzp0fEhAGHkPZRIXVNzPcpSlkoZ3LuA==}

  '@vitest/runner@2.1.2':
    resolution: {integrity: sha512-UCsPtvluHO3u7jdoONGjOSil+uON5SSvU9buQh3lP7GgUXHp78guN1wRmZDX4wGK6J10f9NUtP6pO+SFquoMlw==}

  '@vitest/snapshot@2.1.2':
    resolution: {integrity: sha512-xtAeNsZ++aRIYIUsek7VHzry/9AcxeULlegBvsdLncLmNCR6tR8SRjn8BbDP4naxtccvzTqZ+L1ltZlRCfBZFA==}

  '@vitest/spy@2.1.2':
    resolution: {integrity: sha512-GSUi5zoy+abNRJwmFhBDC0yRuVUn8WMlQscvnbbXdKLXX9dE59YbfwXxuJ/mth6eeqIzofU8BB5XDo/Ns/qK2A==}

  '@vitest/utils@2.1.2':
    resolution: {integrity: sha512-zMO2KdYy6mx56btx9JvAqAZ6EyS3g49krMPPrgOp1yxGZiA93HumGk+bZ5jIZtOg5/VBYl5eBmGRQHqq4FG6uQ==}

  '@volar/language-core@2.4.5':
    resolution: {integrity: sha512-F4tA0DCO5Q1F5mScHmca0umsi2ufKULAnMOVBfMsZdT4myhVl4WdKRwCaKcfOkIEuyrAVvtq1ESBdZ+rSyLVww==}

  '@volar/source-map@2.4.5':
    resolution: {integrity: sha512-varwD7RaKE2J/Z+Zu6j3mNNJbNT394qIxXwdvz/4ao/vxOfyClZpSDtLKkwWmecinkOVos5+PWkWraelfMLfpw==}

  '@volar/typescript@2.4.5':
    resolution: {integrity: sha512-mcT1mHvLljAEtHviVcBuOyAwwMKz1ibXTi5uYtP/pf4XxoAzpdkQ+Br2IC0NPCvLCbjPZmbf3I0udndkfB1CDg==}

  '@vue/babel-helper-vue-transform-on@1.2.2':
    resolution: {integrity: sha512-nOttamHUR3YzdEqdM/XXDyCSdxMA9VizUKoroLX6yTyRtggzQMHXcmwh8a7ZErcJttIBIc9s68a1B8GZ+Dmvsw==}

  '@vue/babel-plugin-jsx@1.2.2':
    resolution: {integrity: sha512-nYTkZUVTu4nhP199UoORePsql0l+wj7v/oyQjtThUVhJl1U+6qHuoVhIvR3bf7eVKjbCK+Cs2AWd7mi9Mpz9rA==}
    peerDependencies:
      '@babel/core': ^7.0.0-0
    peerDependenciesMeta:
      '@babel/core':
        optional: true

  '@vue/babel-plugin-resolve-type@1.2.2':
    resolution: {integrity: sha512-EntyroPwNg5IPVdUJupqs0CFzuf6lUrVvCspmv2J1FITLeGnUCuoGNNk78dgCusxEiYj6RMkTJflGSxk5aIC4A==}
    peerDependencies:
      '@babel/core': ^7.0.0-0

  '@vue/compiler-core@3.4.31':
    resolution: {integrity: sha512-skOiodXWTV3DxfDhB4rOf3OGalpITLlgCeOwb+Y9GJpfQ8ErigdBUHomBzvG78JoVE8MJoQsb+qhZiHfKeNeEg==}

  '@vue/compiler-dom@3.4.31':
    resolution: {integrity: sha512-wK424WMXsG1IGMyDGyLqB+TbmEBFM78hIsOJ9QwUVLGrcSk0ak6zYty7Pj8ftm7nEtdU/DGQxAXp0/lM/2cEpQ==}

  '@vue/compiler-sfc@2.7.16':
    resolution: {integrity: sha512-KWhJ9k5nXuNtygPU7+t1rX6baZeqOYLEforUPjgNDBnLicfHCoi48H87Q8XyLZOrNNsmhuwKqtpDQWjEFe6Ekg==}

  '@vue/compiler-sfc@3.4.31':
    resolution: {integrity: sha512-einJxqEw8IIJxzmnxmJBuK2usI+lJonl53foq+9etB2HAzlPjAS/wa7r0uUpXw5ByX3/0uswVSrjNb17vJm1kQ==}

  '@vue/compiler-ssr@3.4.31':
    resolution: {integrity: sha512-RtefmITAje3fJ8FSg1gwgDhdKhZVntIVbwupdyZDSifZTRMiWxWehAOTCc8/KZDnBOcYQ4/9VWxsTbd3wT0hAA==}

  '@vue/compiler-vue2@2.7.16':
    resolution: {integrity: sha512-qYC3Psj9S/mfu9uVi5WvNZIzq+xnXMhOwbTFKKDD7b1lhpnn71jXSFdTQ+WsIEk0ONCd7VV2IMm7ONl6tbQ86A==}

  '@vue/devtools-api@6.6.2':
    resolution: {integrity: sha512-134clD8u7cBBXdmBbXI282gHGF7T/eAbD/G7mAK2llQF62IbI4ny28IVamZVMoJSvfImC2Xxnj732hXkJvUj6g==}

  '@vue/devtools-api@6.6.4':
    resolution: {integrity: sha512-sGhTPMuXqZ1rVOk32RylztWkfXTRhuS7vgAKv0zjqk8gbsHkJ7xfFf+jbySxt7tWObEJwyKaHMikV/WGDiQm8g==}

  '@vue/eslint-config-prettier@9.0.0':
    resolution: {integrity: sha512-z1ZIAAUS9pKzo/ANEfd2sO+v2IUalz7cM/cTLOZ7vRFOPk5/xuRKQteOu1DErFLAh/lYGXMVZ0IfYKlyInuDVg==}
    peerDependencies:
      eslint: '>= 8.0.0'
      prettier: '>= 3.0.0'

  '@vue/eslint-config-typescript@13.0.0':
    resolution: {integrity: sha512-MHh9SncG/sfqjVqjcuFLOLD6Ed4dRAis4HNt0dXASeAuLqIAx4YMB1/m2o4pUKK1vCt8fUvYG8KKX2Ot3BVZTg==}
    engines: {node: ^18.18.0 || >=20.0.0}
    peerDependencies:
      eslint: ^8.56.0
      eslint-plugin-vue: ^9.0.0
      typescript: '>=4.7.4'
    peerDependenciesMeta:
      typescript:
        optional: true

  '@vue/language-core@2.1.6':
    resolution: {integrity: sha512-MW569cSky9R/ooKMh6xa2g1D0AtRKbL56k83dzus/bx//RDJk24RHWkMzbAlXjMdDNyxAaagKPRquBIxkxlCkg==}
    peerDependencies:
      typescript: '*'
    peerDependenciesMeta:
      typescript:
        optional: true

  '@vue/reactivity@3.4.31':
    resolution: {integrity: sha512-VGkTani8SOoVkZNds1PfJ/T1SlAIOf8E58PGAhIOUDYPC4GAmFA2u/E14TDAFcf3vVDKunc4QqCe/SHr8xC65Q==}

  '@vue/runtime-core@3.4.31':
    resolution: {integrity: sha512-LDkztxeUPazxG/p8c5JDDKPfkCDBkkiNLVNf7XZIUnJ+66GVGkP+TIh34+8LtPisZ+HMWl2zqhIw0xN5MwU1cw==}

  '@vue/runtime-dom@3.4.31':
    resolution: {integrity: sha512-2Auws3mB7+lHhTFCg8E9ZWopA6Q6L455EcU7bzcQ4x6Dn4cCPuqj6S2oBZgN2a8vJRS/LSYYxwFFq2Hlx3Fsaw==}

  '@vue/server-renderer@3.4.31':
    resolution: {integrity: sha512-D5BLbdvrlR9PE3by9GaUp1gQXlCNadIZytMIb8H2h3FMWJd4oUfkUTEH2wAr3qxoRz25uxbTcbqd3WKlm9EHQA==}
    peerDependencies:
      vue: 3.4.31

  '@vue/shared@3.4.31':
    resolution: {integrity: sha512-Yp3wtJk//8cO4NItOPpi3QkLExAr/aLBGZMmTtW9WpdwBCJpRM6zj9WgWktXAl8IDIozwNMByT45JP3tO3ACWA==}

  '@vue/test-utils@2.4.6':
    resolution: {integrity: sha512-FMxEjOpYNYiFe0GkaHsnJPXFHxQ6m4t8vI/ElPGpMWxZKpmRvQ33OIrvRXemy6yha03RxhOlQuy+gZMC3CQSow==}

  '@vue/tsconfig@0.5.1':
    resolution: {integrity: sha512-VcZK7MvpjuTPx2w6blwnwZAu5/LgBUtejFOi3pPGQFXQN5Ela03FUtd2Qtg4yWGGissVL0dr6Ro1LfOFh+PCuQ==}

  '@vueuse/core@11.1.0':
    resolution: {integrity: sha512-P6dk79QYA6sKQnghrUz/1tHi0n9mrb/iO1WTMk/ElLmTyNqgDeSZ3wcDf6fRBGzRJbeG1dxzEOvLENMjr+E3fg==}

  '@vueuse/core@7.7.1':
    resolution: {integrity: sha512-PRRgbATMpoeUmkCEBtUeJgOwtew8s+4UsEd+Pm7MhkjL2ihCNrSqxNVtM6NFE4uP2sWnkGcZpCjPuNSxowJ1Ow==}
    peerDependencies:
      '@vue/composition-api': ^1.1.0
      vue: ^2.6.0 || ^3.2.0
    peerDependenciesMeta:
      '@vue/composition-api':
        optional: true
      vue:
        optional: true

  '@vueuse/metadata@11.1.0':
    resolution: {integrity: sha512-l9Q502TBTaPYGanl1G+hPgd3QX5s4CGnpXriVBR5fEZ/goI6fvDaVmIl3Td8oKFurOxTmbXvBPSsgrd6eu6HYg==}

  '@vueuse/shared@11.1.0':
    resolution: {integrity: sha512-YUtIpY122q7osj+zsNMFAfMTubGz0sn5QzE5gPzAIiCmtt2ha3uQUY1+JPyL4gRCTsLPX82Y9brNbo/aqlA91w==}

  '@vueuse/shared@7.7.1':
    resolution: {integrity: sha512-rN2qd22AUl7VdBxihagWyhUNHCyVk9IpvBTTfHoLH9G7rGE552X1f+zeCfehuno0zXif13jPw+icW/wn2a0rnQ==}
    peerDependencies:
      '@vue/composition-api': ^1.1.0
      vue: ^2.6.0 || ^3.2.0
    peerDependenciesMeta:
      '@vue/composition-api':
        optional: true
      vue:
        optional: true

  abbrev@2.0.0:
    resolution: {integrity: sha512-6/mh1E2u2YgEsCHdY0Yx5oW+61gZU+1vXaoiHHrpKeuRNNgFvS+/jrwHiQhB5apAf5oB7UB7E19ol2R2LKH8hQ==}
    engines: {node: ^14.17.0 || ^16.13.0 || >=18.0.0}

  abort-controller-x@0.4.3:
    resolution: {integrity: sha512-VtUwTNU8fpMwvWGn4xE93ywbogTYsuT+AUxAXOeelbXuQVIwNmC5YLeho9sH4vZ4ITW8414TTAOG1nW6uIVHCA==}

  abstract-leveldown@6.2.3:
    resolution: {integrity: sha512-BsLm5vFMRUrrLeCcRc+G0t2qOaTzpoJQLOubq2XM72eNpjF5UdU5o/5NvlNhx95XHcAvcl8OMXr4mlg/fRgUXQ==}
    engines: {node: '>=6'}

  abstract-leveldown@6.3.0:
    resolution: {integrity: sha512-TU5nlYgta8YrBMNpc9FwQzRbiXsj49gsALsXadbGHt9CROPzX5fB0rWDR5mtdpOOKa5XqRFpbj1QroPAoPzVjQ==}
    engines: {node: '>=6'}

  abstract-leveldown@7.2.0:
    resolution: {integrity: sha512-DnhQwcFEaYsvYDnACLZhMmCWd3rkOeEvglpa4q5i/5Jlm3UIsWaxVzuXvDLFCSCWRO3yy2/+V/G7FusFgejnfQ==}
    engines: {node: '>=10'}

  acorn-jsx@5.3.2:
    resolution: {integrity: sha512-rq9s+JNhf0IChjtDXxllJ7g41oZk5SlXtp0LHwyA5cejwn7vKmKp4pPri6YEePv2PU65sAsegbXtIinmDFDXgQ==}
    peerDependencies:
      acorn: ^6.0.0 || ^7.0.0 || ^8.0.0

  acorn-walk@8.3.2:
    resolution: {integrity: sha512-cjkyv4OtNCIeqhHrfS81QWXoCBPExR/J62oyEqepVw8WaQeSqpW2uhuLPh1m9eWhDuOo/jUXVTlifvesOWp/4A==}
    engines: {node: '>=0.4.0'}

  acorn@8.11.3:
    resolution: {integrity: sha512-Y9rRfJG5jcKOE0CLisYbojUjIrIEE7AGMzA/Sm4BslANhbS+cDMpgBdcPT91oJ7OuJ9hYJBx59RjbhxVnrF8Xg==}
    engines: {node: '>=0.4.0'}
    hasBin: true

  acorn@8.12.0:
    resolution: {integrity: sha512-RTvkC4w+KNXrM39/lWCUaG0IbRkWdCv7W/IOW9oU6SawyxulvkQy5HQPVTKxEjczcUvapcrw3cFx/60VN/NRNw==}
    engines: {node: '>=0.4.0'}
    hasBin: true

  acorn@8.12.1:
    resolution: {integrity: sha512-tcpGyI9zbizT9JbV6oYE477V6mTlXvvi0T0G3SNIYE2apm/G5huBa1+K89VGeovbg+jycCrfhl3ADxErOuO6Jg==}
    engines: {node: '>=0.4.0'}
    hasBin: true

  agent-base@7.1.1:
    resolution: {integrity: sha512-H0TSyFNDMomMNJQBn8wFV5YC/2eJ+VXECwOadZJT554xP6cODZHPX3H9QMQECxvrgiSOP1pHjy1sMWQVYJOUOA==}
    engines: {node: '>= 14'}

  ajv@6.12.6:
    resolution: {integrity: sha512-j3fVLgvTo527anyYyJOGTYJbG+vnnQYvE0m5mmkc1TK+nxAppkCLMIL0aZ4dblVCNoGShhm+kzE4ZUykBoMg4g==}

  ansi-regex@5.0.1:
    resolution: {integrity: sha512-quJQXlTSUGL2LH9SUXo8VwsY4soanhgo6LNSm84E1LBcE8s3O0wpdiRzyR9z/ZZJMlMWv37qOOb9pdJlMUEKFQ==}
    engines: {node: '>=8'}

  ansi-regex@6.0.1:
    resolution: {integrity: sha512-n5M855fKb2SsfMIiFFoVrABHJC8QtHwVx+mHWP3QcEqBHYienj5dHSgjbxtC0WEZXYt4wcD6zrQElDPhFuZgfA==}
    engines: {node: '>=12'}

  ansi-styles@3.2.1:
    resolution: {integrity: sha512-VT0ZI6kZRdTh8YyJw3SMbYm/u+NqfsAxEpWO0Pf9sq8/e94WxxOpPKx9FR1FlyCtOVDNOQ+8ntlqFxiRc+r5qA==}
    engines: {node: '>=4'}

  ansi-styles@4.3.0:
    resolution: {integrity: sha512-zbB9rCJAT1rbjiVDb2hqKFHNYLxgtk8NURxZ3IZwD3F6NtxbXZQCnnSi1Lkx+IDohdPlFp222wVALIheZJQSEg==}
    engines: {node: '>=8'}

  ansi-styles@6.2.1:
    resolution: {integrity: sha512-bN798gFfQX+viw3R7yrGWRqnrN2oRkEkUjjl4JNn4E8GxxbjtG3FbrEIIY3l8/hrwUwIeCZvi4QuOTP4MErVug==}
    engines: {node: '>=12'}

  any-promise@1.3.0:
    resolution: {integrity: sha512-7UvmKalWRt1wgjL1RrGxoSJW/0QZFIegpeGvZG9kjp8vrRu55XTHbwnqq2GpXm9uLbcuhxm3IqX9OB4MZR1b2A==}

  anymatch@3.1.3:
    resolution: {integrity: sha512-KMReFUr0B4t+D+OBkjR3KYqvocp2XaSzO55UcB6mgQMd3KbcE+mWTyvVV7D/zsdEbNnV6acZUutkiHQXvTr1Rw==}
    engines: {node: '>= 8'}

  arg@4.1.3:
    resolution: {integrity: sha512-58S9QDqG0Xx27YwPSt9fJxivjYl432YCwfDMfZ+71RAqUrZef7LrKQZ3LHLOwCS4FLNBplP533Zx895SeOCHvA==}

  arg@5.0.2:
    resolution: {integrity: sha512-PYjyFOLKQ9y57JvQ6QLo8dAgNqswh8M1RMJYdQduT6xbWSgK36P/Z/v+p888pM69jMMfS8Xd8F6I1kQ/I9HUGg==}

  argparse@2.0.1:
    resolution: {integrity: sha512-8+9WqebbFzpX9OR+Wa6O29asIogeRMzcGtAINdpMHHyAg10f05aSFVBbcEqGf/PXw1EjAZ+q2/bEBg3DvurK3Q==}

  array-union@2.1.0:
    resolution: {integrity: sha512-HGyxoOTYUyCM6stUe6EJgnd4EoewAI7zMdfqO+kGjnlZmBDz/cR5pf8r/cR4Wq60sL/p0IkcjUEEPwS3GFrIyw==}
    engines: {node: '>=8'}

  assertion-error@2.0.1:
    resolution: {integrity: sha512-Izi8RQcffqCeNVgFigKli1ssklIbpHnCYc6AknXGYoB6grJqyeby7jv12JUQgmTAnIDnbck1uxksT4dzN3PWBA==}
    engines: {node: '>=12'}

  async-validator@4.2.5:
    resolution: {integrity: sha512-7HhHjtERjqlNbZtqNqy2rckN/SpOOlmDliet+lP7k+eKZEjPk3DgyeU9lIXLdeLz0uBbbVp+9Qdow9wJWgwwfg==}

  async@2.6.4:
    resolution: {integrity: sha512-mzo5dfJYwAn29PeiJ0zvwTo04zj8HDJj0Mn8TD7sno7q12prdbnasKJHhkm2c1LgrhlJ0teaea8860oxi51mGA==}

  asynckit@0.4.0:
    resolution: {integrity: sha512-Oei9OH4tRh0YqU3GxhX79dM/mwVgvbZJaSNaRk+bshkj0S5cfHcgYakreBjrHwatXKbz+IoIdYLxrKim2MjW0Q==}

  asynclist@0.0.3:
    resolution: {integrity: sha512-JhVUyueBeejaLYkrOVdSkcTLK0Lt/LvzLMQ/S/q5tIjiyvJQHbPdUr+chPsRuP4waleB4/53na28kZCHTHeURw==}
    engines: {node: '>= 0.4.0'}

  autoprefixer@10.4.20:
    resolution: {integrity: sha512-XY25y5xSv/wEoqzDyXXME4AFfkZI0P23z6Fs3YgymDnKJkCGOnkL0iTxCa85UTqaSgfcqyf3UA6+c7wUvx/16g==}
    engines: {node: ^10 || ^12 || >=14}
    hasBin: true
    peerDependencies:
      postcss: ^8.1.0

  axios@1.7.7:
    resolution: {integrity: sha512-S4kL7XrjgBmvdGut0sN3yJxqYzrDOnivkBiN0OFs6hLiUam3UPvswUo0kqGyhqUZGEOytHyumEdXsAkgCOUf3Q==}

  bail@2.0.2:
    resolution: {integrity: sha512-0xO6mYd7JB2YesxDKplafRpsiOzPt9V02ddPCLbY1xYGPOX24NTyN50qnUxgCPcSoYMhKpAuBTjQoRZCAkUDRw==}

  balanced-match@1.0.2:
    resolution: {integrity: sha512-3oSeUO0TMV67hN1AmbXsK4yaqU7tjiHlbxRDZOpH0KW9+CeX4bRAaX0Anxt0tx2MrpRpWwQaPwIlISEJhYU5Pw==}

  base64-js@1.5.1:
    resolution: {integrity: sha512-AKpaYlHn8t4SVbOHCy+b5+KKgvR4vrsD8vbvrbiQJps7fKDTkjkDry6ji0rUJjC0kzbNePLwzxq8iypo41qeWA==}

  big-integer@1.6.52:
    resolution: {integrity: sha512-QxD8cf2eVqJOOz63z6JIN9BzvVs/dlySa5HGSBH5xtR8dPteIRQnBxxKqkNTiT6jbDTF6jAfrd4oMcND9RGbQg==}
    engines: {node: '>=0.6'}

  binary-extensions@2.3.0:
    resolution: {integrity: sha512-Ceh+7ox5qe7LJuLHoY0feh3pHuUDHAcRUeyL2VYghZwfpkNIy/+8Ocg0a3UuSoYzavmylwuLWQOf3hl0jjMMIw==}
    engines: {node: '>=8'}

  boolbase@1.0.0:
    resolution: {integrity: sha512-JZOSA7Mo9sNGB8+UjSgzdLtokWAky1zbztM3WRLCbZ70/3cTANmQmOdR7y2g+J0e2WXywy1yS468tY+IruqEww==}

  bootstrap@5.3.3:
    resolution: {integrity: sha512-8HLCdWgyoMguSO9o+aH+iuZ+aht+mzW0u3HIMzVu7Srrpv7EBBxTnrFlSCskwdY1+EOFQSm7uMJhNQHkdPcmjg==}
    peerDependencies:
      '@popperjs/core': ^2.11.8

  brace-expansion@1.1.11:
    resolution: {integrity: sha512-iCuPHDFgrHX7H2vEI/5xpz07zSHB00TpugqhmYtVmMO6518mCuRMoOYFldEBl0g187ufozdaHgWKcYFb61qGiA==}

  brace-expansion@2.0.1:
    resolution: {integrity: sha512-XnAIvQ8eM+kC6aULx6wuQiwVsnzsi9d3WxzV3FpWTGA19F621kwdbsAcFKXgKUHZWsy+mY6iL1sHTxWEFCytDA==}

  braces@3.0.3:
    resolution: {integrity: sha512-yQbXgO/OSZVD2IsiLlro+7Hf6Q18EJrKSEsdoMzKePKXct3gvD8oLcOQdIzGupr5Fj+EDe8gO/lxc1BzfMpxvA==}
    engines: {node: '>=8'}

  browserslist@4.24.0:
    resolution: {integrity: sha512-Rmb62sR1Zpjql25eSanFGEhAxcFwfA1K0GuQcLoaJBAcENegrQut3hYdhXFF1obQfiDyqIW/cLM5HSJ/9k884A==}
    engines: {node: ^6 || ^7 || ^8 || ^9 || ^10 || ^11 || ^12 || >=13.7}
    hasBin: true

  buffer@5.7.1:
    resolution: {integrity: sha512-EHcyIPBQ4BSGlvjB16k5KgAJ27CIsHY/2JBmCRReo48y9rQ3MaUzWX3KVlBa4U7MyX02HdVj0K7C3WaB3ju7FQ==}

  buffer@6.0.3:
    resolution: {integrity: sha512-FTiCpNxtwiZZHEZbcbTIcZjERVICn9yq/pDFkTl95/AxzD1naBctN7YO68riM/gLSDY7sdrMby8hofADYuuqOA==}

  cac@6.7.14:
    resolution: {integrity: sha512-b6Ilus+c3RrdDk+JhLKUAQfzzgLEPy6wcXqS7f/xe1EETvsDP6GORG7SFuOs6cID5YkqchW/LXZbX5bc8j7ZcQ==}
    engines: {node: '>=8'}

  call-bind@1.0.7:
    resolution: {integrity: sha512-GHTSNSYICQ7scH7sZ+M2rFopRoLh8t2bLSW6BbgrtLsahOIB5iyAVJf9GjWK3cYTDaMj4XdBpM1cA6pIS0Kv2w==}
    engines: {node: '>= 0.4'}

  callsites@3.1.0:
    resolution: {integrity: sha512-P8BjAsXvZS+VIDUI11hHCQEv74YT67YUi5JJFNWIqL235sBmjX4+qx9Muvls5ivyNENctx46xQLQ3aTuE7ssaQ==}
    engines: {node: '>=6'}

  camelcase-css@2.0.1:
    resolution: {integrity: sha512-QOSvevhslijgYwRx6Rv7zKdMF8lbRmx+uQGx2+vDc+KI/eBnsy9kit5aj23AgGu3pa4t9AgwbnXWqS+iOY+2aA==}
    engines: {node: '>= 6'}

  camelcase@5.3.1:
    resolution: {integrity: sha512-L28STB170nwWS63UjtlEOE3dldQApaJXZkOI1uMFfzf3rRuPegHaHesyee+YxQ+W6SvRDQV6UrdOdRiR153wJg==}
    engines: {node: '>=6'}

  camelcase@6.3.0:
    resolution: {integrity: sha512-Gmy6FhYlCY7uOElZUSbxo2UCDH8owEk996gkbrpsgGtrJLM3J7jGxl9Ic7Qwwj4ivOE5AWZWRMecDdF7hqGjFA==}
    engines: {node: '>=10'}

  caniuse-lite@1.0.30001666:
    resolution: {integrity: sha512-gD14ICmoV5ZZM1OdzPWmpx+q4GyefaK06zi8hmfHV5xe4/2nOQX3+Dw5o+fSqOws2xVwL9j+anOPFwHzdEdV4g==}

  canvas-confetti@1.9.3:
    resolution: {integrity: sha512-rFfTURMvmVEX1gyXFgn5QMn81bYk70qa0HLzcIOSVEyl57n6o9ItHeBtUSWdvKAPY0xlvBHno4/v3QPrT83q9g==}

  case-anything@2.1.13:
    resolution: {integrity: sha512-zlOQ80VrQ2Ue+ymH5OuM/DlDq64mEm+B9UTdHULv5osUMD6HalNTblf2b1u/m6QecjsnOkBpqVZ+XPwIVsy7Ng==}
    engines: {node: '>=12.13'}

  catering@2.1.1:
    resolution: {integrity: sha512-K7Qy8O9p76sL3/3m7/zLKbRkyOlSZAgzEaLhyj2mXS8PsCud2Eo4hAb8aLtZqHh0QGqLcb9dlJSu6lHRVENm1w==}
    engines: {node: '>=6'}

  ccount@2.0.1:
    resolution: {integrity: sha512-eyrF0jiFpY+3drT6383f1qhkbGsLSifNAjA61IUjZjmLCWjItY6LB9ft9YhoDgwfmclB2zhu51Lc7+95b8NRAg==}

  chai@5.1.1:
    resolution: {integrity: sha512-pT1ZgP8rPNqUgieVaEY+ryQr6Q4HXNg8Ei9UnLUrjN4IA7dvQC5JB+/kxVcPNDHyBcc/26CXPkbNzq3qwrOEKA==}
    engines: {node: '>=12'}

  chalk@2.4.2:
    resolution: {integrity: sha512-Mti+f9lpJNcwF4tWV8/OrTTtF1gZi+f8FqlyAdouralcFWFQWF2+NgCHShjkCb+IFBLq9buZwE1xckQU4peSuQ==}
    engines: {node: '>=4'}

  chalk@4.1.1:
    resolution: {integrity: sha512-diHzdDKxcU+bAsUboHLPEDQiw0qEe0qd7SYUn3HgcFlWgbDcfLGswOHYeGrHKzG9z6UYf01d9VFMfZxPM1xZSg==}
    engines: {node: '>=10'}

  chalk@4.1.2:
    resolution: {integrity: sha512-oKnbhFyRIXpUuez8iBMmyEa4nbj4IOQyuhc/wy9kY7/WVPcwIO9VA668Pu8RkO7+0G76SLROeyw9CpQ061i4mA==}
    engines: {node: '>=10'}

  character-entities@2.0.2:
    resolution: {integrity: sha512-shx7oQ0Awen/BRIdkjkvz54PnEEI/EjwXDSIZp86/KKdbafHh1Df/RYGBhn4hbe2+uKC9FnT5UCEdyPz3ai9hQ==}

  check-error@2.1.1:
    resolution: {integrity: sha512-OAlb+T7V4Op9OwdkjmguYRqncdlx5JiofwOAUkmTF+jNdHwzTaTs4sRAGpzLF3oOz5xAyDGrPgeIDFQmDOTiJw==}
    engines: {node: '>= 16'}

  chokidar@3.6.0:
    resolution: {integrity: sha512-7VT13fmjotKpGipCW9JEQAusEPE+Ei8nl6/g4FBAmIm0GOOLMua9NDDo/DWp0ZAxCr3cPq5ZpBqmPAQgDda2Pw==}
    engines: {node: '>= 8.10.0'}

  clarinet@0.12.6:
    resolution: {integrity: sha512-0FR+TrvLbYHLjhzs9oeIbd3yfZmd4u2DzYQEjUTm2dNfh4Y/9RIRWPjsm3aBtrVEpjKI7+lWa4ouqEXoml84mQ==}
    engines: {chrome: '>=16.0.912', firefox: '>=0.8.0', node: '>=0.3.6'}

  clipboard@2.0.11:
    resolution: {integrity: sha512-C+0bbOqkezLIsmWSvlsXS0Q0bmkugu7jcfMIACB+RDEntIzQIkdr148we28AfSloQLRdZlYL/QYyrq05j/3Faw==}

  cliui@6.0.0:
    resolution: {integrity: sha512-t6wbgtoCXvAzst7QgXxJYqPt0usEfbgQdftEPbLL/cvv6HPE5VgvqCuAIDR0NgU52ds6rFwqrgakNLrHEjCbrQ==}

  cliui@8.0.1:
    resolution: {integrity: sha512-BSeNnyus75C4//NQ9gQt1/csTXyo/8Sb+afLAkzAptFuMsod9HFokGNudZpi/oQV73hnVK+sR+5PVRMd+Dr7YQ==}
    engines: {node: '>=12'}

  code-inspector-core@0.16.1:
    resolution: {integrity: sha512-rZlgRy7hp98X3uX9EfLw/BudkcASiaeXQJbTnSmfNSgWyY3EntSmhr2Ek4DsSnDcOaD2405zFHBCP9dPPdh/ZQ==}

  code-inspector-plugin@0.16.1:
    resolution: {integrity: sha512-/oV9RO2dij1s9pm6E6F9n0hwJjq9H+ATOi6YamjTFihaiP0Gp0sv8kJGeljqe9PAkue4lxwFghSR9tEtfZn1Ow==}

  color-convert@1.9.3:
    resolution: {integrity: sha512-QfAUtd+vFdAtFQcC8CCyYt1fYWxSqAiK2cSD6zDB8N3cpsEBAvRxp9zOGg6G/SHHJYAT88/az/IuDGALsNVbGg==}

  color-convert@2.0.1:
    resolution: {integrity: sha512-RRECPsj7iu/xb5oKYcsFHSppFNnsj/52OVTRKb4zP5onXwVF3zVmmToNcOfGC+CRDpfK/U584fMg38ZHCaElKQ==}
    engines: {node: '>=7.0.0'}

  color-name@1.1.3:
    resolution: {integrity: sha512-72fSenhMw2HZMTVHeCA9KCmpEIbzWiQsjN+BHcBbS9vr1mtt+vJjPdksIBNUmKAW8TFUDPJK5SUU3QhE9NEXDw==}

  color-name@1.1.4:
    resolution: {integrity: sha512-dOy+3AuW3a2wNbZHIuMZpTcgjGuLU/uBL/ubcZF9OXbDo8ff4O8yVp5Bf0efS8uEoYo5q4Fx7dY9OgQGXgAsQA==}

  combined-stream@1.0.8:
    resolution: {integrity: sha512-FQN4MRfuJeHf7cBbBMJFXhKSDq+2kAArBlmRBvcvFE5BB1HZKXtSFASDhdlz9zOYwxh8lDdnvmMOe/+5cdoEdg==}
    engines: {node: '>= 0.8'}

  commander@10.0.1:
    resolution: {integrity: sha512-y4Mg2tXshplEbSGzx7amzPwKKOCGuoSRP/CjEdwwk0FOGlUbq6lKuoyDZTNZkmxHdJtp54hdfY/JUrdL7Xfdug==}
    engines: {node: '>=14'}

  commander@2.20.3:
    resolution: {integrity: sha512-GpVkmM8vF2vQUkj2LvZmD35JxeJOLCwJ9cUkugyk2nuhbv3+mJvpLYYt+0+USMxE+oj+ey/lJEnhZw75x/OMcQ==}

  commander@4.1.1:
    resolution: {integrity: sha512-NOKm8xhkzAjzFx8B2v5OAHT+u5pRQc2UCa2Vq9jYL/31o2wi9mxBA7LIFs3sV5VSC49z6pEhfbMULvShKj26WA==}
    engines: {node: '>= 6'}

  commander@7.2.0:
    resolution: {integrity: sha512-QrWXB+ZQSVPmIWIhtEO9H+gwHaMGYiF5ChvoJ+K9ZGHG/sVsa6yiesAD1GC/x46sET00Xlwo1u49RVVVzvcSkw==}
    engines: {node: '>= 10'}

  compute-scroll-into-view@3.1.0:
    resolution: {integrity: sha512-rj8l8pD4bJ1nx+dAkMhV1xB5RuZEyVysfxJqB1pRchh1KVvwOv9b7CGB8ZfjTImVv2oF+sYMUkMZq6Na5Ftmbg==}

  computeds@0.0.1:
    resolution: {integrity: sha512-7CEBgcMjVmitjYo5q8JTJVra6X5mQ20uTThdK+0kR7UEaDrAWEQcRiBtWJzga4eRpP6afNwwLsX2SET2JhVB1Q==}

  concat-map@0.0.1:
    resolution: {integrity: sha512-/Srv4dswyQNBfohGpz9o6Yb3Gz3SrUDqBH5rTuhGR7ahtlbYKnVxw2bCFMRljaA7EXHaXZ8wsHdodFvbkhKmqg==}

  confbox@0.1.7:
    resolution: {integrity: sha512-uJcB/FKZtBMCJpK8MQji6bJHgu1tixKPxRLeGkNzBoOZzpnZUJm0jm2/sBDWcuBx1dYgxV4JU+g5hmNxCyAmdA==}

  config-chain@1.1.13:
    resolution: {integrity: sha512-qj+f8APARXHrM0hraqXYb2/bOVSV4PvJQlNZ/DVj0QrmNM2q2euizkeuVckQ57J+W0mRH6Hvi+k50M4Jul2VRQ==}

  convert-source-map@2.0.0:
    resolution: {integrity: sha512-Kvp459HrV2FEJ1CAsi1Ku+MY3kasH19TFykTz2xWmMeq6bk2NU3XXvfJ+Q61m0xktWwt+1HSYf3JZsTms3aRJg==}

  core-util-is@1.0.3:
    resolution: {integrity: sha512-ZQBvi1DcpJ4GDqanjucZ2Hj3wEO5pZDS89BWbkcrvdxksJorwUDDZamX9ldFkp9aw2lmBDLgkObEA4DWNJ9FYQ==}

  create-require@1.1.1:
    resolution: {integrity: sha512-dcKFX3jn0MpIaXjisoRvexIJVEKzaq7z2rZKxf+MSr9TkdmHmsU4m2lcLojrj/FHl8mk5VxMmYA+ftRkP/3oKQ==}

  cross-spawn@7.0.3:
    resolution: {integrity: sha512-iRDPJKUPVEND7dHPO8rkbOnPpyDygcDFtWjpeWNCgy8WP2rXcxXL8TskReQl6OrB2G7+UJrags1q15Fudc7G6w==}
    engines: {node: '>= 8'}

  crypto-js@4.2.0:
    resolution: {integrity: sha512-KALDyEYgpY+Rlob/iriUtjV6d5Eq+Y191A5g4UqLAi8CyGP9N1+FdVbkc1SxKc2r4YAYqG8JzO2KGL+AizD70Q==}

  css-render@0.15.14:
    resolution: {integrity: sha512-9nF4PdUle+5ta4W5SyZdLCCmFd37uVimSjg1evcTqKJCyvCEEj12WKzOSBNak6r4im4J4iYXKH1OWpUV5LBYFg==}

  cssesc@3.0.0:
    resolution: {integrity: sha512-/Tb/JcjK111nNScGob5MNtsntNM1aCNUDipB/TkwZFhyDrrE47SOx/18wF2bbjgc3ZzCSKW1T5nt5EbFoAz/Vg==}
    engines: {node: '>=4'}
    hasBin: true

  cssstyle@4.1.0:
    resolution: {integrity: sha512-h66W1URKpBS5YMI/V8PyXvTMFT8SupJ1IzoIV8IeBC/ji8WVmrO8dGlTi+2dh6whmdk6BiKJLD/ZBkhWbcg6nA==}
    engines: {node: '>=18'}

  csstype@3.0.11:
    resolution: {integrity: sha512-sa6P2wJ+CAbgyy4KFssIb/JNMLxFvKF1pCYCSXS8ZMuqZnMsrxqI2E5sPyoTpxoPU/gVZMzr2zjOfg8GIZOMsw==}

  csstype@3.1.3:
    resolution: {integrity: sha512-M1uQkMl8rQK/szD0LNhtqxIPLpimGm8sOBwU7lLnCpSbTyY3yeU1Vc7l4KT5zT4s/yOxHH5O7tIuuLOCnLADRw==}

  d3-array@3.2.4:
    resolution: {integrity: sha512-tdQAmyA18i4J7wprpYq8ClcxZy3SC31QMeByyCFyRt7BVHdREQZ5lpzoe5mFEYZUWe+oq8HBvk9JjpibyEV4Jg==}
    engines: {node: '>=12'}

  d3-axis@3.0.0:
    resolution: {integrity: sha512-IH5tgjV4jE/GhHkRV0HiVYPDtvfjHQlQfJHs0usq7M30XcSBvOotpmH1IgkcXsO/5gEQZD43B//fc7SRT5S+xw==}
    engines: {node: '>=12'}

  d3-brush@3.0.0:
    resolution: {integrity: sha512-ALnjWlVYkXsVIGlOsuWH1+3udkYFI48Ljihfnh8FZPF2QS9o+PzGLBslO0PjzVoHLZ2KCVgAM8NVkXPJB2aNnQ==}
    engines: {node: '>=12'}

  d3-chord@3.0.1:
    resolution: {integrity: sha512-VE5S6TNa+j8msksl7HwjxMHDM2yNK3XCkusIlpX5kwauBfXuyLAtNg9jCp/iHH61tgI4sb6R/EIMWCqEIdjT/g==}
    engines: {node: '>=12'}

  d3-color@3.1.0:
    resolution: {integrity: sha512-zg/chbXyeBtMQ1LbD/WSoW2DpC3I0mpmPdW+ynRTj/x2DAWYrIY7qeZIHidozwV24m4iavr15lNwIwLxRmOxhA==}
    engines: {node: '>=12'}

  d3-contour@4.0.2:
    resolution: {integrity: sha512-4EzFTRIikzs47RGmdxbeUvLWtGedDUNkTcmzoeyg4sP/dvCexO47AaQL7VKy/gul85TOxw+IBgA8US2xwbToNA==}
    engines: {node: '>=12'}

  d3-delaunay@6.0.4:
    resolution: {integrity: sha512-mdjtIZ1XLAM8bm/hx3WwjfHt6Sggek7qH043O8KEjDXN40xi3vx/6pYSVTwLjEgiXQTbvaouWKynLBiUZ6SK6A==}
    engines: {node: '>=12'}

  d3-dispatch@3.0.1:
    resolution: {integrity: sha512-rzUyPU/S7rwUflMyLc1ETDeBj0NRuHKKAcvukozwhshr6g6c5d8zh4c2gQjY2bZ0dXeGLWc1PF174P2tVvKhfg==}
    engines: {node: '>=12'}

  d3-drag@3.0.0:
    resolution: {integrity: sha512-pWbUJLdETVA8lQNJecMxoXfH6x+mO2UQo8rSmZ+QqxcbyA3hfeprFgIT//HW2nlHChWeIIMwS2Fq+gEARkhTkg==}
    engines: {node: '>=12'}

  d3-dsv@3.0.1:
    resolution: {integrity: sha512-UG6OvdI5afDIFP9w4G0mNq50dSOsXHJaRE8arAS5o9ApWnIElp8GZw1Dun8vP8OyHOZ/QJUKUJwxiiCCnUwm+Q==}
    engines: {node: '>=12'}
    hasBin: true

  d3-ease@3.0.1:
    resolution: {integrity: sha512-wR/XK3D3XcLIZwpbvQwQ5fK+8Ykds1ip7A2Txe0yxncXSdq1L9skcG7blcedkOX+ZcgxGAmLX1FrRGbADwzi0w==}
    engines: {node: '>=12'}

  d3-fetch@3.0.1:
    resolution: {integrity: sha512-kpkQIM20n3oLVBKGg6oHrUchHM3xODkTzjMoj7aWQFq5QEM+R6E4WkzT5+tojDY7yjez8KgCBRoj4aEr99Fdqw==}
    engines: {node: '>=12'}

  d3-flextree@2.1.2:
    resolution: {integrity: sha512-gJiHrx5uTTHq44bjyIb3xpbmmdZcWLYPKeO9EPVOq8EylMFOiH2+9sWqKAiQ4DcFuOZTAxPOQyv0Rnmji/g15A==}

  d3-force@3.0.0:
    resolution: {integrity: sha512-zxV/SsA+U4yte8051P4ECydjD/S+qeYtnaIyAs9tgHCqfguma/aAQDjo85A9Z6EKhBirHRJHXIgJUlffT4wdLg==}
    engines: {node: '>=12'}

  d3-format@3.1.0:
    resolution: {integrity: sha512-YyUI6AEuY/Wpt8KWLgZHsIU86atmikuoOmCfommt0LYHiQSPjvX2AcFc38PX0CBpr2RCyZhjex+NS/LPOv6YqA==}
    engines: {node: '>=12'}

  d3-geo@3.1.1:
    resolution: {integrity: sha512-637ln3gXKXOwhalDzinUgY83KzNWZRKbYubaG+fGVuc/dxO64RRljtCTnf5ecMyE1RIdtqpkVcq0IbtU2S8j2Q==}
    engines: {node: '>=12'}

  d3-hierarchy@1.1.9:
    resolution: {integrity: sha512-j8tPxlqh1srJHAtxfvOUwKNYJkQuBFdM1+JAUfq6xqH5eAqf93L7oG1NVqDa4CpFZNvnNKtCYEUC8KY9yEn9lQ==}

  d3-hierarchy@3.1.2:
    resolution: {integrity: sha512-FX/9frcub54beBdugHjDCdikxThEqjnR93Qt7PvQTOHxyiNCAlvMrHhclk3cD5VeAaq9fxmfRp+CnWw9rEMBuA==}
    engines: {node: '>=12'}

  d3-interpolate@3.0.1:
    resolution: {integrity: sha512-3bYs1rOD33uo8aqJfKP3JWPAibgw8Zm2+L9vBKEHJ2Rg+viTR7o5Mmv5mZcieN+FRYaAOWX5SJATX6k1PWz72g==}
    engines: {node: '>=12'}

  d3-path@3.1.0:
    resolution: {integrity: sha512-p3KP5HCf/bvjBSSKuXid6Zqijx7wIfNW+J/maPs+iwR35at5JCbLUT0LzF1cnjbCHWhqzQTIN2Jpe8pRebIEFQ==}
    engines: {node: '>=12'}

  d3-polygon@3.0.1:
    resolution: {integrity: sha512-3vbA7vXYwfe1SYhED++fPUQlWSYTTGmFmQiany/gdbiWgU/iEyQzyymwL9SkJjFFuCS4902BSzewVGsHHmHtXg==}
    engines: {node: '>=12'}

  d3-quadtree@3.0.1:
    resolution: {integrity: sha512-04xDrxQTDTCFwP5H6hRhsRcb9xxv2RzkcsygFzmkSIOJy3PeRJP7sNk3VRIbKXcog561P9oU0/rVH6vDROAgUw==}
    engines: {node: '>=12'}

  d3-random@3.0.1:
    resolution: {integrity: sha512-FXMe9GfxTxqd5D6jFsQ+DJ8BJS4E/fT5mqqdjovykEB2oFbTMDVdg1MGFxfQW+FBOGoB++k8swBrgwSHT1cUXQ==}
    engines: {node: '>=12'}

  d3-scale-chromatic@3.1.0:
    resolution: {integrity: sha512-A3s5PWiZ9YCXFye1o246KoscMWqf8BsD9eRiJ3He7C9OBaxKhAd5TFCdEx/7VbKtxxTsu//1mMJFrEt572cEyQ==}
    engines: {node: '>=12'}

  d3-scale@4.0.2:
    resolution: {integrity: sha512-GZW464g1SH7ag3Y7hXjf8RoUuAFIqklOAq3MRl4OaWabTFJY9PN/E1YklhXLh+OQ3fM9yS2nOkCoS+WLZ6kvxQ==}
    engines: {node: '>=12'}

  d3-selection@3.0.0:
    resolution: {integrity: sha512-fmTRWbNMmsmWq6xJV8D19U/gw/bwrHfNXxrIN+HfZgnzqTHp9jOmKMhsTUjXOJnZOdZY9Q28y4yebKzqDKlxlQ==}
    engines: {node: '>=12'}

  d3-shape@3.2.0:
    resolution: {integrity: sha512-SaLBuwGm3MOViRq2ABk3eLoxwZELpH6zhl3FbAoJ7Vm1gofKx6El1Ib5z23NUEhF9AsGl7y+dzLe5Cw2AArGTA==}
    engines: {node: '>=12'}

  d3-time-format@4.1.0:
    resolution: {integrity: sha512-dJxPBlzC7NugB2PDLwo9Q8JiTR3M3e4/XANkreKSUxF8vvXKqm1Yfq4Q5dl8budlunRVlUUaDUgFt7eA8D6NLg==}
    engines: {node: '>=12'}

  d3-time@3.1.0:
    resolution: {integrity: sha512-VqKjzBLejbSMT4IgbmVgDjpkYrNWUYJnbCGo874u7MMKIWsILRX+OpX/gTk8MqjpT1A/c6HY2dCA77ZN0lkQ2Q==}
    engines: {node: '>=12'}

  d3-timer@3.0.1:
    resolution: {integrity: sha512-ndfJ/JxxMd3nw31uyKoY2naivF+r29V+Lc0svZxe1JvvIRmi8hUsrMvdOwgS1o6uBHmiz91geQ0ylPP0aj1VUA==}
    engines: {node: '>=12'}

  d3-transition@3.0.1:
    resolution: {integrity: sha512-ApKvfjsSR6tg06xrL434C0WydLr7JewBB3V+/39RMHsaXTOG0zmt/OAXeng5M5LBm0ojmxJrpomQVZ1aPvBL4w==}
    engines: {node: '>=12'}
    peerDependencies:
      d3-selection: 2 - 3

  d3-zoom@3.0.0:
    resolution: {integrity: sha512-b8AmV3kfQaqWAuacbPuNbL6vahnOJflOhexLzMMNLga62+/nh0JzvJ0aO/5a5MVgUFGS7Hu1P9P03o3fJkDCyw==}
    engines: {node: '>=12'}

  d3@7.9.0:
    resolution: {integrity: sha512-e1U46jVP+w7Iut8Jt8ri1YsPOvFpg46k+K8TpCb0P+zjCkjkPnV7WzfDJzMHy1LnA+wj5pLT1wjO901gLXeEhA==}
    engines: {node: '>=12'}

  data-urls@5.0.0:
    resolution: {integrity: sha512-ZYP5VBHshaDAiVZxjbRVcFJpc+4xGgT0bK3vzy1HLN8jTO975HEbuYzZJcHoQEY5K1a0z8YayJkyVETa08eNTg==}
    engines: {node: '>=18'}

  date-fns-tz@3.1.3:
    resolution: {integrity: sha512-ZfbMu+nbzW0mEzC8VZrLiSWvUIaI3aRHeq33mTe7Y38UctKukgqPR4nTDwcwS4d64Gf8GghnVsroBuMY3eiTeA==}
    peerDependencies:
      date-fns: ^3.0.0

  date-fns@3.6.0:
    resolution: {integrity: sha512-fRHTG8g/Gif+kSh50gaGEdToemgfj74aRX3swtiouboip5JDLAyDE9F11nHMIcvOaXeOC6D7SpNhi7uFyB7Uww==}

  dayjs@1.11.13:
    resolution: {integrity: sha512-oaMBel6gjolK862uaPQOVTA7q3TZhuSvuMQAAglQDOWYO9A91IrAOUJEyKVlqJlHE0vq5p5UXxzdPfMH/x6xNg==}

  de-indent@1.0.2:
    resolution: {integrity: sha512-e/1zu3xH5MQryN2zdVaF0OrdNLUbvWxzMbi+iNA6Bky7l1RoP8a2fIbRocyHclXt/arDrrR6lL3TqFD9pMQTsg==}

  debug@2.6.9:
    resolution: {integrity: sha512-bC7ElrdJaJnPbAP+1EotYvqZsb3ecl5wi6Bfi6BJTUcNowp6cvspg0jXznRTKDjm/E7AdgFBVeAPVMNcKGsHMA==}
    peerDependencies:
      supports-color: '*'
    peerDependenciesMeta:
      supports-color:
        optional: true

  debug@3.2.7:
    resolution: {integrity: sha512-CFjzYYAi4ThfiQvizrFQevTTXHtnCqWfe7x1AhgEscTz6ZbLbfoLRLPugTQyBth6f8ZERVUSyWHFD/7Wu4t1XQ==}
    peerDependencies:
      supports-color: '*'
    peerDependenciesMeta:
      supports-color:
        optional: true

  debug@4.3.5:
    resolution: {integrity: sha512-pt0bNEmneDIvdL1Xsd9oDQ/wrQRkXDT4AUWlNZNPKvW5x/jyO9VFXkJUP07vQ2upmw5PlaITaPKc31jK13V+jg==}
    engines: {node: '>=6.0'}
    peerDependencies:
      supports-color: '*'
    peerDependenciesMeta:
      supports-color:
        optional: true

  debug@4.3.7:
    resolution: {integrity: sha512-Er2nc/H7RrMXZBFCEim6TCmMk02Z8vLC2Rbi1KEBggpo0fS6l0S1nnapwmIi3yW/+GOJap1Krg4w0Hg80oCqgQ==}
    engines: {node: '>=6.0'}
    peerDependencies:
      supports-color: '*'
    peerDependenciesMeta:
      supports-color:
        optional: true

  decamelize@1.2.0:
    resolution: {integrity: sha512-z2S+W9X73hAUUki+N+9Za2lBlun89zigOyGrsax+KUQ6wKW4ZoWpEYBkGhQjwAjjDCkWxhY0VKEhk8wzY7F5cA==}
    engines: {node: '>=0.10.0'}

  decimal.js@10.4.3:
    resolution: {integrity: sha512-VBBaLc1MgL5XpzgIP7ny5Z6Nx3UrRkIViUkPUdtl9aya5amy3De1gsUUSB1g3+3sExYNjCAsAznmukyxCb1GRA==}

  decode-named-character-reference@1.0.2:
    resolution: {integrity: sha512-O8x12RzrUF8xyVcY0KJowWsmaJxQbmy0/EtnNtHRpsOcT7dFk5W598coHqBVpmWo1oQQfsCqfCmkZN5DJrZVdg==}

  deep-eql@5.0.2:
    resolution: {integrity: sha512-h5k/5U50IJJFpzfL6nO9jaaumfjO/f2NjK/oYB2Djzm4p9L+3T9qWpZqZ2hAbLPuuYq9wrU08WQyBTL5GbPk5Q==}
    engines: {node: '>=6'}

  deep-is@0.1.4:
    resolution: {integrity: sha512-oIPzksmTg4/MriiaYGO+okXDT7ztn/w3Eptv/+gSIdMdKsJo0u4CfYNFJPy+4SKMuCqGw2wxnA+URMg3t8a/bQ==}

  deferred-leveldown@5.3.0:
    resolution: {integrity: sha512-a59VOT+oDy7vtAbLRCZwWgxu2BaCfd5Hk7wxJd48ei7I+nsg8Orlb9CLG0PMZienk9BSUKgeAqkO2+Lw+1+Ukw==}
    engines: {node: '>=6'}

  define-data-property@1.1.4:
    resolution: {integrity: sha512-rBMvIzlpA8v6E+SJZoo++HAYqsLrkg7MSfIinMPFhmkorw7X+dOXVJQs+QT69zGkzMyfDnIMN2Wid1+NbL3T+A==}
    engines: {node: '>= 0.4'}

  define-lazy-prop@2.0.0:
    resolution: {integrity: sha512-Ds09qNh8yw3khSjiJjiUInaGX9xlqZDY7JVryGxdxV7NPeuqQfplOpQ66yJFZut3jLa5zOwkXw1g9EI2uKh4Og==}
    engines: {node: '>=8'}

  delaunator@5.0.1:
    resolution: {integrity: sha512-8nvh+XBe96aCESrGOqMp/84b13H9cdKbG5P2ejQCh4d4sK9RL4371qou9drQjMhvnPmhWl5hnmqbEE0fXr9Xnw==}

  delayed-stream@1.0.0:
    resolution: {integrity: sha512-ZySD7Nf91aLB0RxL4KGrKHBXl7Eds1DAmEdcoVawXnLD7SDhpNgtuII2aAkg7a7QS41jxPSZ17p4VdGnMHk3MQ==}
    engines: {node: '>=0.4.0'}

  delegate@3.2.0:
    resolution: {integrity: sha512-IofjkYBZaZivn0V8nnsMJGBr4jVLxHDheKSW88PyxS5QC4Vo9ZbZVvhzlSxY87fVq3STR6r+4cGepyHkcWOQSw==}

  dequal@2.0.3:
    resolution: {integrity: sha512-0je+qPKHEMohvfRTCEo3CrPG6cAzAYgmzKyxRiYSSDkS6eGJdyVJm7WaYA5ECaAD9wLB2T4EEeymA5aFVcYXCA==}
    engines: {node: '>=6'}

  detect-libc@1.0.3:
    resolution: {integrity: sha512-pGjwhsmsp4kL2RTz08wcOlGN83otlqHeD/Z5T8GXZB+/YcpQ/dgo+lbU8ZsGxV0HIvqqxo9l7mqYwyYMD9bKDg==}
    engines: {node: '>=0.10'}
    hasBin: true

  devlop@1.1.0:
    resolution: {integrity: sha512-RWmIqhcFf1lRYBvNmr7qTNuyCt/7/ns2jbpp1+PalgE/rDQcBT0fioSMUpJ93irlUhC5hrg4cYqe6U+0ImW0rA==}

  didyoumean@1.2.2:
    resolution: {integrity: sha512-gxtyfqMg7GKyhQmb056K7M3xszy/myH8w+B4RT+QXBQsvAOdc3XymqDDPHx1BgPgsdAA5SIifona89YtRATDzw==}

  diff@4.0.2:
    resolution: {integrity: sha512-58lmxKSA4BNyLz+HHMUzlOEpg09FV+ev6ZMe3vJihgdxzgcwZ8VoEEPmALCZG9LmqfVoNMMKpttIYTVG6uDY7A==}
    engines: {node: '>=0.3.1'}

  dijkstrajs@1.0.3:
    resolution: {integrity: sha512-qiSlmBq9+BCdCA/L46dw8Uy93mloxsPSbwnm5yrKn2vMPiy8KyAskTF6zuV/j5BMsmOGZDPs7KjU+mjb670kfA==}

  dir-glob@3.0.1:
    resolution: {integrity: sha512-WkrWp9GR4KXfKGYzOLmTuGVi1UWFfws377n9cc55/tb6DuqyF6pcQ5AbiHEshaDpY9v6oaSr2XCDidGmMwdzIA==}
    engines: {node: '>=8'}

  discontinuous-range@1.0.0:
    resolution: {integrity: sha512-c68LpLbO+7kP/b1Hr1qs8/BJ09F5khZGTxqxZuhzxpmwJKOgRFHJWIb9/KmqnqHhLdO55aOxFH/EGBvUQbL/RQ==}

  dlv@1.1.3:
    resolution: {integrity: sha512-+HlytyjlPKnIG8XuRG8WvmBP8xs8P71y+SKKS6ZXWoEgLuePxtDoUEiH7WkdePWrQ5JBpE6aoVqfZfJUQkjXwA==}

  dompurify@3.1.7:
    resolution: {integrity: sha512-VaTstWtsneJY8xzy7DekmYWEOZcmzIe3Qb3zPd4STve1OBTa+e+WmS1ITQec1fZYXI3HCsOZZiSMpG6oxoWMWQ==}

  dotenv@16.4.5:
    resolution: {integrity: sha512-ZmdL2rui+eB2YwhsWzjInR8LldtZHGDoQ1ugH85ppHKwpUHL7j7rN0Ti9NCnGiQbhaZ11FpR+7ao1dNsmduNUg==}
    engines: {node: '>=12'}

  double-ended-queue@2.1.0-0:
    resolution: {integrity: sha512-+BNfZ+deCo8hMNpDqDnvT+c0XpJ5cUa6mqYq89bho2Ifze4URTqRkcwR399hWoTrTkbZ/XJYDgP6rc7pRgffEQ==}

  downloadjs@1.4.7:
    resolution: {integrity: sha512-LN1gO7+u9xjU5oEScGFKvXhYf7Y/empUIIEAGBs1LzUq/rg5duiDrkuH5A2lQGd5jfMOb9X9usDa2oVXwJ0U/Q==}

  dprint-node@1.0.8:
    resolution: {integrity: sha512-iVKnUtYfGrYcW1ZAlfR/F59cUVL8QIhWoBJoSjkkdua/dkWIgjZfiLMeTjiB06X0ZLkQ0M2C1VbUj/CxkIf1zg==}

  eastasianwidth@0.2.0:
    resolution: {integrity: sha512-I88TYZWc9XiYHRQ4/3c5rjjfgkjhLyW2luGIheGERbNQ6OY7yTybanSpDXZa8y7VUP9YmDcYa+eyq4ca7iLqWA==}

  editorconfig@1.0.4:
    resolution: {integrity: sha512-L9Qe08KWTlqYMVvMcTIvMAdl1cDUubzRNYL+WfA4bLDMHe4nemKkpmYzkznE1FwLKu0EEmy6obgQKzMJrg4x9Q==}
    engines: {node: '>=14'}
    hasBin: true

  electron-to-chromium@1.5.31:
    resolution: {integrity: sha512-QcDoBbQeYt0+3CWcK/rEbuHvwpbT/8SV9T3OSgs6cX1FlcUAkgrkqbg9zLnDrMM/rLamzQwal4LYFCiWk861Tg==}

  elkjs@0.9.3:
    resolution: {integrity: sha512-f/ZeWvW/BCXbhGEf1Ujp29EASo/lk1FDnETgNKwJrsVvGZhUWCZyg3xLJjAsxfOmt8KjswHmI5EwCQcPMpOYhQ==}

  emitter@0.0.2:
    resolution: {integrity: sha512-L1gFY5hZlUaJ0VXsFLPO6KJIJlnu6rOBzbSXxx2f6B7zOShTxxpO+nqH0idbdOoqI2JnWyfn97RPnPgRl7Dz4Q==}
    engines: {node: '>= 0.4.0'}

  emittery@1.0.3:
    resolution: {integrity: sha512-tJdCJitoy2lrC2ldJcqN4vkqJ00lT+tOWNT1hBJjO/3FDMJa5TTIiYGCKGkn/WfCyOzUMObeohbVTj00fhiLiA==}
    engines: {node: '>=14.16'}

  emoji-regex@10.4.0:
    resolution: {integrity: sha512-EC+0oUMY1Rqm4O6LLrgjtYDvcVYTy7chDnM4Q7030tP4Kwj3u/pR6gP9ygnp2CJMK5Gq+9Q2oqmrFJAz01DXjw==}

  emoji-regex@8.0.0:
    resolution: {integrity: sha512-MSjYzcWNOA0ewAHpz0MxpYFvwg6yjy1NG3xteoqz644VCo/RPgnr1/GGt+ic3iJTzQ8Eu3TdM14SawnVUmGE6A==}

  emoji-regex@9.2.2:
    resolution: {integrity: sha512-L18DaJsXSUk2+42pv8mLs5jJT2hqFkFE4j21wOmgbUqsZ2hL72NsUU785g9RXgo3s0ZNgVl42TiHp3ZtOv/Vyg==}

  encoding-down@6.3.0:
    resolution: {integrity: sha512-QKrV0iKR6MZVJV08QY0wp1e7vF6QbhnbQhb07bwpEyuz4uZiZgPlEGdkCROuFkUwdxlFaiPIhjyarH1ee/3vhw==}
    engines: {node: '>=6'}

  end-stream@0.1.0:
    resolution: {integrity: sha512-Brl10T8kYnc75IepKizW6Y9liyW8ikz1B7n/xoHrJxoVSSjoqPn30sb7XVFfQERK4QfUMYRGs9dhWwtt2eu6uA==}

  entities@4.5.0:
    resolution: {integrity: sha512-V0hjH4dGPh9Ao5p0MoRY6BVqtwCjhz6vI5LT8AJ55H+4g9/4vbHx1I54fS0XuclLhDHArPQCiMjDxjaL8fPxhw==}
    engines: {node: '>=0.12'}

  errno@0.1.8:
    resolution: {integrity: sha512-dJ6oBr5SQ1VSd9qkk7ByRgb/1SH4JZjCHSW/mr63/QcXO9zLVxvJ6Oy13nio03rxpSnVDDjFor75SjVeZWPW/A==}
    hasBin: true

  es-define-property@1.0.0:
    resolution: {integrity: sha512-jxayLKShrEqqzJ0eumQbVhTYQM27CfT1T35+gCgDFoL82JLsXqTJ76zv6A0YLOgEnLUMvLzsDsGIrl8NFpT2gQ==}
    engines: {node: '>= 0.4'}

  es-errors@1.3.0:
    resolution: {integrity: sha512-Zf5H2Kxt2xjTvbJvP2ZWLEICxA6j+hAmMzIlypy4xcBg1vKVnx89Wy0GbS+kf5cwCVFFzdCFh2XSCFNULS6csw==}
    engines: {node: '>= 0.4'}

  esbuild-code-inspector-plugin@0.16.1:
    resolution: {integrity: sha512-BgewNP7lWxkTW7snW0tr/L9wRECH3EqvCqxrCVpiCVbAOn9R468URhTXUi3sMZwbuk0D87VpUmLugOjbL4THtg==}

  esbuild@0.21.5:
    resolution: {integrity: sha512-mg3OPMV4hXywwpoDxu3Qda5xCKQi+vCTZq8S9J/EpkhB2HzKXq4SNFZE3+NK93JYxc8VMSep+lOUSC/RVKaBqw==}
    engines: {node: '>=12'}
    hasBin: true

  escalade@3.1.2:
    resolution: {integrity: sha512-ErCHMCae19vR8vQGe50xIsVomy19rg6gFu3+r3jkEO46suLMWBksvVyoGgQV+jOfl84ZSOSlmv6Gxa89PmTGmA==}
    engines: {node: '>=6'}

  escalade@3.2.0:
    resolution: {integrity: sha512-WUj2qlxaQtO4g6Pq5c29GTcWGDyd8itL8zTlipgECz3JesAiiOKotd8JU6otB3PACgG6xkJUyVhboMS+bje/jA==}
    engines: {node: '>=6'}

  escape-string-regexp@1.0.5:
    resolution: {integrity: sha512-vbRorB5FUQWvla16U8R/qgaFIya2qGzwDrNmCZuYKrbdSUMG6I1ZCGQRefkRVhuOkIGVne7BQ35DSfo1qvJqFg==}
    engines: {node: '>=0.8.0'}

  escape-string-regexp@4.0.0:
    resolution: {integrity: sha512-TtpcNJ3XAzx3Gq8sWRzJaVajRs0uVxA2YAkdb1jm2YkPz4G6egUFAyA3n5vtEIZefPk5Wa4UXbKuS5fKkJWdgA==}
    engines: {node: '>=10'}

  escape-string-regexp@5.0.0:
    resolution: {integrity: sha512-/veY75JbMK4j1yjvuUxuVsiS/hr/4iHs9FTT6cgTexxdE0Ly/glccBAkloH/DofkjRbZU3bnoj38mOmhkZ0lHw==}
    engines: {node: '>=12'}

  escodegen@2.1.0:
    resolution: {integrity: sha512-2NlIDTwUWJN0mRPQOdtQBzbUHvdGY2P1VXSyU83Q3xKxM7WHX2Ql8dKq782Q9TgQUNOLEzEYu9bzLNj1q88I5w==}
    engines: {node: '>=6.0'}
    hasBin: true

  eslint-config-prettier@9.1.0:
    resolution: {integrity: sha512-NSWl5BFQWEPi1j4TjVNItzYV7dZXZ+wP6I6ZhrBGpChQhZRUaElihE9uRRkcbRnNb76UMKDF3r+WTmNcGPKsqw==}
    hasBin: true
    peerDependencies:
      eslint: '>=7.0.0'

  eslint-plugin-prettier@5.2.1:
    resolution: {integrity: sha512-gH3iR3g4JfF+yYPaJYkN7jEl9QbweL/YfkoRlNnuIEHEz1vHVlCmWOS+eGGiRuzHQXdJFCOTxRgvju9b8VUmrw==}
    engines: {node: ^14.18.0 || >=16.0.0}
    peerDependencies:
      '@types/eslint': '>=8.0.0'
      eslint: '>=8.0.0'
      eslint-config-prettier: '*'
      prettier: '>=3.0.0'
    peerDependenciesMeta:
      '@types/eslint':
        optional: true
      eslint-config-prettier:
        optional: true

  eslint-plugin-vue@9.28.0:
    resolution: {integrity: sha512-ShrihdjIhOTxs+MfWun6oJWuk+g/LAhN+CiuOl/jjkG3l0F2AuK5NMTaWqyvBgkFtpYmyks6P4603mLmhNJW8g==}
    engines: {node: ^14.17.0 || >=16.0.0}
    peerDependencies:
      eslint: ^6.2.0 || ^7.0.0 || ^8.0.0 || ^9.0.0

  eslint-scope@7.2.2:
    resolution: {integrity: sha512-dOt21O7lTMhDM+X9mB4GX+DZrZtCUJPL/wlcTqxyrx5IvO0IYtILdtrQGQp+8n5S0gwSVmOf9NQrjMOgfQZlIg==}
    engines: {node: ^12.22.0 || ^14.17.0 || >=16.0.0}

  eslint-scope@8.0.2:
    resolution: {integrity: sha512-6E4xmrTw5wtxnLA5wYL3WDfhZ/1bUBGOXV0zQvVRDOtrR8D0p6W7fs3JweNYhwRYeGvd/1CKX2se0/2s7Q/nJA==}
    engines: {node: ^18.18.0 || ^20.9.0 || >=21.1.0}

  eslint-visitor-keys@3.4.3:
    resolution: {integrity: sha512-wpc+LXeiyiisxPlEkUzU6svyS1frIO3Mgxj1fdy7Pm8Ygzguax2N3Fa/D/ag1WqbOprdI+uY6wMUl8/a2G+iag==}
    engines: {node: ^12.22.0 || ^14.17.0 || >=16.0.0}

  eslint-visitor-keys@4.0.0:
    resolution: {integrity: sha512-OtIRv/2GyiF6o/d8K7MYKKbXrOUBIK6SfkIRM4Z0dY3w+LiQ0vy3F57m0Z71bjbyeiWFiHJ8brqnmE6H6/jEuw==}
    engines: {node: ^18.18.0 || ^20.9.0 || >=21.1.0}

  eslint@9.11.1:
    resolution: {integrity: sha512-MobhYKIoAO1s1e4VUrgx1l1Sk2JBR/Gqjjgw8+mfgoLE2xwsHur4gdfTxyTgShrhvdVFTaJSgMiQBl1jv/AWxg==}
    engines: {node: ^18.18.0 || ^20.9.0 || >=21.1.0}
    hasBin: true
    peerDependencies:
      jiti: '*'
    peerDependenciesMeta:
      jiti:
        optional: true

  espree@10.1.0:
    resolution: {integrity: sha512-M1M6CpiE6ffoigIOWYO9UDP8TMUw9kqb21tf+08IgDYjCsOvCuDt4jQcZmoYxx+w7zlKw9/N0KXfto+I8/FrXA==}
    engines: {node: ^18.18.0 || ^20.9.0 || >=21.1.0}

  espree@9.6.1:
    resolution: {integrity: sha512-oruZaFkjorTpF32kDSI5/75ViwGeZginGGy2NoOSg3Q9bnwlnmDm4HLnkl0RE3n+njDXR037aY1+x58Z/zFdwQ==}
    engines: {node: ^12.22.0 || ^14.17.0 || >=16.0.0}

  esprima@4.0.1:
    resolution: {integrity: sha512-eGuFFw7Upda+g4p+QHvnW0RyTX/SVeJBDM/gCtMARO0cLuT2HcEKnTPvhjV6aGeqrCB/sbNop0Kszm0jsaWU4A==}
    engines: {node: '>=4'}
    hasBin: true

  esquery@1.5.0:
    resolution: {integrity: sha512-YQLXUplAwJgCydQ78IMJywZCceoqk1oH01OERdSAJc/7U2AylwjhSCLDEtqwg811idIS/9fIU5GjG73IgjKMVg==}
    engines: {node: '>=0.10'}

  esrecurse@4.3.0:
    resolution: {integrity: sha512-KmfKL3b6G+RXvP8N1vr3Tq1kL/oCFgn2NYXEtqP8/L3pKapUA4G8cFVaoF3SU323CD4XypR/ffioHmkti6/Tag==}
    engines: {node: '>=4.0'}

  estraverse@5.3.0:
    resolution: {integrity: sha512-MMdARuVEQziNTeJD8DgMqmhwR11BRQ/cBP+pLtYdSTnf3MIO8fFeiINEbX36ZdNlfU/7A9f3gUw49B3oQsvwBA==}
    engines: {node: '>=4.0'}

  estree-walker@2.0.2:
    resolution: {integrity: sha512-Rfkk/Mp/DL7JVje3u18FxFujQlTNR2q6QfMSMB7AvCBx91NGj/ba3kCfza0f6dVDbw7YlRf/nDrn7pQrCCyQ/w==}

  estree-walker@3.0.3:
    resolution: {integrity: sha512-7RUKfXgSMMkzt6ZuXmqapOurLGPPfgj6l9uRZ7lRGolvk0y2yocc35LdcxKC5PQZdn2DMqioAQ2NoWcrTKmm6g==}

  esutils@2.0.3:
    resolution: {integrity: sha512-kVscqXk4OCp68SZ0dkgEKVi6/8ij300KBWTJq32P/dYeWTSwK41WyTxalN1eRmA5Z9UU/LX9D7FWSmV9SAYx6g==}
    engines: {node: '>=0.10.0'}

  eventproxy@1.0.0:
    resolution: {integrity: sha512-GKeEWUQxGNGtSiX6cLI6cWcTYPIsq3JoxNgnTTJXH1gSMLxLU/IuUH2OzxmhFoXVQl1eYh0ukrqL32ygnpJnpQ==}

  events@3.3.0:
    resolution: {integrity: sha512-mQw+2fkQbALzQ7V0MY0IqdnXNOeTtP4r0lN9z7AAawCXgqea7bDii20AYrIBrFd/Hx0M2Ocz6S111CaFkUcb0Q==}
    engines: {node: '>=0.8.x'}

  evtd@0.2.4:
    resolution: {integrity: sha512-qaeGN5bx63s/AXgQo8gj6fBkxge+OoLddLniox5qtLAEY5HSnuSlISXVPxnSae1dWblvTh4/HoMIB+mbMsvZzw==}

  extend@3.0.2:
    resolution: {integrity: sha512-fjquC59cD7CyW6urNXK0FBufkZcoiGG80wTuPujX590cB5Ttln20E2UB4S/WARVqhXffZl2LNgS+gQdPIIim/g==}

  fast-deep-equal@3.1.3:
    resolution: {integrity: sha512-f3qQ9oQy9j2AhBe/H9VC91wLmKBCCU/gDOnKNAYG5hswO7BLKj09Hc5HYNz9cGI++xlpDCIgDaitVs03ATR84Q==}

  fast-diff@1.3.0:
    resolution: {integrity: sha512-VxPP4NqbUjj6MaAOafWeUn2cXWLcCtljklUtZf0Ind4XQ+QPtmA0b18zZy0jIQx+ExRVCR/ZQpBmik5lXshNsw==}

  fast-glob@3.3.2:
    resolution: {integrity: sha512-oX2ruAFQwf/Orj8m737Y5adxDQO0LAB7/S5MnxCdTNDd4p6BsyIVsv9JQsATbTSq8KHRpLwIHbVlUNatxd+1Ow==}
    engines: {node: '>=8.6.0'}

  fast-json-stable-stringify@2.1.0:
    resolution: {integrity: sha512-lhd/wF+Lk98HZoTCtlVraHtfh5XYijIjalXck7saUtuanSDyLMxnHhSXEDJqHxD7msR8D0uCmqlkwjCV8xvwHw==}

  fast-levenshtein@2.0.6:
    resolution: {integrity: sha512-DCXu6Ifhqcks7TZKY3Hxp3y6qphY5SJZmrWMDrKcERSOXWQdMhU9Ig/PYrzyw/ul9jOIyh0N4M0tbC5hodg8dw==}

  fastq@1.17.1:
    resolution: {integrity: sha512-sRVD3lWVIXWg6By68ZN7vho9a1pQcN/WBFaAAsDDFzlJjvoGx0P8z7V1t72grFJfJhu3YPZBuu25f7Kaw2jN1w==}

  fetch-cookie@2.2.0:
    resolution: {integrity: sha512-h9AgfjURuCgA2+2ISl8GbavpUdR+WGAM2McW/ovn4tVccegp8ZqCKWSBR8uRdM8dDNlx5WdKRWxBYUwteLDCNQ==}

  file-entry-cache@8.0.0:
    resolution: {integrity: sha512-XXTUwCvisa5oacNGRP9SfNtYBNAMi+RPwBFmblZEF7N7swHYQS6/Zfk7SRwx4D5j3CH211YNRco1DEMNVfZCnQ==}
    engines: {node: '>=16.0.0'}

  file-saver@2.0.5:
    resolution: {integrity: sha512-P9bmyZ3h/PRG+Nzga+rbdI4OEpNDzAVyy74uVO9ATgzLK6VtAsYybF/+TOCvrc0MO793d6+42lLyZTw7/ArVzA==}

  fill-range@7.1.1:
    resolution: {integrity: sha512-YsGpe3WHLK8ZYi4tWDg2Jy3ebRz2rXowDxnld4bkQB00cc/1Zw9AWnC0i9ztDJitivtQvaI9KaLyKrc+hBW0yg==}
    engines: {node: '>=8'}

  find-up@4.1.0:
    resolution: {integrity: sha512-PpOwAdQ/YlXQ2vj8a3h8IipDuYRi3wceVQQGYWxNINccq40Anw7BlsEXCMbt1Zt+OLA6Fq9suIpIWD0OsnISlw==}
    engines: {node: '>=8'}

  find-up@5.0.0:
    resolution: {integrity: sha512-78/PXT1wlLLDgTzDs7sjq9hzz0vXD+zn+7wypEe4fXQxCmdmqfGsEPQxmiCSQI3ajFV91bVSsvNtrJRiW6nGng==}
    engines: {node: '>=10'}

  flat-cache@4.0.1:
    resolution: {integrity: sha512-f7ccFPK3SXFHpx15UIGyRJ/FJQctuKZ0zVuN3frBo4HnK3cay9VEW0R6yPYFHC0AgqhukPzKjq22t5DmAyqGyw==}
    engines: {node: '>=16'}

  flatted@3.3.1:
    resolution: {integrity: sha512-X8cqMLLie7KsNUDSdzeN8FYK9rEt4Dt67OsG/DNGnYTSDBG4uFAJFBnUeiV+zCVAvwFy56IjM9sH51jVaEhNxw==}

  follow-redirects@1.15.6:
    resolution: {integrity: sha512-wWN62YITEaOpSK584EZXJafH1AGpO8RVgElfkuXbTOrPX4fIfOyEpW/CsiNd8JdYrAoOvafRTOEnvsO++qCqFA==}
    engines: {node: '>=4.0'}
    peerDependencies:
      debug: '*'
    peerDependenciesMeta:
      debug:
        optional: true

  foreground-child@3.1.1:
    resolution: {integrity: sha512-TMKDUnIte6bfb5nWv7V/caI169OHgvwjb7V4WkeUvbQQdjr5rWKqHFiKWb/fcOwB+CzBT+qbWjvj+DVwRskpIg==}
    engines: {node: '>=14'}

  form-data@4.0.0:
    resolution: {integrity: sha512-ETEklSGi5t0QMZuiXoA/Q6vcnxcLQP5vdugSpuAyi6SVGi2clPPp+xgEhuMaHC+zGgn31Kd235W35f7Hykkaww==}
    engines: {node: '>= 6'}

  fraction.js@4.3.7:
    resolution: {integrity: sha512-ZsDfxO51wGAXREY55a7la9LScWpwv9RxIrYABrlvOFBlH/ShPnrtsXeuUIfXKKOVicNxQ+o8JTbJvjS4M89yew==}

  fsevents@2.3.3:
    resolution: {integrity: sha512-5xoDfX+fL7faATnagmWPpbFtwh/R77WmMMqqHGS65C3vvB0YHrgF+B1YmZ3441tMj5n63k0212XNoJwzlhffQw==}
    engines: {node: ^8.16.0 || ^10.6.0 || >=11.0.0}
    os: [darwin]

  function-bind@1.1.2:
    resolution: {integrity: sha512-7XHNxH7qX9xG5mIwxkhumTox/MIRNcOgDrxWsMt2pAr23WHp6MrRlN7FBSFpCpr+oVO0F744iUgR82nJMfG2SA==}

  gensync@1.0.0-beta.2:
    resolution: {integrity: sha512-3hN7NaskYvMDLQY55gnW3NQ+mesEAepTqlg+VEbj7zzqEMBVNhzcGYYeqFo/TlYz6eQiFcp1HcsCZO+nGgS8zg==}
    engines: {node: '>=6.9.0'}

  get-caller-file@2.0.5:
    resolution: {integrity: sha512-DyFP3BM/3YHTQOCUL/w0OZHR0lpKeGrxotcHWcqNEdnltqFwXVfhEBQ94eIo34AfQpo0rGki4cyIiftY06h2Fg==}
    engines: {node: 6.* || 8.* || >= 10.*}

  get-east-asian-width@1.2.0:
    resolution: {integrity: sha512-2nk+7SIVb14QrgXFHcm84tD4bKQz0RxPuMT8Ag5KPOq7J5fEmAg0UbXdTOSHqNuHSU28k55qnceesxXRZGzKWA==}
    engines: {node: '>=18'}

  get-func-name@2.0.2:
    resolution: {integrity: sha512-8vXOvuE167CtIc3OyItco7N/dpRtBbYOsPsXCz7X/PMnlGjYjSGuZJgM1Y7mmew7BKf9BqvLX2tnOVy1BBUsxQ==}

  get-intrinsic@1.2.4:
    resolution: {integrity: sha512-5uYhsJH8VJBTv7oslg4BznJYhDoRI6waYCxMmCdnTrcCrHA/fCFKoTFz2JKKE0HdDFUF7/oQuhzumXJK7paBRQ==}
    engines: {node: '>= 0.4'}

  get-stdin@8.0.0:
    resolution: {integrity: sha512-sY22aA6xchAzprjyqmSEQv4UbAAzRN0L2dQB0NlN5acTTK9Don6nhoc3eAbUnpZiCANAMfd/+40kVdKfFygohg==}
    engines: {node: '>=10'}

  glob-parent@5.1.2:
    resolution: {integrity: sha512-AOIgSQCepiJYwP3ARnGx+5VnTu2HBYdzbGP45eLw1vr3zB3vZLeyed1sC9hnbcOc9/SrMyM5RPQrkGz4aS9Zow==}
    engines: {node: '>= 6'}

  glob-parent@6.0.2:
    resolution: {integrity: sha512-XxwI8EOhVQgWp6iDL+3b0r86f4d6AX6zSU55HfB4ydCEuXLXc5FcYeOu+nnGftS4TEju/11rt4KJPTMgbfmv4A==}
    engines: {node: '>=10.13.0'}

  glob@10.4.1:
    resolution: {integrity: sha512-2jelhlq3E4ho74ZyVLN03oKdAZVUa6UDZzFLVH1H7dnoax+y9qyaq8zBkfDIggjniU19z0wU18y16jMB2eyVIw==}
    engines: {node: '>=16 || 14 >=14.18'}
    hasBin: true

  globals@11.12.0:
    resolution: {integrity: sha512-WOBp/EEGUiIsJSp7wcv/y6MO+lV9UoncWqxuFfm8eBwzWNgyfBd6Gz+IeKQ9jCmyhoH99g15M3T+QaVHFjizVA==}
    engines: {node: '>=4'}

  globals@13.24.0:
    resolution: {integrity: sha512-AhO5QUcj8llrbG09iWhPU2B204J1xnPeL8kQmVorSsy+Sjj1sk8gIyh6cUocGmH4L0UuhAJy+hJMRA4mgA4mFQ==}
    engines: {node: '>=8'}

  globals@14.0.0:
    resolution: {integrity: sha512-oahGvuMGQlPw/ivIYBjVSrWAfWLBeku5tpPE2fOPLi+WHffIWbuh2tCjhyQhTBPMf5E9jDEH4FOmTYgYwbKwtQ==}
    engines: {node: '>=18'}

  globby@11.1.0:
    resolution: {integrity: sha512-jhIXaOzy1sb8IyocaruWSn1TjmnBVs8Ayhcy83rmxNJ8q2uWKCAj3CnJY+KpGSXCueAPc0i05kVvVKtP1t9S3g==}
    engines: {node: '>=10'}

  good-listener@1.2.2:
    resolution: {integrity: sha512-goW1b+d9q/HIwbVYZzZ6SsTr4IgE+WA44A0GmPIQstuOrgsFcT7VEJ48nmr9GaRtNu0XTKacFLGnBPAM6Afouw==}

  gopd@1.0.1:
    resolution: {integrity: sha512-d65bNlIadxvpb/A2abVdlqKqV563juRnZ1Wtk6s1sIR8uNsXR70xqIzVqxVf1eTqDunwT2MkczEeaezCKTZhwA==}

  graphemer@1.4.0:
    resolution: {integrity: sha512-EtKwoO6kxCL9WO5xipiHTZlSzBm7WLT627TqC/uVRd0HKmq8NXyebnNYxDoBi7wt8eTWrUrKXCOVaFq9x1kgag==}

  has-flag@3.0.0:
    resolution: {integrity: sha512-sKJf1+ceQBr4SMkvQnBDNDtf4TXpVhVGateu0t918bl30FnbE2m4vNLX+VWe/dpjlb+HugGYzW7uQXH98HPEYw==}
    engines: {node: '>=4'}

  has-flag@4.0.0:
    resolution: {integrity: sha512-EykJT/Q1KjTWctppgIAgfSO0tKVuZUjhgMr17kqTumMl6Afv3EISleU7qZUzoXDFTAHTDC4NOoG/ZxU3EvlMPQ==}
    engines: {node: '>=8'}

  has-property-descriptors@1.0.2:
    resolution: {integrity: sha512-55JNKuIW+vq4Ke1BjOTjM2YctQIvCT7GFzHwmfZPGo5wnrgkid0YQtnAleFSqumZm4az3n2BS+erby5ipJdgrg==}

  has-proto@1.0.3:
    resolution: {integrity: sha512-SJ1amZAJUiZS+PhsVLf5tGydlaVB8EdFpaSO4gmiUKUOxk8qzn5AIy4ZeJUmh22znIdk/uMAUT2pl3FxzVUH+Q==}
    engines: {node: '>= 0.4'}

  has-symbols@1.0.3:
    resolution: {integrity: sha512-l3LCuF6MgDNwTDKkdYGEihYjt5pRPbEg46rtlmnSPlUbgmB8LOIrKJbYYFBSbnPaJexMKtiPO8hmeRjRz2Td+A==}
    engines: {node: '>= 0.4'}

  hasown@2.0.2:
    resolution: {integrity: sha512-0hJU9SCPvmMzIBdZFqNPXWa6dqh7WdH0cII9y+CyS8rG3nL48Bclra9HmKhVVUHyPWNH5Y7xDwAB7bfgSjkUMQ==}
    engines: {node: '>= 0.4'}

  he@1.2.0:
    resolution: {integrity: sha512-F/1DnUGPopORZi0ni+CvrCgHQ5FyEAHRLSApuYWMmrbSwoN2Mn/7k+Gl38gJnR7yyDZk6WLXwiGod1JOWNDKGw==}
    hasBin: true

  highlight.js@11.10.0:
    resolution: {integrity: sha512-SYVnVFswQER+zu1laSya563s+F8VDGt7o35d4utbamowvUNLLMovFqwCLSocpZTz3MgaSRA1IbqRWZv97dtErQ==}
    engines: {node: '>=12.0.0'}

  html-encoding-sniffer@4.0.0:
    resolution: {integrity: sha512-Y22oTqIU4uuPgEemfz7NDJz6OeKf12Lsu+QC+s3BVpda64lTiMYCyGwg5ki4vFxkMwQdeZDl2adZoqUgdFuTgQ==}
    engines: {node: '>=18'}

  html-tags@3.3.1:
    resolution: {integrity: sha512-ztqyC3kLto0e9WbNp0aeP+M3kTt+nbaIveGmUxAtZa+8iFgKLUOD4YKM5j+f3QD89bra7UeumolZHKuOXnTmeQ==}
    engines: {node: '>=8'}

  html-to-image@1.11.11:
    resolution: {integrity: sha512-9gux8QhvjRO/erSnDPv28noDZcPZmYE7e1vFsBLKLlRlKDSqNJYebj6Qz1TGd5lsRV+X+xYyjCKjuZdABinWjA==}

  http-proxy-agent@7.0.2:
    resolution: {integrity: sha512-T1gkAiYYDWYx3V5Bmyu7HcfcvL7mUrTWiM6yOfa3PIphViJ/gFPbvidQ+veqSOHci/PxBcDabeUNCzpOODJZig==}
    engines: {node: '>= 14'}

  https-proxy-agent@7.0.5:
    resolution: {integrity: sha512-1e4Wqeblerz+tMKPIq2EMGiiWW1dIjZOksyHWSUm1rmuvw/how9hBHZ38lAGj5ID4Ik6EdkOw7NmWPy6LAwalw==}
    engines: {node: '>= 14'}

  humanize-duration@3.32.1:
    resolution: {integrity: sha512-inh5wue5XdfObhu/IGEMiA1nUXigSGcaKNemcbLRKa7jXYGDZXr3LoT9pTIzq2hPEbld7w/qv9h+ikWGz8fL1g==}

  iconv-lite@0.6.3:
    resolution: {integrity: sha512-4fCk79wshMdzMp2rH06qWrJE4iolqLhCUH+OiuIgU++RB0+94NlDL81atO7GX55uUKueo0txHNtvEyI6D7WdMw==}
    engines: {node: '>=0.10.0'}

  ieee754@1.2.1:
    resolution: {integrity: sha512-dcyqhDvX1C46lXZcVqCpK+FtMRQVdIMN6/Df5js2zouUsqG7I6sFxitIC+7KYK29KdXOLHdu9zL4sFnoVQnqaA==}

  ignore@5.3.1:
    resolution: {integrity: sha512-5Fytz/IraMjqpwfd34ke28PTVMjZjJG2MPn5t7OE4eUCUNf8BAa7b5WUS9/Qvr6mwOQS7Mk6vdsMno5he+T8Xw==}
    engines: {node: '>= 4'}

  immediate@3.0.6:
    resolution: {integrity: sha512-XXOFtyqDjNDAQxVfYxuF7g9Il/IbWmmlQg2MYKOH8ExIT1qg6xc4zyS3HaEEATgs1btfzxq15ciUiY7gjSXRGQ==}

  immediate@3.3.0:
    resolution: {integrity: sha512-HR7EVodfFUdQCTIeySw+WDRFJlPcLOJbXfwwZ7Oom6tjsvZ3bOkCDJHehQC3nxJrv7+f9XecwazynjU8e4Vw3Q==}

  immutable@4.3.6:
    resolution: {integrity: sha512-Ju0+lEMyzMVZarkTn/gqRpdqd5dOPaz1mCZ0SH3JV6iFw81PldE/PEB1hWVEA288HPt4WXW8O7AWxB10M+03QQ==}

  import-fresh@3.3.0:
    resolution: {integrity: sha512-veYYhQa+D1QBKznvhUHxb8faxlrwUnxseDAbAp457E0wLNio2bOSKnjYDhMj+YiAq61xrMGhQk9iXVk5FzgQMw==}
    engines: {node: '>=6'}

  import-from-esm@1.3.4:
    resolution: {integrity: sha512-7EyUlPFC0HOlBDpUFGfYstsU7XHxZJKAAMzCT8wZ0hMW7b+hG51LIKTDcsgtz8Pu6YC0HqRVbX+rVUtsGMUKvg==}
    engines: {node: '>=16.20'}

  import-meta-resolve@4.1.0:
    resolution: {integrity: sha512-I6fiaX09Xivtk+THaMfAwnA3MVA5Big1WHF1Dfx9hFuvNIWpXnorlkzhcQf6ehrqQiiZECRt1poOAkPmer3ruw==}

  imurmurhash@0.1.4:
    resolution: {integrity: sha512-JmXMZ6wuvDmLiHEml9ykzqO6lwFbof0GG4IkcGaENdCRDDmMVnny7s5HsIgHCbaq0w2MyPhDqkhTUgS2LU2PHA==}
    engines: {node: '>=0.8.19'}

  inherits@2.0.4:
    resolution: {integrity: sha512-k/vGaX4/Yla3WzyMCvTQOXYeIHvqOKtnqBduzTHpzpQZzAskKMhZ2K+EnBiSM9zGSoIFeMpXKxa4dYeZIQqewQ==}

  ini@1.3.8:
    resolution: {integrity: sha512-JV/yugV2uzW5iMRSiZAyDtQd+nxtUnjeLt0acNdw98kKLrvuRVyB80tsREOE7yvGVgalhZ6RNXCmEHkUKBKxew==}

  inter-ui@4.0.2:
    resolution: {integrity: sha512-YmfzwEtzuVzEenQwSB/tmmqi/A0a2GnFk4mG4ZFULXiO5DNk0fJWiO3o9i1sdVKuMVGx9iiNQnCq8ghWZJVVHw==}
    engines: {node: '>=16.0.0'}

  internmap@2.0.3:
    resolution: {integrity: sha512-5Hh7Y1wQbvY5ooGgPbDaL5iYLAPzMTUrjMulskHLH6wnv/A+1q5rgEaiuqEjB+oxGXIVZs1FF+R/KPN3ZSQYYg==}
    engines: {node: '>=12'}

  is-binary-path@2.1.0:
    resolution: {integrity: sha512-ZMERYes6pDydyuGidse7OsHxtbI7WVeUEozgR/g7rd0xUimYNlvZRE/K2MgZTjWy725IfelLeVcEM97mmtRGXw==}
    engines: {node: '>=8'}

  is-buffer@2.0.5:
    resolution: {integrity: sha512-i2R6zNFDwgEHJyQUtJEk0XFi1i0dPFn/oqjK3/vPCcDeJvW5NQ83V8QbicfF1SupOaB0h8ntgBC2YiE7dfyctQ==}
    engines: {node: '>=4'}

  is-chinese@2.0.0:
    resolution: {integrity: sha512-1BTwHrs0wHnNZTyMWM8MPpVEs8u4uvLnUA2QZGt6cFjqY82DZV3lKH6hBGHqu8eJxkAIYcelm1kBR8v8URS4yA==}

  is-core-module@2.13.1:
    resolution: {integrity: sha512-hHrIjvZsftOsvKSn2TRYl63zvxsgE0K+0mYMoH6gD4omR5IWB2KynivBQczo3+wF1cCkjzvptnI9Q0sPU66ilw==}

  is-docker@2.2.1:
    resolution: {integrity: sha512-F+i2BKsFrH66iaUFc0woD8sLy8getkwTwtOBjvs56Cx4CgJDeKQeqfz8wAYiSb8JOprWhHH5p77PbmYCvvUuXQ==}
    engines: {node: '>=8'}
    hasBin: true

  is-extglob@2.1.1:
    resolution: {integrity: sha512-SbKbANkN603Vi4jEZv49LeVJMn4yGwsbzZworEoyEiutsN3nJYdbO36zfhGJ6QEDpOZIFkDtnq5JRxmvl3jsoQ==}
    engines: {node: '>=0.10.0'}

  is-fullwidth-code-point@3.0.0:
    resolution: {integrity: sha512-zymm5+u+sCsSWyD9qNaejV3DFvhCKclKdizYaJUuHA83RLjb7nSuGnddCHGv0hk+KY7BMAlsWeK4Ueg6EV6XQg==}
    engines: {node: '>=8'}

  is-glob@4.0.3:
    resolution: {integrity: sha512-xelSayHH36ZgE7ZWhli7pW34hNbNl8Ojv5KVmkJD4hBdD3th8Tfk9vYasLM+mXWOZhFkgZfxhLSnrwRr4elSSg==}
    engines: {node: '>=0.10.0'}

  is-number@7.0.0:
    resolution: {integrity: sha512-41Cifkg6e8TylSpdtTpeLVMqvSBEVzTttHvERD741+pnZ8ANv0004MRL43QKPDlK9cGvNp6NZWZUBlbGXYxxng==}
    engines: {node: '>=0.12.0'}

  is-path-inside@3.0.3:
    resolution: {integrity: sha512-Fd4gABb+ycGAmKou8eMftCupSir5lRxqf4aD/vd0cD2qc4HL07OjCeuHMr8Ro4CoMaeCKDB0/ECBOVWjTwUvPQ==}
    engines: {node: '>=8'}

  is-plain-obj@4.1.0:
    resolution: {integrity: sha512-+Pgi+vMuUNkJyExiMBt5IlFoMyKnr5zhJ4Uspz58WOhBF5QoIZkFyNHIbBAtHwzVAgk5RtndVNsDRN61/mmDqg==}
    engines: {node: '>=12'}

  is-potential-custom-element-name@1.0.1:
    resolution: {integrity: sha512-bCYeRA2rVibKZd+s2625gGnGF/t7DSqDs4dP7CrLA1m7jKWz6pps0LpYLJN8Q64HtmPKJ1hrN3nzPNKFEKOUiQ==}

  is-wsl@2.2.0:
    resolution: {integrity: sha512-fKzAra0rGJUUBwGBgNkHZuToZcn+TtXHpeCgmkMJMMYx1sQDYaCSyjJBSCa2nH1DGm7s3n1oBnohoVTBaN7Lww==}
    engines: {node: '>=8'}

  isarray@0.0.1:
    resolution: {integrity: sha512-D2S+3GLxWH+uhrNEcoh/fnmYeP8E8/zHl644d/jdA0g2uyXvy3sb0qxotE+ne0LtccHknQzWwZEzhak7oJ0COQ==}

  isarray@1.0.0:
    resolution: {integrity: sha512-VLghIWNM6ELQzo7zwmcg0NmTVyWKYjvIeM83yjp0wRDTmUnrM678fQbcKBo6n2CJEF0szoG//ytg+TKla89ALQ==}

  isexe@2.0.0:
    resolution: {integrity: sha512-RHxMLp9lnKHGHRng9QFhRCMbYAcVpn69smSGcq3f36xjgVVWThj4qqLbTLlq7Ssj8B+fIQ1EuCEGI2lKsyQeIw==}

  isomorphic-ws@5.0.0:
    resolution: {integrity: sha512-muId7Zzn9ywDsyXgTIafTry2sV3nySZeUDe6YedVd1Hvuuep5AsIlqK+XefWpYTyJG5e503F2xIuT2lcU6rCSw==}
    peerDependencies:
      ws: '*'

  jackspeak@3.1.2:
    resolution: {integrity: sha512-kWmLKn2tRtfYMF/BakihVVRzBKOxz4gJMiL2Rj91WnAB5TPZumSH99R/Yf1qE1u4uRimvCSJfm6hnxohXeEXjQ==}
    engines: {node: '>=14'}

  javascript-natural-sort@0.7.1:
    resolution: {integrity: sha512-nO6jcEfZWQXDhOiBtG2KvKyEptz7RVbpGP4vTD2hLBdmNQSsCiicO2Ioinv6UI4y9ukqnBpy+XZ9H6uLNgJTlw==}

  jiti@1.21.0:
    resolution: {integrity: sha512-gFqAIbuKyyso/3G2qhiO2OM6shY6EPP/R0+mkDbyspxKazh8BXDC5FiFsUjlczgdNz/vfra0da2y+aHrusLG/Q==}
    hasBin: true

  jquery@3.7.1:
    resolution: {integrity: sha512-m4avr8yL8kmFN8psrbFFFmB/If14iN5o9nw/NgnnM+kybDJpRsAynV2BsfpTYrTRysYUdADVD7CkUUizgkpLfg==}

  js-base64@3.7.7:
    resolution: {integrity: sha512-7rCnleh0z2CkXhH67J8K1Ytz0b2Y+yxTPL+/KOJoa20hfnVQ/3/T6W/KflYI4bRHRagNeXeU2bkNGI3v1oS/lw==}

  js-beautify@1.15.1:
    resolution: {integrity: sha512-ESjNzSlt/sWE8sciZH8kBF8BPlwXPwhR6pWKAw8bw4Bwj+iZcnKW6ONWUutJ7eObuBZQpiIb8S7OYspWrKt7rA==}
    engines: {node: '>=14'}
    hasBin: true

  js-cookie@3.0.5:
    resolution: {integrity: sha512-cEiJEAEoIbWfCZYKWhVwFuvPX1gETRYPw6LlaTKoxD3s2AkXzkCjnp6h0V77ozyqj0jakteJ4YqDJT830+lVGw==}
    engines: {node: '>=14'}

  js-tokens@4.0.0:
    resolution: {integrity: sha512-RdJUflcE3cUzKiMqQgsCu06FPu9UdIJO0beYbPhHN4k6apgJtifcoCtT9bcxOpYBtpD2kCM6Sbzg4CausW/PKQ==}

  js-yaml@4.1.0:
    resolution: {integrity: sha512-wpxZs9NoxZaJESJGIZTyDEaYpl0FKSA+FB9aJiyemKhMwkxQg63h4T1KJgUGHpTqPDNRcmmYLugrRjJlBtWvRA==}
    hasBin: true

  jsdom@25.0.1:
    resolution: {integrity: sha512-8i7LzZj7BF8uplX+ZyOlIz86V6TAsSs+np6m1kpW9u0JWi4z/1t+FzcK1aek+ybTnAC4KhBL4uXCNT0wcUIeCw==}
    engines: {node: '>=18'}
    peerDependencies:
      canvas: ^2.11.2
    peerDependenciesMeta:
      canvas:
        optional: true

  jsesc@2.5.2:
    resolution: {integrity: sha512-OYu7XEzjkCQ3C5Ps3QIZsQfNpqoJyZZA99wd9aWd05NCtC5pWOkShK2mkL6HXQR6/Cy2lbNdPlZBpuQHXE63gA==}
    engines: {node: '>=4'}
    hasBin: true

  jsesc@3.0.2:
    resolution: {integrity: sha512-xKqzzWXDttJuOcawBt4KnKHHIf5oQ/Cxax+0PWFG+DFDgHNAdi+TXECADI+RYiFUMmx8792xsMbbgXj4CwnP4g==}
    engines: {node: '>=6'}
    hasBin: true

  json-buffer@3.0.1:
    resolution: {integrity: sha512-4bV5BfR2mqfQTJm+V5tPPdf+ZpuhiIvTuAB5g8kcrXOZpTT/QwwVRWBywX1ozr6lEuPdbHxwaJlm9G6mI2sfSQ==}

  json-schema-traverse@0.4.1:
    resolution: {integrity: sha512-xbbCH5dCYU5T8LcEhhuh7HJ88HXuW3qsI3Y0zOZFKfZEHcpWiHU/Jxzk629Brsab/mMiHQti9wMP+845RPe3Vg==}

  json-stable-stringify-without-jsonify@1.0.1:
    resolution: {integrity: sha512-Bdboy+l7tA3OGW6FjyFHWkP5LuByj1Tk33Ljyq0axyzdk9//JSi2u3fP1QSmd1KNwq6VOKYGlAu87CisVir6Pw==}

  json5@2.2.3:
    resolution: {integrity: sha512-XmOWe7eyHYH14cLdVPoyg+GOH3rYX++KpzrylJwSW98t3Nk+U8XOl8FWKOgwtzdb8lXGf6zYwDUzeHMWfxasyg==}
    engines: {node: '>=6'}
    hasBin: true

  jsonc-eslint-parser@2.4.0:
    resolution: {integrity: sha512-WYDyuc/uFcGp6YtM2H0uKmUwieOuzeE/5YocFJLnLfclZ4inf3mRn8ZVy1s7Hxji7Jxm6Ss8gqpexD/GlKoGgg==}
    engines: {node: ^12.22.0 || ^14.17.0 || >=16.0.0}

  jszip@3.10.1:
    resolution: {integrity: sha512-xXDvecyTpGLrqFrvkrUSoxxfJI5AH7U8zxxtVclpsUtMCq4JQ290LY8AW5c7Ggnr/Y/oK+bQMbqK2qmtk3pN4g==}

  keyv@4.5.4:
    resolution: {integrity: sha512-oxVHkHR/EJf2CNXnWxRLW6mg7JyCCUcG0DtEGmL2ctUo1PNTin1PUil+r/+4r5MpVgC/fn1kjsx7mjSujKqIpw==}

  kolorist@1.8.0:
    resolution: {integrity: sha512-Y+60/zizpJ3HRH8DCss+q95yr6145JXZo46OTpFvDZWLfRCE4qChOyk1b26nMaNpfHHgxagk9dXT5OP0Tfe+dQ==}

  level-codec@9.0.2:
    resolution: {integrity: sha512-UyIwNb1lJBChJnGfjmO0OR+ezh2iVu1Kas3nvBS/BzGnx79dv6g7unpKIDNPMhfdTEGoc7mC8uAu51XEtX+FHQ==}
    engines: {node: '>=6'}

  level-concat-iterator@2.0.1:
    resolution: {integrity: sha512-OTKKOqeav2QWcERMJR7IS9CUo1sHnke2C0gkSmcR7QuEtFNLLzHQAvnMw8ykvEcv0Qtkg0p7FOwP1v9e5Smdcw==}
    engines: {node: '>=6'}

  level-concat-iterator@3.1.0:
    resolution: {integrity: sha512-BWRCMHBxbIqPxJ8vHOvKUsaO0v1sLYZtjN3K2iZJsRBYtp+ONsY6Jfi6hy9K3+zolgQRryhIn2NRZjZnWJ9NmQ==}
    engines: {node: '>=10'}

  level-errors@2.0.1:
    resolution: {integrity: sha512-UVprBJXite4gPS+3VznfgDSU8PTRuVX0NXwoWW50KLxd2yw4Y1t2JUR5In1itQnudZqRMT9DlAM3Q//9NCjCFw==}
    engines: {node: '>=6'}

  level-iterator-stream@4.0.2:
    resolution: {integrity: sha512-ZSthfEqzGSOMWoUGhTXdX9jv26d32XJuHz/5YnuHZzH6wldfWMOVwI9TBtKcya4BKTyTt3XVA0A3cF3q5CY30Q==}
    engines: {node: '>=6'}

  level-js@5.0.2:
    resolution: {integrity: sha512-SnBIDo2pdO5VXh02ZmtAyPP6/+6YTJg2ibLtl9C34pWvmtMEmRTWpra+qO/hifkUtBTOtfx6S9vLDjBsBK4gRg==}

  level-packager@5.1.1:
    resolution: {integrity: sha512-HMwMaQPlTC1IlcwT3+swhqf/NUO+ZhXVz6TY1zZIIZlIR0YSn8GtAAWmIvKjNY16ZkEg/JcpAuQskxsXqC0yOQ==}
    engines: {node: '>=6'}

  level-supports@1.0.1:
    resolution: {integrity: sha512-rXM7GYnW8gsl1vedTJIbzOrRv85c/2uCMpiiCzO2fndd06U/kUXEEU9evYn4zFggBOg36IsBW8LzqIpETwwQzg==}
    engines: {node: '>=6'}

  level-supports@2.1.0:
    resolution: {integrity: sha512-E486g1NCjW5cF78KGPrMDRBYzPuueMZ6VBXHT6gC7A8UYWGiM14fGgp+s/L1oFfDWSPV/+SFkYCmZ0SiESkRKA==}
    engines: {node: '>=10'}

  level-write-stream@1.0.0:
    resolution: {integrity: sha512-bBNKOEOMl8msO+uIM9YX/gUO6ckokZ/4pCwTm/lwvs46x6Xs8Zy0sn3Vh37eDqse4mhy4fOMIb/JsSM2nyQFtw==}

  level@6.0.1:
    resolution: {integrity: sha512-psRSqJZCsC/irNhfHzrVZbmPYXDcEYhA5TVNwr+V92jF44rbf86hqGp8fiT702FyiArScYIlPSBTDUASCVNSpw==}
    engines: {node: '>=8.6.0'}

  leveldown@5.6.0:
    resolution: {integrity: sha512-iB8O/7Db9lPaITU1aA2txU/cBEXAt4vWwKQRrrWuS6XDgbP4QZGj9BL2aNbwb002atoQ/lIotJkfyzz+ygQnUQ==}
    engines: {node: '>=8.6.0'}

  leveldown@6.1.1:
    resolution: {integrity: sha512-88c+E+Eizn4CkQOBHwqlCJaTNEjGpaEIikn1S+cINc5E9HEvJ77bqY4JY/HxT5u0caWqsc3P3DcFIKBI1vHt+A==}
    engines: {node: '>=10.12.0'}

  levelup@4.4.0:
    resolution: {integrity: sha512-94++VFO3qN95cM/d6eBXvd894oJE0w3cInq9USsyQzzoJxmiYzPAocNcuGCPGGjoXqDVJcr3C1jzt1TSjyaiLQ==}
    engines: {node: '>=6'}

  levn@0.4.1:
    resolution: {integrity: sha512-+bT2uH4E5LGE7h/n3evcS/sQlJXCpIp6ym8OWJ5eV6+67Dsql/LaaT7qJBAt2rzfoa/5QBGBhxDix1dMt2kQKQ==}
    engines: {node: '>= 0.8.0'}

  lie@3.3.0:
    resolution: {integrity: sha512-UaiMJzeWRlEujzAuw5LokY1L5ecNQYZKfmyZ9L7wDHb/p5etKaxXhohBcrw0EYby+G/NA52vRSN4N39dxHAIwQ==}

  lilconfig@2.1.0:
    resolution: {integrity: sha512-utWOt/GHzuUxnLKxB6dk81RoOeoNeHgbrXiuGk4yyF5qlRz+iIVWu56E2fqGHFrXz0QNUhLB/8nKqvRH66JKGQ==}
    engines: {node: '>=10'}

  lilconfig@3.1.1:
    resolution: {integrity: sha512-O18pf7nyvHTckunPWCV1XUNXU1piu01y2b7ATJ0ppkUkk8ocqVWBrYjJBCwHDjD/ZWcfyrA0P4gKhzWGi5EINQ==}
    engines: {node: '>=14'}

  lines-and-columns@1.2.4:
    resolution: {integrity: sha512-7ylylesZQ/PV29jhEDl3Ufjo6ZX7gCqJr5F7PKrqc93v7fzSymt1BpwEU8nAUXs8qzzvqhbjhK5QZg6Mt/HkBg==}

  linkify-it@5.0.0:
    resolution: {integrity: sha512-5aHCbzQRADcdP+ATqnDuhhJ/MRIqDkZX5pyjFHRRysS8vZ5AbqGEoFIb6pYHPZ+L/OC2Lc+xT8uHVVR5CAK/wQ==}

  local-pkg@0.5.0:
    resolution: {integrity: sha512-ok6z3qlYyCDS4ZEU27HaU6x/xZa9Whf8jD4ptH5UZTQYZVYeb9bnZ3ojVhiJNLiXK1Hfc0GNbLXcmZ5plLDDBg==}
    engines: {node: '>=14'}

  locate-path@5.0.0:
    resolution: {integrity: sha512-t7hw9pI+WvuwNJXwk5zVHpyhIqzg2qTlklJOf0mVxGSbe3Fp2VieZcduNYjaLDoy6p9uGpQEGWG87WpMKlNq8g==}
    engines: {node: '>=8'}

  locate-path@6.0.0:
    resolution: {integrity: sha512-iPZK6eYjbxRu3uB4/WZ3EsEIMJFMqAoopl3R+zuq0UjcAm/MO6KCweDgPfP3elTztoKP3KtnVHxTn2NHBSDVUw==}
    engines: {node: '>=10'}

  lodash-es@4.17.21:
    resolution: {integrity: sha512-mKnC+QJ9pWVzv+C4/U3rRsHapFfHvQFoFB92e52xeyGMcX6/OlIl78je1u8vePzYZSkkogMPJ2yjxxsb89cxyw==}

  lodash.castarray@4.4.0:
    resolution: {integrity: sha512-aVx8ztPv7/2ULbArGJ2Y42bG1mEQ5mGjpdvrbJcJFU3TbYybe+QlLS4pst9zV52ymy2in1KpFPiZnAOATxD4+Q==}

  lodash.isplainobject@4.0.6:
    resolution: {integrity: sha512-oSXzaWypCMHkPC3NvBEaPHf0KsA5mvPrOPgQWDsbg8n7orZ290M0BmC/jgRZ4vcJ6DTAhjrsSYgdsW/F+MFOBA==}

  lodash.merge@4.6.2:
    resolution: {integrity: sha512-0KpjqXRVvrYyCsX1swR/XTK0va6VQkQM6MNo7PqW77ByjAhoARA8EfrP1N4+KlKj8YS0ZUCtRT/YUuhyYDujIQ==}

  lodash@4.17.21:
    resolution: {integrity: sha512-v2kDEe57lecTulaDIuNTPy3Ry4gLGJ6Z1O3vE1krgXZNrsQ+LFTGHVxVjcXPs17LhbZVGedAJv8XZ1tvj5FvSg==}

  long@5.2.3:
    resolution: {integrity: sha512-lcHwpNoggQTObv5apGNCTdJrO69eHOZMi4BNC+rTLER8iHAqGrUVeLh/irVIM7zTw2bOXA8T6uNPeujwOLg/2Q==}

  longest-streak@3.1.0:
    resolution: {integrity: sha512-9Ri+o0JYgehTaVBBDoMqIl8GXtbWg711O3srftcHhZ0dqnETqLaoIK0x17fUw9rFSlK/0NlsKe0Ahhyl5pXE2g==}

  loupe@3.1.1:
    resolution: {integrity: sha512-edNu/8D5MKVfGVFRhFf8aAxiTM6Wumfz5XsaatSxlD3w4R1d/WEKUTydCdPGbl9K7QG/Ca3GnDV2sIKIpXRQcw==}

  lru-cache@10.2.2:
    resolution: {integrity: sha512-9hp3Vp2/hFQUiIwKo8XCeFVnrg8Pk3TYNPIR7tJADKi5YfcF7vEaK7avFHTlSy3kOKYaJQaalfEo6YuXdceBOQ==}
    engines: {node: 14 || >=16.14}

  lru-cache@5.1.1:
    resolution: {integrity: sha512-KpNARQA3Iwv+jTA0utUVVbrh+Jlrr1Fv0e56GGzAFOXN7dk/FviaDW8LHmK52DlcH4WP2n6gI8vN1aesBFgo9w==}

  ltgt@2.2.1:
    resolution: {integrity: sha512-AI2r85+4MquTw9ZYqabu4nMwy9Oftlfa/e/52t9IjtfG+mGBbTNdAoZ3RQKLHR6r0wQnwZnPIEh/Ya6XTWAKNA==}

  lucide-static@0.447.0:
    resolution: {integrity: sha512-6QcrGIs8sgQn5DzQzLjBtV8mLh0WeYZo31SK2xt58vygpUtYRUmtZ+e+/Lan3K49ZNE40VFV+oqYNhpTULrqJA==}

  lucide-vue-next@0.447.0:
    resolution: {integrity: sha512-NXD61EHwgdIHZsVxFGYHowrPZnhWJOByVJ23LJB28BnXII29Cg157DmIbvrJ7idwbfhwYhCZ2moRfKOCwIvNiw==}
    peerDependencies:
      vue: '>=3.0.1'

  magic-string@0.30.10:
    resolution: {integrity: sha512-iIRwTIf0QKV3UAnYK4PU8uiEc4SRh5jX0mwpIwETPpHdhVM4f53RSwS/vXvN1JhGX+Cs7B8qIq3d6AH49O5fAQ==}

  magic-string@0.30.11:
    resolution: {integrity: sha512-+Wri9p0QHMy+545hKww7YAu5NyzF8iomPL/RQazugQ9+Ez4Ic3mERMd8ZTX5rfK944j+560ZJi8iAwgak1Ac7A==}

  make-error@1.3.6:
    resolution: {integrity: sha512-s8UhlNe7vPKomQhC1qFelMokr/Sc3AgNbso3n74mVPA5LTZwkB9NlXf4XPamLxJE8h0gh73rM94xvwRT2CVInw==}

  markdown-it@14.1.0:
    resolution: {integrity: sha512-a54IwgWPaeBCAAsv13YgmALOF1elABB08FxO9i+r4VFk5Vl4pKokRPeX8u5TCgSsPi6ec1otfLjdOpVcgbpshg==}
    hasBin: true

  markdown-table@3.0.3:
    resolution: {integrity: sha512-Z1NL3Tb1M9wH4XESsCDEksWoKTdlUafKc4pt0GRwjUyXaCFZ+dc3g2erqB6zm3szA2IUSi7VnPI+o/9jnxh9hw==}

  match-sorter@6.3.4:
    resolution: {integrity: sha512-jfZW7cWS5y/1xswZo8VBOdudUiSd9nifYRWphc9M5D/ee4w4AoXLgBEdRbgVaxbMuagBPeUC5y2Hi8DO6o9aDg==}

  mdast-util-find-and-replace@3.0.1:
    resolution: {integrity: sha512-SG21kZHGC3XRTSUhtofZkBzZTJNM5ecCi0SK2IMKmSXR8vO3peL+kb1O0z7Zl83jKtutG4k5Wv/W7V3/YHvzPA==}

  mdast-util-from-markdown@2.0.1:
    resolution: {integrity: sha512-aJEUyzZ6TzlsX2s5B4Of7lN7EQtAxvtradMMglCQDyaTFgse6CmtmdJ15ElnVRlCg1vpNyVtbem0PWzlNieZsA==}

  mdast-util-gfm-autolink-literal@2.0.1:
    resolution: {integrity: sha512-5HVP2MKaP6L+G6YaxPNjuL0BPrq9orG3TsrZ9YXbA3vDw/ACI4MEsnoDpn6ZNm7GnZgtAcONJyPhOP8tNJQavQ==}

  mdast-util-gfm-footnote@2.0.0:
    resolution: {integrity: sha512-5jOT2boTSVkMnQ7LTrd6n/18kqwjmuYqo7JUPe+tRCY6O7dAuTFMtTPauYYrMPpox9hlN0uOx/FL8XvEfG9/mQ==}

  mdast-util-gfm-strikethrough@2.0.0:
    resolution: {integrity: sha512-mKKb915TF+OC5ptj5bJ7WFRPdYtuHv0yTRxK2tJvi+BDqbkiG7h7u/9SI89nRAYcmap2xHQL9D+QG/6wSrTtXg==}

  mdast-util-gfm-table@2.0.0:
    resolution: {integrity: sha512-78UEvebzz/rJIxLvE7ZtDd/vIQ0RHv+3Mh5DR96p7cS7HsBhYIICDBCu8csTNWNO6tBWfqXPWekRuj2FNOGOZg==}

  mdast-util-gfm-task-list-item@2.0.0:
    resolution: {integrity: sha512-IrtvNvjxC1o06taBAVJznEnkiHxLFTzgonUdy8hzFVeDun0uTjxxrRGVaNFqkU1wJR3RBPEfsxmU6jDWPofrTQ==}

  mdast-util-gfm@3.0.0:
    resolution: {integrity: sha512-dgQEX5Amaq+DuUqf26jJqSK9qgixgd6rYDHAv4aTBuA92cTknZlKpPfa86Z/s8Dj8xsAQpFfBmPUHWJBWqS4Bw==}

  mdast-util-phrasing@4.1.0:
    resolution: {integrity: sha512-TqICwyvJJpBwvGAMZjj4J2n0X8QWp21b9l0o7eXyVJ25YNWYbJDVIyD1bZXE6WtV6RmKJVYmQAKWa0zWOABz2w==}

  mdast-util-to-markdown@2.1.0:
    resolution: {integrity: sha512-SR2VnIEdVNCJbP6y7kVTJgPLifdr8WEU440fQec7qHoHOUz/oJ2jmNRqdDQ3rbiStOXb2mCDGTuwsK5OPUgYlQ==}

  mdast-util-to-string@4.0.0:
    resolution: {integrity: sha512-0H44vDimn51F0YwvxSJSm0eCDOJTRlmN0R1yBh4HLj9wiV1Dn0QoXGbvFAWj2hSItVTlCmBF1hqKlIyUBVFLPg==}

  mdurl@2.0.0:
    resolution: {integrity: sha512-Lf+9+2r+Tdp5wXDXC4PcIBjTDtq4UKjCPMQhKIuzpJNW0b96kVqSwW0bT7FhRSfmAiFYgP+SCRvdrDozfh0U5w==}

  merge2@1.4.1:
    resolution: {integrity: sha512-8q7VEgMJW4J8tcfVPy8g09NcQwZdbwFEqhe/WZkoIzjn/3TGDwtOCYtXGxA3O8tPzpczCCDgv+P2P5y00ZJOOg==}
    engines: {node: '>= 8'}

<<<<<<< HEAD
  micromark-core-commonmark@2.0.1:
    resolution: {integrity: sha512-CUQyKr1e///ZODyD1U3xit6zXwy1a8q2a1S1HKtIlmgvurrEpaw/Y9y6KSIbF8P59cn/NjzHyO+Q2fAyYLQrAA==}

  micromark-extension-gfm-autolink-literal@2.1.0:
    resolution: {integrity: sha512-oOg7knzhicgQ3t4QCjCWgTmfNhvQbDDnJeVu9v81r7NltNCVmhPy1fJRX27pISafdjL+SVc4d3l48Gb6pbRypw==}

  micromark-extension-gfm-footnote@2.1.0:
    resolution: {integrity: sha512-/yPhxI1ntnDNsiHtzLKYnE3vf9JZ6cAisqVDauhp4CEHxlb4uoOTxOCJ+9s51bIB8U1N1FJ1RXOKTIlD5B/gqw==}

  micromark-extension-gfm-strikethrough@2.1.0:
    resolution: {integrity: sha512-ADVjpOOkjz1hhkZLlBiYA9cR2Anf8F4HqZUO6e5eDcPQd0Txw5fxLzzxnEkSkfnD0wziSGiv7sYhk/ktvbf1uw==}

  micromark-extension-gfm-table@2.1.0:
    resolution: {integrity: sha512-Ub2ncQv+fwD70/l4ou27b4YzfNaCJOvyX4HxXU15m7mpYY+rjuWzsLIPZHJL253Z643RpbcP1oeIJlQ/SKW67g==}

  micromark-extension-gfm-tagfilter@2.0.0:
    resolution: {integrity: sha512-xHlTOmuCSotIA8TW1mDIM6X2O1SiX5P9IuDtqGonFhEK0qgRI4yeC6vMxEV2dgyr2TiD+2PQ10o+cOhdVAcwfg==}

  micromark-extension-gfm-task-list-item@2.1.0:
    resolution: {integrity: sha512-qIBZhqxqI6fjLDYFTBIa4eivDMnP+OZqsNwmQ3xNLE4Cxwc+zfQEfbs6tzAo2Hjq+bh6q5F+Z8/cksrLFYWQQw==}

  micromark-extension-gfm@3.0.0:
    resolution: {integrity: sha512-vsKArQsicm7t0z2GugkCKtZehqUm31oeGBV/KVSorWSy8ZlNAv7ytjFhvaryUiCUJYqs+NoE6AFhpQvBTM6Q4w==}

  micromark-factory-destination@2.0.0:
    resolution: {integrity: sha512-j9DGrQLm/Uhl2tCzcbLhy5kXsgkHUrjJHg4fFAeoMRwJmJerT9aw4FEhIbZStWN8A3qMwOp1uzHr4UL8AInxtA==}

  micromark-factory-label@2.0.0:
    resolution: {integrity: sha512-RR3i96ohZGde//4WSe/dJsxOX6vxIg9TimLAS3i4EhBAFx8Sm5SmqVfR8E87DPSR31nEAjZfbt91OMZWcNgdZw==}

  micromark-factory-space@2.0.0:
    resolution: {integrity: sha512-TKr+LIDX2pkBJXFLzpyPyljzYK3MtmllMUMODTQJIUfDGncESaqB90db9IAUcz4AZAJFdd8U9zOp9ty1458rxg==}

  micromark-factory-title@2.0.0:
    resolution: {integrity: sha512-jY8CSxmpWLOxS+t8W+FG3Xigc0RDQA9bKMY/EwILvsesiRniiVMejYTE4wumNc2f4UbAa4WsHqe3J1QS1sli+A==}

  micromark-factory-whitespace@2.0.0:
    resolution: {integrity: sha512-28kbwaBjc5yAI1XadbdPYHX/eDnqaUFVikLwrO7FDnKG7lpgxnvk/XGRhX/PN0mOZ+dBSZ+LgunHS+6tYQAzhA==}

  micromark-util-character@2.1.0:
    resolution: {integrity: sha512-KvOVV+X1yLBfs9dCBSopq/+G1PcgT3lAK07mC4BzXi5E7ahzMAF8oIupDDJ6mievI6F+lAATkbQQlQixJfT3aQ==}

  micromark-util-chunked@2.0.0:
    resolution: {integrity: sha512-anK8SWmNphkXdaKgz5hJvGa7l00qmcaUQoMYsBwDlSKFKjc6gjGXPDw3FNL3Nbwq5L8gE+RCbGqTw49FK5Qyvg==}

  micromark-util-classify-character@2.0.0:
    resolution: {integrity: sha512-S0ze2R9GH+fu41FA7pbSqNWObo/kzwf8rN/+IGlW/4tC6oACOs8B++bh+i9bVyNnwCcuksbFwsBme5OCKXCwIw==}

  micromark-util-combine-extensions@2.0.0:
    resolution: {integrity: sha512-vZZio48k7ON0fVS3CUgFatWHoKbbLTK/rT7pzpJ4Bjp5JjkZeasRfrS9wsBdDJK2cJLHMckXZdzPSSr1B8a4oQ==}

  micromark-util-decode-numeric-character-reference@2.0.1:
    resolution: {integrity: sha512-bmkNc7z8Wn6kgjZmVHOX3SowGmVdhYS7yBpMnuMnPzDq/6xwVA604DuOXMZTO1lvq01g+Adfa0pE2UKGlxL1XQ==}

  micromark-util-decode-string@2.0.0:
    resolution: {integrity: sha512-r4Sc6leeUTn3P6gk20aFMj2ntPwn6qpDZqWvYmAG6NgvFTIlj4WtrAudLi65qYoaGdXYViXYw2pkmn7QnIFasA==}

  micromark-util-encode@2.0.0:
    resolution: {integrity: sha512-pS+ROfCXAGLWCOc8egcBvT0kf27GoWMqtdarNfDcjb6YLuV5cM3ioG45Ys2qOVqeqSbjaKg72vU+Wby3eddPsA==}

  micromark-util-html-tag-name@2.0.0:
    resolution: {integrity: sha512-xNn4Pqkj2puRhKdKTm8t1YHC/BAjx6CEwRFXntTaRf/x16aqka6ouVoutm+QdkISTlT7e2zU7U4ZdlDLJd2Mcw==}

  micromark-util-normalize-identifier@2.0.0:
    resolution: {integrity: sha512-2xhYT0sfo85FMrUPtHcPo2rrp1lwbDEEzpx7jiH2xXJLqBuy4H0GgXk5ToU8IEwoROtXuL8ND0ttVa4rNqYK3w==}

  micromark-util-resolve-all@2.0.0:
    resolution: {integrity: sha512-6KU6qO7DZ7GJkaCgwBNtplXCvGkJToU86ybBAUdavvgsCiG8lSSvYxr9MhwmQ+udpzywHsl4RpGJsYWG1pDOcA==}

  micromark-util-sanitize-uri@2.0.0:
    resolution: {integrity: sha512-WhYv5UEcZrbAtlsnPuChHUAsu/iBPOVaEVsntLBIdpibO0ddy8OzavZz3iL2xVvBZOpolujSliP65Kq0/7KIYw==}

  micromark-util-subtokenize@2.0.1:
    resolution: {integrity: sha512-jZNtiFl/1aY73yS3UGQkutD0UbhTt68qnRpw2Pifmz5wV9h8gOVsN70v+Lq/f1rKaU/W8pxRe8y8Q9FX1AOe1Q==}

  micromark-util-symbol@2.0.0:
    resolution: {integrity: sha512-8JZt9ElZ5kyTnO94muPxIGS8oyElRJaiJO8EzV6ZSyGQ1Is8xwl4Q45qU5UOg+bGH4AikWziz0iN4sFLWs8PGw==}

  micromark-util-types@2.0.0:
    resolution: {integrity: sha512-oNh6S2WMHWRZrmutsRmDDfkzKtxF+bc2VxLC9dvtrDIRFln627VsFP6fLMgTryGDljgLPjkrzQSDcPrjPyDJ5w==}

  micromark@4.0.0:
    resolution: {integrity: sha512-o/sd0nMof8kYff+TqcDx3VSrgBTcZpSvYcAHIfHhv5VAuNmisCxjhx6YmxS8PFEpb9z5WKWKPdzf0jM23ro3RQ==}

  micromatch@4.0.7:
    resolution: {integrity: sha512-LPP/3KorzCwBxfeUuZmaR6bG2kdeHSbe0P2tY3FLRU4vYrjYz5hI4QZwV0njUx3jeuKe67YukQ1LSPZBKDqO/Q==}
=======
  micromatch@4.0.8:
    resolution: {integrity: sha512-PXwfBhYu0hBCPw8Dn0E+WDYb7af3dSLVWKi3HGv84IdF4TyFoC0ysxFd0Goxw7nSv4T/PzEJQxsYsEiFCKo2BA==}
>>>>>>> 34dc037d
    engines: {node: '>=8.6'}

  mime-db@1.52.0:
    resolution: {integrity: sha512-sPU4uV7dYlvtWJxwwxHD0PuihVNiE7TyAbQ5SWxDCB9mUYvOgroQOwYQQOKPJ8CIbE+1ETVlOoK1UC2nU3gYvg==}
    engines: {node: '>= 0.6'}

  mime-types@2.1.35:
    resolution: {integrity: sha512-ZDY+bPm5zTTF+YpCrAU9nK0UgICYPT0QtT1NZWFv4s++TNkcgVaT0g6+4R2uI4MjQjzysHB1zxuWL50hzaeXiw==}
    engines: {node: '>= 0.6'}

  mini-svg-data-uri@1.4.4:
    resolution: {integrity: sha512-r9deDe9p5FJUPZAk3A59wGH7Ii9YrjjWw0jmw/liSbHl2CHiyXj6FcDXDu2K3TjVAXqiJdaw3xxwlZZr9E6nHg==}
    hasBin: true

  minimatch@3.1.2:
    resolution: {integrity: sha512-J7p63hRiAjw1NDEww1W7i37+ByIrOWO5XQQAzZ3VOcL0PNybwpfmV/N05zFAzwQ9USyEcX6t3UO+K5aqBQOIHw==}

  minimatch@5.1.6:
    resolution: {integrity: sha512-lKwV/1brpG6mBUFHtb7NUmtABCb2WZZmm2wNiOA5hAb8VdCS4B3dtMWyvcoViccwAW/COERjXLt0zP1zXUN26g==}
    engines: {node: '>=10'}

  minimatch@9.0.1:
    resolution: {integrity: sha512-0jWhJpD/MdhPXwPuiRkCbfYfSKp2qnn2eOc279qI7f+osl/l+prKSrvhg157zSYvx/1nmgn2NqdT6k2Z7zSH9w==}
    engines: {node: '>=16 || 14 >=14.17'}

  minimatch@9.0.5:
    resolution: {integrity: sha512-G6T0ZX48xgozx7587koeX9Ys2NYy6Gmv//P89sEte9V9whIapMNF4idKxnW2QtCcLiTWlb/wfCabAtAFWhhBow==}
    engines: {node: '>=16 || 14 >=14.17'}

  minimist@1.2.8:
    resolution: {integrity: sha512-2yyAR8qBkN3YuheJanUpWC5U3bb5osDywNB8RzDVlDwDHbocAJveqqj1u8+SVD7jkWT4yvsHCpWqqWqAxb0zCA==}

  minipass@7.1.2:
    resolution: {integrity: sha512-qOOzS1cBTWYF4BH8fVePDBOO9iptMnGUEZwNc/cMWnTV2nVLZ7VoNWEPHkYczZA0pdoA7dl6e7FL659nX9S2aw==}
    engines: {node: '>=16 || 14 >=14.17'}

  mkdirp@0.5.6:
    resolution: {integrity: sha512-FP+p8RB8OWpF3YZBCrP5gtADmtXApB5AMLn+vdyA+PyxCjrCs00mjyUozssO33cwDeT3wNGdLxJ5M//YqtHAJw==}
    hasBin: true

  mlly@1.7.0:
    resolution: {integrity: sha512-U9SDaXGEREBYQgfejV97coK0UL1r+qnF2SyO9A3qcI8MzKnsIFKHNVEkrDyNncQTKQQumsasmeq84eNMdBfsNQ==}

  mlly@1.7.1:
    resolution: {integrity: sha512-rrVRZRELyQzrIUAVMHxP97kv+G786pHmOKzuFII8zDYahFBS7qnHh2AlYSl1GAHhaMPCz6/oHjVMcfFYgFYHgA==}

  monaco-editor-workers@0.45.0:
    resolution: {integrity: sha512-KSN7FXdehjwnu1JbpfERVP8KGqioXabNmpDfmh1P5RcG2k6OTAyh5cmLg55AsI/upzUqbEuq1F4NUh7mASsY9w==}
    peerDependencies:
      monaco-editor: ~0.45.0

  monaco-editor@0.45.0:
    resolution: {integrity: sha512-mjv1G1ZzfEE3k9HZN0dQ2olMdwIfaeAAjFiwNprLfYNRSz7ctv9XuCT7gPtBGrMUeV1/iZzYKj17Khu1hxoHOA==}

  monaco-languageclient@7.3.0:
    resolution: {integrity: sha512-8mAl+qa1JhTv5Iwm8P4a08XAJoN2XrG7tyckOYLn0jipLLdXNCRuUA6HaaFkc/naTzjy/bgqpiMoFy9k5J6gKA==}
    engines: {node: '>=16.11.0', npm: '>=9.0.0'}
    peerDependencies:
      monaco-editor: 0.45.0
      vscode: npm:@codingame/monaco-vscode-api@>=1.85.0 <1.86.0

  moo@0.5.2:
    resolution: {integrity: sha512-iSAJLHYKnX41mKcJKjqvnAN9sf0LMDTXDEvFv+ffuRR9a1MIuXLjMNL6EsnDHSkKLTWNqQQ5uo61P4EbU4NU+Q==}

  ms@2.0.0:
    resolution: {integrity: sha512-Tpp60P6IUJDTuOq/5Z8cdskzJujfwqfOTkrwIwj7IRISpnkJnT6SyJ4PCPnGMoFjC9ddhal5KVIYtAt97ix05A==}

  ms@2.1.2:
    resolution: {integrity: sha512-sGkPx+VjMtmA6MX27oA4FBFELFCZZ4S4XqeGOXCv68tT+jb3vk/RyaKWP0PTKyWtmLSM0b+adUTEvbs1PEaH2w==}

  ms@2.1.3:
    resolution: {integrity: sha512-6FlzubTLZG3J2a/NVCAleEhjzq5oxgHyaCU9yYXvcLsvoVaHJq/s5xXI6/XXP6tz7R9xAOtHnSO/tXtF3WRTlA==}

  muggle-string@0.4.1:
    resolution: {integrity: sha512-VNTrAak/KhO2i8dqqnqnAHOa3cYBwXEZe9h+D5h/1ZqFSTEFHdM65lR7RoIqq3tBBYavsOXV84NoHXZ0AkPyqQ==}

  mz@2.7.0:
    resolution: {integrity: sha512-z81GNO7nnYMEhrGh9LeymoE4+Yr0Wn5McHIZMK5cfQCl+NDX08sCZgUc9/6MHni9IWuFLm1Z3HTCXu2z9fN62Q==}

  naive-ui@2.40.1:
    resolution: {integrity: sha512-3NkL+vLRQZKQxCHXa+7xiD6oM74OrQELaehDkGYRYpr6kjT+JJB+Z7h+5LC70gn8VkbgCAETv0+uRWF+6MLlgQ==}
    peerDependencies:
      vue: ^3.0.0

  nanoid@3.3.7:
    resolution: {integrity: sha512-eSRppjcPIatRIMC1U6UngP8XFcz8MQWGQdt1MTBQ7NaAmvXDfvNxbvWV3x2y6CdEUciCSsDHDQZbhYaB8QEo2g==}
    engines: {node: ^10 || ^12 || ^13.7 || ^14 || >=15.0.1}
    hasBin: true

  napi-macros@2.0.0:
    resolution: {integrity: sha512-A0xLykHtARfueITVDernsAWdtIMbOJgKgcluwENp3AlsKN/PloyO10HtmoqnFAQAcxPkgZN7wdfPfEd0zNGxbg==}

  natural-compare@1.4.0:
    resolution: {integrity: sha512-OWND8ei3VtNC9h7V60qff3SVobHr996CTwgxubgyQYEpg290h9J0buyECNNJexkFm5sOajh5G116RYA1c8ZMSw==}

  nearley@2.20.1:
    resolution: {integrity: sha512-+Mc8UaAebFzgV+KpI5n7DasuuQCHA89dmwm7JXw3TV43ukfNQ9DnBH3Mdb2g/I4Fdxc26pwimBWvjIw0UAILSQ==}
    hasBin: true

  nice-grpc-common@2.0.2:
    resolution: {integrity: sha512-7RNWbls5kAL1QVUOXvBsv1uO0wPQK3lHv+cY1gwkTzirnG1Nop4cBJZubpgziNbaVc/bl9QJcyvsf/NQxa3rjQ==}

  nice-grpc-error-details@0.2.7:
    resolution: {integrity: sha512-EadCzRbDgGMgwgUxB/Wivy9mWq0gJ4fj6MaWgKcNcw7MzyVaeS+JEIvtOnO//z+c5JKIJCh51JKsp/2SmrysIA==}

  nice-grpc-web@3.3.5:
    resolution: {integrity: sha512-+G+WcHUHCXZC/GcZ8OiuT7BSlvIBsujaojcemGIHClq8Dh3z31BzsC1E8bUv++WzQAHq1/8PnBySvcmF1tb90Q==}

  node-fetch@2.6.9:
    resolution: {integrity: sha512-DJm/CJkZkRjKKj4Zi4BsKVZh3ValV5IR5s7LVZnW+6YMh0W1BfNA8XSs6DLMGYlId5F3KnA70uu2qepcR08Qqg==}
    engines: {node: 4.x || >=6.0.0}
    peerDependencies:
      encoding: ^0.1.0
    peerDependenciesMeta:
      encoding:
        optional: true

  node-gyp-build@4.1.1:
    resolution: {integrity: sha512-dSq1xmcPDKPZ2EED2S6zw/b9NKsqzXRE6dVr8TVQnI3FJOTteUMuqF3Qqs6LZg+mLGYJWqQzMbIjMtJqTv87nQ==}
    hasBin: true

  node-gyp-build@4.8.1:
    resolution: {integrity: sha512-OSs33Z9yWr148JZcbZd5WiAXhh/n9z8TxQcdMhIOlpN9AhWpLfvVFO73+m77bBABQMaY9XSvIa+qk0jlI7Gcaw==}
    hasBin: true

  node-releases@2.0.18:
    resolution: {integrity: sha512-d9VeXT4SJ7ZeOqGX6R5EM022wpL+eWPooLI+5UpWn2jCT1aosUQEhQP214x33Wkwx3JQMvIm+tIoVOdodFS40g==}

  node-sql-parser@5.3.2:
    resolution: {integrity: sha512-GW5KZeexD2fHfSmsOz/cYqlGCfO19n0RrwP5I9JfI3ufeffxnWTPczuM5slH4sgKoHrgIXSUKkcEIdNGs11XYA==}
    engines: {node: '>=8'}

  nopt@7.2.1:
    resolution: {integrity: sha512-taM24ViiimT/XntxbPyJQzCG+p4EKOpgD3mxFwW38mGjVUrfERQOeY4EDHjdnptttfHuHQXFx+lTP08Q+mLa/w==}
    engines: {node: ^14.17.0 || ^16.13.0 || >=18.0.0}
    hasBin: true

  normalize-path@3.0.0:
    resolution: {integrity: sha512-6eZs5Ls3WtCisHWp9S2GUy8dqkpGi4BVSz3GaqiE6ezub0512ESztXUwUB6C6IKbQkY2Pnb/mD4WYojCRwcwLA==}
    engines: {node: '>=0.10.0'}

  normalize-range@0.1.2:
    resolution: {integrity: sha512-bdok/XvKII3nUpklnV6P2hxtMNrCboOjAcyBuQnWEhO665FwrSNRxU+AqpsyvO6LgGYPspN+lu5CLtw4jPRKNA==}
    engines: {node: '>=0.10.0'}

  normalize-wheel@1.0.1:
    resolution: {integrity: sha512-1OnlAPZ3zgrk8B91HyRj+eVv+kS5u+Z0SCsak6Xil/kmgEia50ga7zfkumayonZrImffAxPU/5WcyGhzetHNPA==}

  nth-check@2.1.1:
    resolution: {integrity: sha512-lqjrjmaOoAnWfMmBPL+XNnynZh2+swxiX3WUE0s4yEHI6m+AwrK2UZOimIRl3X/4QctVqS8AiZjFqyOGrMXb/w==}

  nwsapi@2.2.12:
    resolution: {integrity: sha512-qXDmcVlZV4XRtKFzddidpfVP4oMSGhga+xdMc25mv8kaLUHtgzCDhUxkrN8exkGdTlLNaXj7CV3GtON7zuGZ+w==}

  object-assign@4.1.1:
    resolution: {integrity: sha512-rJgTQnkUnH1sFw8yT6VSU3zD3sWmu6sZhIseY8VX+GRu3P6F7Fu+JNDoXfklElbLJSnc3FUQHVe4cU5hj+BcUg==}
    engines: {node: '>=0.10.0'}

  object-hash@3.0.0:
    resolution: {integrity: sha512-RSn9F68PjH9HqtltsSnqYC1XXoWe9Bju5+213R98cNGttag9q9yAOTzdbsqvIa7aNm5WffBZFpWYr2aWrklWAw==}
    engines: {node: '>= 6'}

  object-inspect@1.13.1:
    resolution: {integrity: sha512-5qoj1RUiKOMsCCNLV1CBiPYE10sziTsnmNxkAI/rZhiD63CF7IqdFGC/XzjWjpSgLf0LxXX3bDFIh0E18f6UhQ==}

  open@8.4.2:
    resolution: {integrity: sha512-7x81NCL719oNbsq/3mh+hVrAWmFuEYUqrq/Iw3kUzH8ReypT9QQ0BLoJS7/G9k6N81XjW4qHWtjWwe/9eLy1EQ==}
    engines: {node: '>=12'}

  optionator@0.9.4:
    resolution: {integrity: sha512-6IpQ7mKUxRcZNLIObR0hz7lxsapSSIYNZJwXPGeF0mTVqGKFIXj1DQcMoT22S3ROcLyY/rz0PWaWZ9ayWmad9g==}
    engines: {node: '>= 0.8.0'}

  p-limit@2.3.0:
    resolution: {integrity: sha512-//88mFWSJx8lxCzwdAABTJL2MyWB12+eIY7MDL2SqLmAkeKU9qxRvWuSyTjm3FUmpBEMuFfckAIqEaVGUDxb6w==}
    engines: {node: '>=6'}

  p-limit@3.1.0:
    resolution: {integrity: sha512-TYOanM3wGwNGsZN2cVTYPArw454xnXj5qmWF1bEoAc4+cU/ol7GVh7odevjp1FNHduHc3KZMcFduxU5Xc6uJRQ==}
    engines: {node: '>=10'}

  p-locate@4.1.0:
    resolution: {integrity: sha512-R79ZZ/0wAxKGu3oYMlz8jy/kbhsNrS7SKZ7PxEHBgJ5+F2mtFW2fK2cOtBh1cHYkQsbzFV7I+EoRKe6Yt0oK7A==}
    engines: {node: '>=8'}

  p-locate@5.0.0:
    resolution: {integrity: sha512-LaNjtRWUBY++zB5nE/NwcaoMylSPk+S+ZHNB1TzdbMJMny6dynpAGt7X/tl/QYq3TIeE6nxHppbo2LGymrG5Pw==}
    engines: {node: '>=10'}

  p-try@2.2.0:
    resolution: {integrity: sha512-R4nPAVTAU0B9D35/Gk3uJf/7XYbQcyohSKdvAxIRSNghFl4e71hVoGnBNQz9cWaXxO2I10KTC+3jMdvvoKw6dQ==}
    engines: {node: '>=6'}

  package-manager-detector@0.2.0:
    resolution: {integrity: sha512-E385OSk9qDcXhcM9LNSe4sdhx8a9mAPrZ4sMLW+tmxl5ZuGtPUcdFu+MPP2jbgiWAZ6Pfe5soGFMd+0Db5Vrog==}

  pako@1.0.11:
    resolution: {integrity: sha512-4hLB8Py4zZce5s4yd9XzopqwVv/yGNhV1Bl8NTmCq1763HeK2+EwVTv+leGeL13Dnh2wfbqowVPXCIO0z4taYw==}

  parent-module@1.0.1:
    resolution: {integrity: sha512-GQ2EWRpQV8/o+Aw8YqtfZZPfNRWZYkbidE9k5rpl/hC3vtHHBfGm2Ifi6qWV+coDGkrUKZAxE3Lot5kcsRlh+g==}
    engines: {node: '>=6'}

  parse5@7.1.2:
    resolution: {integrity: sha512-Czj1WaSVpaoj0wbhMzLmWD69anp2WH7FXMB9n1Sy8/ZFF9jolSQVMu1Ij5WIyGmcBmhk7EOndpO4mIpihVqAXw==}

  path-browserify@1.0.1:
    resolution: {integrity: sha512-b7uo2UCUOYZcnF/3ID0lulOJi/bafxa1xPe7ZPsammBSpjSWQkjNxlt635YGS2MiR9GjvuXCtz2emr3jbsz98g==}

  path-exists@4.0.0:
    resolution: {integrity: sha512-ak9Qy5Q7jYb2Wwcey5Fpvg2KoAc/ZIhLSLOSBmRmygPsGwkVVt0fZa0qrtMz+m6tJTAHfZQ8FnmB4MG4LWy7/w==}
    engines: {node: '>=8'}

  path-key@3.1.1:
    resolution: {integrity: sha512-ojmeN0qd+y0jszEtoY48r0Peq5dwMEkIlCOu6Q5f41lfkswXuKtYrhgoTpLnyIcHm24Uhqx+5Tqm2InSwLhE6Q==}
    engines: {node: '>=8'}

  path-parse@1.0.7:
    resolution: {integrity: sha512-LDJzPVEEEPR+y48z93A0Ed0yXb8pAByGWo/k5YYdYgpY2/2EsOsksJrq7lOHxryrVOn1ejG6oAp8ahvOIQD8sw==}

  path-scurry@1.11.1:
    resolution: {integrity: sha512-Xa4Nw17FS9ApQFJ9umLiJS4orGjm7ZzwUrwamcGQuHSzDyth9boKDaycYdDcZDuqYATXw4HFXgaqWTctW/v1HA==}
    engines: {node: '>=16 || 14 >=14.18'}

  path-type@4.0.0:
    resolution: {integrity: sha512-gDKb8aZMDeD/tZWs9P6+q0J9Mwkdl6xMV8TjnGP3qJVJ06bdMgkbBlLU8IdfOsIsFz2BW1rNVT3XuNEl8zPAvw==}
    engines: {node: '>=8'}

  pathe@1.1.2:
    resolution: {integrity: sha512-whLdWMYL2TwI08hn8/ZqAbrVemu0LNaNNJZX73O6qaIdCTfXutsLhMkjdENX0qhsQ9uIimo4/aQOmXkoon2nDQ==}

  pathval@2.0.0:
    resolution: {integrity: sha512-vE7JKRyES09KiunauX7nd2Q9/L7lhok4smP9RZTDeD4MVs72Dp2qNFVz39Nz5a0FVEW0BJR6C0DYrq6unoziZA==}
    engines: {node: '>= 14.16'}

  peggy@3.0.2:
    resolution: {integrity: sha512-n7chtCbEoGYRwZZ0i/O3t1cPr6o+d9Xx4Zwy2LYfzv0vjchMBU0tO+qYYyvZloBPcgRgzYvALzGWHe609JjEpg==}
    engines: {node: '>=14'}
    hasBin: true

  pev2@1.12.1:
    resolution: {integrity: sha512-ZnevxICC7Z04vOk/rif3KylQH9SQ8yxhEyxTbGCHmDNgeKSkoV4qG4XfXmzfy+zApbTvmsSbuclS66h/222UZA==}

  picocolors@1.1.0:
    resolution: {integrity: sha512-TQ92mBOW0l3LeMeyLV6mzy/kWr8lkd/hp3mTg7wYK7zJhuBStmGMBG0BdeDZS/dZx1IukaX6Bk11zcln25o1Aw==}

  picomatch@2.3.1:
    resolution: {integrity: sha512-JU3teHTNjmE2VCGFzuY8EXzCDVwEqB2a8fsIvwaStHhAWJEeVd1o1QD80CU6+ZdEXXSLbSsuLwJjkCBWqRQUVA==}
    engines: {node: '>=8.6'}

  pify@2.3.0:
    resolution: {integrity: sha512-udgsAY+fTnvv7kI7aaxbqwWNb0AHiB0qBO89PZKPkoTmGOgdbrHDKD+0B2X4uTfJ/FT1R09r9gTsjUjNJotuog==}
    engines: {node: '>=0.10.0'}

  pinia@2.1.7:
    resolution: {integrity: sha512-+C2AHFtcFqjPih0zpYuvof37SFxMQ7OEG2zV9jRI12i9BOy3YQVAHwdKtyyc8pDcDyIc33WCIsZaCFWU7WWxGQ==}
    peerDependencies:
      '@vue/composition-api': ^1.4.0
      typescript: '>=4.4.4'
      vue: ^2.6.14 || ^3.3.0
    peerDependenciesMeta:
      '@vue/composition-api':
        optional: true
      typescript:
        optional: true

  pirates@4.0.6:
    resolution: {integrity: sha512-saLsH7WeYYPiD25LDuLRRY/i+6HaPYr6G1OUlN39otzkSTxKnubR9RTxS3/Kk50s1g2JTgFwWQDQyplC5/SHZg==}
    engines: {node: '>= 6'}

  pkg-types@1.1.1:
    resolution: {integrity: sha512-ko14TjmDuQJ14zsotODv7dBlwxKhUKQEhuhmbqo1uCi9BB0Z2alo/wAXg6q1dTR5TyuqYyWhjtfe/Tsh+X28jQ==}

  pngjs@5.0.0:
    resolution: {integrity: sha512-40QW5YalBNfQo5yRYmiw7Yz6TKKVr3h6970B2YE+3fQpsWcrbj1PzJgxeJ19DRQjhMbKPIuMY8rFaXc8moolVw==}
    engines: {node: '>=10.13.0'}

  portfinder@1.0.32:
    resolution: {integrity: sha512-on2ZJVVDXRADWE6jnQaX0ioEylzgBpQk8r55NE4wjXW1ZxO+BgDlY6DXwj20i0V8eB4SenDQ00WEaxfiIQPcxg==}
    engines: {node: '>= 0.12.0'}

  postcss-import@15.1.0:
    resolution: {integrity: sha512-hpr+J05B2FVYUAXHeK1YyI267J/dDDhMU6B6civm8hSY1jYJnBXxzKDKDswzJmtLHryrjhnDjqqp/49t8FALew==}
    engines: {node: '>=14.0.0'}
    peerDependencies:
      postcss: ^8.0.0

  postcss-js@4.0.1:
    resolution: {integrity: sha512-dDLF8pEO191hJMtlHFPRa8xsizHaM82MLfNkUHdUtVEV3tgTp5oj+8qbEqYM57SLfc74KSbw//4SeJma2LRVIw==}
    engines: {node: ^12 || ^14 || >= 16}
    peerDependencies:
      postcss: ^8.4.21

  postcss-load-config@4.0.2:
    resolution: {integrity: sha512-bSVhyJGL00wMVoPUzAVAnbEoWyqRxkjv64tUl427SKnPrENtq6hJwUojroMz2VB+Q1edmi4IfrAPpami5VVgMQ==}
    engines: {node: '>= 14'}
    peerDependencies:
      postcss: '>=8.0.9'
      ts-node: '>=9.0.0'
    peerDependenciesMeta:
      postcss:
        optional: true
      ts-node:
        optional: true

  postcss-nested@6.0.1:
    resolution: {integrity: sha512-mEp4xPMi5bSWiMbsgoPfcP74lsWLHkQbZc3sY+jWYd65CUwXrUaTp0fmNpa01ZcETKlIgUdFN/MpS2xZtqL9dQ==}
    engines: {node: '>=12.0'}
    peerDependencies:
      postcss: ^8.2.14

  postcss-selector-parser@6.0.10:
    resolution: {integrity: sha512-IQ7TZdoaqbT+LCpShg46jnZVlhWD2w6iQYAcYXfHARZ7X1t/UGhhceQDs5X0cGqKvYlHNOuv7Oa1xmb0oQuA3w==}
    engines: {node: '>=4'}

  postcss-selector-parser@6.1.0:
    resolution: {integrity: sha512-UMz42UD0UY0EApS0ZL9o1XnLhSTtvvvLe5Dc2H2O56fvRZi+KulDyf5ctDhhtYJBGKStV2FL1fy6253cmLgqVQ==}
    engines: {node: '>=4'}

  postcss-value-parser@4.2.0:
    resolution: {integrity: sha512-1NNCs6uurfkVbeXG4S8JFT9t19m45ICnif8zWLd5oPSZ50QnwMfK+H3jv408d4jw/7Bttv5axS5IiHoLaVNHeQ==}

  postcss@8.4.47:
    resolution: {integrity: sha512-56rxCq7G/XfB4EkXq9Egn5GCqugWvDFjafDOThIdMBsI15iqPqR5r15TfSr1YPYeEI19YeaXMCbY6u88Y76GLQ==}
    engines: {node: ^10 || ^12 || >=14}

  pouchdb-abstract-mapreduce@9.0.0:
    resolution: {integrity: sha512-SnTtqwAEiAa3uxKbc1J7LfiBViwEkKe2xkK92zxyTXPqWBvMnh4UU3GXxx7GrXTM4L9llsQ3lSjpbH4CNqG1Mw==}

  pouchdb-binary-utils@9.0.0:
    resolution: {integrity: sha512-2OMtgDZi82vqs+zNDE0YiYjOaWkYCUcZJZKK3WkRr+XYRu+2B7umJrnygJFhUwoGedBbHSrlQBLhdNV3F1AX1A==}

  pouchdb-collate@9.0.0:
    resolution: {integrity: sha512-TrnEDNZEmIIl+W3xKUO8h+geqVLQ90oZe5ujPkl8myUzpREULWXWQBnV5EzPXVEKDBpJlb8T3I6oy/zdWGQpdA==}

  pouchdb-errors@9.0.0:
    resolution: {integrity: sha512-961PSMLhW0UqqdJ566g+CdLZ5pkBJRd6l4WWpCDdD0USvE4xYfYGzv43w7nZZBw1k3Xdy092yqPge7yX/tfnyw==}

  pouchdb-fetch@9.0.0:
    resolution: {integrity: sha512-TbE3cUcAJQrwb9kr44tDP0X+NAbcqgjsTvcL30L4xzBNJeCPTIRjukYX80s154SHJUXBxcWRiPsMmNqpXsjfCA==}

  pouchdb-find@9.0.0:
    resolution: {integrity: sha512-vvVhq4eEOmSkwSRwf2NBYtdhURB7ryJ7sUI4WDN00GuLUj2g8jAXBJuZIryVgdYt/5S5cfn70iRL6Eow+LFhpA==}

  pouchdb-mapreduce-utils@9.0.0:
    resolution: {integrity: sha512-Bjh8W6QXqp1j7MKmHhYYp5cYlcQsm5drD8Jd/F+ZlfNt18uiD2SQXWzGM5797+tiW/LszFGb8ttw0uHWjxufCQ==}

  pouchdb-md5@9.0.0:
    resolution: {integrity: sha512-58xUYBvW3/s+aH0j4uOhhN8yCk0LQ254cxBzI/gbKA9PrfwHpe4zrr0L/ia5ml3A30oH1f8aTnuVMwWDkFcuww==}

  pouchdb-selector-core@9.0.0:
    resolution: {integrity: sha512-ZYHYsdoedwm8j5tYofz+3+uUSK8i+7tRCBb01T0OuqDQb17+w5mzjHF8Ppi160xdPUPaWCo1Un+nLWGJzkmA3g==}

  pouchdb-utils@9.0.0:
    resolution: {integrity: sha512-xWZE5c+nAslgmLC8JBZbky8AYgdz7pKtv7KTSi6CD2tuQD0WyNKib0YnhZndeE84dksTeZlqlg56RQHsHoB2LQ==}

  pouchdb@9.0.0:
    resolution: {integrity: sha512-6wjFc/PzwaWz86rmMXoqdBlR/fBSkNoWO1mEJO7RZNS6n3xf+fhhXWAWtws741KpLKx84IkmmJ48tp+fhFzj4A==}

  prelude-ls@1.2.1:
    resolution: {integrity: sha512-vkcDPrRZo1QZLbn5RLGPpg/WmIQ65qoWWhcGKf/b5eplkkarX0m9z8ppCat4mlOqUsWpyNuYgO3VRyrYHSzX5g==}
    engines: {node: '>= 0.8.0'}

  prettier-linter-helpers@1.0.0:
    resolution: {integrity: sha512-GbK2cP9nraSSUF9N2XwUwqfzlAFlMNYYl+ShE/V+H8a9uNl/oUqB1w2EL54Jh0OlyRSd8RfWYJ3coVS4TROP2w==}
    engines: {node: '>=6.0.0'}

  prettier@2.8.8:
    resolution: {integrity: sha512-tdN8qQGvNjw4CHbY+XXk0JgCXn9QiF21a55rBe5LJAU+kDyC4WQn4+awm2Xfk2lQMk5fKup9XgzTZtGkjBdP9Q==}
    engines: {node: '>=10.13.0'}
    hasBin: true

  prettier@3.3.3:
    resolution: {integrity: sha512-i2tDNA0O5IrMO757lfrdQZCc2jPNDVntV0m/+4whiDfWaTKfMNgR7Qz0NAeGz/nRqF4m5/6CLzbP4/liHt12Ew==}
    engines: {node: '>=14'}
    hasBin: true

  process-nextick-args@2.0.1:
    resolution: {integrity: sha512-3ouUOpQhtgrbOa17J7+uxOTpITYWaGP7/AhoR3+A+/1e9skrzelGi/dXzEYyvbxubEF6Wn2ypscTKiKJFFn1ag==}

  proto-list@1.2.4:
    resolution: {integrity: sha512-vtK/94akxsTMhe0/cbfpR+syPuszcuwhqVjJq26CuNDgFGj682oRBXOP5MJpv2r7JtE8MsiepGIqvvOTBwn2vA==}

  protobufjs@7.4.0:
    resolution: {integrity: sha512-mRUWCc3KUU4w1jU8sGxICXH/gNS94DvI1gxqDvBzhj1JpcsimQkYiOJfwsPUykUI5ZaspFbSgmBLER8IrQ3tqw==}
    engines: {node: '>=12.0.0'}

  proxy-from-env@1.1.0:
    resolution: {integrity: sha512-D+zkORCbA9f1tdWRK0RaCR3GPv50cMxcrz4X8k5LTSUD1Dkw47mKJEZQNunItRTkWwgtaUSo1RVFRIG9ZXiFYg==}

  prr@1.0.1:
    resolution: {integrity: sha512-yPw4Sng1gWghHQWj0B3ZggWUm4qVbPwPFcRG8KyxiU7J2OHFSoEHKS+EZ3fv5l1t9CyCiop6l/ZYeWbrgoQejw==}

  psl@1.9.0:
    resolution: {integrity: sha512-E/ZsdU4HLs/68gYzgGTkMicWTLPdAftJLfJFlLUAAKZGkStNU72sZjT66SnMDVOfOWY/YAoiD7Jxa9iHvngcag==}

  punycode.js@2.3.1:
    resolution: {integrity: sha512-uxFIHU0YlHYhDQtV4R9J6a52SLx28BCjT+4ieh7IGbgwVJWO+km431c4yRlREUAsAmt/uMjQUyQHNEPf0M39CA==}
    engines: {node: '>=6'}

  punycode@2.3.1:
    resolution: {integrity: sha512-vYt7UD1U9Wg6138shLtLOvdAu+8DsC/ilFtEVHcH+wydcSpNE20AfSOduf6MkRFahL5FY7X1oU7nKVZFtfq8Fg==}
    engines: {node: '>=6'}

  qrcode@1.5.4:
    resolution: {integrity: sha512-1ca71Zgiu6ORjHqFBDpnSMTR2ReToX4l1Au1VFLyVeBTFavzQnv5JxMFr3ukHVKpSrSA2MCk0lNJSykjUfz7Zg==}
    engines: {node: '>=10.13.0'}
    hasBin: true

  qs@6.13.0:
    resolution: {integrity: sha512-+38qI9SOr8tfZ4QmJNplMUxqjbe7LKvvZgWdExBOmd+egZTtjLB67Gu0HRX3u/XOq7UU2Nx6nsjvS16Z9uwfpg==}
    engines: {node: '>=0.6'}

  querystringify@2.2.0:
    resolution: {integrity: sha512-FIqgj2EUvTa7R50u0rGsyTftzjYmv/a3hO345bZNrqabNqjtgiDMgmo4mkUjd+nzU5oF3dClKqFIPUKybUyqoQ==}

  queue-microtask@1.2.3:
    resolution: {integrity: sha512-NuaNSa6flKT5JaSYQzJok04JzTL1CA6aGhv5rfLW3PgqA+M2ChpZQnAC8h8i4ZFkBS8X5RqkDBHA7r4hej3K9A==}

  railroad-diagrams@1.0.0:
    resolution: {integrity: sha512-cz93DjNeLY0idrCNOH6PviZGRN9GJhsdm9hpn1YCS879fj4W+x5IFJhhkRZcwVgMmFF7R82UA/7Oh+R8lLZg6A==}

  randexp@0.4.6:
    resolution: {integrity: sha512-80WNmd9DA0tmZrw9qQa62GPPWfuXJknrmVmLcxvq4uZBdYqb1wYoKTmnlGUchvVWe0XiLupYkBoXVOxz3C8DYQ==}
    engines: {node: '>=0.12'}

  read-cache@1.0.0:
    resolution: {integrity: sha512-Owdv/Ft7IjOgm/i0xvNDZ1LrRANRfew4b2prF3OWMQLxLfu3bS8FVhCsrSCMK4lR56Y9ya+AThoTpDCTxCmpRA==}

  readable-stream@0.0.4:
    resolution: {integrity: sha512-azrivNydKRYt7zwLV5wWUK7YzKTWs3q87xSmY6DlHapPrCvaT6ZrukvM5erV+yCSSPmZT8zkSdttOHQpWWm9zw==}

  readable-stream@1.1.14:
    resolution: {integrity: sha512-+MeVjFf4L44XUkhM1eYbD8fyEsxcV81pqMSR5gblfcLCHfZvbrqy4/qYHE+/R5HoBUT11WV5O08Cr1n3YXkWVQ==}

  readable-stream@2.3.8:
    resolution: {integrity: sha512-8p0AUk4XODgIewSi0l8Epjs+EVnWiK7NoDIEGU0HhE7+ZyY8D1IMY7odu5lRrFXGg71L15KG8QrPmum45RTtdA==}

  readable-stream@3.6.2:
    resolution: {integrity: sha512-9u/sniCrY3D5WdsERHzHE4G2YCXqoG5FTHUiCC4SIbr6XcLZBY05ya9EKjYek9O5xOAwjGq+1JdGBAS7Q9ScoA==}
    engines: {node: '>= 6'}

  readdirp@3.6.0:
    resolution: {integrity: sha512-hOS089on8RduqdbhvQ5Z37A0ESjsqz6qnRcffsMU3495FuTdqSm+7bhJ29JvIOsBDEEnan5DPu9t3To9VRlMzA==}
    engines: {node: '>=8.10.0'}

  regenerator-runtime@0.14.1:
    resolution: {integrity: sha512-dYnhHh0nJoMfnkZs6GmmhFknAGRrLznOu5nc9ML+EJxGvrx6H7teuevqVqCuPcPK//3eDrrjQhehXVx9cnkGdw==}

  remark-gfm@4.0.0:
    resolution: {integrity: sha512-U92vJgBPkbw4Zfu/IiW2oTZLSL3Zpv+uI7My2eq8JxKgqraFdU8YUGicEJCEgSbeaG+QDFqIcwwfMTOEelPxuA==}

  remark-parse@11.0.0:
    resolution: {integrity: sha512-FCxlKLNGknS5ba/1lmpYijMUzX2esxW5xQqjWxw2eHFfS2MSdaHVINFmhjo+qN1WhZhNimq0dZATN9pH0IDrpA==}

  remark-stringify@11.0.0:
    resolution: {integrity: sha512-1OSmLd3awB/t8qdoEOMazZkNsfVTeY4fTsgzcQFdXNq8ToTN4ZGwrMnlda4K6smTFKD+GRV6O48i6Z4iKgPPpw==}

  remove-accents@0.5.0:
    resolution: {integrity: sha512-8g3/Otx1eJaVD12e31UbJj1YzdtVvzH85HV7t+9MJYk/u3XmkOUJ5Ys9wQrf9PCPK8+xn4ymzqYCiZl6QWKn+A==}

  require-directory@2.1.1:
    resolution: {integrity: sha512-fGxEI7+wsG9xrvdjsrlmL22OMTTiHRwAMroiEeMgq8gzoLC/PQr7RsRDSTLUg/bZAZtF+TVIkHc6/4RIKrui+Q==}
    engines: {node: '>=0.10.0'}

  require-main-filename@2.0.0:
    resolution: {integrity: sha512-NKN5kMDylKuldxYLSUfrbo5Tuzh4hd+2E8NPPX02mZtn1VuREQToYe/ZdlJy+J3uCpfaiGF05e7B8W0iXbQHmg==}

  requires-port@1.0.0:
    resolution: {integrity: sha512-KigOCHcocU3XODJxsu8i/j8T9tzT4adHiecwORRQ0ZZFcp7ahwXuRU1m+yuO90C5ZUyGeGfocHDI14M3L3yDAQ==}

  resolve-from@4.0.0:
    resolution: {integrity: sha512-pb/MYmXstAkysRFx8piNI1tGFNQIFA3vkE3Gq4EuA1dF6gHp/+vgZqsCGJapvy8N3Q+4o7FwvquPJcnZ7RYy4g==}
    engines: {node: '>=4'}

  resolve@1.22.8:
    resolution: {integrity: sha512-oKWePCxqpd6FlLvGV1VU0x7bkPmmCNolxzjMf4NczoDnQcIWrAF+cPtZn5i6n+RfD2d9i0tzpKnG6Yk168yIyw==}
    hasBin: true

  ret@0.1.15:
    resolution: {integrity: sha512-TTlYpa+OL+vMMNG24xSlQGEJ3B/RzEfUlLct7b5G/ytav+wPrplCpVMFuwzXbkecJrb6IYo1iFb0S9v37754mg==}
    engines: {node: '>=0.12'}

  reusify@1.0.4:
    resolution: {integrity: sha512-U9nH88a3fc/ekCF1l0/UP1IosiuIjyTh7hBvXVMHYgVcfGvt897Xguj2UOLDeI5BG2m7/uwyaLVT6fbtCwTyzw==}
    engines: {iojs: '>=1.0.0', node: '>=0.10.0'}

  robust-predicates@3.0.2:
    resolution: {integrity: sha512-IXgzBWvWQwE6PrDI05OvmXUIruQTcoMDzRsOd5CDvHCVLcLHMTSYvOK5Cm46kWqlV3yAbuSpBZdJ5oP5OUoStg==}

  rollup-plugin-visualizer@5.12.0:
    resolution: {integrity: sha512-8/NU9jXcHRs7Nnj07PF2o4gjxmm9lXIrZ8r175bT9dK8qoLlvKTwRMArRCMgpMGlq8CTLugRvEmyMeMXIU2pNQ==}
    engines: {node: '>=14'}
    hasBin: true
    peerDependencies:
      rollup: 2.x || 3.x || 4.x
    peerDependenciesMeta:
      rollup:
        optional: true

  rollup@4.24.0:
    resolution: {integrity: sha512-DOmrlGSXNk1DM0ljiQA+i+o0rSLhtii1je5wgk60j49d1jHT5YYttBv1iWOnYSTG+fZZESUOSNiAl89SIet+Cg==}
    engines: {node: '>=18.0.0', npm: '>=8.0.0'}
    hasBin: true

  rrweb-cssom@0.7.1:
    resolution: {integrity: sha512-TrEMa7JGdVm0UThDJSx7ddw5nVm3UJS9o9CCIZ72B1vSyEZoziDqBYP3XIoi/12lKrJR8rE3jeFHMok2F/Mnsg==}

  run-parallel@1.2.0:
    resolution: {integrity: sha512-5l4VyZR86LZ/lDxZTR6jqL8AFE2S0IFLMP26AbjsLVADxHdhB/c0GUsH+y39UfCi3dzz8OlQuPmnaJOMoDHQBA==}

  rw@1.3.3:
    resolution: {integrity: sha512-PdhdWy89SiZogBLaw42zdeqtRJ//zFd2PgQavcICDUgJT5oW10QCRKbJ6bg4r0/UY2M6BWd5tkxuGFRvCkgfHQ==}

  rxjs@7.8.1:
    resolution: {integrity: sha512-AA3TVj+0A2iuIoQkWEK/tqFjBq2j+6PO6Y0zJcvzLAFhEFIO3HL0vls9hWLncZbAAbK0mar7oZ4V079I/qPMxg==}

  safe-buffer@5.1.2:
    resolution: {integrity: sha512-Gd2UZBJDkXlY7GbJxfsE8/nvKkUEU1G38c1siN6QP6a9PT9MmHB8GnpscSmMJSoF8LOIrt8ud/wPtojys4G6+g==}

  safe-buffer@5.2.1:
    resolution: {integrity: sha512-rp3So07KcdmmKbGvgaNxQSJr7bGVSVk5S9Eq1F+ppbRo70+YeaDxkw5Dd8NPN+GD6bjnYm2VuPuCXmpuYvmCXQ==}

  safer-buffer@2.1.2:
    resolution: {integrity: sha512-YZo3K82SD7Riyi0E1EQPojLz7kpepnSQI9IyPbHHg1XXXevb5dJI7tpyN2ADxGcQbHG7vcyRHk0cbwqcQriUtg==}

  sass@1.77.4:
    resolution: {integrity: sha512-vcF3Ckow6g939GMA4PeU7b2K/9FALXk2KF9J87txdHzXbUF9XRQRwSxcAs/fGaTnJeBFd7UoV22j3lzMLdM0Pw==}
    engines: {node: '>=14.0.0'}
    hasBin: true

  saxes@6.0.0:
    resolution: {integrity: sha512-xAg7SOnEhrm5zI3puOOKyy1OMcMlIJZYNJY7xLBwSze0UjhPLnWfj2GF2EpT0jmzaJKIWKHLsaSSajf35bcYnA==}
    engines: {node: '>=v12.22.7'}

  scroll-into-view-if-needed@3.1.0:
    resolution: {integrity: sha512-49oNpRjWRvnU8NyGVmUaYG4jtTkNonFZI86MmGRDqBphEK2EXT9gdEUoQPZhuBM8yWHxCWbobltqYO5M4XrUvQ==}

  scrollparent@2.1.0:
    resolution: {integrity: sha512-bnnvJL28/Rtz/kz2+4wpBjHzWoEzXhVg/TE8BeVGJHUqE8THNIRnDxDWMktwM+qahvlRdvlLdsQfYe+cuqfZeA==}

  seemly@0.3.8:
    resolution: {integrity: sha512-MW8Qs6vbzo0pHmDpFSYPna+lwpZ6Zk1ancbajw/7E8TKtHdV+1DfZZD+kKJEhG/cAoB/i+LiT+5msZOqj0DwRA==}

  select@1.1.2:
    resolution: {integrity: sha512-OwpTSOfy6xSs1+pwcNrv0RBMOzI39Lp3qQKUTPVVPRjCdNa5JH/oPRiqsesIskK8TVgmRiHwO4KXlV2Li9dANA==}

  semver@5.5.0:
    resolution: {integrity: sha512-4SJ3dm0WAwWy/NVeioZh5AntkdJoWKxHxcmyP622fOkgHa4z3R0TdBJICINyaSDE6uNwVc8gZr+ZinwZAH4xIA==}
    hasBin: true

  semver@6.3.1:
    resolution: {integrity: sha512-BR7VvDCVHO+q2xBEWskxS6DJE1qRnb7DxzUrogb71CWoSficBxYsiAGd+Kl0mmq/MprG9yArRkyrQxTO6XjMzA==}
    hasBin: true

  semver@7.6.3:
    resolution: {integrity: sha512-oVekP1cKtI+CTDvHWYFUcMtsK/00wmAEfyqKfNdARm8u1wNVhSgaX7A8d4UuIlUI5e84iEwOhs7ZPYRmzU9U6A==}
    engines: {node: '>=10'}
    hasBin: true

  set-blocking@2.0.0:
    resolution: {integrity: sha512-KiKBS8AnWGEyLzofFfmvKwpdPzqiy16LvQfK3yv/fVH7Bj13/wl3JSR1J+rfgRE9q7xUJK4qvgS8raSOeLUehw==}

  set-cookie-parser@2.6.0:
    resolution: {integrity: sha512-RVnVQxTXuerk653XfuliOxBP81Sf0+qfQE73LIYKcyMYHG94AuH0kgrQpRDuTZnSmjpysHmzxJXKNfa6PjFhyQ==}

  set-function-length@1.2.2:
    resolution: {integrity: sha512-pgRc4hJ4/sNjWCSS9AmnS40x3bNMDTknHgL5UaMBTMyJnU90EgWh1Rz+MC9eFu4BuN/UwZjKQuY/1v3rM7HMfg==}
    engines: {node: '>= 0.4'}

  setimmediate@1.0.5:
    resolution: {integrity: sha512-MATJdZp8sLqDl/68LfQmbP8zKPLQNV6BIZoIgrscFDQ+RsvK/BxeDQOgyxKKoh0y/8h3BqVFnCqQ/gd+reiIXA==}

  shebang-command@2.0.0:
    resolution: {integrity: sha512-kHxr2zZpYtdmrN1qDjrrX/Z1rR1kG8Dx+gkpK1G4eXmvXswmcE1hTWBWYUzlraYw1/yZp6YuDY77YtvbN0dmDA==}
    engines: {node: '>=8'}

  shebang-regex@3.0.0:
    resolution: {integrity: sha512-7++dFhtcx3353uBaq8DDR4NuxBetBzC7ZQOhmTQInHEd6bSrXdiEyzCvG07Z44UYdLShWUyXt5M/yhz8ekcb1A==}
    engines: {node: '>=8'}

  side-channel@1.0.6:
    resolution: {integrity: sha512-fDW/EZ6Q9RiO8eFG8Hj+7u/oW+XrPTIChwCOM2+th2A6OblDtYYIpve9m+KvI9Z4C9qSEXlaGR6bTEYHReuglA==}
    engines: {node: '>= 0.4'}

  siginfo@2.0.0:
    resolution: {integrity: sha512-ybx0WO1/8bSBLEWXZvEd7gMW3Sn3JFlW3TvX1nREbDLRNQNaeNN8WK0meBwPdAaOI7TtRRRJn/Es1zhrrCHu7g==}

  signal-exit@4.1.0:
    resolution: {integrity: sha512-bzyZ1e88w9O1iNJbKnOlvYTrWPDl46O1bG0D3XInv+9tkPrxrN8jUUTiFlDkkmKWgn1M6CfIA13SuGqOa9Korw==}
    engines: {node: '>=14'}

  slash@3.0.0:
    resolution: {integrity: sha512-g9Q1haeby36OSStwb4ntCGGGaKsaVSjQ68fBxoQcutl5fS1vuY18H3wSt3jFyFtrkx+Kz0V1G85A4MyAdDMi2Q==}
    engines: {node: '>=8'}

  slug@9.1.0:
    resolution: {integrity: sha512-ioOsCfzQSu+D6NZ8XMCR8IW9FgvF8W7Xzz56hBkB/ALvNaWeBs2MUvvPugq3GCrxfHPFeK6hAxGkY/WLnfX2Lg==}
    hasBin: true

  sortablejs@1.14.0:
    resolution: {integrity: sha512-pBXvQCs5/33fdN1/39pPL0NZF20LeRbLQ5jtnheIPN9JQAaufGjKdWduZn4U7wCtVuzKhmRkI0DFYHYRbB2H1w==}

  source-map-generator@0.8.0:
    resolution: {integrity: sha512-psgxdGMwl5MZM9S3FWee4EgsEaIjahYV5AzGnwUvPhWeITz/j6rKpysQHlQ4USdxvINlb8lKfWGIXwfkrgtqkA==}
    engines: {node: '>= 10'}

  source-map-js@1.2.0:
    resolution: {integrity: sha512-itJW8lvSA0TXEphiRoawsCksnlf8SyvmFzIhltqAHluXd88pkCd+cXJVHTDwdCr0IzwptSm035IHQktUu1QUMg==}
    engines: {node: '>=0.10.0'}

  source-map-js@1.2.1:
    resolution: {integrity: sha512-UXWMKhLOwVKb728IUtQPXxfYU+usdybtUrK/8uGE8CQMvrhOpwvzDBwj0QhSL7MQc7vIsISBG8VQ8+IDQxpfQA==}
    engines: {node: '>=0.10.0'}

  source-map@0.5.7:
    resolution: {integrity: sha512-LbrmJOMUSdEVxIKvdcJzQC+nQhe8FUZQTXQy6+I75skNgn3OoQ0DZA8YnFa7gp8tqtL3KPf1kmo0R5DoApeSGQ==}
    engines: {node: '>=0.10.0'}

  source-map@0.6.1:
    resolution: {integrity: sha512-UjgapumWlbMhkBgzT7Ykc5YXUT46F0iKu8SGXq0bcwP5dz/h0Plj6enJqjz1Zbq2l5WaqYnrVbwWOWMyF3F47g==}
    engines: {node: '>=0.10.0'}

  source-map@0.7.4:
    resolution: {integrity: sha512-l3BikUxvPOcn5E74dZiq5BGsTb5yEwhaTSzccU6t4sDOH8NWJCstKO5QT2CvtFoK6F0saL7p9xHAqHOlCPJygA==}
    engines: {node: '>= 8'}

  spark-md5@3.0.2:
    resolution: {integrity: sha512-wcFzz9cDfbuqe0FZzfi2or1sgyIrsDwmPwfZC4hiNidPdPINjeUwNfv5kldczoEAcjl9Y1L3SM7Uz2PUEQzxQw==}

  splitpanes@3.1.5:
    resolution: {integrity: sha512-r3Mq2ITFQ5a2VXLOy4/Sb2Ptp7OfEO8YIbhVJqJXoFc9hc5nTXXkCvtVDjIGbvC0vdE7tse+xTM9BMjsszP6bw==}

  sql-formatter@15.4.2:
    resolution: {integrity: sha512-Pw4aAgfuyml/SHMlhbJhyOv+GR+Z1HNb9sgX3CVBVdN5YNM+v2VWkYJ3NNbYS7cu37GY3vP/PgnwoVynCuXRxg==}
    hasBin: true

  stackback@0.0.2:
    resolution: {integrity: sha512-1XMJE5fQo1jGH6Y/7ebnwPOBEkIEnT4QF32d5R1+VXdXveM0IBMJt8zfaxX1P3QhVwrYe+576+jkANtSS2mBbw==}

  std-env@3.7.0:
    resolution: {integrity: sha512-JPbdCEQLj1w5GilpiHAx3qJvFndqybBysA3qUOnznweH4QbNYUsW/ea8QzSrnh0vNsezMMw5bcVool8lM0gwzg==}

  string-width@4.2.3:
    resolution: {integrity: sha512-wKyQRQpjJ0sIp62ErSZdGsjMJWsap5oRNihHhu6G7JVO/9jIB6UyevL+tXuOqrng8j/cxKTWyWUwvSTriiZz/g==}
    engines: {node: '>=8'}

  string-width@5.1.2:
    resolution: {integrity: sha512-HnLOCR3vjcY8beoNLtcjZ5/nxn2afmME6lhrDrebokqMap+XbeW8n9TXpPDOqdGK5qcI3oT0GKTW6wC7EMiVqA==}
    engines: {node: '>=12'}

  string-width@7.2.0:
    resolution: {integrity: sha512-tsaTIkKW9b4N+AEj+SVA+WhJzV7/zMhcSu78mLKWSk7cXMOSHsBKFWUs0fWwq8QyK3MgJBQRX6Gbi4kYbdvGkQ==}
    engines: {node: '>=18'}

  string_decoder@0.10.31:
    resolution: {integrity: sha512-ev2QzSzWPYmy9GuqfIVildA4OdcGLeFZQrq5ys6RtiuF+RQQiZWr8TZNyAcuVXyQRYfEO+MsoB/1BuQVhOJuoQ==}

  string_decoder@1.1.1:
    resolution: {integrity: sha512-n/ShnvDi6FHbbVfviro+WojiFzv+s8MPMHBczVePfUpDJLwoLT0ht1l4YwBCbi8pJAveEEdnkHyPyTP/mzRfwg==}

  string_decoder@1.3.0:
    resolution: {integrity: sha512-hkRX8U1WjJFd8LsDJ2yQ/wWWxaopEsABU1XfkM8A+j0+85JAGppt16cr1Whg6KIbb4okU6Mql6BOj+uup/wKeA==}

  strip-ansi@6.0.1:
    resolution: {integrity: sha512-Y38VPSHcqkFrCpFnQ9vuSXmquuv5oXOKpGeT6aGrr3o3Gc9AlVa6JBfUSOCnbxGGZF+/0ooI7KrPuUSztUdU5A==}
    engines: {node: '>=8'}

  strip-ansi@7.1.0:
    resolution: {integrity: sha512-iq6eVVI64nQQTRYq2KtEg2d2uU7LElhTJwsH4YzIHZshxlgZms/wIc4VoDQTlG/IvVIrBKG06CrZnp0qv7hkcQ==}
    engines: {node: '>=12'}

  strip-json-comments@3.1.1:
    resolution: {integrity: sha512-6fPc+R4ihwqP6N/aIv2f1gMH8lOVtWQHoqC4yK6oSDVVocumAsfCqjkXnqiYMhmMwS/mEHLp7Vehlt3ql6lEig==}
    engines: {node: '>=8'}

  sucrase@3.35.0:
    resolution: {integrity: sha512-8EbVDiu9iN/nESwxeSxDKe0dunta1GOlHufmSSXxMD2z2/tMZpDMpvXQGsc+ajGo8y2uYUmixaSRUc/QPoQ0GA==}
    engines: {node: '>=16 || 14 >=14.17'}
    hasBin: true

  supports-color@5.5.0:
    resolution: {integrity: sha512-QjVjwdXIt408MIiAqCX4oUKsgU2EqAGzs2Ppkm4aQYbjm+ZEWEcW4SfFNTr4uMNZma0ey4f5lgLrkB0aX0QMow==}
    engines: {node: '>=4'}

  supports-color@7.2.0:
    resolution: {integrity: sha512-qpCAvRl9stuOHveKsn7HncJRvv501qIacKzQlO/+Lwxc9+0q2wLyv4Dfvt80/DPn2pqOBsJdDiogXGR9+OvwRw==}
    engines: {node: '>=8'}

  supports-preserve-symlinks-flag@1.0.0:
    resolution: {integrity: sha512-ot0WnXS9fgdkgIcePe6RHNk1WA8+muPa6cSjeR3V8K27q9BB1rTE3R1p7Hv0z1ZyAc8s6Vvv8DIyWf681MAt0w==}
    engines: {node: '>= 0.4'}

  svg-tags@1.0.0:
    resolution: {integrity: sha512-ovssysQTa+luh7A5Weu3Rta6FJlFBBbInjOh722LIt6klpU2/HtdUbszju/G4devcvk8PGt7FCLv5wftu3THUA==}

  symbol-tree@3.2.4:
    resolution: {integrity: sha512-9QNk5KwDF+Bvz+PyObkmSYjI5ksVUYtjW7AU22r2NKcfLJcXp96hkDWU3+XndOsUb+AQ9QhfzfCT2O+CNWT5Tw==}

  synckit@0.9.1:
    resolution: {integrity: sha512-7gr8p9TQP6RAHusBOSLs46F4564ZrjV8xFmw5zCmgmhGUcw2hxsShhJ6CEiHQMgPDwAQ1fWHPM0ypc4RMAig4A==}
    engines: {node: ^14.18.0 || >=16.0.0}

  tailwindcss@3.4.13:
    resolution: {integrity: sha512-KqjHOJKogOUt5Bs752ykCeiwvi0fKVkr5oqsFNt/8px/tA8scFPIlkygsf6jXrfCqGHz7VflA6+yytWuM+XhFw==}
    engines: {node: '>=14.0.0'}
    hasBin: true

  text-table@0.2.0:
    resolution: {integrity: sha512-N+8UisAXDGk8PFXP4HAzVR9nbfmVJ3zYLAWiTIoqC5v5isinhr+r5uaO8+7r3BMfuNIufIsA7RdpVgacC2cSpw==}

  thenify-all@1.6.0:
    resolution: {integrity: sha512-RNxQH/qI8/t3thXJDwcstUO4zeqo64+Uy/+sNVRBx4Xn2OX+OZ9oP+iJnNFqplFra2ZUVeKCSa2oVWi3T4uVmA==}
    engines: {node: '>=0.8'}

  thenify@3.3.1:
    resolution: {integrity: sha512-RVZSIV5IG10Hk3enotrhvz0T9em6cyHBLkH/YAZuKqd8hRkKhSfCGIcP2KUY0EPxndzANBmNllzWPwak+bheSw==}

  through2@3.0.2:
    resolution: {integrity: sha512-enaDQ4MUyP2W6ZyT6EsMzqBPZaM/avg8iuo+l2d3QCs0J+6RaqkHV/2/lOwDTueBHeJ/2LG9lrLW3d5rWPucuQ==}

  tiny-emitter@2.1.0:
    resolution: {integrity: sha512-NB6Dk1A9xgQPMoGqC5CVXn123gWyte215ONT5Pp5a0yt4nlEoO1ZWeCwpncaekPHXO60i47ihFnZPiRPjRMq4Q==}

  tiny-invariant@1.3.3:
    resolution: {integrity: sha512-+FbBPE1o9QAYvviau/qC5SE3caw21q3xkvWKBtja5vgqOWIHHJ3ioaq1VPfn/Szqctz2bU/oYeKd9/z5BL+PVg==}

  tinybench@2.9.0:
    resolution: {integrity: sha512-0+DUvqWMValLmha6lr4kD8iAMK1HzV0/aKnCtWb9v9641TnP/MFb7Pc2bxoxQjTXAErryXVgUOfv2YqNllqGeg==}

  tinyexec@0.3.0:
    resolution: {integrity: sha512-tVGE0mVJPGb0chKhqmsoosjsS+qUnJVGJpZgsHYQcGoPlG3B51R3PouqTgEGH2Dc9jjFyOqOpix6ZHNMXp1FZg==}

  tinypool@1.0.1:
    resolution: {integrity: sha512-URZYihUbRPcGv95En+sz6MfghfIc2OJ1sv/RmhWZLouPY0/8Vo80viwPvg3dlaS9fuq7fQMEfgRRK7BBZThBEA==}
    engines: {node: ^18.0.0 || >=20.0.0}

  tinyrainbow@1.2.0:
    resolution: {integrity: sha512-weEDEq7Z5eTHPDh4xjX789+fHfF+P8boiFB+0vbWzpbnbsEr/GRaohi/uMKxg8RZMXnl1ItAi/IUHWMsjDV7kQ==}
    engines: {node: '>=14.0.0'}

  tinyspy@3.0.2:
    resolution: {integrity: sha512-n1cw8k1k0x4pgA2+9XrOkFydTerNcJ1zWCO5Nn9scWHTD+5tp8dghT2x1uduQePZTZgd3Tupf+x9BxJjeJi77Q==}
    engines: {node: '>=14.0.0'}

  tippy.js@6.3.7:
    resolution: {integrity: sha512-E1d3oP2emgJ9dRQZdf3Kkn0qJgI6ZLpyS5z6ZkY1DF3kaQaBsGZsndEpHwx+eC+tYM41HaSNvNtLx8tU57FzTQ==}

  tldts-core@6.1.49:
    resolution: {integrity: sha512-ctRO/wzBasOCxAStJG/60Qe8/QpGmaVPsE8djdk0vioxN4uCOgKoveH71Qc2EOmVMIjVf0BjigI5p9ZDuLOygg==}

  tldts@6.1.49:
    resolution: {integrity: sha512-E5se9HuCyfwWvmc0JiXiocOw+Cm4tlJCKewdB5RKMH8MmtiTsQCc+yu5BBYB5ZN4lNbz8Xg65bqJ1odS9+RhIA==}
    hasBin: true

  tmp@0.2.3:
    resolution: {integrity: sha512-nZD7m9iCPC5g0pYmcaxogYKggSfLsdxl8of3Q/oIbqCqLLIO9IAF0GWjX1z9NZRHPiXv8Wex4yDCaZsgEw0Y8w==}
    engines: {node: '>=14.14'}

  to-fast-properties@2.0.0:
    resolution: {integrity: sha512-/OaKK0xYrs3DmxRYqL/yDc+FxFUVYhDlXMhRmv3z915w2HF1tnN1omB354j8VUGO/hbRzyD6Y3sA7v7GS/ceog==}
    engines: {node: '>=4'}

  to-regex-range@5.0.1:
    resolution: {integrity: sha512-65P7iz6X5yEr1cwcgvQxbbIw7Uk3gOy5dIdtZ4rDveLqhrdJP+Li/Hx6tyK0NEb+2GCyneCMJiGqrADCSNk8sQ==}
    engines: {node: '>=8.0'}

  tosource@2.0.0-alpha.3:
    resolution: {integrity: sha512-KAB2lrSS48y91MzFPFuDg4hLbvDiyTjOVgaK7Erw+5AmZXNq4sFRVn8r6yxSLuNs15PaokrDRpS61ERY9uZOug==}
    engines: {node: '>=10'}

  tough-cookie@4.1.4:
    resolution: {integrity: sha512-Loo5UUvLD9ScZ6jh8beX1T6sO1w2/MpCRpEP7V280GKMVUQ0Jzar2U3UJPsrdbziLEMMhu3Ujnq//rhiFuIeag==}
    engines: {node: '>=6'}

  tough-cookie@5.0.0:
    resolution: {integrity: sha512-FRKsF7cz96xIIeMZ82ehjC3xW2E+O2+v11udrDYewUbszngYhsGa8z6YUMMzO9QJZzzyd0nGGXnML/TReX6W8Q==}
    engines: {node: '>=16'}

  tr46@0.0.3:
    resolution: {integrity: sha512-N3WMsuqV66lT30CrXNbEjx4GEwlow3v6rr4mCcv6prnfwhS01rkgyFdjPNBYd9br7LpXV1+Emh01fHnq2Gdgrw==}

  tr46@5.0.0:
    resolution: {integrity: sha512-tk2G5R2KRwBd+ZN0zaEXpmzdKyOYksXwywulIX95MBODjSzMIuQnQ3m8JxgbhnL1LeVo7lqQKsYa1O3Htl7K5g==}
    engines: {node: '>=18'}

  treemate@0.3.11:
    resolution: {integrity: sha512-M8RGFoKtZ8dF+iwJfAJTOH/SM4KluKOKRJpjCMhI8bG3qB74zrFoArKZ62ll0Fr3mqkMJiQOmWYkdYgDeITYQg==}

  trough@2.2.0:
    resolution: {integrity: sha512-tmMpK00BjZiUyVyvrBK7knerNgmgvcV/KLVyuma/SC+TQN167GrMRciANTz09+k3zW8L8t60jWO1GpfkZdjTaw==}

  ts-api-utils@1.3.0:
    resolution: {integrity: sha512-UQMIo7pb8WRomKR1/+MFVLTroIvDVtMX3K6OUir8ynLyzB8Jeriont2bTAtmNPa1ekAgN7YPDyf6V+ygrdU+eQ==}
    engines: {node: '>=16'}
    peerDependencies:
      typescript: '>=4.2.0'

  ts-error@1.0.6:
    resolution: {integrity: sha512-tLJxacIQUM82IR7JO1UUkKlYuUTmoY9HBJAmNWFzheSlDS5SPMcNIepejHJa4BpPQLAcbRhRf3GDJzyj6rbKvA==}

  ts-interface-checker@0.1.13:
    resolution: {integrity: sha512-Y/arvbn+rrz3JCKl9C4kVNfTfSm2/mEp5FSz5EsZSANGPSlQrpRI5M4PKF+mJnE52jOO90PnPSc3Ur3bTQw0gA==}

  ts-node@10.9.2:
    resolution: {integrity: sha512-f0FFpIdcHgn8zcPSbf1dRevwt047YMnaiJM3u2w2RewrB+fob/zePZcrOyQoLMMO7aBIddLcQIEK5dYjkLnGrQ==}
    hasBin: true
    peerDependencies:
      '@swc/core': '>=1.2.50'
      '@swc/wasm': '>=1.2.50'
      '@types/node': '*'
      typescript: '>=2.7'
    peerDependenciesMeta:
      '@swc/core':
        optional: true
      '@swc/wasm':
        optional: true

  ts-poet@6.9.0:
    resolution: {integrity: sha512-roe6W6MeZmCjRmppyfOURklO5tQFQ6Sg7swURKkwYJvV7dbGCrK28um5+51iW3twdPRKtwarqFAVMU6G1mvnuQ==}

  ts-proto-descriptors@2.0.0:
    resolution: {integrity: sha512-wHcTH3xIv11jxgkX5OyCSFfw27agpInAd6yh89hKG6zqIXnjW9SYqSER2CVQxdPj4czeOhGagNvZBEbJPy7qkw==}

  ts-proto@2.2.1:
    resolution: {integrity: sha512-EiPj34febZLbLdEyo//J20ix44kFFRZJYGuEx43cOBZ0pLSGiBKLwy2ORfkeJTlhHFqZKPoaWdiRyI4pYqdR4Q==}
    hasBin: true

  tslib@2.6.2:
    resolution: {integrity: sha512-AEYxH93jGFPn/a2iVAwW87VuUIkR1FVUKB77NwMF7nBTDkDrrT/Hpt/IrCJ0QXhW27jTBDcf5ZY7w6RiqTMw2Q==}

  type-check@0.4.0:
    resolution: {integrity: sha512-XleUoc9uwGXqjWwXaUTZAmzMcFZ5858QA2vvx1Ur5xIcixXIP+8LnFDgRplU30us6teqdlskFfu+ae4K79Ooew==}
    engines: {node: '>= 0.8.0'}

  type-fest@0.20.2:
    resolution: {integrity: sha512-Ne+eE4r0/iWnpAxD852z3A+N0Bt5RN//NjJwRd2VFHEmrywxf5vsZlh4R6lixl6B+wz/8d+maTSAkN1FIkI3LQ==}
    engines: {node: '>=10'}

  typescript@5.5.4:
    resolution: {integrity: sha512-Mtq29sKDAEYP7aljRgtPOpTvOfbwRWlS6dPRzwjdE+C0R4brX/GUyhHSecbHMFLNBLcJIPt9nl9yG5TZ1weH+Q==}
    engines: {node: '>=14.17'}
    hasBin: true

  uc.micro@2.1.0:
    resolution: {integrity: sha512-ARDJmphmdvUk6Glw7y9DQ2bFkKBHwQHLi2lsaH6PPmz/Ka9sFOBsBluozhDltWmnv9u/cF6Rt87znRTPV+yp/A==}

  ufo@1.5.3:
    resolution: {integrity: sha512-Y7HYmWaFwPUmkoQCUIAYpKqkOf+SbVj/2fJJZ4RJMCfZp0rTGwRbzQD+HghfnhKOjL9E01okqz+ncJskGYfBNw==}

  undici-types@6.19.8:
    resolution: {integrity: sha512-ve2KP6f/JnbPBFyobGHuerC9g1FYGn/F8n1LWTwNxCEzd6IfqTwUQcNXgEtmmQ6DlRrC1hrSrBnCZPokRrDHjw==}

  unified@11.0.5:
    resolution: {integrity: sha512-xKvGhPWw3k84Qjh8bI3ZeJjqnyadK+GEFtazSfZv/rKeTkTjOJho6mFqh2SM96iIcZokxiOpg78GazTSg8+KHA==}

  unist-util-is@6.0.0:
    resolution: {integrity: sha512-2qCTHimwdxLfz+YzdGfkqNlH0tLi9xjTnHddPmJwtIG9MGsdbutfTc4P+haPD7l7Cjxf/WZj+we5qfVPvvxfYw==}

  unist-util-stringify-position@4.0.0:
    resolution: {integrity: sha512-0ASV06AAoKCDkS2+xw5RXJywruurpbC4JZSm7nr7MOt1ojAzvyyaO+UxZf18j8FCF6kmzCZKcAgN/yu2gm2XgQ==}

  unist-util-visit-parents@6.0.1:
    resolution: {integrity: sha512-L/PqWzfTP9lzzEa6CKs0k2nARxTdZduw3zyh8d2NVBnsyvHjSX4TWse388YrrQKbvI8w20fGjGlhgT96WwKykw==}

  unist-util-visit@5.0.0:
    resolution: {integrity: sha512-MR04uvD+07cwl/yhVuVWAtw+3GOR/knlL55Nd/wAdblk27GCVt3lqpTivy/tkJcZoNPzTwS1Y+KMojlLDhoTzg==}

  universalify@0.2.0:
    resolution: {integrity: sha512-CJ1QgKmNg3CwvAv/kOFmtnEN05f0D/cn9QntgNOQlQF9dgvVTHj3t+8JPdjqawCHk7V/KA+fbUqzZ9XWhcqPUg==}
    engines: {node: '>= 4.0.0'}

  unplugin-icons@0.19.3:
    resolution: {integrity: sha512-EUegRmsAI6+rrYr0vXjFlIP+lg4fSC4zb62zAZKx8FGXlWAGgEGBCa3JDe27aRAXhistObLPbBPhwa/0jYLFkQ==}
    peerDependencies:
      '@svgr/core': '>=7.0.0'
      '@svgx/core': ^1.0.1
      '@vue/compiler-sfc': ^3.0.2 || ^2.7.0
      vue-template-compiler: ^2.6.12
      vue-template-es2015-compiler: ^1.9.0
    peerDependenciesMeta:
      '@svgr/core':
        optional: true
      '@svgx/core':
        optional: true
      '@vue/compiler-sfc':
        optional: true
      vue-template-compiler:
        optional: true
      vue-template-es2015-compiler:
        optional: true

  unplugin-vue-components@0.27.4:
    resolution: {integrity: sha512-1XVl5iXG7P1UrOMnaj2ogYa5YTq8aoh5jwDPQhemwO/OrXW+lPQKDXd1hMz15qxQPxgb/XXlbgo3HQ2rLEbmXQ==}
    engines: {node: '>=14'}
    peerDependencies:
      '@babel/parser': ^7.15.8
      '@nuxt/kit': ^3.2.2
      vue: 2 || 3
    peerDependenciesMeta:
      '@babel/parser':
        optional: true
      '@nuxt/kit':
        optional: true

  unplugin@1.14.1:
    resolution: {integrity: sha512-lBlHbfSFPToDYp9pjXlUEFVxYLaue9f9T1HC+4OHlmj+HnMDdz9oZY+erXfoCe/5V/7gKUSY2jpXPb9S7f0f/w==}
    engines: {node: '>=14.0.0'}
    peerDependencies:
      webpack-sources: ^3
    peerDependenciesMeta:
      webpack-sources:
        optional: true

  update-browserslist-db@1.1.1:
    resolution: {integrity: sha512-R8UzCaa9Az+38REPiJ1tXlImTJXlVfgHZsglwBD/k6nj76ctsH1E3q4doGrukiLQd3sGQYu56r5+lo5r94l29A==}
    hasBin: true
    peerDependencies:
      browserslist: '>= 4.21.0'

  uri-js@4.4.1:
    resolution: {integrity: sha512-7rKUyy33Q1yc98pQ1DAmLtwX109F7TIfWlW1Ydo8Wl1ii1SeHieeh0HHfPeL2fMXK6z0s8ecKs9frCuLJvndBg==}

  url-parse@1.5.10:
    resolution: {integrity: sha512-WypcfiRhfeUP9vvF0j6rw0J3hrWrw6iZv3+22h6iRMJ/8z1Tj6XfLP4DsUix5MhMPnXpiHDoKyoZ/bdCkwBCiQ==}

  util-deprecate@1.0.2:
    resolution: {integrity: sha512-EPD5q1uXyFxJpCrLnCc1nHnq3gOa6DZBocAIiI2TaSCA7VCJ1UJDMagCzIkXNsUYfD1daK//LTEQ8xiIbrHtcw==}

  uuid@10.0.0:
    resolution: {integrity: sha512-8XkAphELsDnEGrDxUOHB3RGvXz6TeuYSGEZBOjtTtPm2lwhGBjLgOzLHB63IUWfBpNucQjND6d3AOudO+H3RWQ==}
    hasBin: true

  uuid@8.3.2:
    resolution: {integrity: sha512-+NYs2QeMWy+GWFOEm9xnn6HCDp0l7QBD7ml8zLUmJ+93Q5NF0NocErnwkTkXVFNiX3/fpC6afS8Dhb/gz7R7eg==}
    hasBin: true

  v8-compile-cache-lib@3.0.1:
    resolution: {integrity: sha512-wa7YjyUGfNZngI/vtK0UHAN+lgDCxBPCylVXGp0zu59Fz5aiGtNXaq3DhIov063MorB+VfufLh3JlF2KdTK3xg==}

  vdirs@0.1.8:
    resolution: {integrity: sha512-H9V1zGRLQZg9b+GdMk8MXDN2Lva0zx72MPahDKc30v+DtwKjfyOSXWRIX4t2mhDubM1H09gPhWeth/BJWPHGUw==}
    peerDependencies:
      vue: ^3.0.11

  vfile-message@4.0.2:
    resolution: {integrity: sha512-jRDZ1IMLttGj41KcZvlrYAaI3CfqpLpfpf+Mfig13viT6NKvRzWZ+lXz0Y5D60w6uJIBAOGq9mSHf0gktF0duw==}

  vfile@6.0.3:
    resolution: {integrity: sha512-KzIbH/9tXat2u30jf+smMwFCsno4wHVdNmzFyL+T/L3UGqqk6JKfVqOFOZEpZSHADH1k40ab6NUIXZq422ov3Q==}

  vite-bundle-visualizer@1.2.1:
    resolution: {integrity: sha512-cwz/Pg6+95YbgIDp+RPwEToc4TKxfsFWSG/tsl2DSZd9YZicUag1tQXjJ5xcL7ydvEoaC2FOZeaXOU60t9BRXw==}
    engines: {node: ^18.19.0 || >=20.6.0}
    hasBin: true

  vite-code-inspector-plugin@0.16.1:
    resolution: {integrity: sha512-SFV6UjWmgn9h3G4jzWuB1zEbBqC8Vuh+gTNCmVz2HsOB4keLjpEr/4+gAsNhVUyjYdRD1SoEVs5n0q260/si+g==}

  vite-node@2.1.2:
    resolution: {integrity: sha512-HPcGNN5g/7I2OtPjLqgOtCRu/qhVvBxTUD3qzitmL0SrG1cWFzxzhMDWussxSbrRYWqnKf8P2jiNhPMSN+ymsQ==}
    engines: {node: ^18.0.0 || >=20.0.0}
    hasBin: true

  vite@5.4.8:
    resolution: {integrity: sha512-FqrItQ4DT1NC4zCUqMB4c4AZORMKIa0m8/URVCZ77OZ/QSNeJ54bU1vrFADbDsuwfIPcgknRkmqakQcgnL4GiQ==}
    engines: {node: ^18.0.0 || >=20.0.0}
    hasBin: true
    peerDependencies:
      '@types/node': ^18.0.0 || >=20.0.0
      less: '*'
      lightningcss: ^1.21.0
      sass: '*'
      sass-embedded: '*'
      stylus: '*'
      sugarss: '*'
      terser: ^5.4.0
    peerDependenciesMeta:
      '@types/node':
        optional: true
      less:
        optional: true
      lightningcss:
        optional: true
      sass:
        optional: true
      sass-embedded:
        optional: true
      stylus:
        optional: true
      sugarss:
        optional: true
      terser:
        optional: true

  vitest@2.1.2:
    resolution: {integrity: sha512-veNjLizOMkRrJ6xxb+pvxN6/QAWg95mzcRjtmkepXdN87FNfxAss9RKe2far/G9cQpipfgP2taqg0KiWsquj8A==}
    engines: {node: ^18.0.0 || >=20.0.0}
    hasBin: true
    peerDependencies:
      '@edge-runtime/vm': '*'
      '@types/node': ^18.0.0 || >=20.0.0
      '@vitest/browser': 2.1.2
      '@vitest/ui': 2.1.2
      happy-dom: '*'
      jsdom: '*'
    peerDependenciesMeta:
      '@edge-runtime/vm':
        optional: true
      '@types/node':
        optional: true
      '@vitest/browser':
        optional: true
      '@vitest/ui':
        optional: true
      happy-dom:
        optional: true
      jsdom:
        optional: true

  vooks@0.2.12:
    resolution: {integrity: sha512-iox0I3RZzxtKlcgYaStQYKEzWWGAduMmq+jS7OrNdQo1FgGfPMubGL3uGHOU9n97NIvfFDBGnpSvkWyb/NSn/Q==}
    peerDependencies:
      vue: ^3.0.0

  vscode-jsonrpc@8.2.0:
    resolution: {integrity: sha512-C+r0eKJUIfiDIfwJhria30+TYWPtuHJXHtI7J0YlOmKAo7ogxP20T0zxB7HZQIFhIyvoBPwWskjxrvAtfjyZfA==}
    engines: {node: '>=14.0.0'}

  vscode-jsonrpc@8.2.1:
    resolution: {integrity: sha512-kdjOSJ2lLIn7r1rtrMbbNCHjyMPfRnowdKjBQ+mGq6NAW5QY2bEZC/khaC5OR8svbbjvLEaIXkOq45e2X9BIbQ==}
    engines: {node: '>=14.0.0'}

  vscode-languageclient@9.0.1:
    resolution: {integrity: sha512-JZiimVdvimEuHh5olxhxkht09m3JzUGwggb5eRUkzzJhZ2KjCN0nh55VfiED9oez9DyF8/fz1g1iBV3h+0Z2EA==}
    engines: {vscode: ^1.82.0}

  vscode-languageserver-protocol@3.17.5:
    resolution: {integrity: sha512-mb1bvRJN8SVznADSGWM9u/b07H7Ecg0I3OgXDuLdn307rl/J3A9YD6/eYOssqhecL27hK1IPZAsaqh00i/Jljg==}

  vscode-languageserver-textdocument@1.0.12:
    resolution: {integrity: sha512-cxWNPesCnQCcMPeenjKKsOCKQZ/L6Tv19DTRIGuLWe32lyzWhihGVJ/rcckZXJxfdKCFvRLS3fpBIsV/ZGX4zA==}

  vscode-languageserver-types@3.17.5:
    resolution: {integrity: sha512-Ld1VelNuX9pdF39h2Hgaeb5hEZM2Z3jUrrMgWQAu82jMtZp7p3vJT3BzToKtZI7NgQssZje5o0zryOrhQvzQAg==}

  vscode-languageserver@9.0.1:
    resolution: {integrity: sha512-woByF3PDpkHFUreUa7Hos7+pUWdeWMXRd26+ZX2A8cFx6v/JPTtd4/uN0/jB6XQHYaOlHbio03NTHCqrgG5n7g==}
    hasBin: true

  vscode-uri@3.0.8:
    resolution: {integrity: sha512-AyFQ0EVmsOZOlAnxoFOGOq1SQDWAB7C6aqMGS23svWAllfOaxbuFvcT8D1i8z3Gyn8fraVeZNNmN6e9bxxXkKw==}

  vscode-ws-jsonrpc@3.3.2:
    resolution: {integrity: sha512-jxGHxAuow67sNRkkS2svsW00ZACX+Zrbury9Au2A22px6sg4pe858Nnnwvtg0Pm4D0L/W9Yzn7N7X3R/RIMxsQ==}
    engines: {node: '>=16.11.0', npm: '>=8.0.0'}

  vue-clipboard3@2.0.0:
    resolution: {integrity: sha512-Q9S7dzWGax7LN5iiSPcu/K1GGm2gcBBlYwmMsUc5/16N6w90cbKow3FnPmPs95sungns4yvd9/+JhbAznECS2A==}

  vue-component-type-helpers@2.0.19:
    resolution: {integrity: sha512-cN3f1aTxxKo4lzNeQAkVopswuImUrb5Iurll9Gaw5cqpnbTAxtEMM1mgi6ou4X79OCyqYv1U1mzBHJkzmiK82w==}

  vue-demi@0.14.10:
    resolution: {integrity: sha512-nMZBOwuzabUO0nLgIcc6rycZEebF6eeUfaiQx9+WSk8e29IbLvPU9feI6tqW4kTo3hvoYAJkMh8n8D0fuISphg==}
    engines: {node: '>=12'}
    hasBin: true
    peerDependencies:
      '@vue/composition-api': ^1.0.0-rc.1
      vue: ^3.0.0-0 || ^2.6.0
    peerDependenciesMeta:
      '@vue/composition-api':
        optional: true

  vue-demi@0.14.8:
    resolution: {integrity: sha512-Uuqnk9YE9SsWeReYqK2alDI5YzciATE0r2SkA6iMAtuXvNTMNACJLJEXNXaEy94ECuBe4Sk6RzRU80kjdbIo1Q==}
    engines: {node: '>=12'}
    hasBin: true
    peerDependencies:
      '@vue/composition-api': ^1.0.0-rc.1
      vue: ^3.0.0-0 || ^2.6.0
    peerDependenciesMeta:
      '@vue/composition-api':
        optional: true

  vue-eslint-parser@9.4.3:
    resolution: {integrity: sha512-2rYRLWlIpaiN8xbPiDyXZXRgLGOtWxERV7ND5fFAv5qo1D2N9Fu9MNajBNc6o13lZ+24DAWCkQCvj4klgmcITg==}
    engines: {node: ^14.17.0 || >=16.0.0}
    peerDependencies:
      eslint: '>=6.0.0'

  vue-i18n@9.13.1:
    resolution: {integrity: sha512-mh0GIxx0wPtPlcB1q4k277y0iKgo25xmDPWioVVYanjPufDBpvu5ySTjP5wOrSvlYQ2m1xI+CFhGdauv/61uQg==}
    engines: {node: '>= 16'}
    peerDependencies:
      vue: ^3.0.0

  vue-router@4.4.5:
    resolution: {integrity: sha512-4fKZygS8cH1yCyuabAXGUAsyi1b2/o/OKgu/RUb+znIYOxPRxdkytJEx+0wGcpBE1pX6vUgh5jwWOKRGvuA/7Q==}
    peerDependencies:
      vue: ^3.2.0

  vue-template-compiler@2.7.16:
    resolution: {integrity: sha512-AYbUWAJHLGGQM7+cNTELw+KsOG9nl2CnSv467WobS5Cv9uk3wFcnr1Etsz2sEIHEZvw1U+o9mRlEO6QbZvUPGQ==}

  vue-tippy@6.4.1:
    resolution: {integrity: sha512-PEAKdioZjUvYWz4euxHFSXKJbL6kIKO29/LtQaCBbnd5Vg0U5kL8iLuqRshB2I31pXPSQS0qJsWx56178eS2QA==}
    peerDependencies:
      vue: ^3.2.0

  vue-tsc@2.1.6:
    resolution: {integrity: sha512-f98dyZp5FOukcYmbFpuSCJ4Z0vHSOSmxGttZJCsFeX0M4w/Rsq0s4uKXjcSRsZqsRgQa6z7SfuO+y0HVICE57Q==}
    hasBin: true
    peerDependencies:
      typescript: '>=5.0.0'

  vue@2.7.16:
    resolution: {integrity: sha512-4gCtFXaAA3zYZdTp5s4Hl2sozuySsgz4jy1EnpBHNfpMa9dK1ZCG7viqBPCwXtmgc8nHqUsAu3G4gtmXkkY3Sw==}
    deprecated: Vue 2 has reached EOL and is no longer actively maintained. See https://v2.vuejs.org/eol/ for more details.

  vue@3.4.31:
    resolution: {integrity: sha512-njqRrOy7W3YLAlVqSKpBebtZpDVg21FPoaq1I7f/+qqBThK9ChAIjkRWgeP6Eat+8C+iia4P3OYqpATP21BCoQ==}
    peerDependencies:
      typescript: '*'
    peerDependenciesMeta:
      typescript:
        optional: true

  vuedraggable@4.1.0:
    resolution: {integrity: sha512-FU5HCWBmsf20GpP3eudURW3WdWTKIbEIQxh9/8GE806hydR9qZqRRxRE3RjqX7PkuLuMQG/A7n3cfj9rCEchww==}
    peerDependencies:
      vue: ^3.0.1

  vueuc@0.4.64:
    resolution: {integrity: sha512-wlJQj7fIwKK2pOEoOq4Aro8JdPOGpX8aWQhV8YkTW9OgWD2uj2O8ANzvSsIGjx7LTOc7QbS7sXdxHi6XvRnHPA==}
    peerDependencies:
      vue: ^3.0.11

  vuvuzela@1.0.3:
    resolution: {integrity: sha512-Tm7jR1xTzBbPW+6y1tknKiEhz04Wf/1iZkcTJjSFcpNko43+dFW6+OOeQe9taJIug3NdfUAjFKgUSyQrIKaDvQ==}

  w3c-xmlserializer@5.0.0:
    resolution: {integrity: sha512-o8qghlI8NZHU1lLPrpi2+Uq7abh4GGPpYANlalzWxyWteJOCsr/P+oPBA49TOLu5FTZO4d3F9MnWJfiMo4BkmA==}
    engines: {node: '>=18'}

  webidl-conversions@3.0.1:
    resolution: {integrity: sha512-2JAn3z8AR6rjK8Sm8orRC0h/bcl/DqL7tRPdGZ4I1CjdF+EaMLmYxBHyXuKL849eucPFhvBoxMsflfOb8kxaeQ==}

  webidl-conversions@7.0.0:
    resolution: {integrity: sha512-VwddBukDzu71offAQR975unBIGqfKZpM+8ZX6ySk8nYhVoo5CYaZyzt3YBvYtRtO+aoGlqxPg/B87NGVZ/fu6g==}
    engines: {node: '>=12'}

  webpack-code-inspector-plugin@0.16.1:
    resolution: {integrity: sha512-KCZ9sx4ei3WledsrhPZQ1eN6A/ZhNv1DH06I6yoUEEFl9KstbHAZ6Zm5hjBagY7MXqGfqepdz+j3XYT3Ep/Wwg==}

  webpack-sources@3.2.3:
    resolution: {integrity: sha512-/DyMEOrDgLKKIG0fmvtz+4dUX/3Ghozwgm6iPp8KRhvn+eQf9+Q7GWxVNMk3+uCPWfdXYC4ExGBckIXdFEfH1w==}
    engines: {node: '>=10.13.0'}

  webpack-virtual-modules@0.6.2:
    resolution: {integrity: sha512-66/V2i5hQanC51vBQKPH4aI8NMAcBW59FVBs+rC7eGHupMyfn34q7rZIE+ETlJ+XTevqfUhVVBgSUNSW2flEUQ==}

  whatwg-encoding@3.1.1:
    resolution: {integrity: sha512-6qN4hJdMwfYBtE3YBTTHhoeuUrDBPZmbQaxWAqSALV/MeEnR5z1xd8UKud2RAkFoPkmB+hli1TZSnyi84xz1vQ==}
    engines: {node: '>=18'}

  whatwg-mimetype@4.0.0:
    resolution: {integrity: sha512-QaKxh0eNIi2mE9p2vEdzfagOKHCcj1pJ56EEHGQOVxp8r9/iszLUUV7v89x9O1p/T+NlTM5W7jW6+cz4Fq1YVg==}
    engines: {node: '>=18'}

  whatwg-url@14.0.0:
    resolution: {integrity: sha512-1lfMEm2IEr7RIV+f4lUNPOqfFL+pO+Xw3fJSqmjX9AbXcXcYOkCe1P6+9VBZB6n94af16NfZf+sSk0JCBZC9aw==}
    engines: {node: '>=18'}

  whatwg-url@5.0.0:
    resolution: {integrity: sha512-saE57nupxk6v3HY35+jzBwYa0rKSy0XR8JSxZPwgLr7ys0IBzhGviA1/TUGJLmSVqs8pb9AnvICXEuOHLprYTw==}

  which-module@2.0.1:
    resolution: {integrity: sha512-iBdZ57RDvnOR9AGBhML2vFZf7h8vmBjhoaZqODJBFWHVtKkDmKuHai3cx5PgVMrX5YDNp27AofYbAwctSS+vhQ==}

  which@2.0.2:
    resolution: {integrity: sha512-BLI3Tl1TW3Pvl70l3yq3Y64i+awpwXqsGBYWkkqMtnbXgrMD+yj7rhW0kuEDxzJaYXGjEW5ogapKNMEKNMjibA==}
    engines: {node: '>= 8'}
    hasBin: true

  why-is-node-running@2.3.0:
    resolution: {integrity: sha512-hUrmaWBdVDcxvYqnyh09zunKzROWjbZTiNy8dBEjkS7ehEDQibXJ7XvlmtbwuTclUiIyN+CyXQD4Vmko8fNm8w==}
    engines: {node: '>=8'}
    hasBin: true

  word-wrap@1.2.5:
    resolution: {integrity: sha512-BN22B5eaMMI9UMtjrGd5g5eCYPpCPDUy0FJXbYsaT5zYxjFOckS53SQDE3pWkVoWpHXVb3BrYcEN4Twa55B5cA==}
    engines: {node: '>=0.10.0'}

  wrap-ansi@6.2.0:
    resolution: {integrity: sha512-r6lPcBGxZXlIcymEu7InxDMhdW0KDxpLgoFLcguasxCaJ/SOIZwINatK9KY/tf+ZrlywOKU0UDj3ATXUBfxJXA==}
    engines: {node: '>=8'}

  wrap-ansi@7.0.0:
    resolution: {integrity: sha512-YVGIj2kamLSTxw6NsZjoBxfSwsn0ycdesmc4p+Q21c5zPuZ1pl+NfxVdxPtdHvmNVOQ6XSYG4AUtyt/Fi7D16Q==}
    engines: {node: '>=10'}

  wrap-ansi@8.1.0:
    resolution: {integrity: sha512-si7QWI6zUMq56bESFvagtmzMdGOtoxfR+Sez11Mobfc7tm+VkUckk9bW2UeffTGVUbOksxmSw0AA2gs8g71NCQ==}
    engines: {node: '>=12'}

  write-stream@0.4.3:
    resolution: {integrity: sha512-IJrvkhbAnj89W/GAVdVgbnPiVw5Ntg/B4tc/MUCIEwj/g6JIww1DWJyB/yBMT3yw2/TkT6IUZ0+IYef3flEw8A==}

  ws@8.18.0:
    resolution: {integrity: sha512-8VbfWfHLbbwu3+N6OKsOMpBdT4kXPDDB9cJk2bJ6mh9ucxdlnNvH1e+roYkKmN9Nxw2yjz7VzeO9oOz2zJ04Pw==}
    engines: {node: '>=10.0.0'}
    peerDependencies:
      bufferutil: ^4.0.1
      utf-8-validate: '>=5.0.2'
    peerDependenciesMeta:
      bufferutil:
        optional: true
      utf-8-validate:
        optional: true

  xml-name-validator@4.0.0:
    resolution: {integrity: sha512-ICP2e+jsHvAj2E2lIHxa5tjXRlKDJo4IdvPvCXbXQGdzSfmSpNVyIKMvoZHjDY9DP0zV17iI85o90vRFXNccRw==}
    engines: {node: '>=12'}

  xml-name-validator@5.0.0:
    resolution: {integrity: sha512-EvGK8EJ3DhaHfbRlETOWAS5pO9MZITeauHKJyb8wyajUfQUenkIg2MvLDTZ4T/TgIcm3HU0TFBgWWboAZ30UHg==}
    engines: {node: '>=18'}

  xmlchars@2.2.0:
    resolution: {integrity: sha512-JZnDKK8B0RCDw84FNdDAIpZK+JuJw+s7Lz8nksI7SIuU3UXJJslUthsi+uWBUYOwPFwW7W7PRLRfUKpxjtjFCw==}

  xtend@4.0.2:
    resolution: {integrity: sha512-LKYU1iAXJXUgAXn9URjiu+MWhyUXHsvfp7mcuYm9dSUKK0/CjtrUwFAxD82/mCWbtLsGjFIad0wIsod4zrTAEQ==}
    engines: {node: '>=0.4'}

  y18n@4.0.3:
    resolution: {integrity: sha512-JKhqTOwSrqNA1NY5lSztJ1GrBiUodLMmIZuLiDaMRJ+itFd+ABVE8XBjOvIWL+rSqNDC74LCSFmlb/U4UZ4hJQ==}

  y18n@5.0.8:
    resolution: {integrity: sha512-0pfFzegeDWJHJIAmTLRP2DwHjdF5s7jo9tuztdQxAhINCdvS+3nGINqPd00AphqJR/0LhANUS6/+7SCb98YOfA==}
    engines: {node: '>=10'}

  yallist@3.1.1:
    resolution: {integrity: sha512-a4UGQaWPH59mOXUYnAG2ewncQS4i4F43Tv3JoAM+s2VDAmS9NsK8GpDMLrCHPksFT7h3K6TOoUNn2pb7RoXx4g==}

  yaml-eslint-parser@1.2.3:
    resolution: {integrity: sha512-4wZWvE398hCP7O8n3nXKu/vdq1HcH01ixYlCREaJL5NUMwQ0g3MaGFUBNSlmBtKmhbtVG/Cm6lyYmSVTEVil8A==}
    engines: {node: ^14.17.0 || >=16.0.0}

  yaml@2.4.2:
    resolution: {integrity: sha512-B3VqDZ+JAg1nZpaEmWtTXUlBneoGx6CPM9b0TENK6aoSu5t73dItudwdgmi6tHlIZZId4dZ9skcAQ2UbcyAeVA==}
    engines: {node: '>= 14'}
    hasBin: true

  yargs-parser@18.1.3:
    resolution: {integrity: sha512-o50j0JeToy/4K6OZcaQmW6lyXXKhq7csREXcDwk2omFPJEwUNOVtJKvmDr9EI1fAJZUyZcRF7kxGBWmRXudrCQ==}
    engines: {node: '>=6'}

  yargs-parser@21.1.1:
    resolution: {integrity: sha512-tVpsJW7DdjecAiFpbIB1e3qxIQsE6NoPc5/eTdrbbIC4h0LVsWhnoa3g+m2HclBIujHzsxZ4VJVA+GUuc2/LBw==}
    engines: {node: '>=12'}

  yargs@15.4.1:
    resolution: {integrity: sha512-aePbxDmcYW++PaqBsJ+HYUFwCdv4LVvdnhBy78E57PIor8/OVvhMrADFFEDh8DHDFRv/O9i3lPhsENjO7QX0+A==}
    engines: {node: '>=8'}

  yargs@17.7.2:
    resolution: {integrity: sha512-7dSzzRQ++CKnNI/krKnYRV7JKKPUXMEh61soaHKg9mrWEhzFWhFnxPxGl+69cD1Ou63C13NUPCnmIcrvqCuM6w==}
    engines: {node: '>=12'}

  yn@3.1.1:
    resolution: {integrity: sha512-Ux4ygGWsu2c7isFWe8Yu1YluJmqVhxqK2cLXNQA5AcC3QfbGNpM7fu0Y8b/z16pXLnFxZYvWhd3fhBY9DLmC6Q==}
    engines: {node: '>=6'}

  yocto-queue@0.1.0:
    resolution: {integrity: sha512-rVksvsnNCdJ/ohGc6xgPwyN8eheCxsiLM8mxuE/t/mOVqJewPuO1miLpTHQiRgTKCLexL4MeAFVagts7HmNZ2Q==}
    engines: {node: '>=10'}

  zwitch@2.0.4:
    resolution: {integrity: sha512-bXE4cR/kVZhKZX/RjPEflHaKVhUVl85noU3v6b8apfQEc1x4A+zBxjZ4lN8LqGd6WZ3dl98pY4o717VFmoPp+A==}

snapshots:

  '@alloc/quick-lru@5.2.0': {}

  '@ampproject/remapping@2.3.0':
    dependencies:
      '@jridgewell/gen-mapping': 0.3.5
      '@jridgewell/trace-mapping': 0.3.25

  '@antfu/install-pkg@0.4.1':
    dependencies:
      package-manager-detector: 0.2.0
      tinyexec: 0.3.0

  '@antfu/utils@0.7.10': {}

  '@babel/code-frame@7.24.6':
    dependencies:
      '@babel/highlight': 7.24.6
      picocolors: 1.1.0

  '@babel/code-frame@7.25.7':
    dependencies:
      '@babel/highlight': 7.25.7
      picocolors: 1.1.0

  '@babel/compat-data@7.25.7': {}

  '@babel/core@7.25.7':
    dependencies:
      '@ampproject/remapping': 2.3.0
      '@babel/code-frame': 7.25.7
      '@babel/generator': 7.25.7
      '@babel/helper-compilation-targets': 7.25.7
      '@babel/helper-module-transforms': 7.25.7(@babel/core@7.25.7)
      '@babel/helpers': 7.25.7
      '@babel/parser': 7.25.7
      '@babel/template': 7.25.7
      '@babel/traverse': 7.25.7
      '@babel/types': 7.25.7
      convert-source-map: 2.0.0
      debug: 4.3.7
      gensync: 1.0.0-beta.2
      json5: 2.2.3
      semver: 6.3.1
    transitivePeerDependencies:
      - supports-color

  '@babel/generator@7.17.7':
    dependencies:
      '@babel/types': 7.17.0
      jsesc: 2.5.2
      source-map: 0.5.7

  '@babel/generator@7.24.6':
    dependencies:
      '@babel/types': 7.24.6
      '@jridgewell/gen-mapping': 0.3.5
      '@jridgewell/trace-mapping': 0.3.25
      jsesc: 2.5.2

  '@babel/generator@7.25.7':
    dependencies:
      '@babel/types': 7.25.7
      '@jridgewell/gen-mapping': 0.3.5
      '@jridgewell/trace-mapping': 0.3.25
      jsesc: 3.0.2

  '@babel/helper-annotate-as-pure@7.25.7':
    dependencies:
      '@babel/types': 7.25.7

  '@babel/helper-compilation-targets@7.25.7':
    dependencies:
      '@babel/compat-data': 7.25.7
      '@babel/helper-validator-option': 7.25.7
      browserslist: 4.24.0
      lru-cache: 5.1.1
      semver: 6.3.1

  '@babel/helper-create-class-features-plugin@7.25.7(@babel/core@7.25.7)':
    dependencies:
      '@babel/core': 7.25.7
      '@babel/helper-annotate-as-pure': 7.25.7
      '@babel/helper-member-expression-to-functions': 7.25.7
      '@babel/helper-optimise-call-expression': 7.25.7
      '@babel/helper-replace-supers': 7.25.7(@babel/core@7.25.7)
      '@babel/helper-skip-transparent-expression-wrappers': 7.25.7
      '@babel/traverse': 7.25.7
      semver: 6.3.1
    transitivePeerDependencies:
      - supports-color

  '@babel/helper-environment-visitor@7.24.6': {}

  '@babel/helper-function-name@7.24.6':
    dependencies:
      '@babel/template': 7.24.6
      '@babel/types': 7.24.6

  '@babel/helper-hoist-variables@7.24.6':
    dependencies:
      '@babel/types': 7.24.6

  '@babel/helper-member-expression-to-functions@7.25.7':
    dependencies:
      '@babel/traverse': 7.25.7
      '@babel/types': 7.25.7
    transitivePeerDependencies:
      - supports-color

  '@babel/helper-module-imports@7.22.15':
    dependencies:
      '@babel/types': 7.24.7

  '@babel/helper-module-imports@7.25.7':
    dependencies:
      '@babel/traverse': 7.25.7
      '@babel/types': 7.25.7
    transitivePeerDependencies:
      - supports-color

  '@babel/helper-module-transforms@7.25.7(@babel/core@7.25.7)':
    dependencies:
      '@babel/core': 7.25.7
      '@babel/helper-module-imports': 7.25.7
      '@babel/helper-simple-access': 7.25.7
      '@babel/helper-validator-identifier': 7.25.7
      '@babel/traverse': 7.25.7
    transitivePeerDependencies:
      - supports-color

  '@babel/helper-optimise-call-expression@7.25.7':
    dependencies:
      '@babel/types': 7.25.7

  '@babel/helper-plugin-utils@7.24.6': {}

  '@babel/helper-plugin-utils@7.25.7': {}

  '@babel/helper-replace-supers@7.25.7(@babel/core@7.25.7)':
    dependencies:
      '@babel/core': 7.25.7
      '@babel/helper-member-expression-to-functions': 7.25.7
      '@babel/helper-optimise-call-expression': 7.25.7
      '@babel/traverse': 7.25.7
    transitivePeerDependencies:
      - supports-color

  '@babel/helper-simple-access@7.25.7':
    dependencies:
      '@babel/traverse': 7.25.7
      '@babel/types': 7.25.7
    transitivePeerDependencies:
      - supports-color

  '@babel/helper-skip-transparent-expression-wrappers@7.25.7':
    dependencies:
      '@babel/traverse': 7.25.7
      '@babel/types': 7.25.7
    transitivePeerDependencies:
      - supports-color

  '@babel/helper-split-export-declaration@7.24.6':
    dependencies:
      '@babel/types': 7.24.6

  '@babel/helper-string-parser@7.24.6': {}

  '@babel/helper-string-parser@7.24.7': {}

  '@babel/helper-string-parser@7.25.7': {}

  '@babel/helper-validator-identifier@7.24.6': {}

  '@babel/helper-validator-identifier@7.24.7': {}

  '@babel/helper-validator-identifier@7.25.7': {}

  '@babel/helper-validator-option@7.25.7': {}

  '@babel/helpers@7.25.7':
    dependencies:
      '@babel/template': 7.25.7
      '@babel/types': 7.25.7

  '@babel/highlight@7.24.6':
    dependencies:
      '@babel/helper-validator-identifier': 7.24.6
      chalk: 2.4.2
      js-tokens: 4.0.0
      picocolors: 1.1.0

  '@babel/highlight@7.25.7':
    dependencies:
      '@babel/helper-validator-identifier': 7.25.7
      chalk: 2.4.2
      js-tokens: 4.0.0
      picocolors: 1.1.0

  '@babel/parser@7.24.6':
    dependencies:
      '@babel/types': 7.17.0

  '@babel/parser@7.24.7':
    dependencies:
      '@babel/types': 7.24.7

  '@babel/parser@7.25.7':
    dependencies:
      '@babel/types': 7.25.7

  '@babel/plugin-syntax-jsx@7.24.6(@babel/core@7.25.7)':
    dependencies:
      '@babel/core': 7.25.7
      '@babel/helper-plugin-utils': 7.24.6

  '@babel/plugin-syntax-typescript@7.25.7(@babel/core@7.25.7)':
    dependencies:
      '@babel/core': 7.25.7
      '@babel/helper-plugin-utils': 7.25.7

  '@babel/plugin-transform-typescript@7.25.7(@babel/core@7.25.7)':
    dependencies:
      '@babel/core': 7.25.7
      '@babel/helper-annotate-as-pure': 7.25.7
      '@babel/helper-create-class-features-plugin': 7.25.7(@babel/core@7.25.7)
      '@babel/helper-plugin-utils': 7.25.7
      '@babel/helper-skip-transparent-expression-wrappers': 7.25.7
      '@babel/plugin-syntax-typescript': 7.25.7(@babel/core@7.25.7)
    transitivePeerDependencies:
      - supports-color

  '@babel/runtime@7.24.6':
    dependencies:
      regenerator-runtime: 0.14.1

  '@babel/template@7.24.6':
    dependencies:
      '@babel/code-frame': 7.24.6
      '@babel/parser': 7.24.7
      '@babel/types': 7.24.7

  '@babel/template@7.25.7':
    dependencies:
      '@babel/code-frame': 7.25.7
      '@babel/parser': 7.25.7
      '@babel/types': 7.25.7

  '@babel/traverse@7.23.2':
    dependencies:
      '@babel/code-frame': 7.24.6
      '@babel/generator': 7.24.6
      '@babel/helper-environment-visitor': 7.24.6
      '@babel/helper-function-name': 7.24.6
      '@babel/helper-hoist-variables': 7.24.6
      '@babel/helper-split-export-declaration': 7.24.6
      '@babel/parser': 7.24.6
      '@babel/types': 7.24.6
      debug: 4.3.5
      globals: 11.12.0
    transitivePeerDependencies:
      - supports-color

  '@babel/traverse@7.24.6':
    dependencies:
      '@babel/code-frame': 7.24.6
      '@babel/generator': 7.24.6
      '@babel/helper-environment-visitor': 7.24.6
      '@babel/helper-function-name': 7.24.6
      '@babel/helper-hoist-variables': 7.24.6
      '@babel/helper-split-export-declaration': 7.24.6
      '@babel/parser': 7.24.7
      '@babel/types': 7.24.7
      debug: 4.3.7
      globals: 11.12.0
    transitivePeerDependencies:
      - supports-color

  '@babel/traverse@7.25.7':
    dependencies:
      '@babel/code-frame': 7.25.7
      '@babel/generator': 7.25.7
      '@babel/parser': 7.25.7
      '@babel/template': 7.25.7
      '@babel/types': 7.25.7
      debug: 4.3.7
      globals: 11.12.0
    transitivePeerDependencies:
      - supports-color

  '@babel/types@7.17.0':
    dependencies:
      '@babel/helper-validator-identifier': 7.24.6
      to-fast-properties: 2.0.0

  '@babel/types@7.24.6':
    dependencies:
      '@babel/helper-string-parser': 7.24.6
      '@babel/helper-validator-identifier': 7.24.6
      to-fast-properties: 2.0.0

  '@babel/types@7.24.7':
    dependencies:
      '@babel/helper-string-parser': 7.24.7
      '@babel/helper-validator-identifier': 7.24.7
      to-fast-properties: 2.0.0

  '@babel/types@7.25.7':
    dependencies:
      '@babel/helper-string-parser': 7.25.7
      '@babel/helper-validator-identifier': 7.25.7
      to-fast-properties: 2.0.0

  '@bufbuild/protobuf@2.1.0': {}

  '@bytebase/vue-kbar@0.1.8(vue@3.4.31(typescript@5.5.4))':
    dependencies:
      '@vueuse/core': 7.7.1(vue@3.4.31(typescript@5.5.4))
      match-sorter: 6.3.4
      tiny-invariant: 1.3.3
      vue: 3.4.31(typescript@5.5.4)
    transitivePeerDependencies:
      - '@vue/composition-api'

  '@codingame/monaco-vscode-api@1.85.6':
    dependencies:
      '@codingame/monaco-vscode-base-service-override': 1.85.6
      '@codingame/monaco-vscode-environment-service-override': 1.85.6
      '@codingame/monaco-vscode-extensions-service-override': 1.85.6
      '@codingame/monaco-vscode-files-service-override': 1.85.6
      '@codingame/monaco-vscode-host-service-override': 1.85.6
      '@codingame/monaco-vscode-layout-service-override': 1.85.6
      '@codingame/monaco-vscode-quickaccess-service-override': 1.85.6
      monaco-editor: 0.45.0
      vscode-semver: semver@5.5.0

  '@codingame/monaco-vscode-base-service-override@1.85.6':
    dependencies:
      monaco-editor: 0.45.0
      vscode: '@codingame/monaco-vscode-api@1.85.6'

  '@codingame/monaco-vscode-editor-service-override@1.85.6':
    dependencies:
      monaco-editor: 0.45.0
      vscode: '@codingame/monaco-vscode-api@1.85.6'

  '@codingame/monaco-vscode-environment-service-override@1.85.6':
    dependencies:
      monaco-editor: 0.45.0
      vscode: '@codingame/monaco-vscode-api@1.85.6'

  '@codingame/monaco-vscode-extensions-service-override@1.85.6':
    dependencies:
      '@codingame/monaco-vscode-files-service-override': 1.85.6
      monaco-editor: 0.45.0
      vscode: '@codingame/monaco-vscode-api@1.85.6'
      vscode-semver: semver@5.5.0

  '@codingame/monaco-vscode-files-service-override@1.85.6':
    dependencies:
      monaco-editor: 0.45.0
      vscode: '@codingame/monaco-vscode-api@1.85.6'

  '@codingame/monaco-vscode-host-service-override@1.85.6':
    dependencies:
      monaco-editor: 0.45.0
      vscode: '@codingame/monaco-vscode-api@1.85.6'

  '@codingame/monaco-vscode-languages-service-override@1.85.6':
    dependencies:
      '@codingame/monaco-vscode-files-service-override': 1.85.6
      monaco-editor: 0.45.0
      vscode: '@codingame/monaco-vscode-api@1.85.6'

  '@codingame/monaco-vscode-layout-service-override@1.85.6':
    dependencies:
      monaco-editor: 0.45.0
      vscode: '@codingame/monaco-vscode-api@1.85.6'

  '@codingame/monaco-vscode-model-service-override@1.85.6':
    dependencies:
      monaco-editor: 0.45.0
      vscode: '@codingame/monaco-vscode-api@1.85.6'

  '@codingame/monaco-vscode-quickaccess-service-override@1.85.6':
    dependencies:
      monaco-editor: 0.45.0
      vscode: '@codingame/monaco-vscode-api@1.85.6'

  '@cspotcode/source-map-support@0.8.1':
    dependencies:
      '@jridgewell/trace-mapping': 0.3.9

  '@css-render/plugin-bem@0.15.14(css-render@0.15.14)':
    dependencies:
      css-render: 0.15.14

  '@css-render/vue3-ssr@0.15.14(vue@3.4.31(typescript@5.5.4))':
    dependencies:
      vue: 3.4.31(typescript@5.5.4)

  '@emotion/hash@0.8.0': {}

  '@esbuild/aix-ppc64@0.21.5':
    optional: true

  '@esbuild/android-arm64@0.21.5':
    optional: true

  '@esbuild/android-arm@0.21.5':
    optional: true

  '@esbuild/android-x64@0.21.5':
    optional: true

  '@esbuild/darwin-arm64@0.21.5':
    optional: true

  '@esbuild/darwin-x64@0.21.5':
    optional: true

  '@esbuild/freebsd-arm64@0.21.5':
    optional: true

  '@esbuild/freebsd-x64@0.21.5':
    optional: true

  '@esbuild/linux-arm64@0.21.5':
    optional: true

  '@esbuild/linux-arm@0.21.5':
    optional: true

  '@esbuild/linux-ia32@0.21.5':
    optional: true

  '@esbuild/linux-loong64@0.21.5':
    optional: true

  '@esbuild/linux-mips64el@0.21.5':
    optional: true

  '@esbuild/linux-ppc64@0.21.5':
    optional: true

  '@esbuild/linux-riscv64@0.21.5':
    optional: true

  '@esbuild/linux-s390x@0.21.5':
    optional: true

  '@esbuild/linux-x64@0.21.5':
    optional: true

  '@esbuild/netbsd-x64@0.21.5':
    optional: true

  '@esbuild/openbsd-x64@0.21.5':
    optional: true

  '@esbuild/sunos-x64@0.21.5':
    optional: true

  '@esbuild/win32-arm64@0.21.5':
    optional: true

  '@esbuild/win32-ia32@0.21.5':
    optional: true

  '@esbuild/win32-x64@0.21.5':
    optional: true

  '@eslint-community/eslint-utils@4.4.0(eslint@9.11.1(jiti@1.21.0))':
    dependencies:
      eslint: 9.11.1(jiti@1.21.0)
      eslint-visitor-keys: 3.4.3

  '@eslint-community/regexpp@4.11.0': {}

  '@eslint/config-array@0.18.0':
    dependencies:
      '@eslint/object-schema': 2.1.4
      debug: 4.3.7
      minimatch: 3.1.2
    transitivePeerDependencies:
      - supports-color

  '@eslint/core@0.6.0': {}

  '@eslint/eslintrc@3.1.0':
    dependencies:
      ajv: 6.12.6
      debug: 4.3.7
      espree: 10.1.0
      globals: 14.0.0
      ignore: 5.3.1
      import-fresh: 3.3.0
      js-yaml: 4.1.0
      minimatch: 3.1.2
      strip-json-comments: 3.1.1
    transitivePeerDependencies:
      - supports-color

  '@eslint/js@9.11.1': {}

  '@eslint/object-schema@2.1.4': {}

  '@eslint/plugin-kit@0.2.0':
    dependencies:
      levn: 0.4.1

  '@fortawesome/fontawesome-common-types@6.5.2': {}

  '@fortawesome/fontawesome-svg-core@6.5.2':
    dependencies:
      '@fortawesome/fontawesome-common-types': 6.5.2

  '@fortawesome/free-solid-svg-icons@6.5.2':
    dependencies:
      '@fortawesome/fontawesome-common-types': 6.5.2

  '@fortawesome/vue-fontawesome@3.0.8(@fortawesome/fontawesome-svg-core@6.5.2)(vue@3.4.31(typescript@5.5.4))':
    dependencies:
      '@fortawesome/fontawesome-svg-core': 6.5.2
      vue: 3.4.31(typescript@5.5.4)

  '@humanwhocodes/module-importer@1.0.1': {}

  '@humanwhocodes/retry@0.3.0': {}

  '@iconify/json@2.2.255':
    dependencies:
      '@iconify/types': 2.0.0
      pathe: 1.1.2

  '@iconify/types@2.0.0': {}

  '@iconify/utils@2.1.33':
    dependencies:
      '@antfu/install-pkg': 0.4.1
      '@antfu/utils': 0.7.10
      '@iconify/types': 2.0.0
      debug: 4.3.7
      kolorist: 1.8.0
      local-pkg: 0.5.0
      mlly: 1.7.1
    transitivePeerDependencies:
      - supports-color

  '@intlify/bundle-utils@8.0.0(vue-i18n@9.13.1(vue@3.4.31(typescript@5.5.4)))':
    dependencies:
      '@intlify/message-compiler': 9.13.1
      '@intlify/shared': 9.13.1
      acorn: 8.12.1
      escodegen: 2.1.0
      estree-walker: 2.0.2
      jsonc-eslint-parser: 2.4.0
      mlly: 1.7.1
      source-map-js: 1.2.1
      yaml-eslint-parser: 1.2.3
    optionalDependencies:
      vue-i18n: 9.13.1(vue@3.4.31(typescript@5.5.4))

  '@intlify/core-base@9.13.1':
    dependencies:
      '@intlify/message-compiler': 9.13.1
      '@intlify/shared': 9.13.1

  '@intlify/message-compiler@9.13.1':
    dependencies:
      '@intlify/shared': 9.13.1
      source-map-js: 1.2.1

  '@intlify/shared@9.13.1': {}

  '@intlify/unplugin-vue-i18n@4.0.0(rollup@4.24.0)(vue-i18n@9.13.1(vue@3.4.31(typescript@5.5.4)))(webpack-sources@3.2.3)':
    dependencies:
      '@intlify/bundle-utils': 8.0.0(vue-i18n@9.13.1(vue@3.4.31(typescript@5.5.4)))
      '@intlify/shared': 9.13.1
      '@rollup/pluginutils': 5.1.0(rollup@4.24.0)
      '@vue/compiler-sfc': 3.4.31
      debug: 4.3.7
      fast-glob: 3.3.2
      js-yaml: 4.1.0
      json5: 2.2.3
      pathe: 1.1.2
      picocolors: 1.1.0
      source-map-js: 1.2.1
      unplugin: 1.14.1(webpack-sources@3.2.3)
    optionalDependencies:
      vue-i18n: 9.13.1(vue@3.4.31(typescript@5.5.4))
    transitivePeerDependencies:
      - rollup
      - supports-color
      - webpack-sources

  '@isaacs/cliui@8.0.2':
    dependencies:
      string-width: 5.1.2
      string-width-cjs: string-width@4.2.3
      strip-ansi: 7.1.0
      strip-ansi-cjs: strip-ansi@6.0.1
      wrap-ansi: 8.1.0
      wrap-ansi-cjs: wrap-ansi@7.0.0

  '@joe-re/sql-parser@1.7.0':
    dependencies:
      peggy: 3.0.2

  '@jridgewell/gen-mapping@0.3.5':
    dependencies:
      '@jridgewell/set-array': 1.2.1
      '@jridgewell/sourcemap-codec': 1.4.15
      '@jridgewell/trace-mapping': 0.3.25

  '@jridgewell/resolve-uri@3.1.2': {}

  '@jridgewell/set-array@1.2.1': {}

  '@jridgewell/sourcemap-codec@1.4.15': {}

  '@jridgewell/sourcemap-codec@1.5.0': {}

  '@jridgewell/trace-mapping@0.3.25':
    dependencies:
      '@jridgewell/resolve-uri': 3.1.2
      '@jridgewell/sourcemap-codec': 1.4.15

  '@jridgewell/trace-mapping@0.3.9':
    dependencies:
      '@jridgewell/resolve-uri': 3.1.2
      '@jridgewell/sourcemap-codec': 1.4.15

  '@juggle/resize-observer@3.4.0': {}

  '@markdoc/markdoc@0.4.0':
    optionalDependencies:
      '@types/markdown-it': 12.2.3

  '@nodelib/fs.scandir@2.1.5':
    dependencies:
      '@nodelib/fs.stat': 2.0.5
      run-parallel: 1.2.0

  '@nodelib/fs.stat@2.0.5': {}

  '@nodelib/fs.walk@1.2.8':
    dependencies:
      '@nodelib/fs.scandir': 2.1.5
      fastq: 1.17.1

  '@one-ini/wasm@0.1.1': {}

  '@pkgjs/parseargs@0.11.0':
    optional: true

  '@pkgr/core@0.1.1': {}

  '@popperjs/core@2.11.8': {}

  '@protobufjs/aspromise@1.1.2': {}

  '@protobufjs/base64@1.1.2': {}

  '@protobufjs/codegen@2.0.4': {}

  '@protobufjs/eventemitter@1.1.0': {}

  '@protobufjs/fetch@1.1.0':
    dependencies:
      '@protobufjs/aspromise': 1.1.2
      '@protobufjs/inquire': 1.1.0

  '@protobufjs/float@1.0.2': {}

  '@protobufjs/inquire@1.1.0': {}

  '@protobufjs/path@1.1.2': {}

  '@protobufjs/pool@1.1.0': {}

  '@protobufjs/utf8@1.1.0': {}

  '@rollup/plugin-yaml@4.1.2(rollup@4.24.0)':
    dependencies:
      '@rollup/pluginutils': 5.1.0(rollup@4.24.0)
      js-yaml: 4.1.0
      tosource: 2.0.0-alpha.3
    optionalDependencies:
      rollup: 4.24.0

  '@rollup/pluginutils@5.1.0(rollup@4.24.0)':
    dependencies:
      '@types/estree': 1.0.6
      estree-walker: 2.0.2
      picomatch: 2.3.1
    optionalDependencies:
      rollup: 4.24.0

  '@rollup/rollup-android-arm-eabi@4.24.0':
    optional: true

  '@rollup/rollup-android-arm64@4.24.0':
    optional: true

  '@rollup/rollup-darwin-arm64@4.24.0':
    optional: true

  '@rollup/rollup-darwin-x64@4.24.0':
    optional: true

  '@rollup/rollup-linux-arm-gnueabihf@4.24.0':
    optional: true

  '@rollup/rollup-linux-arm-musleabihf@4.24.0':
    optional: true

  '@rollup/rollup-linux-arm64-gnu@4.24.0':
    optional: true

  '@rollup/rollup-linux-arm64-musl@4.24.0':
    optional: true

  '@rollup/rollup-linux-powerpc64le-gnu@4.24.0':
    optional: true

  '@rollup/rollup-linux-riscv64-gnu@4.24.0':
    optional: true

  '@rollup/rollup-linux-s390x-gnu@4.24.0':
    optional: true

  '@rollup/rollup-linux-x64-gnu@4.24.0':
    optional: true

  '@rollup/rollup-linux-x64-musl@4.24.0':
    optional: true

  '@rollup/rollup-win32-arm64-msvc@4.24.0':
    optional: true

  '@rollup/rollup-win32-ia32-msvc@4.24.0':
    optional: true

  '@rollup/rollup-win32-x64-msvc@4.24.0':
    optional: true

  '@soerenmartius/vue3-clipboard@0.1.2':
    dependencies:
      clipboard: 2.0.11

  '@tailwindcss/forms@0.5.9(tailwindcss@3.4.13(ts-node@10.9.2(@types/node@20.16.10)(typescript@5.5.4)))':
    dependencies:
      mini-svg-data-uri: 1.4.4
      tailwindcss: 3.4.13(ts-node@10.9.2(@types/node@20.16.10)(typescript@5.5.4))

  '@tailwindcss/typography@0.5.15(tailwindcss@3.4.13(ts-node@10.9.2(@types/node@20.16.10)(typescript@5.5.4)))':
    dependencies:
      lodash.castarray: 4.4.0
      lodash.isplainobject: 4.0.6
      lodash.merge: 4.6.2
      postcss-selector-parser: 6.0.10
      tailwindcss: 3.4.13(ts-node@10.9.2(@types/node@20.16.10)(typescript@5.5.4))

  '@tanstack/match-sorter-utils@8.19.4':
    dependencies:
      remove-accents: 0.5.0

  '@tanstack/query-core@5.59.0': {}

  '@tanstack/table-core@8.20.5': {}

  '@tanstack/vue-query@5.59.0(vue@3.4.31(typescript@5.5.4))':
    dependencies:
      '@tanstack/match-sorter-utils': 8.19.4
      '@tanstack/query-core': 5.59.0
      '@vue/devtools-api': 6.6.4
      vue: 3.4.31(typescript@5.5.4)
      vue-demi: 0.14.10(vue@3.4.31(typescript@5.5.4))

  '@tanstack/vue-table@8.20.5(vue@3.4.31(typescript@5.5.4))':
    dependencies:
      '@tanstack/table-core': 8.20.5
      vue: 3.4.31(typescript@5.5.4)

  '@trivago/prettier-plugin-sort-imports@4.3.0(@vue/compiler-sfc@3.4.31)(prettier@3.3.3)':
    dependencies:
      '@babel/generator': 7.17.7
      '@babel/parser': 7.24.6
      '@babel/traverse': 7.23.2
      '@babel/types': 7.17.0
      javascript-natural-sort: 0.7.1
      lodash: 4.17.21
      prettier: 3.3.3
    optionalDependencies:
      '@vue/compiler-sfc': 3.4.31
    transitivePeerDependencies:
      - supports-color

  '@tsconfig/node10@1.0.11': {}

  '@tsconfig/node12@1.0.11': {}

  '@tsconfig/node14@1.0.3': {}

  '@tsconfig/node16@1.0.4': {}

  '@tsconfig/node20@20.1.4': {}

  '@types/canvas-confetti@1.6.4': {}

  '@types/crypto-js@4.2.2': {}

  '@types/d3-path@3.1.0': {}

  '@types/d3-shape@3.1.6':
    dependencies:
      '@types/d3-path': 3.1.0

  '@types/debug@4.1.12':
    dependencies:
      '@types/ms': 0.7.34

  '@types/dompurify@3.0.5':
    dependencies:
      '@types/trusted-types': 2.0.7

  '@types/downloadjs@1.4.6': {}

  '@types/estree@1.0.6': {}

  '@types/file-saver@2.0.7': {}

  '@types/js-yaml@4.0.9': {}

  '@types/jsdom@21.1.7':
    dependencies:
      '@types/node': 20.16.10
      '@types/tough-cookie': 4.0.5
      parse5: 7.1.2

  '@types/json-schema@7.0.15': {}

  '@types/katex@0.16.7': {}

  '@types/linkify-it@5.0.0': {}

  '@types/lodash-es@4.17.12':
    dependencies:
      '@types/lodash': 4.17.4

  '@types/lodash@4.17.4': {}

  '@types/markdown-it@12.2.3':
    dependencies:
      '@types/linkify-it': 5.0.0
      '@types/mdurl': 2.0.0
    optional: true

  '@types/markdown-it@14.1.2':
    dependencies:
      '@types/linkify-it': 5.0.0
      '@types/mdurl': 2.0.0

  '@types/mdast@4.0.4':
    dependencies:
      '@types/unist': 3.0.3

  '@types/mdurl@2.0.0': {}

  '@types/ms@0.7.34': {}

  '@types/node@20.16.10':
    dependencies:
      undici-types: 6.19.8

  '@types/normalize-wheel@1.0.4': {}

  '@types/pegjs@0.10.6': {}

  '@types/pouchdb-adapter-cordova-sqlite@1.0.4':
    dependencies:
      '@types/pouchdb-core': 7.0.14

  '@types/pouchdb-adapter-fruitdown@6.1.6':
    dependencies:
      '@types/pouchdb-core': 7.0.14

  '@types/pouchdb-adapter-http@6.1.6':
    dependencies:
      '@types/pouchdb-core': 7.0.14

  '@types/pouchdb-adapter-idb@6.1.7':
    dependencies:
      '@types/pouchdb-core': 7.0.14

  '@types/pouchdb-adapter-leveldb@6.1.6':
    dependencies:
      '@types/pouchdb-core': 7.0.14

  '@types/pouchdb-adapter-localstorage@6.1.6':
    dependencies:
      '@types/pouchdb-core': 7.0.14

  '@types/pouchdb-adapter-memory@6.1.6':
    dependencies:
      '@types/pouchdb-core': 7.0.14

  '@types/pouchdb-adapter-node-websql@6.1.5':
    dependencies:
      '@types/pouchdb-adapter-websql': 6.1.7
      '@types/pouchdb-core': 7.0.14

  '@types/pouchdb-adapter-websql@6.1.7':
    dependencies:
      '@types/pouchdb-core': 7.0.14

  '@types/pouchdb-browser@6.1.5':
    dependencies:
      '@types/pouchdb-adapter-http': 6.1.6
      '@types/pouchdb-adapter-idb': 6.1.7
      '@types/pouchdb-adapter-websql': 6.1.7
      '@types/pouchdb-core': 7.0.14
      '@types/pouchdb-mapreduce': 6.1.10
      '@types/pouchdb-replication': 6.4.7

  '@types/pouchdb-core@7.0.14':
    dependencies:
      '@types/debug': 4.1.12
      '@types/pouchdb-find': 7.3.3

  '@types/pouchdb-find@7.3.3':
    dependencies:
      '@types/pouchdb-core': 7.0.14

  '@types/pouchdb-http@6.1.5':
    dependencies:
      '@types/pouchdb-adapter-http': 6.1.6
      '@types/pouchdb-core': 7.0.14

  '@types/pouchdb-mapreduce@6.1.10':
    dependencies:
      '@types/pouchdb-core': 7.0.14

  '@types/pouchdb-node@6.1.7':
    dependencies:
      '@types/pouchdb-adapter-http': 6.1.6
      '@types/pouchdb-adapter-leveldb': 6.1.6
      '@types/pouchdb-core': 7.0.14
      '@types/pouchdb-mapreduce': 6.1.10
      '@types/pouchdb-replication': 6.4.7

  '@types/pouchdb-replication@6.4.7':
    dependencies:
      '@types/pouchdb-core': 7.0.14
      '@types/pouchdb-find': 7.3.3

  '@types/pouchdb@6.4.2':
    dependencies:
      '@types/pouchdb-adapter-cordova-sqlite': 1.0.4
      '@types/pouchdb-adapter-fruitdown': 6.1.6
      '@types/pouchdb-adapter-http': 6.1.6
      '@types/pouchdb-adapter-idb': 6.1.7
      '@types/pouchdb-adapter-leveldb': 6.1.6
      '@types/pouchdb-adapter-localstorage': 6.1.6
      '@types/pouchdb-adapter-memory': 6.1.6
      '@types/pouchdb-adapter-node-websql': 6.1.5
      '@types/pouchdb-adapter-websql': 6.1.7
      '@types/pouchdb-browser': 6.1.5
      '@types/pouchdb-core': 7.0.14
      '@types/pouchdb-http': 6.1.5
      '@types/pouchdb-mapreduce': 6.1.10
      '@types/pouchdb-node': 6.1.7
      '@types/pouchdb-replication': 6.4.7

  '@types/qrcode@1.5.5':
    dependencies:
      '@types/node': 20.16.10

  '@types/qs@6.9.16': {}

  '@types/scrollparent@2.0.3': {}

  '@types/semver@7.5.8': {}

  '@types/slug@5.0.9': {}

  '@types/splitpanes@2.2.6':
    dependencies:
      vue: 2.7.16

  '@types/tough-cookie@4.0.5': {}

  '@types/trusted-types@2.0.7': {}

  '@types/unist@3.0.3': {}

  '@types/uuid@10.0.0': {}

  '@types/vscode@1.90.0': {}

  '@types/web-bluetooth@0.0.20': {}

  '@typescript-eslint/eslint-plugin@7.11.0(@typescript-eslint/parser@7.11.0(eslint@9.11.1(jiti@1.21.0))(typescript@5.5.4))(eslint@9.11.1(jiti@1.21.0))(typescript@5.5.4)':
    dependencies:
      '@eslint-community/regexpp': 4.11.0
      '@typescript-eslint/parser': 7.11.0(eslint@9.11.1(jiti@1.21.0))(typescript@5.5.4)
      '@typescript-eslint/scope-manager': 7.11.0
      '@typescript-eslint/type-utils': 7.11.0(eslint@9.11.1(jiti@1.21.0))(typescript@5.5.4)
      '@typescript-eslint/utils': 7.11.0(eslint@9.11.1(jiti@1.21.0))(typescript@5.5.4)
      '@typescript-eslint/visitor-keys': 7.11.0
      eslint: 9.11.1(jiti@1.21.0)
      graphemer: 1.4.0
      ignore: 5.3.1
      natural-compare: 1.4.0
      ts-api-utils: 1.3.0(typescript@5.5.4)
    optionalDependencies:
      typescript: 5.5.4
    transitivePeerDependencies:
      - supports-color

  '@typescript-eslint/parser@7.11.0(eslint@9.11.1(jiti@1.21.0))(typescript@5.5.4)':
    dependencies:
      '@typescript-eslint/scope-manager': 7.11.0
      '@typescript-eslint/types': 7.11.0
      '@typescript-eslint/typescript-estree': 7.11.0(typescript@5.5.4)
      '@typescript-eslint/visitor-keys': 7.11.0
      debug: 4.3.7
      eslint: 9.11.1(jiti@1.21.0)
    optionalDependencies:
      typescript: 5.5.4
    transitivePeerDependencies:
      - supports-color

  '@typescript-eslint/scope-manager@7.11.0':
    dependencies:
      '@typescript-eslint/types': 7.11.0
      '@typescript-eslint/visitor-keys': 7.11.0

  '@typescript-eslint/type-utils@7.11.0(eslint@9.11.1(jiti@1.21.0))(typescript@5.5.4)':
    dependencies:
      '@typescript-eslint/typescript-estree': 7.11.0(typescript@5.5.4)
      '@typescript-eslint/utils': 7.11.0(eslint@9.11.1(jiti@1.21.0))(typescript@5.5.4)
      debug: 4.3.7
      eslint: 9.11.1(jiti@1.21.0)
      ts-api-utils: 1.3.0(typescript@5.5.4)
    optionalDependencies:
      typescript: 5.5.4
    transitivePeerDependencies:
      - supports-color

  '@typescript-eslint/types@7.11.0': {}

  '@typescript-eslint/typescript-estree@7.11.0(typescript@5.5.4)':
    dependencies:
      '@typescript-eslint/types': 7.11.0
      '@typescript-eslint/visitor-keys': 7.11.0
      debug: 4.3.7
      globby: 11.1.0
      is-glob: 4.0.3
      minimatch: 9.0.5
      semver: 7.6.3
      ts-api-utils: 1.3.0(typescript@5.5.4)
    optionalDependencies:
      typescript: 5.5.4
    transitivePeerDependencies:
      - supports-color

  '@typescript-eslint/utils@7.11.0(eslint@9.11.1(jiti@1.21.0))(typescript@5.5.4)':
    dependencies:
      '@eslint-community/eslint-utils': 4.4.0(eslint@9.11.1(jiti@1.21.0))
      '@typescript-eslint/scope-manager': 7.11.0
      '@typescript-eslint/types': 7.11.0
      '@typescript-eslint/typescript-estree': 7.11.0(typescript@5.5.4)
      eslint: 9.11.1(jiti@1.21.0)
    transitivePeerDependencies:
      - supports-color
      - typescript

  '@typescript-eslint/visitor-keys@7.11.0':
    dependencies:
      '@typescript-eslint/types': 7.11.0
      eslint-visitor-keys: 3.4.3

  '@vitejs/plugin-vue-jsx@4.0.1(vite@5.4.8(@types/node@20.16.10)(sass@1.77.4))(vue@3.4.31(typescript@5.5.4))':
    dependencies:
      '@babel/core': 7.25.7
      '@babel/plugin-transform-typescript': 7.25.7(@babel/core@7.25.7)
      '@vue/babel-plugin-jsx': 1.2.2(@babel/core@7.25.7)
      vite: 5.4.8(@types/node@20.16.10)(sass@1.77.4)
      vue: 3.4.31(typescript@5.5.4)
    transitivePeerDependencies:
      - supports-color

  '@vitejs/plugin-vue@5.1.4(vite@5.4.8(@types/node@20.16.10)(sass@1.77.4))(vue@3.4.31(typescript@5.5.4))':
    dependencies:
      vite: 5.4.8(@types/node@20.16.10)(sass@1.77.4)
      vue: 3.4.31(typescript@5.5.4)

  '@vitest/expect@2.1.2':
    dependencies:
      '@vitest/spy': 2.1.2
      '@vitest/utils': 2.1.2
      chai: 5.1.1
      tinyrainbow: 1.2.0

  '@vitest/mocker@2.1.2(@vitest/spy@2.1.2)(vite@5.4.8(@types/node@20.16.10)(sass@1.77.4))':
    dependencies:
      '@vitest/spy': 2.1.2
      estree-walker: 3.0.3
      magic-string: 0.30.11
    optionalDependencies:
      vite: 5.4.8(@types/node@20.16.10)(sass@1.77.4)

  '@vitest/pretty-format@2.1.2':
    dependencies:
      tinyrainbow: 1.2.0

  '@vitest/runner@2.1.2':
    dependencies:
      '@vitest/utils': 2.1.2
      pathe: 1.1.2

  '@vitest/snapshot@2.1.2':
    dependencies:
      '@vitest/pretty-format': 2.1.2
      magic-string: 0.30.11
      pathe: 1.1.2

  '@vitest/spy@2.1.2':
    dependencies:
      tinyspy: 3.0.2

  '@vitest/utils@2.1.2':
    dependencies:
      '@vitest/pretty-format': 2.1.2
      loupe: 3.1.1
      tinyrainbow: 1.2.0

  '@volar/language-core@2.4.5':
    dependencies:
      '@volar/source-map': 2.4.5

  '@volar/source-map@2.4.5': {}

  '@volar/typescript@2.4.5':
    dependencies:
      '@volar/language-core': 2.4.5
      path-browserify: 1.0.1
      vscode-uri: 3.0.8

  '@vue/babel-helper-vue-transform-on@1.2.2': {}

  '@vue/babel-plugin-jsx@1.2.2(@babel/core@7.25.7)':
    dependencies:
      '@babel/helper-module-imports': 7.22.15
      '@babel/helper-plugin-utils': 7.24.6
      '@babel/plugin-syntax-jsx': 7.24.6(@babel/core@7.25.7)
      '@babel/template': 7.24.6
      '@babel/traverse': 7.24.6
      '@babel/types': 7.24.7
      '@vue/babel-helper-vue-transform-on': 1.2.2
      '@vue/babel-plugin-resolve-type': 1.2.2(@babel/core@7.25.7)
      camelcase: 6.3.0
      html-tags: 3.3.1
      svg-tags: 1.0.0
    optionalDependencies:
      '@babel/core': 7.25.7
    transitivePeerDependencies:
      - supports-color

  '@vue/babel-plugin-resolve-type@1.2.2(@babel/core@7.25.7)':
    dependencies:
      '@babel/code-frame': 7.24.6
      '@babel/core': 7.25.7
      '@babel/helper-module-imports': 7.22.15
      '@babel/helper-plugin-utils': 7.24.6
      '@babel/parser': 7.24.7
      '@vue/compiler-sfc': 3.4.31

  '@vue/compiler-core@3.4.31':
    dependencies:
      '@babel/parser': 7.24.7
      '@vue/shared': 3.4.31
      entities: 4.5.0
      estree-walker: 2.0.2
      source-map-js: 1.2.0

  '@vue/compiler-dom@3.4.31':
    dependencies:
      '@vue/compiler-core': 3.4.31
      '@vue/shared': 3.4.31

  '@vue/compiler-sfc@2.7.16':
    dependencies:
      '@babel/parser': 7.24.7
      postcss: 8.4.47
      source-map: 0.6.1
    optionalDependencies:
      prettier: 2.8.8

  '@vue/compiler-sfc@3.4.31':
    dependencies:
      '@babel/parser': 7.24.7
      '@vue/compiler-core': 3.4.31
      '@vue/compiler-dom': 3.4.31
      '@vue/compiler-ssr': 3.4.31
      '@vue/shared': 3.4.31
      estree-walker: 2.0.2
      magic-string: 0.30.10
      postcss: 8.4.47
      source-map-js: 1.2.0

  '@vue/compiler-ssr@3.4.31':
    dependencies:
      '@vue/compiler-dom': 3.4.31
      '@vue/shared': 3.4.31

  '@vue/compiler-vue2@2.7.16':
    dependencies:
      de-indent: 1.0.2
      he: 1.2.0

  '@vue/devtools-api@6.6.2': {}

  '@vue/devtools-api@6.6.4': {}

  '@vue/eslint-config-prettier@9.0.0(eslint@9.11.1(jiti@1.21.0))(prettier@3.3.3)':
    dependencies:
      eslint: 9.11.1(jiti@1.21.0)
      eslint-config-prettier: 9.1.0(eslint@9.11.1(jiti@1.21.0))
      eslint-plugin-prettier: 5.2.1(eslint-config-prettier@9.1.0(eslint@9.11.1(jiti@1.21.0)))(eslint@9.11.1(jiti@1.21.0))(prettier@3.3.3)
      prettier: 3.3.3
    transitivePeerDependencies:
      - '@types/eslint'

  '@vue/eslint-config-typescript@13.0.0(eslint-plugin-vue@9.28.0(eslint@9.11.1(jiti@1.21.0)))(eslint@9.11.1(jiti@1.21.0))(typescript@5.5.4)':
    dependencies:
      '@typescript-eslint/eslint-plugin': 7.11.0(@typescript-eslint/parser@7.11.0(eslint@9.11.1(jiti@1.21.0))(typescript@5.5.4))(eslint@9.11.1(jiti@1.21.0))(typescript@5.5.4)
      '@typescript-eslint/parser': 7.11.0(eslint@9.11.1(jiti@1.21.0))(typescript@5.5.4)
      eslint: 9.11.1(jiti@1.21.0)
      eslint-plugin-vue: 9.28.0(eslint@9.11.1(jiti@1.21.0))
      vue-eslint-parser: 9.4.3(eslint@9.11.1(jiti@1.21.0))
    optionalDependencies:
      typescript: 5.5.4
    transitivePeerDependencies:
      - supports-color

  '@vue/language-core@2.1.6(typescript@5.5.4)':
    dependencies:
      '@volar/language-core': 2.4.5
      '@vue/compiler-dom': 3.4.31
      '@vue/compiler-vue2': 2.7.16
      '@vue/shared': 3.4.31
      computeds: 0.0.1
      minimatch: 9.0.5
      muggle-string: 0.4.1
      path-browserify: 1.0.1
    optionalDependencies:
      typescript: 5.5.4

  '@vue/reactivity@3.4.31':
    dependencies:
      '@vue/shared': 3.4.31

  '@vue/runtime-core@3.4.31':
    dependencies:
      '@vue/reactivity': 3.4.31
      '@vue/shared': 3.4.31

  '@vue/runtime-dom@3.4.31':
    dependencies:
      '@vue/reactivity': 3.4.31
      '@vue/runtime-core': 3.4.31
      '@vue/shared': 3.4.31
      csstype: 3.1.3

  '@vue/server-renderer@3.4.31(vue@3.4.31(typescript@5.5.4))':
    dependencies:
      '@vue/compiler-ssr': 3.4.31
      '@vue/shared': 3.4.31
      vue: 3.4.31(typescript@5.5.4)

  '@vue/shared@3.4.31': {}

  '@vue/test-utils@2.4.6':
    dependencies:
      js-beautify: 1.15.1
      vue-component-type-helpers: 2.0.19

  '@vue/tsconfig@0.5.1': {}

  '@vueuse/core@11.1.0(vue@3.4.31(typescript@5.5.4))':
    dependencies:
      '@types/web-bluetooth': 0.0.20
      '@vueuse/metadata': 11.1.0
      '@vueuse/shared': 11.1.0(vue@3.4.31(typescript@5.5.4))
      vue-demi: 0.14.10(vue@3.4.31(typescript@5.5.4))
    transitivePeerDependencies:
      - '@vue/composition-api'
      - vue

  '@vueuse/core@7.7.1(vue@3.4.31(typescript@5.5.4))':
    dependencies:
      '@vueuse/shared': 7.7.1(vue@3.4.31(typescript@5.5.4))
      vue-demi: 0.14.10(vue@3.4.31(typescript@5.5.4))
    optionalDependencies:
      vue: 3.4.31(typescript@5.5.4)

  '@vueuse/metadata@11.1.0': {}

  '@vueuse/shared@11.1.0(vue@3.4.31(typescript@5.5.4))':
    dependencies:
      vue-demi: 0.14.10(vue@3.4.31(typescript@5.5.4))
    transitivePeerDependencies:
      - '@vue/composition-api'
      - vue

  '@vueuse/shared@7.7.1(vue@3.4.31(typescript@5.5.4))':
    dependencies:
      vue-demi: 0.14.10(vue@3.4.31(typescript@5.5.4))
    optionalDependencies:
      vue: 3.4.31(typescript@5.5.4)

  abbrev@2.0.0: {}

  abort-controller-x@0.4.3: {}

  abstract-leveldown@6.2.3:
    dependencies:
      buffer: 5.7.1
      immediate: 3.3.0
      level-concat-iterator: 2.0.1
      level-supports: 1.0.1
      xtend: 4.0.2

  abstract-leveldown@6.3.0:
    dependencies:
      buffer: 5.7.1
      immediate: 3.3.0
      level-concat-iterator: 2.0.1
      level-supports: 1.0.1
      xtend: 4.0.2

  abstract-leveldown@7.2.0:
    dependencies:
      buffer: 6.0.3
      catering: 2.1.1
      is-buffer: 2.0.5
      level-concat-iterator: 3.1.0
      level-supports: 2.1.0
      queue-microtask: 1.2.3

  acorn-jsx@5.3.2(acorn@8.12.1):
    dependencies:
      acorn: 8.12.1

  acorn-walk@8.3.2: {}

  acorn@8.11.3: {}

  acorn@8.12.0: {}

  acorn@8.12.1: {}

  agent-base@7.1.1:
    dependencies:
      debug: 4.3.7
    transitivePeerDependencies:
      - supports-color

  ajv@6.12.6:
    dependencies:
      fast-deep-equal: 3.1.3
      fast-json-stable-stringify: 2.1.0
      json-schema-traverse: 0.4.1
      uri-js: 4.4.1

  ansi-regex@5.0.1: {}

  ansi-regex@6.0.1: {}

  ansi-styles@3.2.1:
    dependencies:
      color-convert: 1.9.3

  ansi-styles@4.3.0:
    dependencies:
      color-convert: 2.0.1

  ansi-styles@6.2.1: {}

  any-promise@1.3.0: {}

  anymatch@3.1.3:
    dependencies:
      normalize-path: 3.0.0
      picomatch: 2.3.1

  arg@4.1.3: {}

  arg@5.0.2: {}

  argparse@2.0.1: {}

  array-union@2.1.0: {}

  assertion-error@2.0.1: {}

  async-validator@4.2.5: {}

  async@2.6.4:
    dependencies:
      lodash: 4.17.21

  asynckit@0.4.0: {}

  asynclist@0.0.3:
    dependencies:
      eventproxy: 1.0.0
    transitivePeerDependencies:
      - supports-color

  autoprefixer@10.4.20(postcss@8.4.47):
    dependencies:
      browserslist: 4.24.0
      caniuse-lite: 1.0.30001666
      fraction.js: 4.3.7
      normalize-range: 0.1.2
      picocolors: 1.1.0
      postcss: 8.4.47
      postcss-value-parser: 4.2.0

  axios@1.7.7:
    dependencies:
      follow-redirects: 1.15.6
      form-data: 4.0.0
      proxy-from-env: 1.1.0
    transitivePeerDependencies:
      - debug

  bail@2.0.2: {}

  balanced-match@1.0.2: {}

  base64-js@1.5.1: {}

  big-integer@1.6.52: {}

  binary-extensions@2.3.0: {}

  boolbase@1.0.0: {}

  bootstrap@5.3.3(@popperjs/core@2.11.8):
    dependencies:
      '@popperjs/core': 2.11.8

  brace-expansion@1.1.11:
    dependencies:
      balanced-match: 1.0.2
      concat-map: 0.0.1

  brace-expansion@2.0.1:
    dependencies:
      balanced-match: 1.0.2

  braces@3.0.3:
    dependencies:
      fill-range: 7.1.1

  browserslist@4.24.0:
    dependencies:
      caniuse-lite: 1.0.30001666
      electron-to-chromium: 1.5.31
      node-releases: 2.0.18
      update-browserslist-db: 1.1.1(browserslist@4.24.0)

  buffer@5.7.1:
    dependencies:
      base64-js: 1.5.1
      ieee754: 1.2.1

  buffer@6.0.3:
    dependencies:
      base64-js: 1.5.1
      ieee754: 1.2.1

  cac@6.7.14: {}

  call-bind@1.0.7:
    dependencies:
      es-define-property: 1.0.0
      es-errors: 1.3.0
      function-bind: 1.1.2
      get-intrinsic: 1.2.4
      set-function-length: 1.2.2

  callsites@3.1.0: {}

  camelcase-css@2.0.1: {}

  camelcase@5.3.1: {}

  camelcase@6.3.0: {}

  caniuse-lite@1.0.30001666: {}

  canvas-confetti@1.9.3: {}

  case-anything@2.1.13: {}

  catering@2.1.1: {}

  ccount@2.0.1: {}

  chai@5.1.1:
    dependencies:
      assertion-error: 2.0.1
      check-error: 2.1.1
      deep-eql: 5.0.2
      loupe: 3.1.1
      pathval: 2.0.0

  chalk@2.4.2:
    dependencies:
      ansi-styles: 3.2.1
      escape-string-regexp: 1.0.5
      supports-color: 5.5.0

  chalk@4.1.1:
    dependencies:
      ansi-styles: 4.3.0
      supports-color: 7.2.0

  chalk@4.1.2:
    dependencies:
      ansi-styles: 4.3.0
      supports-color: 7.2.0

  character-entities@2.0.2: {}

  check-error@2.1.1: {}

  chokidar@3.6.0:
    dependencies:
      anymatch: 3.1.3
      braces: 3.0.3
      glob-parent: 5.1.2
      is-binary-path: 2.1.0
      is-glob: 4.0.3
      normalize-path: 3.0.0
      readdirp: 3.6.0
    optionalDependencies:
      fsevents: 2.3.3

  clarinet@0.12.6: {}

  clipboard@2.0.11:
    dependencies:
      good-listener: 1.2.2
      select: 1.1.2
      tiny-emitter: 2.1.0

  cliui@6.0.0:
    dependencies:
      string-width: 4.2.3
      strip-ansi: 6.0.1
      wrap-ansi: 6.2.0

  cliui@8.0.1:
    dependencies:
      string-width: 4.2.3
      strip-ansi: 6.0.1
      wrap-ansi: 7.0.0

  code-inspector-core@0.16.1:
    dependencies:
      '@vue/compiler-dom': 3.4.31
      chalk: 4.1.2
      portfinder: 1.0.32
    transitivePeerDependencies:
      - supports-color

  code-inspector-plugin@0.16.1:
    dependencies:
      chalk: 4.1.1
      code-inspector-core: 0.16.1
      esbuild-code-inspector-plugin: 0.16.1
      vite-code-inspector-plugin: 0.16.1
      webpack-code-inspector-plugin: 0.16.1
    transitivePeerDependencies:
      - supports-color

  color-convert@1.9.3:
    dependencies:
      color-name: 1.1.3

  color-convert@2.0.1:
    dependencies:
      color-name: 1.1.4

  color-name@1.1.3: {}

  color-name@1.1.4: {}

  combined-stream@1.0.8:
    dependencies:
      delayed-stream: 1.0.0

  commander@10.0.1: {}

  commander@2.20.3: {}

  commander@4.1.1: {}

  commander@7.2.0: {}

  compute-scroll-into-view@3.1.0: {}

  computeds@0.0.1: {}

  concat-map@0.0.1: {}

  confbox@0.1.7: {}

  config-chain@1.1.13:
    dependencies:
      ini: 1.3.8
      proto-list: 1.2.4

  convert-source-map@2.0.0: {}

  core-util-is@1.0.3: {}

  create-require@1.1.1: {}

  cross-spawn@7.0.3:
    dependencies:
      path-key: 3.1.1
      shebang-command: 2.0.0
      which: 2.0.2

  crypto-js@4.2.0: {}

  css-render@0.15.14:
    dependencies:
      '@emotion/hash': 0.8.0
      csstype: 3.0.11

  cssesc@3.0.0: {}

  cssstyle@4.1.0:
    dependencies:
      rrweb-cssom: 0.7.1

  csstype@3.0.11: {}

  csstype@3.1.3: {}

  d3-array@3.2.4:
    dependencies:
      internmap: 2.0.3

  d3-axis@3.0.0: {}

  d3-brush@3.0.0:
    dependencies:
      d3-dispatch: 3.0.1
      d3-drag: 3.0.0
      d3-interpolate: 3.0.1
      d3-selection: 3.0.0
      d3-transition: 3.0.1(d3-selection@3.0.0)

  d3-chord@3.0.1:
    dependencies:
      d3-path: 3.1.0

  d3-color@3.1.0: {}

  d3-contour@4.0.2:
    dependencies:
      d3-array: 3.2.4

  d3-delaunay@6.0.4:
    dependencies:
      delaunator: 5.0.1

  d3-dispatch@3.0.1: {}

  d3-drag@3.0.0:
    dependencies:
      d3-dispatch: 3.0.1
      d3-selection: 3.0.0

  d3-dsv@3.0.1:
    dependencies:
      commander: 7.2.0
      iconv-lite: 0.6.3
      rw: 1.3.3

  d3-ease@3.0.1: {}

  d3-fetch@3.0.1:
    dependencies:
      d3-dsv: 3.0.1

  d3-flextree@2.1.2:
    dependencies:
      d3-hierarchy: 1.1.9

  d3-force@3.0.0:
    dependencies:
      d3-dispatch: 3.0.1
      d3-quadtree: 3.0.1
      d3-timer: 3.0.1

  d3-format@3.1.0: {}

  d3-geo@3.1.1:
    dependencies:
      d3-array: 3.2.4

  d3-hierarchy@1.1.9: {}

  d3-hierarchy@3.1.2: {}

  d3-interpolate@3.0.1:
    dependencies:
      d3-color: 3.1.0

  d3-path@3.1.0: {}

  d3-polygon@3.0.1: {}

  d3-quadtree@3.0.1: {}

  d3-random@3.0.1: {}

  d3-scale-chromatic@3.1.0:
    dependencies:
      d3-color: 3.1.0
      d3-interpolate: 3.0.1

  d3-scale@4.0.2:
    dependencies:
      d3-array: 3.2.4
      d3-format: 3.1.0
      d3-interpolate: 3.0.1
      d3-time: 3.1.0
      d3-time-format: 4.1.0

  d3-selection@3.0.0: {}

  d3-shape@3.2.0:
    dependencies:
      d3-path: 3.1.0

  d3-time-format@4.1.0:
    dependencies:
      d3-time: 3.1.0

  d3-time@3.1.0:
    dependencies:
      d3-array: 3.2.4

  d3-timer@3.0.1: {}

  d3-transition@3.0.1(d3-selection@3.0.0):
    dependencies:
      d3-color: 3.1.0
      d3-dispatch: 3.0.1
      d3-ease: 3.0.1
      d3-interpolate: 3.0.1
      d3-selection: 3.0.0
      d3-timer: 3.0.1

  d3-zoom@3.0.0:
    dependencies:
      d3-dispatch: 3.0.1
      d3-drag: 3.0.0
      d3-interpolate: 3.0.1
      d3-selection: 3.0.0
      d3-transition: 3.0.1(d3-selection@3.0.0)

  d3@7.9.0:
    dependencies:
      d3-array: 3.2.4
      d3-axis: 3.0.0
      d3-brush: 3.0.0
      d3-chord: 3.0.1
      d3-color: 3.1.0
      d3-contour: 4.0.2
      d3-delaunay: 6.0.4
      d3-dispatch: 3.0.1
      d3-drag: 3.0.0
      d3-dsv: 3.0.1
      d3-ease: 3.0.1
      d3-fetch: 3.0.1
      d3-force: 3.0.0
      d3-format: 3.1.0
      d3-geo: 3.1.1
      d3-hierarchy: 3.1.2
      d3-interpolate: 3.0.1
      d3-path: 3.1.0
      d3-polygon: 3.0.1
      d3-quadtree: 3.0.1
      d3-random: 3.0.1
      d3-scale: 4.0.2
      d3-scale-chromatic: 3.1.0
      d3-selection: 3.0.0
      d3-shape: 3.2.0
      d3-time: 3.1.0
      d3-time-format: 4.1.0
      d3-timer: 3.0.1
      d3-transition: 3.0.1(d3-selection@3.0.0)
      d3-zoom: 3.0.0

  data-urls@5.0.0:
    dependencies:
      whatwg-mimetype: 4.0.0
      whatwg-url: 14.0.0

  date-fns-tz@3.1.3(date-fns@3.6.0):
    dependencies:
      date-fns: 3.6.0

  date-fns@3.6.0: {}

  dayjs@1.11.13: {}

  de-indent@1.0.2: {}

  debug@2.6.9:
    dependencies:
      ms: 2.0.0

  debug@3.2.7:
    dependencies:
      ms: 2.1.3

  debug@4.3.5:
    dependencies:
      ms: 2.1.2

  debug@4.3.7:
    dependencies:
      ms: 2.1.3

  decamelize@1.2.0: {}

  decimal.js@10.4.3: {}

  decode-named-character-reference@1.0.2:
    dependencies:
      character-entities: 2.0.2

  deep-eql@5.0.2: {}

  deep-is@0.1.4: {}

  deferred-leveldown@5.3.0:
    dependencies:
      abstract-leveldown: 6.2.3
      inherits: 2.0.4

  define-data-property@1.1.4:
    dependencies:
      es-define-property: 1.0.0
      es-errors: 1.3.0
      gopd: 1.0.1

  define-lazy-prop@2.0.0: {}

  delaunator@5.0.1:
    dependencies:
      robust-predicates: 3.0.2

  delayed-stream@1.0.0: {}

  delegate@3.2.0: {}

  dequal@2.0.3: {}

  detect-libc@1.0.3: {}

  devlop@1.1.0:
    dependencies:
      dequal: 2.0.3

  didyoumean@1.2.2: {}

  diff@4.0.2: {}

  dijkstrajs@1.0.3: {}

  dir-glob@3.0.1:
    dependencies:
      path-type: 4.0.0

  discontinuous-range@1.0.0: {}

  dlv@1.1.3: {}

  dompurify@3.1.7: {}

  dotenv@16.4.5: {}

  double-ended-queue@2.1.0-0: {}

  downloadjs@1.4.7: {}

  dprint-node@1.0.8:
    dependencies:
      detect-libc: 1.0.3

  eastasianwidth@0.2.0: {}

  editorconfig@1.0.4:
    dependencies:
      '@one-ini/wasm': 0.1.1
      commander: 10.0.1
      minimatch: 9.0.1
      semver: 7.6.3

  electron-to-chromium@1.5.31: {}

  elkjs@0.9.3: {}

  emitter@0.0.2:
    dependencies:
      asynclist: 0.0.3
    transitivePeerDependencies:
      - supports-color

  emittery@1.0.3: {}

  emoji-regex@10.4.0: {}

  emoji-regex@8.0.0: {}

  emoji-regex@9.2.2: {}

  encoding-down@6.3.0:
    dependencies:
      abstract-leveldown: 6.3.0
      inherits: 2.0.4
      level-codec: 9.0.2
      level-errors: 2.0.1

  end-stream@0.1.0:
    dependencies:
      write-stream: 0.4.3

  entities@4.5.0: {}

  errno@0.1.8:
    dependencies:
      prr: 1.0.1

  es-define-property@1.0.0:
    dependencies:
      get-intrinsic: 1.2.4

  es-errors@1.3.0: {}

  esbuild-code-inspector-plugin@0.16.1:
    dependencies:
      code-inspector-core: 0.16.1
    transitivePeerDependencies:
      - supports-color

  esbuild@0.21.5:
    optionalDependencies:
      '@esbuild/aix-ppc64': 0.21.5
      '@esbuild/android-arm': 0.21.5
      '@esbuild/android-arm64': 0.21.5
      '@esbuild/android-x64': 0.21.5
      '@esbuild/darwin-arm64': 0.21.5
      '@esbuild/darwin-x64': 0.21.5
      '@esbuild/freebsd-arm64': 0.21.5
      '@esbuild/freebsd-x64': 0.21.5
      '@esbuild/linux-arm': 0.21.5
      '@esbuild/linux-arm64': 0.21.5
      '@esbuild/linux-ia32': 0.21.5
      '@esbuild/linux-loong64': 0.21.5
      '@esbuild/linux-mips64el': 0.21.5
      '@esbuild/linux-ppc64': 0.21.5
      '@esbuild/linux-riscv64': 0.21.5
      '@esbuild/linux-s390x': 0.21.5
      '@esbuild/linux-x64': 0.21.5
      '@esbuild/netbsd-x64': 0.21.5
      '@esbuild/openbsd-x64': 0.21.5
      '@esbuild/sunos-x64': 0.21.5
      '@esbuild/win32-arm64': 0.21.5
      '@esbuild/win32-ia32': 0.21.5
      '@esbuild/win32-x64': 0.21.5

  escalade@3.1.2: {}

  escalade@3.2.0: {}

  escape-string-regexp@1.0.5: {}

  escape-string-regexp@4.0.0: {}

  escape-string-regexp@5.0.0: {}

  escodegen@2.1.0:
    dependencies:
      esprima: 4.0.1
      estraverse: 5.3.0
      esutils: 2.0.3
    optionalDependencies:
      source-map: 0.6.1

  eslint-config-prettier@9.1.0(eslint@9.11.1(jiti@1.21.0)):
    dependencies:
      eslint: 9.11.1(jiti@1.21.0)

  eslint-plugin-prettier@5.2.1(eslint-config-prettier@9.1.0(eslint@9.11.1(jiti@1.21.0)))(eslint@9.11.1(jiti@1.21.0))(prettier@3.3.3):
    dependencies:
      eslint: 9.11.1(jiti@1.21.0)
      prettier: 3.3.3
      prettier-linter-helpers: 1.0.0
      synckit: 0.9.1
    optionalDependencies:
      eslint-config-prettier: 9.1.0(eslint@9.11.1(jiti@1.21.0))

  eslint-plugin-vue@9.28.0(eslint@9.11.1(jiti@1.21.0)):
    dependencies:
      '@eslint-community/eslint-utils': 4.4.0(eslint@9.11.1(jiti@1.21.0))
      eslint: 9.11.1(jiti@1.21.0)
      globals: 13.24.0
      natural-compare: 1.4.0
      nth-check: 2.1.1
      postcss-selector-parser: 6.1.0
      semver: 7.6.3
      vue-eslint-parser: 9.4.3(eslint@9.11.1(jiti@1.21.0))
      xml-name-validator: 4.0.0
    transitivePeerDependencies:
      - supports-color

  eslint-scope@7.2.2:
    dependencies:
      esrecurse: 4.3.0
      estraverse: 5.3.0

  eslint-scope@8.0.2:
    dependencies:
      esrecurse: 4.3.0
      estraverse: 5.3.0

  eslint-visitor-keys@3.4.3: {}

  eslint-visitor-keys@4.0.0: {}

  eslint@9.11.1(jiti@1.21.0):
    dependencies:
      '@eslint-community/eslint-utils': 4.4.0(eslint@9.11.1(jiti@1.21.0))
      '@eslint-community/regexpp': 4.11.0
      '@eslint/config-array': 0.18.0
      '@eslint/core': 0.6.0
      '@eslint/eslintrc': 3.1.0
      '@eslint/js': 9.11.1
      '@eslint/plugin-kit': 0.2.0
      '@humanwhocodes/module-importer': 1.0.1
      '@humanwhocodes/retry': 0.3.0
      '@nodelib/fs.walk': 1.2.8
      '@types/estree': 1.0.6
      '@types/json-schema': 7.0.15
      ajv: 6.12.6
      chalk: 4.1.2
      cross-spawn: 7.0.3
      debug: 4.3.7
      escape-string-regexp: 4.0.0
      eslint-scope: 8.0.2
      eslint-visitor-keys: 4.0.0
      espree: 10.1.0
      esquery: 1.5.0
      esutils: 2.0.3
      fast-deep-equal: 3.1.3
      file-entry-cache: 8.0.0
      find-up: 5.0.0
      glob-parent: 6.0.2
      ignore: 5.3.1
      imurmurhash: 0.1.4
      is-glob: 4.0.3
      is-path-inside: 3.0.3
      json-stable-stringify-without-jsonify: 1.0.1
      lodash.merge: 4.6.2
      minimatch: 3.1.2
      natural-compare: 1.4.0
      optionator: 0.9.4
      strip-ansi: 6.0.1
      text-table: 0.2.0
    optionalDependencies:
      jiti: 1.21.0
    transitivePeerDependencies:
      - supports-color

  espree@10.1.0:
    dependencies:
      acorn: 8.12.1
      acorn-jsx: 5.3.2(acorn@8.12.1)
      eslint-visitor-keys: 4.0.0

  espree@9.6.1:
    dependencies:
      acorn: 8.12.1
      acorn-jsx: 5.3.2(acorn@8.12.1)
      eslint-visitor-keys: 3.4.3

  esprima@4.0.1: {}

  esquery@1.5.0:
    dependencies:
      estraverse: 5.3.0

  esrecurse@4.3.0:
    dependencies:
      estraverse: 5.3.0

  estraverse@5.3.0: {}

  estree-walker@2.0.2: {}

  estree-walker@3.0.3:
    dependencies:
      '@types/estree': 1.0.6

  esutils@2.0.3: {}

  eventproxy@1.0.0:
    dependencies:
      debug: 2.6.9
    transitivePeerDependencies:
      - supports-color

  events@3.3.0: {}

  evtd@0.2.4: {}

  extend@3.0.2: {}

  fast-deep-equal@3.1.3: {}

  fast-diff@1.3.0: {}

  fast-glob@3.3.2:
    dependencies:
      '@nodelib/fs.stat': 2.0.5
      '@nodelib/fs.walk': 1.2.8
      glob-parent: 5.1.2
      merge2: 1.4.1
      micromatch: 4.0.8

  fast-json-stable-stringify@2.1.0: {}

  fast-levenshtein@2.0.6: {}

  fastq@1.17.1:
    dependencies:
      reusify: 1.0.4

  fetch-cookie@2.2.0:
    dependencies:
      set-cookie-parser: 2.6.0
      tough-cookie: 4.1.4

  file-entry-cache@8.0.0:
    dependencies:
      flat-cache: 4.0.1

  file-saver@2.0.5: {}

  fill-range@7.1.1:
    dependencies:
      to-regex-range: 5.0.1

  find-up@4.1.0:
    dependencies:
      locate-path: 5.0.0
      path-exists: 4.0.0

  find-up@5.0.0:
    dependencies:
      locate-path: 6.0.0
      path-exists: 4.0.0

  flat-cache@4.0.1:
    dependencies:
      flatted: 3.3.1
      keyv: 4.5.4

  flatted@3.3.1: {}

  follow-redirects@1.15.6: {}

  foreground-child@3.1.1:
    dependencies:
      cross-spawn: 7.0.3
      signal-exit: 4.1.0

  form-data@4.0.0:
    dependencies:
      asynckit: 0.4.0
      combined-stream: 1.0.8
      mime-types: 2.1.35

  fraction.js@4.3.7: {}

  fsevents@2.3.3:
    optional: true

  function-bind@1.1.2: {}

  gensync@1.0.0-beta.2: {}

  get-caller-file@2.0.5: {}

  get-east-asian-width@1.2.0: {}

  get-func-name@2.0.2: {}

  get-intrinsic@1.2.4:
    dependencies:
      es-errors: 1.3.0
      function-bind: 1.1.2
      has-proto: 1.0.3
      has-symbols: 1.0.3
      hasown: 2.0.2

  get-stdin@8.0.0: {}

  glob-parent@5.1.2:
    dependencies:
      is-glob: 4.0.3

  glob-parent@6.0.2:
    dependencies:
      is-glob: 4.0.3

  glob@10.4.1:
    dependencies:
      foreground-child: 3.1.1
      jackspeak: 3.1.2
      minimatch: 9.0.5
      minipass: 7.1.2
      path-scurry: 1.11.1

  globals@11.12.0: {}

  globals@13.24.0:
    dependencies:
      type-fest: 0.20.2

  globals@14.0.0: {}

  globby@11.1.0:
    dependencies:
      array-union: 2.1.0
      dir-glob: 3.0.1
      fast-glob: 3.3.2
      ignore: 5.3.1
      merge2: 1.4.1
      slash: 3.0.0

  good-listener@1.2.2:
    dependencies:
      delegate: 3.2.0

  gopd@1.0.1:
    dependencies:
      get-intrinsic: 1.2.4

  graphemer@1.4.0: {}

  has-flag@3.0.0: {}

  has-flag@4.0.0: {}

  has-property-descriptors@1.0.2:
    dependencies:
      es-define-property: 1.0.0

  has-proto@1.0.3: {}

  has-symbols@1.0.3: {}

  hasown@2.0.2:
    dependencies:
      function-bind: 1.1.2

  he@1.2.0: {}

  highlight.js@11.10.0: {}

  html-encoding-sniffer@4.0.0:
    dependencies:
      whatwg-encoding: 3.1.1

  html-tags@3.3.1: {}

  html-to-image@1.11.11: {}

  http-proxy-agent@7.0.2:
    dependencies:
      agent-base: 7.1.1
      debug: 4.3.7
    transitivePeerDependencies:
      - supports-color

  https-proxy-agent@7.0.5:
    dependencies:
      agent-base: 7.1.1
      debug: 4.3.7
    transitivePeerDependencies:
      - supports-color

  humanize-duration@3.32.1: {}

  iconv-lite@0.6.3:
    dependencies:
      safer-buffer: 2.1.2

  ieee754@1.2.1: {}

  ignore@5.3.1: {}

  immediate@3.0.6: {}

  immediate@3.3.0: {}

  immutable@4.3.6: {}

  import-fresh@3.3.0:
    dependencies:
      parent-module: 1.0.1
      resolve-from: 4.0.0

  import-from-esm@1.3.4:
    dependencies:
      debug: 4.3.7
      import-meta-resolve: 4.1.0
    transitivePeerDependencies:
      - supports-color

  import-meta-resolve@4.1.0: {}

  imurmurhash@0.1.4: {}

  inherits@2.0.4: {}

  ini@1.3.8: {}

  inter-ui@4.0.2: {}

  internmap@2.0.3: {}

  is-binary-path@2.1.0:
    dependencies:
      binary-extensions: 2.3.0

  is-buffer@2.0.5: {}

  is-chinese@2.0.0: {}

  is-core-module@2.13.1:
    dependencies:
      hasown: 2.0.2

  is-docker@2.2.1: {}

  is-extglob@2.1.1: {}

  is-fullwidth-code-point@3.0.0: {}

  is-glob@4.0.3:
    dependencies:
      is-extglob: 2.1.1

  is-number@7.0.0: {}

  is-path-inside@3.0.3: {}

  is-plain-obj@4.1.0: {}

  is-potential-custom-element-name@1.0.1: {}

  is-wsl@2.2.0:
    dependencies:
      is-docker: 2.2.1

  isarray@0.0.1: {}

  isarray@1.0.0: {}

  isexe@2.0.0: {}

  isomorphic-ws@5.0.0(ws@8.18.0):
    dependencies:
      ws: 8.18.0

  jackspeak@3.1.2:
    dependencies:
      '@isaacs/cliui': 8.0.2
    optionalDependencies:
      '@pkgjs/parseargs': 0.11.0

  javascript-natural-sort@0.7.1: {}

  jiti@1.21.0: {}

  jquery@3.7.1: {}

  js-base64@3.7.7: {}

  js-beautify@1.15.1:
    dependencies:
      config-chain: 1.1.13
      editorconfig: 1.0.4
      glob: 10.4.1
      js-cookie: 3.0.5
      nopt: 7.2.1

  js-cookie@3.0.5: {}

  js-tokens@4.0.0: {}

  js-yaml@4.1.0:
    dependencies:
      argparse: 2.0.1

  jsdom@25.0.1:
    dependencies:
      cssstyle: 4.1.0
      data-urls: 5.0.0
      decimal.js: 10.4.3
      form-data: 4.0.0
      html-encoding-sniffer: 4.0.0
      http-proxy-agent: 7.0.2
      https-proxy-agent: 7.0.5
      is-potential-custom-element-name: 1.0.1
      nwsapi: 2.2.12
      parse5: 7.1.2
      rrweb-cssom: 0.7.1
      saxes: 6.0.0
      symbol-tree: 3.2.4
      tough-cookie: 5.0.0
      w3c-xmlserializer: 5.0.0
      webidl-conversions: 7.0.0
      whatwg-encoding: 3.1.1
      whatwg-mimetype: 4.0.0
      whatwg-url: 14.0.0
      ws: 8.18.0
      xml-name-validator: 5.0.0
    transitivePeerDependencies:
      - bufferutil
      - supports-color
      - utf-8-validate

  jsesc@2.5.2: {}

  jsesc@3.0.2: {}

  json-buffer@3.0.1: {}

  json-schema-traverse@0.4.1: {}

  json-stable-stringify-without-jsonify@1.0.1: {}

  json5@2.2.3: {}

  jsonc-eslint-parser@2.4.0:
    dependencies:
      acorn: 8.12.1
      eslint-visitor-keys: 3.4.3
      espree: 9.6.1
      semver: 7.6.3

  jszip@3.10.1:
    dependencies:
      lie: 3.3.0
      pako: 1.0.11
      readable-stream: 2.3.8
      setimmediate: 1.0.5

  keyv@4.5.4:
    dependencies:
      json-buffer: 3.0.1

  kolorist@1.8.0: {}

  level-codec@9.0.2:
    dependencies:
      buffer: 5.7.1

  level-concat-iterator@2.0.1: {}

  level-concat-iterator@3.1.0:
    dependencies:
      catering: 2.1.1

  level-errors@2.0.1:
    dependencies:
      errno: 0.1.8

  level-iterator-stream@4.0.2:
    dependencies:
      inherits: 2.0.4
      readable-stream: 3.6.2
      xtend: 4.0.2

  level-js@5.0.2:
    dependencies:
      abstract-leveldown: 6.2.3
      buffer: 5.7.1
      inherits: 2.0.4
      ltgt: 2.2.1

  level-packager@5.1.1:
    dependencies:
      encoding-down: 6.3.0
      levelup: 4.4.0

  level-supports@1.0.1:
    dependencies:
      xtend: 4.0.2

  level-supports@2.1.0: {}

  level-write-stream@1.0.0:
    dependencies:
      end-stream: 0.1.0

  level@6.0.1:
    dependencies:
      level-js: 5.0.2
      level-packager: 5.1.1
      leveldown: 5.6.0

  leveldown@5.6.0:
    dependencies:
      abstract-leveldown: 6.2.3
      napi-macros: 2.0.0
      node-gyp-build: 4.1.1

  leveldown@6.1.1:
    dependencies:
      abstract-leveldown: 7.2.0
      napi-macros: 2.0.0
      node-gyp-build: 4.8.1

  levelup@4.4.0:
    dependencies:
      deferred-leveldown: 5.3.0
      level-errors: 2.0.1
      level-iterator-stream: 4.0.2
      level-supports: 1.0.1
      xtend: 4.0.2

  levn@0.4.1:
    dependencies:
      prelude-ls: 1.2.1
      type-check: 0.4.0

  lie@3.3.0:
    dependencies:
      immediate: 3.0.6

  lilconfig@2.1.0: {}

  lilconfig@3.1.1: {}

  lines-and-columns@1.2.4: {}

  linkify-it@5.0.0:
    dependencies:
      uc.micro: 2.1.0

  local-pkg@0.5.0:
    dependencies:
      mlly: 1.7.0
      pkg-types: 1.1.1

  locate-path@5.0.0:
    dependencies:
      p-locate: 4.1.0

  locate-path@6.0.0:
    dependencies:
      p-locate: 5.0.0

  lodash-es@4.17.21: {}

  lodash.castarray@4.4.0: {}

  lodash.isplainobject@4.0.6: {}

  lodash.merge@4.6.2: {}

  lodash@4.17.21: {}

  long@5.2.3: {}

  longest-streak@3.1.0: {}

  loupe@3.1.1:
    dependencies:
      get-func-name: 2.0.2

  lru-cache@10.2.2: {}

  lru-cache@5.1.1:
    dependencies:
      yallist: 3.1.1

  ltgt@2.2.1: {}

  lucide-static@0.447.0: {}

  lucide-vue-next@0.447.0(vue@3.4.31(typescript@5.5.4)):
    dependencies:
      vue: 3.4.31(typescript@5.5.4)

  magic-string@0.30.10:
    dependencies:
      '@jridgewell/sourcemap-codec': 1.4.15

  magic-string@0.30.11:
    dependencies:
      '@jridgewell/sourcemap-codec': 1.5.0

  make-error@1.3.6: {}

  markdown-it@14.1.0:
    dependencies:
      argparse: 2.0.1
      entities: 4.5.0
      linkify-it: 5.0.0
      mdurl: 2.0.0
      punycode.js: 2.3.1
      uc.micro: 2.1.0

  markdown-table@3.0.3: {}

  match-sorter@6.3.4:
    dependencies:
      '@babel/runtime': 7.24.6
      remove-accents: 0.5.0

  mdast-util-find-and-replace@3.0.1:
    dependencies:
      '@types/mdast': 4.0.4
      escape-string-regexp: 5.0.0
      unist-util-is: 6.0.0
      unist-util-visit-parents: 6.0.1

  mdast-util-from-markdown@2.0.1:
    dependencies:
      '@types/mdast': 4.0.4
      '@types/unist': 3.0.3
      decode-named-character-reference: 1.0.2
      devlop: 1.1.0
      mdast-util-to-string: 4.0.0
      micromark: 4.0.0
      micromark-util-decode-numeric-character-reference: 2.0.1
      micromark-util-decode-string: 2.0.0
      micromark-util-normalize-identifier: 2.0.0
      micromark-util-symbol: 2.0.0
      micromark-util-types: 2.0.0
      unist-util-stringify-position: 4.0.0
    transitivePeerDependencies:
      - supports-color

  mdast-util-gfm-autolink-literal@2.0.1:
    dependencies:
      '@types/mdast': 4.0.4
      ccount: 2.0.1
      devlop: 1.1.0
      mdast-util-find-and-replace: 3.0.1
      micromark-util-character: 2.1.0

  mdast-util-gfm-footnote@2.0.0:
    dependencies:
      '@types/mdast': 4.0.4
      devlop: 1.1.0
      mdast-util-from-markdown: 2.0.1
      mdast-util-to-markdown: 2.1.0
      micromark-util-normalize-identifier: 2.0.0
    transitivePeerDependencies:
      - supports-color

  mdast-util-gfm-strikethrough@2.0.0:
    dependencies:
      '@types/mdast': 4.0.4
      mdast-util-from-markdown: 2.0.1
      mdast-util-to-markdown: 2.1.0
    transitivePeerDependencies:
      - supports-color

  mdast-util-gfm-table@2.0.0:
    dependencies:
      '@types/mdast': 4.0.4
      devlop: 1.1.0
      markdown-table: 3.0.3
      mdast-util-from-markdown: 2.0.1
      mdast-util-to-markdown: 2.1.0
    transitivePeerDependencies:
      - supports-color

  mdast-util-gfm-task-list-item@2.0.0:
    dependencies:
      '@types/mdast': 4.0.4
      devlop: 1.1.0
      mdast-util-from-markdown: 2.0.1
      mdast-util-to-markdown: 2.1.0
    transitivePeerDependencies:
      - supports-color

  mdast-util-gfm@3.0.0:
    dependencies:
      mdast-util-from-markdown: 2.0.1
      mdast-util-gfm-autolink-literal: 2.0.1
      mdast-util-gfm-footnote: 2.0.0
      mdast-util-gfm-strikethrough: 2.0.0
      mdast-util-gfm-table: 2.0.0
      mdast-util-gfm-task-list-item: 2.0.0
      mdast-util-to-markdown: 2.1.0
    transitivePeerDependencies:
      - supports-color

  mdast-util-phrasing@4.1.0:
    dependencies:
      '@types/mdast': 4.0.4
      unist-util-is: 6.0.0

  mdast-util-to-markdown@2.1.0:
    dependencies:
      '@types/mdast': 4.0.4
      '@types/unist': 3.0.3
      longest-streak: 3.1.0
      mdast-util-phrasing: 4.1.0
      mdast-util-to-string: 4.0.0
      micromark-util-decode-string: 2.0.0
      unist-util-visit: 5.0.0
      zwitch: 2.0.4

  mdast-util-to-string@4.0.0:
    dependencies:
      '@types/mdast': 4.0.4

  mdurl@2.0.0: {}

  merge2@1.4.1: {}

<<<<<<< HEAD
  micromark-core-commonmark@2.0.1:
    dependencies:
      decode-named-character-reference: 1.0.2
      devlop: 1.1.0
      micromark-factory-destination: 2.0.0
      micromark-factory-label: 2.0.0
      micromark-factory-space: 2.0.0
      micromark-factory-title: 2.0.0
      micromark-factory-whitespace: 2.0.0
      micromark-util-character: 2.1.0
      micromark-util-chunked: 2.0.0
      micromark-util-classify-character: 2.0.0
      micromark-util-html-tag-name: 2.0.0
      micromark-util-normalize-identifier: 2.0.0
      micromark-util-resolve-all: 2.0.0
      micromark-util-subtokenize: 2.0.1
      micromark-util-symbol: 2.0.0
      micromark-util-types: 2.0.0

  micromark-extension-gfm-autolink-literal@2.1.0:
    dependencies:
      micromark-util-character: 2.1.0
      micromark-util-sanitize-uri: 2.0.0
      micromark-util-symbol: 2.0.0
      micromark-util-types: 2.0.0

  micromark-extension-gfm-footnote@2.1.0:
    dependencies:
      devlop: 1.1.0
      micromark-core-commonmark: 2.0.1
      micromark-factory-space: 2.0.0
      micromark-util-character: 2.1.0
      micromark-util-normalize-identifier: 2.0.0
      micromark-util-sanitize-uri: 2.0.0
      micromark-util-symbol: 2.0.0
      micromark-util-types: 2.0.0

  micromark-extension-gfm-strikethrough@2.1.0:
    dependencies:
      devlop: 1.1.0
      micromark-util-chunked: 2.0.0
      micromark-util-classify-character: 2.0.0
      micromark-util-resolve-all: 2.0.0
      micromark-util-symbol: 2.0.0
      micromark-util-types: 2.0.0

  micromark-extension-gfm-table@2.1.0:
    dependencies:
      devlop: 1.1.0
      micromark-factory-space: 2.0.0
      micromark-util-character: 2.1.0
      micromark-util-symbol: 2.0.0
      micromark-util-types: 2.0.0

  micromark-extension-gfm-tagfilter@2.0.0:
    dependencies:
      micromark-util-types: 2.0.0

  micromark-extension-gfm-task-list-item@2.1.0:
    dependencies:
      devlop: 1.1.0
      micromark-factory-space: 2.0.0
      micromark-util-character: 2.1.0
      micromark-util-symbol: 2.0.0
      micromark-util-types: 2.0.0

  micromark-extension-gfm@3.0.0:
    dependencies:
      micromark-extension-gfm-autolink-literal: 2.1.0
      micromark-extension-gfm-footnote: 2.1.0
      micromark-extension-gfm-strikethrough: 2.1.0
      micromark-extension-gfm-table: 2.1.0
      micromark-extension-gfm-tagfilter: 2.0.0
      micromark-extension-gfm-task-list-item: 2.1.0
      micromark-util-combine-extensions: 2.0.0
      micromark-util-types: 2.0.0

  micromark-factory-destination@2.0.0:
    dependencies:
      micromark-util-character: 2.1.0
      micromark-util-symbol: 2.0.0
      micromark-util-types: 2.0.0

  micromark-factory-label@2.0.0:
    dependencies:
      devlop: 1.1.0
      micromark-util-character: 2.1.0
      micromark-util-symbol: 2.0.0
      micromark-util-types: 2.0.0

  micromark-factory-space@2.0.0:
    dependencies:
      micromark-util-character: 2.1.0
      micromark-util-types: 2.0.0

  micromark-factory-title@2.0.0:
    dependencies:
      micromark-factory-space: 2.0.0
      micromark-util-character: 2.1.0
      micromark-util-symbol: 2.0.0
      micromark-util-types: 2.0.0

  micromark-factory-whitespace@2.0.0:
    dependencies:
      micromark-factory-space: 2.0.0
      micromark-util-character: 2.1.0
      micromark-util-symbol: 2.0.0
      micromark-util-types: 2.0.0

  micromark-util-character@2.1.0:
    dependencies:
      micromark-util-symbol: 2.0.0
      micromark-util-types: 2.0.0

  micromark-util-chunked@2.0.0:
    dependencies:
      micromark-util-symbol: 2.0.0

  micromark-util-classify-character@2.0.0:
    dependencies:
      micromark-util-character: 2.1.0
      micromark-util-symbol: 2.0.0
      micromark-util-types: 2.0.0

  micromark-util-combine-extensions@2.0.0:
    dependencies:
      micromark-util-chunked: 2.0.0
      micromark-util-types: 2.0.0

  micromark-util-decode-numeric-character-reference@2.0.1:
    dependencies:
      micromark-util-symbol: 2.0.0

  micromark-util-decode-string@2.0.0:
    dependencies:
      decode-named-character-reference: 1.0.2
      micromark-util-character: 2.1.0
      micromark-util-decode-numeric-character-reference: 2.0.1
      micromark-util-symbol: 2.0.0

  micromark-util-encode@2.0.0: {}

  micromark-util-html-tag-name@2.0.0: {}

  micromark-util-normalize-identifier@2.0.0:
    dependencies:
      micromark-util-symbol: 2.0.0

  micromark-util-resolve-all@2.0.0:
    dependencies:
      micromark-util-types: 2.0.0

  micromark-util-sanitize-uri@2.0.0:
    dependencies:
      micromark-util-character: 2.1.0
      micromark-util-encode: 2.0.0
      micromark-util-symbol: 2.0.0

  micromark-util-subtokenize@2.0.1:
    dependencies:
      devlop: 1.1.0
      micromark-util-chunked: 2.0.0
      micromark-util-symbol: 2.0.0
      micromark-util-types: 2.0.0

  micromark-util-symbol@2.0.0: {}

  micromark-util-types@2.0.0: {}

  micromark@4.0.0:
    dependencies:
      '@types/debug': 4.1.12
      debug: 4.3.7
      decode-named-character-reference: 1.0.2
      devlop: 1.1.0
      micromark-core-commonmark: 2.0.1
      micromark-factory-space: 2.0.0
      micromark-util-character: 2.1.0
      micromark-util-chunked: 2.0.0
      micromark-util-combine-extensions: 2.0.0
      micromark-util-decode-numeric-character-reference: 2.0.1
      micromark-util-encode: 2.0.0
      micromark-util-normalize-identifier: 2.0.0
      micromark-util-resolve-all: 2.0.0
      micromark-util-sanitize-uri: 2.0.0
      micromark-util-subtokenize: 2.0.1
      micromark-util-symbol: 2.0.0
      micromark-util-types: 2.0.0
    transitivePeerDependencies:
      - supports-color

  micromatch@4.0.7:
=======
  micromatch@4.0.8:
>>>>>>> 34dc037d
    dependencies:
      braces: 3.0.3
      picomatch: 2.3.1

  mime-db@1.52.0: {}

  mime-types@2.1.35:
    dependencies:
      mime-db: 1.52.0

  mini-svg-data-uri@1.4.4: {}

  minimatch@3.1.2:
    dependencies:
      brace-expansion: 1.1.11

  minimatch@5.1.6:
    dependencies:
      brace-expansion: 2.0.1

  minimatch@9.0.1:
    dependencies:
      brace-expansion: 2.0.1

  minimatch@9.0.5:
    dependencies:
      brace-expansion: 2.0.1

  minimist@1.2.8: {}

  minipass@7.1.2: {}

  mkdirp@0.5.6:
    dependencies:
      minimist: 1.2.8

  mlly@1.7.0:
    dependencies:
      acorn: 8.12.1
      pathe: 1.1.2
      pkg-types: 1.1.1
      ufo: 1.5.3

  mlly@1.7.1:
    dependencies:
      acorn: 8.12.0
      pathe: 1.1.2
      pkg-types: 1.1.1
      ufo: 1.5.3

  monaco-editor-workers@0.45.0(monaco-editor@0.45.0):
    dependencies:
      monaco-editor: 0.45.0

  monaco-editor@0.45.0: {}

  monaco-languageclient@7.3.0(@codingame/monaco-vscode-api@1.85.6)(monaco-editor@0.45.0):
    dependencies:
      '@codingame/monaco-vscode-editor-service-override': 1.85.6
      '@codingame/monaco-vscode-languages-service-override': 1.85.6
      '@codingame/monaco-vscode-model-service-override': 1.85.6
      monaco-editor: 0.45.0
      vscode: '@codingame/monaco-vscode-api@1.85.6'
      vscode-languageclient: 9.0.1

  moo@0.5.2: {}

  ms@2.0.0: {}

  ms@2.1.2: {}

  ms@2.1.3: {}

  muggle-string@0.4.1: {}

  mz@2.7.0:
    dependencies:
      any-promise: 1.3.0
      object-assign: 4.1.1
      thenify-all: 1.6.0

  naive-ui@2.40.1(vue@3.4.31(typescript@5.5.4)):
    dependencies:
      '@css-render/plugin-bem': 0.15.14(css-render@0.15.14)
      '@css-render/vue3-ssr': 0.15.14(vue@3.4.31(typescript@5.5.4))
      '@types/katex': 0.16.7
      '@types/lodash': 4.17.4
      '@types/lodash-es': 4.17.12
      async-validator: 4.2.5
      css-render: 0.15.14
      csstype: 3.1.3
      date-fns: 3.6.0
      date-fns-tz: 3.1.3(date-fns@3.6.0)
      evtd: 0.2.4
      highlight.js: 11.10.0
      lodash: 4.17.21
      lodash-es: 4.17.21
      seemly: 0.3.8
      treemate: 0.3.11
      vdirs: 0.1.8(vue@3.4.31(typescript@5.5.4))
      vooks: 0.2.12(vue@3.4.31(typescript@5.5.4))
      vue: 3.4.31(typescript@5.5.4)
      vueuc: 0.4.64(vue@3.4.31(typescript@5.5.4))

  nanoid@3.3.7: {}

  napi-macros@2.0.0: {}

  natural-compare@1.4.0: {}

  nearley@2.20.1:
    dependencies:
      commander: 2.20.3
      moo: 0.5.2
      railroad-diagrams: 1.0.0
      randexp: 0.4.6

  nice-grpc-common@2.0.2:
    dependencies:
      ts-error: 1.0.6

  nice-grpc-error-details@0.2.7:
    dependencies:
      long: 5.2.3
      nice-grpc-common: 2.0.2
      protobufjs: 7.4.0

  nice-grpc-web@3.3.5(ws@8.18.0):
    dependencies:
      abort-controller-x: 0.4.3
      isomorphic-ws: 5.0.0(ws@8.18.0)
      js-base64: 3.7.7
      nice-grpc-common: 2.0.2
    transitivePeerDependencies:
      - ws

  node-fetch@2.6.9:
    dependencies:
      whatwg-url: 5.0.0

  node-gyp-build@4.1.1: {}

  node-gyp-build@4.8.1: {}

  node-releases@2.0.18: {}

  node-sql-parser@5.3.2:
    dependencies:
      '@types/pegjs': 0.10.6
      big-integer: 1.6.52

  nopt@7.2.1:
    dependencies:
      abbrev: 2.0.0

  normalize-path@3.0.0: {}

  normalize-range@0.1.2: {}

  normalize-wheel@1.0.1: {}

  nth-check@2.1.1:
    dependencies:
      boolbase: 1.0.0

  nwsapi@2.2.12: {}

  object-assign@4.1.1: {}

  object-hash@3.0.0: {}

  object-inspect@1.13.1: {}

  open@8.4.2:
    dependencies:
      define-lazy-prop: 2.0.0
      is-docker: 2.2.1
      is-wsl: 2.2.0

  optionator@0.9.4:
    dependencies:
      deep-is: 0.1.4
      fast-levenshtein: 2.0.6
      levn: 0.4.1
      prelude-ls: 1.2.1
      type-check: 0.4.0
      word-wrap: 1.2.5

  p-limit@2.3.0:
    dependencies:
      p-try: 2.2.0

  p-limit@3.1.0:
    dependencies:
      yocto-queue: 0.1.0

  p-locate@4.1.0:
    dependencies:
      p-limit: 2.3.0

  p-locate@5.0.0:
    dependencies:
      p-limit: 3.1.0

  p-try@2.2.0: {}

  package-manager-detector@0.2.0: {}

  pako@1.0.11: {}

  parent-module@1.0.1:
    dependencies:
      callsites: 3.1.0

  parse5@7.1.2:
    dependencies:
      entities: 4.5.0

  path-browserify@1.0.1: {}

  path-exists@4.0.0: {}

  path-key@3.1.1: {}

  path-parse@1.0.7: {}

  path-scurry@1.11.1:
    dependencies:
      lru-cache: 10.2.2
      minipass: 7.1.2

  path-type@4.0.0: {}

  pathe@1.1.2: {}

  pathval@2.0.0: {}

  peggy@3.0.2:
    dependencies:
      commander: 10.0.1
      source-map-generator: 0.8.0

  pev2@1.12.1(@popperjs/core@2.11.8)(typescript@5.5.4):
    dependencies:
      '@fortawesome/fontawesome-svg-core': 6.5.2
      '@fortawesome/free-solid-svg-icons': 6.5.2
      '@fortawesome/vue-fontawesome': 3.0.8(@fortawesome/fontawesome-svg-core@6.5.2)(vue@3.4.31(typescript@5.5.4))
      bootstrap: 5.3.3(@popperjs/core@2.11.8)
      clarinet: 0.12.6
      d3: 7.9.0
      d3-flextree: 2.1.2
      emitter: 0.0.2
      highlight.js: 11.10.0
      humanize-duration: 3.32.1
      lodash: 4.17.21
      sass: 1.77.4
      splitpanes: 3.1.5
      vue: 3.4.31(typescript@5.5.4)
      vue-clipboard3: 2.0.0
      vue-tippy: 6.4.1(vue@3.4.31(typescript@5.5.4))
    transitivePeerDependencies:
      - '@popperjs/core'
      - supports-color
      - typescript

  picocolors@1.1.0: {}

  picomatch@2.3.1: {}

  pify@2.3.0: {}

  pinia@2.1.7(typescript@5.5.4)(vue@3.4.31(typescript@5.5.4)):
    dependencies:
      '@vue/devtools-api': 6.6.2
      vue: 3.4.31(typescript@5.5.4)
      vue-demi: 0.14.8(vue@3.4.31(typescript@5.5.4))
    optionalDependencies:
      typescript: 5.5.4

  pirates@4.0.6: {}

  pkg-types@1.1.1:
    dependencies:
      confbox: 0.1.7
      mlly: 1.7.1
      pathe: 1.1.2

  pngjs@5.0.0: {}

  portfinder@1.0.32:
    dependencies:
      async: 2.6.4
      debug: 3.2.7
      mkdirp: 0.5.6
    transitivePeerDependencies:
      - supports-color

  postcss-import@15.1.0(postcss@8.4.47):
    dependencies:
      postcss: 8.4.47
      postcss-value-parser: 4.2.0
      read-cache: 1.0.0
      resolve: 1.22.8

  postcss-js@4.0.1(postcss@8.4.47):
    dependencies:
      camelcase-css: 2.0.1
      postcss: 8.4.47

  postcss-load-config@4.0.2(postcss@8.4.47)(ts-node@10.9.2(@types/node@20.16.10)(typescript@5.5.4)):
    dependencies:
      lilconfig: 3.1.1
      yaml: 2.4.2
    optionalDependencies:
      postcss: 8.4.47
      ts-node: 10.9.2(@types/node@20.16.10)(typescript@5.5.4)

  postcss-nested@6.0.1(postcss@8.4.47):
    dependencies:
      postcss: 8.4.47
      postcss-selector-parser: 6.1.0

  postcss-selector-parser@6.0.10:
    dependencies:
      cssesc: 3.0.0
      util-deprecate: 1.0.2

  postcss-selector-parser@6.1.0:
    dependencies:
      cssesc: 3.0.0
      util-deprecate: 1.0.2

  postcss-value-parser@4.2.0: {}

  postcss@8.4.47:
    dependencies:
      nanoid: 3.3.7
      picocolors: 1.1.0
      source-map-js: 1.2.1

  pouchdb-abstract-mapreduce@9.0.0:
    dependencies:
      pouchdb-binary-utils: 9.0.0
      pouchdb-collate: 9.0.0
      pouchdb-errors: 9.0.0
      pouchdb-fetch: 9.0.0
      pouchdb-mapreduce-utils: 9.0.0
      pouchdb-md5: 9.0.0
      pouchdb-utils: 9.0.0
    transitivePeerDependencies:
      - encoding

  pouchdb-binary-utils@9.0.0: {}

  pouchdb-collate@9.0.0: {}

  pouchdb-errors@9.0.0: {}

  pouchdb-fetch@9.0.0:
    dependencies:
      fetch-cookie: 2.2.0
      node-fetch: 2.6.9
    transitivePeerDependencies:
      - encoding

  pouchdb-find@9.0.0:
    dependencies:
      pouchdb-abstract-mapreduce: 9.0.0
      pouchdb-collate: 9.0.0
      pouchdb-errors: 9.0.0
      pouchdb-fetch: 9.0.0
      pouchdb-md5: 9.0.0
      pouchdb-selector-core: 9.0.0
      pouchdb-utils: 9.0.0
    transitivePeerDependencies:
      - encoding

  pouchdb-mapreduce-utils@9.0.0:
    dependencies:
      pouchdb-utils: 9.0.0

  pouchdb-md5@9.0.0:
    dependencies:
      pouchdb-binary-utils: 9.0.0
      spark-md5: 3.0.2

  pouchdb-selector-core@9.0.0:
    dependencies:
      pouchdb-collate: 9.0.0
      pouchdb-utils: 9.0.0

  pouchdb-utils@9.0.0:
    dependencies:
      pouchdb-errors: 9.0.0
      pouchdb-md5: 9.0.0
      uuid: 8.3.2

  pouchdb@9.0.0:
    dependencies:
      double-ended-queue: 2.1.0-0
      fetch-cookie: 2.2.0
      level: 6.0.1
      level-codec: 9.0.2
      level-write-stream: 1.0.0
      leveldown: 6.1.1
      levelup: 4.4.0
      ltgt: 2.2.1
      node-fetch: 2.6.9
      readable-stream: 1.1.14
      spark-md5: 3.0.2
      through2: 3.0.2
      uuid: 8.3.2
      vuvuzela: 1.0.3
    transitivePeerDependencies:
      - encoding

  prelude-ls@1.2.1: {}

  prettier-linter-helpers@1.0.0:
    dependencies:
      fast-diff: 1.3.0

  prettier@2.8.8:
    optional: true

  prettier@3.3.3: {}

  process-nextick-args@2.0.1: {}

  proto-list@1.2.4: {}

  protobufjs@7.4.0:
    dependencies:
      '@protobufjs/aspromise': 1.1.2
      '@protobufjs/base64': 1.1.2
      '@protobufjs/codegen': 2.0.4
      '@protobufjs/eventemitter': 1.1.0
      '@protobufjs/fetch': 1.1.0
      '@protobufjs/float': 1.0.2
      '@protobufjs/inquire': 1.1.0
      '@protobufjs/path': 1.1.2
      '@protobufjs/pool': 1.1.0
      '@protobufjs/utf8': 1.1.0
      '@types/node': 20.16.10
      long: 5.2.3

  proxy-from-env@1.1.0: {}

  prr@1.0.1: {}

  psl@1.9.0: {}

  punycode.js@2.3.1: {}

  punycode@2.3.1: {}

  qrcode@1.5.4:
    dependencies:
      dijkstrajs: 1.0.3
      pngjs: 5.0.0
      yargs: 15.4.1

  qs@6.13.0:
    dependencies:
      side-channel: 1.0.6

  querystringify@2.2.0: {}

  queue-microtask@1.2.3: {}

  railroad-diagrams@1.0.0: {}

  randexp@0.4.6:
    dependencies:
      discontinuous-range: 1.0.0
      ret: 0.1.15

  read-cache@1.0.0:
    dependencies:
      pify: 2.3.0

  readable-stream@0.0.4: {}

  readable-stream@1.1.14:
    dependencies:
      core-util-is: 1.0.3
      inherits: 2.0.4
      isarray: 0.0.1
      string_decoder: 0.10.31

  readable-stream@2.3.8:
    dependencies:
      core-util-is: 1.0.3
      inherits: 2.0.4
      isarray: 1.0.0
      process-nextick-args: 2.0.1
      safe-buffer: 5.1.2
      string_decoder: 1.1.1
      util-deprecate: 1.0.2

  readable-stream@3.6.2:
    dependencies:
      inherits: 2.0.4
      string_decoder: 1.3.0
      util-deprecate: 1.0.2

  readdirp@3.6.0:
    dependencies:
      picomatch: 2.3.1

  regenerator-runtime@0.14.1: {}

  remark-gfm@4.0.0:
    dependencies:
      '@types/mdast': 4.0.4
      mdast-util-gfm: 3.0.0
      micromark-extension-gfm: 3.0.0
      remark-parse: 11.0.0
      remark-stringify: 11.0.0
      unified: 11.0.5
    transitivePeerDependencies:
      - supports-color

  remark-parse@11.0.0:
    dependencies:
      '@types/mdast': 4.0.4
      mdast-util-from-markdown: 2.0.1
      micromark-util-types: 2.0.0
      unified: 11.0.5
    transitivePeerDependencies:
      - supports-color

  remark-stringify@11.0.0:
    dependencies:
      '@types/mdast': 4.0.4
      mdast-util-to-markdown: 2.1.0
      unified: 11.0.5

  remove-accents@0.5.0: {}

  require-directory@2.1.1: {}

  require-main-filename@2.0.0: {}

  requires-port@1.0.0: {}

  resolve-from@4.0.0: {}

  resolve@1.22.8:
    dependencies:
      is-core-module: 2.13.1
      path-parse: 1.0.7
      supports-preserve-symlinks-flag: 1.0.0

  ret@0.1.15: {}

  reusify@1.0.4: {}

  robust-predicates@3.0.2: {}

  rollup-plugin-visualizer@5.12.0(rollup@4.24.0):
    dependencies:
      open: 8.4.2
      picomatch: 2.3.1
      source-map: 0.7.4
      yargs: 17.7.2
    optionalDependencies:
      rollup: 4.24.0

  rollup@4.24.0:
    dependencies:
      '@types/estree': 1.0.6
    optionalDependencies:
      '@rollup/rollup-android-arm-eabi': 4.24.0
      '@rollup/rollup-android-arm64': 4.24.0
      '@rollup/rollup-darwin-arm64': 4.24.0
      '@rollup/rollup-darwin-x64': 4.24.0
      '@rollup/rollup-linux-arm-gnueabihf': 4.24.0
      '@rollup/rollup-linux-arm-musleabihf': 4.24.0
      '@rollup/rollup-linux-arm64-gnu': 4.24.0
      '@rollup/rollup-linux-arm64-musl': 4.24.0
      '@rollup/rollup-linux-powerpc64le-gnu': 4.24.0
      '@rollup/rollup-linux-riscv64-gnu': 4.24.0
      '@rollup/rollup-linux-s390x-gnu': 4.24.0
      '@rollup/rollup-linux-x64-gnu': 4.24.0
      '@rollup/rollup-linux-x64-musl': 4.24.0
      '@rollup/rollup-win32-arm64-msvc': 4.24.0
      '@rollup/rollup-win32-ia32-msvc': 4.24.0
      '@rollup/rollup-win32-x64-msvc': 4.24.0
      fsevents: 2.3.3

  rrweb-cssom@0.7.1: {}

  run-parallel@1.2.0:
    dependencies:
      queue-microtask: 1.2.3

  rw@1.3.3: {}

  rxjs@7.8.1:
    dependencies:
      tslib: 2.6.2

  safe-buffer@5.1.2: {}

  safe-buffer@5.2.1: {}

  safer-buffer@2.1.2: {}

  sass@1.77.4:
    dependencies:
      chokidar: 3.6.0
      immutable: 4.3.6
      source-map-js: 1.2.1

  saxes@6.0.0:
    dependencies:
      xmlchars: 2.2.0

  scroll-into-view-if-needed@3.1.0:
    dependencies:
      compute-scroll-into-view: 3.1.0

  scrollparent@2.1.0: {}

  seemly@0.3.8: {}

  select@1.1.2: {}

  semver@5.5.0: {}

  semver@6.3.1: {}

  semver@7.6.3: {}

  set-blocking@2.0.0: {}

  set-cookie-parser@2.6.0: {}

  set-function-length@1.2.2:
    dependencies:
      define-data-property: 1.1.4
      es-errors: 1.3.0
      function-bind: 1.1.2
      get-intrinsic: 1.2.4
      gopd: 1.0.1
      has-property-descriptors: 1.0.2

  setimmediate@1.0.5: {}

  shebang-command@2.0.0:
    dependencies:
      shebang-regex: 3.0.0

  shebang-regex@3.0.0: {}

  side-channel@1.0.6:
    dependencies:
      call-bind: 1.0.7
      es-errors: 1.3.0
      get-intrinsic: 1.2.4
      object-inspect: 1.13.1

  siginfo@2.0.0: {}

  signal-exit@4.1.0: {}

  slash@3.0.0: {}

  slug@9.1.0: {}

  sortablejs@1.14.0: {}

  source-map-generator@0.8.0: {}

  source-map-js@1.2.0: {}

  source-map-js@1.2.1: {}

  source-map@0.5.7: {}

  source-map@0.6.1: {}

  source-map@0.7.4: {}

  spark-md5@3.0.2: {}

  splitpanes@3.1.5: {}

  sql-formatter@15.4.2:
    dependencies:
      argparse: 2.0.1
      get-stdin: 8.0.0
      nearley: 2.20.1

  stackback@0.0.2: {}

  std-env@3.7.0: {}

  string-width@4.2.3:
    dependencies:
      emoji-regex: 8.0.0
      is-fullwidth-code-point: 3.0.0
      strip-ansi: 6.0.1

  string-width@5.1.2:
    dependencies:
      eastasianwidth: 0.2.0
      emoji-regex: 9.2.2
      strip-ansi: 7.1.0

  string-width@7.2.0:
    dependencies:
      emoji-regex: 10.4.0
      get-east-asian-width: 1.2.0
      strip-ansi: 7.1.0

  string_decoder@0.10.31: {}

  string_decoder@1.1.1:
    dependencies:
      safe-buffer: 5.1.2

  string_decoder@1.3.0:
    dependencies:
      safe-buffer: 5.2.1

  strip-ansi@6.0.1:
    dependencies:
      ansi-regex: 5.0.1

  strip-ansi@7.1.0:
    dependencies:
      ansi-regex: 6.0.1

  strip-json-comments@3.1.1: {}

  sucrase@3.35.0:
    dependencies:
      '@jridgewell/gen-mapping': 0.3.5
      commander: 4.1.1
      glob: 10.4.1
      lines-and-columns: 1.2.4
      mz: 2.7.0
      pirates: 4.0.6
      ts-interface-checker: 0.1.13

  supports-color@5.5.0:
    dependencies:
      has-flag: 3.0.0

  supports-color@7.2.0:
    dependencies:
      has-flag: 4.0.0

  supports-preserve-symlinks-flag@1.0.0: {}

  svg-tags@1.0.0: {}

  symbol-tree@3.2.4: {}

  synckit@0.9.1:
    dependencies:
      '@pkgr/core': 0.1.1
      tslib: 2.6.2

  tailwindcss@3.4.13(ts-node@10.9.2(@types/node@20.16.10)(typescript@5.5.4)):
    dependencies:
      '@alloc/quick-lru': 5.2.0
      arg: 5.0.2
      chokidar: 3.6.0
      didyoumean: 1.2.2
      dlv: 1.1.3
      fast-glob: 3.3.2
      glob-parent: 6.0.2
      is-glob: 4.0.3
      jiti: 1.21.0
      lilconfig: 2.1.0
      micromatch: 4.0.8
      normalize-path: 3.0.0
      object-hash: 3.0.0
      picocolors: 1.1.0
      postcss: 8.4.47
      postcss-import: 15.1.0(postcss@8.4.47)
      postcss-js: 4.0.1(postcss@8.4.47)
      postcss-load-config: 4.0.2(postcss@8.4.47)(ts-node@10.9.2(@types/node@20.16.10)(typescript@5.5.4))
      postcss-nested: 6.0.1(postcss@8.4.47)
      postcss-selector-parser: 6.1.0
      resolve: 1.22.8
      sucrase: 3.35.0
    transitivePeerDependencies:
      - ts-node

  text-table@0.2.0: {}

  thenify-all@1.6.0:
    dependencies:
      thenify: 3.3.1

  thenify@3.3.1:
    dependencies:
      any-promise: 1.3.0

  through2@3.0.2:
    dependencies:
      inherits: 2.0.4
      readable-stream: 3.6.2

  tiny-emitter@2.1.0: {}

  tiny-invariant@1.3.3: {}

  tinybench@2.9.0: {}

  tinyexec@0.3.0: {}

  tinypool@1.0.1: {}

  tinyrainbow@1.2.0: {}

  tinyspy@3.0.2: {}

  tippy.js@6.3.7:
    dependencies:
      '@popperjs/core': 2.11.8

  tldts-core@6.1.49: {}

  tldts@6.1.49:
    dependencies:
      tldts-core: 6.1.49

  tmp@0.2.3: {}

  to-fast-properties@2.0.0: {}

  to-regex-range@5.0.1:
    dependencies:
      is-number: 7.0.0

  tosource@2.0.0-alpha.3: {}

  tough-cookie@4.1.4:
    dependencies:
      psl: 1.9.0
      punycode: 2.3.1
      universalify: 0.2.0
      url-parse: 1.5.10

  tough-cookie@5.0.0:
    dependencies:
      tldts: 6.1.49

  tr46@0.0.3: {}

  tr46@5.0.0:
    dependencies:
      punycode: 2.3.1

  treemate@0.3.11: {}

  trough@2.2.0: {}

  ts-api-utils@1.3.0(typescript@5.5.4):
    dependencies:
      typescript: 5.5.4

  ts-error@1.0.6: {}

  ts-interface-checker@0.1.13: {}

  ts-node@10.9.2(@types/node@20.16.10)(typescript@5.5.4):
    dependencies:
      '@cspotcode/source-map-support': 0.8.1
      '@tsconfig/node10': 1.0.11
      '@tsconfig/node12': 1.0.11
      '@tsconfig/node14': 1.0.3
      '@tsconfig/node16': 1.0.4
      '@types/node': 20.16.10
      acorn: 8.11.3
      acorn-walk: 8.3.2
      arg: 4.1.3
      create-require: 1.1.1
      diff: 4.0.2
      make-error: 1.3.6
      typescript: 5.5.4
      v8-compile-cache-lib: 3.0.1
      yn: 3.1.1

  ts-poet@6.9.0:
    dependencies:
      dprint-node: 1.0.8

  ts-proto-descriptors@2.0.0:
    dependencies:
      '@bufbuild/protobuf': 2.1.0

  ts-proto@2.2.1:
    dependencies:
      '@bufbuild/protobuf': 2.1.0
      case-anything: 2.1.13
      ts-poet: 6.9.0
      ts-proto-descriptors: 2.0.0

  tslib@2.6.2: {}

  type-check@0.4.0:
    dependencies:
      prelude-ls: 1.2.1

  type-fest@0.20.2: {}

  typescript@5.5.4: {}

  uc.micro@2.1.0: {}

  ufo@1.5.3: {}

  undici-types@6.19.8: {}

  unified@11.0.5:
    dependencies:
      '@types/unist': 3.0.3
      bail: 2.0.2
      devlop: 1.1.0
      extend: 3.0.2
      is-plain-obj: 4.1.0
      trough: 2.2.0
      vfile: 6.0.3

  unist-util-is@6.0.0:
    dependencies:
      '@types/unist': 3.0.3

  unist-util-stringify-position@4.0.0:
    dependencies:
      '@types/unist': 3.0.3

  unist-util-visit-parents@6.0.1:
    dependencies:
      '@types/unist': 3.0.3
      unist-util-is: 6.0.0

  unist-util-visit@5.0.0:
    dependencies:
      '@types/unist': 3.0.3
      unist-util-is: 6.0.0
      unist-util-visit-parents: 6.0.1

  universalify@0.2.0: {}

  unplugin-icons@0.19.3(@vue/compiler-sfc@3.4.31)(vue-template-compiler@2.7.16)(webpack-sources@3.2.3):
    dependencies:
      '@antfu/install-pkg': 0.4.1
      '@antfu/utils': 0.7.10
      '@iconify/utils': 2.1.33
      debug: 4.3.7
      kolorist: 1.8.0
      local-pkg: 0.5.0
      unplugin: 1.14.1(webpack-sources@3.2.3)
    optionalDependencies:
      '@vue/compiler-sfc': 3.4.31
      vue-template-compiler: 2.7.16
    transitivePeerDependencies:
      - supports-color
      - webpack-sources

  unplugin-vue-components@0.27.4(@babel/parser@7.25.7)(rollup@4.24.0)(vue@3.4.31(typescript@5.5.4))(webpack-sources@3.2.3):
    dependencies:
      '@antfu/utils': 0.7.10
      '@rollup/pluginutils': 5.1.0(rollup@4.24.0)
      chokidar: 3.6.0
      debug: 4.3.7
      fast-glob: 3.3.2
      local-pkg: 0.5.0
      magic-string: 0.30.11
      minimatch: 9.0.5
      mlly: 1.7.1
      unplugin: 1.14.1(webpack-sources@3.2.3)
      vue: 3.4.31(typescript@5.5.4)
    optionalDependencies:
      '@babel/parser': 7.25.7
    transitivePeerDependencies:
      - rollup
      - supports-color
      - webpack-sources

  unplugin@1.14.1(webpack-sources@3.2.3):
    dependencies:
      acorn: 8.12.1
      webpack-virtual-modules: 0.6.2
    optionalDependencies:
      webpack-sources: 3.2.3

  update-browserslist-db@1.1.1(browserslist@4.24.0):
    dependencies:
      browserslist: 4.24.0
      escalade: 3.2.0
      picocolors: 1.1.0

  uri-js@4.4.1:
    dependencies:
      punycode: 2.3.1

  url-parse@1.5.10:
    dependencies:
      querystringify: 2.2.0
      requires-port: 1.0.0

  util-deprecate@1.0.2: {}

  uuid@10.0.0: {}

  uuid@8.3.2: {}

  v8-compile-cache-lib@3.0.1: {}

  vdirs@0.1.8(vue@3.4.31(typescript@5.5.4)):
    dependencies:
      evtd: 0.2.4
      vue: 3.4.31(typescript@5.5.4)

  vfile-message@4.0.2:
    dependencies:
      '@types/unist': 3.0.3
      unist-util-stringify-position: 4.0.0

  vfile@6.0.3:
    dependencies:
      '@types/unist': 3.0.3
      vfile-message: 4.0.2

  vite-bundle-visualizer@1.2.1(rollup@4.24.0):
    dependencies:
      cac: 6.7.14
      import-from-esm: 1.3.4
      rollup-plugin-visualizer: 5.12.0(rollup@4.24.0)
      tmp: 0.2.3
    transitivePeerDependencies:
      - rollup
      - supports-color

  vite-code-inspector-plugin@0.16.1:
    dependencies:
      code-inspector-core: 0.16.1
    transitivePeerDependencies:
      - supports-color

  vite-node@2.1.2(@types/node@20.16.10)(sass@1.77.4):
    dependencies:
      cac: 6.7.14
      debug: 4.3.7
      pathe: 1.1.2
      vite: 5.4.8(@types/node@20.16.10)(sass@1.77.4)
    transitivePeerDependencies:
      - '@types/node'
      - less
      - lightningcss
      - sass
      - sass-embedded
      - stylus
      - sugarss
      - supports-color
      - terser

  vite@5.4.8(@types/node@20.16.10)(sass@1.77.4):
    dependencies:
      esbuild: 0.21.5
      postcss: 8.4.47
      rollup: 4.24.0
    optionalDependencies:
      '@types/node': 20.16.10
      fsevents: 2.3.3
      sass: 1.77.4

  vitest@2.1.2(@types/node@20.16.10)(jsdom@25.0.1)(sass@1.77.4):
    dependencies:
      '@vitest/expect': 2.1.2
      '@vitest/mocker': 2.1.2(@vitest/spy@2.1.2)(vite@5.4.8(@types/node@20.16.10)(sass@1.77.4))
      '@vitest/pretty-format': 2.1.2
      '@vitest/runner': 2.1.2
      '@vitest/snapshot': 2.1.2
      '@vitest/spy': 2.1.2
      '@vitest/utils': 2.1.2
      chai: 5.1.1
      debug: 4.3.7
      magic-string: 0.30.11
      pathe: 1.1.2
      std-env: 3.7.0
      tinybench: 2.9.0
      tinyexec: 0.3.0
      tinypool: 1.0.1
      tinyrainbow: 1.2.0
      vite: 5.4.8(@types/node@20.16.10)(sass@1.77.4)
      vite-node: 2.1.2(@types/node@20.16.10)(sass@1.77.4)
      why-is-node-running: 2.3.0
    optionalDependencies:
      '@types/node': 20.16.10
      jsdom: 25.0.1
    transitivePeerDependencies:
      - less
      - lightningcss
      - msw
      - sass
      - sass-embedded
      - stylus
      - sugarss
      - supports-color
      - terser

  vooks@0.2.12(vue@3.4.31(typescript@5.5.4)):
    dependencies:
      evtd: 0.2.4
      vue: 3.4.31(typescript@5.5.4)

  vscode-jsonrpc@8.2.0: {}

  vscode-jsonrpc@8.2.1: {}

  vscode-languageclient@9.0.1:
    dependencies:
      minimatch: 5.1.6
      semver: 7.6.3
      vscode-languageserver-protocol: 3.17.5

  vscode-languageserver-protocol@3.17.5:
    dependencies:
      vscode-jsonrpc: 8.2.0
      vscode-languageserver-types: 3.17.5

  vscode-languageserver-textdocument@1.0.12: {}

  vscode-languageserver-types@3.17.5: {}

  vscode-languageserver@9.0.1:
    dependencies:
      vscode-languageserver-protocol: 3.17.5

  vscode-uri@3.0.8: {}

  vscode-ws-jsonrpc@3.3.2:
    dependencies:
      vscode-jsonrpc: 8.2.1

  vue-clipboard3@2.0.0:
    dependencies:
      clipboard: 2.0.11

  vue-component-type-helpers@2.0.19: {}

  vue-demi@0.14.10(vue@3.4.31(typescript@5.5.4)):
    dependencies:
      vue: 3.4.31(typescript@5.5.4)

  vue-demi@0.14.8(vue@3.4.31(typescript@5.5.4)):
    dependencies:
      vue: 3.4.31(typescript@5.5.4)

  vue-eslint-parser@9.4.3(eslint@9.11.1(jiti@1.21.0)):
    dependencies:
      debug: 4.3.7
      eslint: 9.11.1(jiti@1.21.0)
      eslint-scope: 7.2.2
      eslint-visitor-keys: 3.4.3
      espree: 9.6.1
      esquery: 1.5.0
      lodash: 4.17.21
      semver: 7.6.3
    transitivePeerDependencies:
      - supports-color

  vue-i18n@9.13.1(vue@3.4.31(typescript@5.5.4)):
    dependencies:
      '@intlify/core-base': 9.13.1
      '@intlify/shared': 9.13.1
      '@vue/devtools-api': 6.6.2
      vue: 3.4.31(typescript@5.5.4)

  vue-router@4.4.5(vue@3.4.31(typescript@5.5.4)):
    dependencies:
      '@vue/devtools-api': 6.6.4
      vue: 3.4.31(typescript@5.5.4)

  vue-template-compiler@2.7.16:
    dependencies:
      de-indent: 1.0.2
      he: 1.2.0
    optional: true

  vue-tippy@6.4.1(vue@3.4.31(typescript@5.5.4)):
    dependencies:
      tippy.js: 6.3.7
      vue: 3.4.31(typescript@5.5.4)

  vue-tsc@2.1.6(typescript@5.5.4):
    dependencies:
      '@volar/typescript': 2.4.5
      '@vue/language-core': 2.1.6(typescript@5.5.4)
      semver: 7.6.3
      typescript: 5.5.4

  vue@2.7.16:
    dependencies:
      '@vue/compiler-sfc': 2.7.16
      csstype: 3.1.3

  vue@3.4.31(typescript@5.5.4):
    dependencies:
      '@vue/compiler-dom': 3.4.31
      '@vue/compiler-sfc': 3.4.31
      '@vue/runtime-dom': 3.4.31
      '@vue/server-renderer': 3.4.31(vue@3.4.31(typescript@5.5.4))
      '@vue/shared': 3.4.31
    optionalDependencies:
      typescript: 5.5.4

  vuedraggable@4.1.0(vue@3.4.31(typescript@5.5.4)):
    dependencies:
      sortablejs: 1.14.0
      vue: 3.4.31(typescript@5.5.4)

  vueuc@0.4.64(vue@3.4.31(typescript@5.5.4)):
    dependencies:
      '@css-render/vue3-ssr': 0.15.14(vue@3.4.31(typescript@5.5.4))
      '@juggle/resize-observer': 3.4.0
      css-render: 0.15.14
      evtd: 0.2.4
      seemly: 0.3.8
      vdirs: 0.1.8(vue@3.4.31(typescript@5.5.4))
      vooks: 0.2.12(vue@3.4.31(typescript@5.5.4))
      vue: 3.4.31(typescript@5.5.4)

  vuvuzela@1.0.3: {}

  w3c-xmlserializer@5.0.0:
    dependencies:
      xml-name-validator: 5.0.0

  webidl-conversions@3.0.1: {}

  webidl-conversions@7.0.0: {}

  webpack-code-inspector-plugin@0.16.1:
    dependencies:
      code-inspector-core: 0.16.1
    transitivePeerDependencies:
      - supports-color

  webpack-sources@3.2.3:
    optional: true

  webpack-virtual-modules@0.6.2: {}

  whatwg-encoding@3.1.1:
    dependencies:
      iconv-lite: 0.6.3

  whatwg-mimetype@4.0.0: {}

  whatwg-url@14.0.0:
    dependencies:
      tr46: 5.0.0
      webidl-conversions: 7.0.0

  whatwg-url@5.0.0:
    dependencies:
      tr46: 0.0.3
      webidl-conversions: 3.0.1

  which-module@2.0.1: {}

  which@2.0.2:
    dependencies:
      isexe: 2.0.0

  why-is-node-running@2.3.0:
    dependencies:
      siginfo: 2.0.0
      stackback: 0.0.2

  word-wrap@1.2.5: {}

  wrap-ansi@6.2.0:
    dependencies:
      ansi-styles: 4.3.0
      string-width: 4.2.3
      strip-ansi: 6.0.1

  wrap-ansi@7.0.0:
    dependencies:
      ansi-styles: 4.3.0
      string-width: 4.2.3
      strip-ansi: 6.0.1

  wrap-ansi@8.1.0:
    dependencies:
      ansi-styles: 6.2.1
      string-width: 5.1.2
      strip-ansi: 7.1.0

  write-stream@0.4.3:
    dependencies:
      readable-stream: 0.0.4

  ws@8.18.0: {}

  xml-name-validator@4.0.0: {}

  xml-name-validator@5.0.0: {}

  xmlchars@2.2.0: {}

  xtend@4.0.2: {}

  y18n@4.0.3: {}

  y18n@5.0.8: {}

  yallist@3.1.1: {}

  yaml-eslint-parser@1.2.3:
    dependencies:
      eslint-visitor-keys: 3.4.3
      lodash: 4.17.21
      yaml: 2.4.2

  yaml@2.4.2: {}

  yargs-parser@18.1.3:
    dependencies:
      camelcase: 5.3.1
      decamelize: 1.2.0

  yargs-parser@21.1.1: {}

  yargs@15.4.1:
    dependencies:
      cliui: 6.0.0
      decamelize: 1.2.0
      find-up: 4.1.0
      get-caller-file: 2.0.5
      require-directory: 2.1.1
      require-main-filename: 2.0.0
      set-blocking: 2.0.0
      string-width: 4.2.3
      which-module: 2.0.1
      y18n: 4.0.3
      yargs-parser: 18.1.3

  yargs@17.7.2:
    dependencies:
      cliui: 8.0.1
      escalade: 3.1.2
      get-caller-file: 2.0.5
      require-directory: 2.1.1
      string-width: 4.2.3
      y18n: 5.0.8
      yargs-parser: 21.1.1

  yn@3.1.1: {}

  yocto-queue@0.1.0: {}

  zwitch@2.0.4: {}<|MERGE_RESOLUTION|>--- conflicted
+++ resolved
@@ -348,6 +348,9 @@
       long:
         specifier: ^5.2.3
         version: 5.2.3
+      micromark:
+        specifier: ^4.0.0
+        version: 4.0.0
       micromark-util-sanitize-uri:
         specifier: ^2.0.0
         version: 2.0.0
@@ -2962,7 +2965,6 @@
     resolution: {integrity: sha512-8q7VEgMJW4J8tcfVPy8g09NcQwZdbwFEqhe/WZkoIzjn/3TGDwtOCYtXGxA3O8tPzpczCCDgv+P2P5y00ZJOOg==}
     engines: {node: '>= 8'}
 
-<<<<<<< HEAD
   micromark-core-commonmark@2.0.1:
     resolution: {integrity: sha512-CUQyKr1e///ZODyD1U3xit6zXwy1a8q2a1S1HKtIlmgvurrEpaw/Y9y6KSIbF8P59cn/NjzHyO+Q2fAyYLQrAA==}
 
@@ -3049,10 +3051,6 @@
 
   micromatch@4.0.7:
     resolution: {integrity: sha512-LPP/3KorzCwBxfeUuZmaR6bG2kdeHSbe0P2tY3FLRU4vYrjYz5hI4QZwV0njUx3jeuKe67YukQ1LSPZBKDqO/Q==}
-=======
-  micromatch@4.0.8:
-    resolution: {integrity: sha512-PXwfBhYu0hBCPw8Dn0E+WDYb7af3dSLVWKi3HGv84IdF4TyFoC0ysxFd0Goxw7nSv4T/PzEJQxsYsEiFCKo2BA==}
->>>>>>> 34dc037d
     engines: {node: '>=8.6'}
 
   mime-db@1.52.0:
@@ -6490,7 +6488,7 @@
       '@nodelib/fs.walk': 1.2.8
       glob-parent: 5.1.2
       merge2: 1.4.1
-      micromatch: 4.0.8
+      micromatch: 4.0.7
 
   fast-json-stable-stringify@2.1.0: {}
 
@@ -7092,7 +7090,6 @@
 
   merge2@1.4.1: {}
 
-<<<<<<< HEAD
   micromark-core-commonmark@2.0.1:
     dependencies:
       decode-named-character-reference: 1.0.2
@@ -7285,9 +7282,6 @@
       - supports-color
 
   micromatch@4.0.7:
-=======
-  micromatch@4.0.8:
->>>>>>> 34dc037d
     dependencies:
       braces: 3.0.3
       picomatch: 2.3.1
@@ -8066,7 +8060,7 @@
       is-glob: 4.0.3
       jiti: 1.21.0
       lilconfig: 2.1.0
-      micromatch: 4.0.8
+      micromatch: 4.0.7
       normalize-path: 3.0.0
       object-hash: 3.0.0
       picocolors: 1.1.0
