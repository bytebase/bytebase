--- conflicted
+++ resolved
@@ -75,17 +75,10 @@
 	CreatorID int
 
 	// Related fields
-<<<<<<< HEAD
-	EnvironmentID int `jsonapi:"attr,environmentId"`
-	PipelineID    int
-	TaskList      []TaskCreate    `jsonapi:"attr,taskList"`
-	TaskDAGList   []TaskDAGCreate `jsonapi:"attr,taskDAGList"`
-=======
 	EnvironmentID    int `jsonapi:"attr,environmentId"`
 	PipelineID       int
 	TaskList         []TaskCreate   `jsonapi:"attr,taskList"`
 	TaskIndexDAGList []TaskIndexDAG `jsonapi:"attr,taskDAGList"`
->>>>>>> 78befc42
 
 	// Domain specific fields
 	Name string `jsonapi:"attr,name"`
