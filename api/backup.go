--- conflicted
+++ resolved
@@ -37,13 +37,8 @@
 const (
 	// BackupTypeAutomatic is the type for automatic backup.
 	BackupTypeAutomatic BackupType = "AUTOMATIC"
-<<<<<<< HEAD
-	// BackupTypeAutomaticPITRCutover is the type of backup taken at PITR cutover stage.
-	BackupTypeAutomaticPITRCutover BackupType = "AUTOMATIC_PITR_CUTOVER"
-=======
 	// BackupTypePITR is the type of backup taken at PITR cutover stage.
 	BackupTypePITR BackupType = "PITR"
->>>>>>> 608e66d2
 	// BackupTypeManual is the type for manual backup.
 	BackupTypeManual BackupType = "MANUAL"
 )
@@ -52,13 +47,8 @@
 	switch e {
 	case BackupTypeAutomatic:
 		return "AUTOMATIC"
-<<<<<<< HEAD
-	case BackupTypeAutomaticPITRCutover:
-		return "AUTOMATIC_PITR_CUTOVER"
-=======
 	case BackupTypePITR:
 		return "PITR"
->>>>>>> 608e66d2
 	case BackupTypeManual:
 		return "MANUAL"
 	default:
