--- conflicted
+++ resolved
@@ -13,15 +13,9 @@
 	DatabaseLabelSizeMax = 4
 	labelLengthMax       = 63
 
-<<<<<<< HEAD
-	// LocationLabelKey is the label key for location/
-	LocationLabelKey = "bb.location"
-	// TenantLabelKey is the label key for location/
-=======
 	// LocationLabelKey is the label key for location
 	LocationLabelKey = "bb.location"
 	// TenantLabelKey is the label key for tenant
->>>>>>> fc8f6bed
 	TenantLabelKey = "bb.tenant"
 )
 
