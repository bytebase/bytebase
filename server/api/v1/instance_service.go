package v1

import (
	"context"
	"fmt"
	"strings"

	"google.golang.org/grpc/codes"
	"google.golang.org/grpc/status"
	"google.golang.org/protobuf/types/known/emptypb"

	"github.com/pkg/errors"

	"github.com/bytebase/bytebase/api"
	"github.com/bytebase/bytebase/common"
	enterpriseAPI "github.com/bytebase/bytebase/enterprise/api"
	"github.com/bytebase/bytebase/plugin/db"
	v1pb "github.com/bytebase/bytebase/proto/generated-go/v1"
	"github.com/bytebase/bytebase/store"
)

const instanceNamePrefix = "instances/"

// InstanceService implements the instance service.
type InstanceService struct {
	v1pb.UnimplementedInstanceServiceServer
	store          *store.Store
	licenseService enterpriseAPI.LicenseService
}

// NewInstanceService creates a new InstanceService.
func NewInstanceService(store *store.Store, licenseService enterpriseAPI.LicenseService) *InstanceService {
	return &InstanceService{
		store:          store,
		licenseService: licenseService,
	}
}

// GetInstance gets an instance.
func (s *InstanceService) GetInstance(ctx context.Context, request *v1pb.GetInstanceRequest) (*v1pb.Instance, error) {
	environmentID, instanceID, err := getEnvironmentAndInstanceID(request.Name)
	if err != nil {
		return nil, status.Errorf(codes.InvalidArgument, err.Error())
	}

	instance, err := s.store.GetInstanceV2(ctx, &store.FindInstanceMessage{
		EnvironmentID: &environmentID,
		ResourceID:    &instanceID,
	})
	if err != nil {
		return nil, status.Errorf(codes.Internal, err.Error())
	}
	if instance == nil {
		return nil, status.Errorf(codes.InvalidArgument, "instance %q not found", instanceID)
	}
	return convertToInstance(instance), nil
}

// ListInstances lists all instances.
func (s *InstanceService) ListInstances(ctx context.Context, request *v1pb.ListInstancesRequest) (*v1pb.ListInstancesResponse, error) {
	environmentID, err := getEnvironmentID(request.Parent)
	if err != nil {
		return nil, status.Errorf(codes.InvalidArgument, err.Error())
	}

	find := &store.FindInstanceMessage{
		ShowDeleted: request.ShowDeleted,
	}
	// Use "environments/-" to list all instances from all environments.
	if environmentID != "-" {
		find.EnvironmentID = &environmentID
	}
	instances, err := s.store.ListInstancesV2(ctx, find)
	if err != nil {
		return nil, status.Errorf(codes.Internal, err.Error())
	}
	response := &v1pb.ListInstancesResponse{}
	for _, instance := range instances {
		response.Instances = append(response.Instances, convertToInstance(instance))
	}
	return response, nil
}

// CreateInstance creates an instance.
func (s *InstanceService) CreateInstance(ctx context.Context, request *v1pb.CreateInstanceRequest) (*v1pb.Instance, error) {
	if request.Instance == nil {
		return nil, status.Errorf(codes.InvalidArgument, "instance must be set")
	}
	environmentID, err := getEnvironmentID(request.Parent)
	if err != nil {
		return nil, status.Errorf(codes.InvalidArgument, err.Error())
	}
	if !resourceIDMatcher.MatchString(request.InstanceId) {
		return nil, status.Errorf(codes.InvalidArgument, "invalid instance ID %v", request.InstanceId)
	}

	// Instance limit in the plan.
	count, err := s.store.CountInstance(ctx)
	if err != nil {
		return nil, status.Errorf(codes.Internal, err.Error())
	}
	subscription := s.licenseService.LoadSubscription(ctx)
	if count >= subscription.InstanceCount {
		return nil, status.Errorf(codes.ResourceExhausted, "reached the maximum instance count %d", subscription.InstanceCount)
	}

	instanceMessage, err := convertToInstanceMessage(request.InstanceId, request.Instance)
	if err != nil {
		return nil, status.Errorf(codes.InvalidArgument, err.Error())
	}
	principalID := ctx.Value(common.PrincipalIDContextKey).(int)
	instance, err := s.store.CreateInstanceV2(ctx,
		environmentID,
		instanceMessage,
		principalID,
	)
	if err != nil {
		return nil, status.Errorf(codes.Internal, err.Error())
	}

	// TODO(d): sync instance databases.
	return convertToInstance(instance), nil
}

// UpdateInstance updates an instance.
func (s *InstanceService) UpdateInstance(ctx context.Context, request *v1pb.UpdateInstanceRequest) (*v1pb.Instance, error) {
	if request.Instance == nil {
		return nil, status.Errorf(codes.InvalidArgument, "instance must be set")
	}

	environmentID, instanceID, err := getEnvironmentAndInstanceID(request.Instance.Name)
	if err != nil {
		return nil, status.Errorf(codes.InvalidArgument, err.Error())
	}

	instance, err := s.store.GetInstanceV2(ctx, &store.FindInstanceMessage{
		EnvironmentID: &environmentID,
		ResourceID:    &instanceID,
		ShowDeleted:   false,
	})
	if err != nil {
		return nil, status.Errorf(codes.Internal, err.Error())
	}
	if instance == nil {
		return nil, status.Errorf(codes.InvalidArgument, "instance %q not found", request.Instance.Name)
	}

	patch := &store.UpdateInstanceMessage{
		UpdaterID:     ctx.Value(common.PrincipalIDContextKey).(int),
		EnvironmentID: environmentID,
		ResourceID:    instanceID,
	}
	for _, path := range request.UpdateMask.Paths {
		switch path {
		case "instance.title":
			patch.Title = &request.Instance.Title
		case "instance.external_link":
			patch.ExternalLink = &request.Instance.ExternalLink
		case "instance.data_sources":
			datasourceList, err := convertToDataSourceMessageList(request.Instance.DataSources)
			if err != nil {
				return nil, status.Errorf(codes.InvalidArgument, err.Error())
			}
			patch.DataSources = datasourceList
		}
	}

	ins, err := s.store.UpdateInstanceV2(ctx, patch)
	if err != nil {
		return nil, status.Errorf(codes.Internal, err.Error())
	}
	return convertToInstance(ins), nil
}

// DeleteInstance deletes an instance.
func (s *InstanceService) DeleteInstance(ctx context.Context, request *v1pb.DeleteInstanceRequest) (*emptypb.Empty, error) {
	environmentID, instanceID, err := getEnvironmentAndInstanceID(request.Name)
	if err != nil {
		return nil, status.Errorf(codes.InvalidArgument, err.Error())
	}

	instance, err := s.store.GetInstanceV2(ctx, &store.FindInstanceMessage{
		EnvironmentID: &environmentID,
		ResourceID:    &instanceID,
		ShowDeleted:   false,
	})
	if err != nil {
		return nil, status.Errorf(codes.Internal, err.Error())
	}
	if instance == nil {
		return nil, status.Errorf(codes.InvalidArgument, "instance %q not found", request.Name)
	}

	rowStatus := api.Archived
	if _, err := s.store.UpdateInstanceV2(ctx, &store.UpdateInstanceMessage{
		UpdaterID:     ctx.Value(common.PrincipalIDContextKey).(int),
		EnvironmentID: environmentID,
		ResourceID:    instanceID,
		RowStatus:     &rowStatus,
	}); err != nil {
		return nil, status.Errorf(codes.Internal, err.Error())
	}

	return &emptypb.Empty{}, nil
}

// UndeleteInstance undeletes an instance.
func (s *InstanceService) UndeleteInstance(ctx context.Context, request *v1pb.UndeleteInstanceRequest) (*v1pb.Instance, error) {
	environmentID, instanceID, err := getEnvironmentAndInstanceID(request.Name)
	if err != nil {
		return nil, status.Errorf(codes.InvalidArgument, err.Error())
	}

	instance, err := s.store.GetInstanceV2(ctx, &store.FindInstanceMessage{
		EnvironmentID: &environmentID,
		ResourceID:    &instanceID,
		ShowDeleted:   false,
	})
	if err != nil {
		return nil, status.Errorf(codes.Internal, err.Error())
	}
	if instance == nil {
		return nil, status.Errorf(codes.InvalidArgument, "instance %q not found", request.Name)
	}

	rowStatus := api.Archived
	ins, err := s.store.UpdateInstanceV2(ctx, &store.UpdateInstanceMessage{
		UpdaterID:     ctx.Value(common.PrincipalIDContextKey).(int),
		EnvironmentID: environmentID,
		ResourceID:    instanceID,
		RowStatus:     &rowStatus,
	})
	if err != nil {
		return nil, status.Errorf(codes.Internal, err.Error())
	}

<<<<<<< HEAD
	// TODO(d): sync instance databases.

=======
>>>>>>> ead6f9f7
	return convertToInstance(ins), nil
}

func getEnvironmentAndInstanceID(name string) (string, string, error) {
	// the instance request should be environments/{environment-id}/instances/{instance-id}
	if !strings.HasPrefix(name, environmentNamePrefix) {
		return "", "", errors.Errorf("invalid request %q", name)
	}

	sections := strings.Split(name, "/")
	if len(sections) != 4 {
		return "", "", errors.Errorf("invalid request %q", name)
	}

	if fmt.Sprintf("%s/", sections[2]) != instanceNamePrefix {
		return "", "", errors.Errorf("invalid request %q", name)
	}

	if sections[1] == "" || sections[3] == "" {
		return "", "", errors.Errorf("invalid request %q", name)
	}

	return sections[1], sections[3], nil
}

func convertToInstance(instance *store.InstanceMessage) *v1pb.Instance {
	engine := v1pb.Engine_ENGINE_UNSPECIFIED
	switch instance.Engine {
	case db.ClickHouse:
		engine = v1pb.Engine_ENGINE_CLICKHOUSE
	case db.MySQL:
		engine = v1pb.Engine_ENGINE_MYSQL
	case db.Postgres:
		engine = v1pb.Engine_ENGINE_POSTGRES
	case db.Snowflake:
		engine = v1pb.Engine_ENGINE_SNOWFLAKE
	case db.SQLite:
		engine = v1pb.Engine_ENGINE_SQLITE
	case db.TiDB:
		engine = v1pb.Engine_ENGINE_TIDB
	case db.MongoDB:
		engine = v1pb.Engine_ENGINE_MONGODB
	}

	dataSourceList := []*v1pb.DataSource{}
	for _, ds := range instance.DataSources {
		dataSourceType := v1pb.DataSourceType_DATA_SOURCE_UNSPECIFIED
		switch ds.Type {
		case api.Admin:
			dataSourceType = v1pb.DataSourceType_DATA_SOURCE_ADMIN
		case api.RO:
			dataSourceType = v1pb.DataSourceType_DATA_SOURCE_RO
		}

		dataSourceList = append(dataSourceList, &v1pb.DataSource{
			Title:    ds.Title,
			Type:     dataSourceType,
			Username: ds.Username,
			// We don't return the password on reads.
			SslCa:    ds.SslCa,
			SslCert:  ds.SslCert,
			SslKey:   ds.SslKey,
			Host:     ds.Host,
			Port:     ds.Port,
			Database: ds.Database,
		})
	}

	return &v1pb.Instance{
		Name:         fmt.Sprintf("%s%s%s%s", environmentNamePrefix, instance.EnvironmentID, instanceNamePrefix, instance.InstanceID),
		Title:        instance.Title,
		Engine:       engine,
		ExternalLink: instance.ExternalLink,
		DataSources:  dataSourceList,
		State:        convertDeletedToState(instance.Deleted),
	}
}

func convertToInstanceMessage(instanceID string, instance *v1pb.Instance) (*store.InstanceMessage, error) {
	var engine db.Type
	switch instance.Engine {
	case v1pb.Engine_ENGINE_CLICKHOUSE:
		engine = db.ClickHouse
	case v1pb.Engine_ENGINE_MYSQL:
		engine = db.MySQL
	case v1pb.Engine_ENGINE_POSTGRES:
		engine = db.Postgres
	case v1pb.Engine_ENGINE_SNOWFLAKE:
		engine = db.Snowflake
	case v1pb.Engine_ENGINE_SQLITE:
		engine = db.SQLite
	case v1pb.Engine_ENGINE_TIDB:
		engine = db.TiDB
	case v1pb.Engine_ENGINE_MONGODB:
		engine = db.MongoDB
	default:
		return nil, errors.Errorf("invalid instance engine %v", instance.Engine)
	}

	datasourceList, err := convertToDataSourceMessageList(instance.DataSources)
	if err != nil {
		return nil, err
	}

	return &store.InstanceMessage{
		InstanceID:   instanceID,
		Title:        instance.Title,
		Engine:       engine,
		ExternalLink: instance.ExternalLink,
		DataSources:  datasourceList,
	}, nil
}

func convertToDataSourceMessageList(dataSources []*v1pb.DataSource) ([]*store.DataSourceMessage, error) {
	datasourceList := []*store.DataSourceMessage{}
	for _, ds := range dataSources {
		var dsType api.DataSourceType
		switch ds.Type {
		case v1pb.DataSourceType_DATA_SOURCE_RO:
			dsType = api.RO
		case v1pb.DataSourceType_DATA_SOURCE_ADMIN:
			dsType = api.Admin
		default:
			return nil, errors.Errorf("invalid data source type %v", ds.Type)
		}
		datasourceList = append(datasourceList, &store.DataSourceMessage{
			Title:    ds.Title,
			Type:     dsType,
			Username: ds.Username,
			Password: ds.Password,
			SslCa:    ds.SslCa,
			SslCert:  ds.SslCert,
			SslKey:   ds.SslKey,
			Host:     ds.Host,
			Port:     ds.Port,
			Database: ds.Database,
		})
	}

	return datasourceList, nil
}<|MERGE_RESOLUTION|>--- conflicted
+++ resolved
@@ -169,6 +169,9 @@
 	if err != nil {
 		return nil, status.Errorf(codes.Internal, err.Error())
 	}
+
+	// TODO(d): sync instance databases.
+
 	return convertToInstance(ins), nil
 }
 
@@ -234,11 +237,6 @@
 		return nil, status.Errorf(codes.Internal, err.Error())
 	}
 
-<<<<<<< HEAD
-	// TODO(d): sync instance databases.
-
-=======
->>>>>>> ead6f9f7
 	return convertToInstance(ins), nil
 }
 
