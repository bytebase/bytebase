package server

import (
	"context"
	"fmt"

	"github.com/bytebase/bytebase/api"
	"github.com/bytebase/bytebase/common"
)

func (s *Server) composePipelineByID(ctx context.Context, id int) (*api.Pipeline, error) {
	pipelineFind := &api.PipelineFind{
		ID: &id,
	}
	pipelineRaw, err := s.PipelineService.FindPipeline(ctx, pipelineFind)
	if err != nil {
		return nil, err
	}
	if pipelineRaw == nil {
		return nil, &common.Error{Code: common.NotFound, Err: fmt.Errorf("Pipeline not found with ID %v", id)}
	}

	pipeline, err := s.composePipelineRelationship(ctx, pipelineRaw)
	if err != nil {
		return nil, err
	}
	return pipeline, nil
}

func (s *Server) composePipelineRelationship(ctx context.Context, raw *api.PipelineRaw) (*api.Pipeline, error) {
	pipeline := raw.ToPipeline()

	creator, err := s.composePrincipalByID(ctx, pipeline.CreatorID)
	if err != nil {
		return nil, err
	}
	pipeline.Creator = creator

	updater, err := s.composePrincipalByID(ctx, pipeline.UpdaterID)
	if err != nil {
		return nil, err
	}
	pipeline.Updater = updater

<<<<<<< HEAD
	pipeline.StageList, err = s.composeStageListByPipelineID(ctx, pipeline.ID)
	if err != nil {
		return err
=======
	stageList, err := s.composeStageListByPipelineID(ctx, pipeline.ID)
	if err != nil {
		return nil, err
>>>>>>> 4fd4ce7f
	}
	pipeline.StageList = stageList

	return pipeline, nil
}

// TODO(dragonly): remove this hack.
func (s *Server) composePipelineRelationshipValidateOnly(ctx context.Context, pipeline *api.Pipeline) error {
	var err error

	pipeline.Creator, err = s.composePrincipalByID(ctx, pipeline.CreatorID)
	if err != nil {
		return err
	}

	pipeline.Updater, err = s.composePrincipalByID(ctx, pipeline.UpdaterID)
	if err != nil {
		return err
	}

	for _, stage := range pipeline.StageList {
		if err := s.composeStageRelationshipValidateOnly(ctx, stage); err != nil {
			return err
		}
	}

	return nil
}

// ScheduleNextTaskIfNeeded tries to schedule the next task if needed.
// Returns nil if no task applicable can be scheduled
func (s *Server) ScheduleNextTaskIfNeeded(ctx context.Context, pipeline *api.Pipeline) (*api.Task, error) {
	for _, stage := range pipeline.StageList {
		for _, task := range stage.TaskList {
			// Should short circuit upon reaching RUNNING or FAILED task.
			if task.Status == api.TaskRunning || task.Status == api.TaskFailed {
				return nil, nil
			}

			skipIfAlreadyTerminated := true
			if task.Status == api.TaskPendingApproval {
				return s.TaskCheckScheduler.ScheduleCheckIfNeeded(ctx, task, api.SystemBotID, skipIfAlreadyTerminated)
			}

			if task.Status == api.TaskPending {
				if _, err := s.TaskCheckScheduler.ScheduleCheckIfNeeded(ctx, task, api.SystemBotID, skipIfAlreadyTerminated); err != nil {
					return nil, err
				}
				updatedTask, err := s.TaskScheduler.ScheduleIfNeeded(ctx, task)
				if err != nil {
					return nil, err
				}
				return updatedTask, nil
			}
		}
	}
	return nil, nil
}<|MERGE_RESOLUTION|>--- conflicted
+++ resolved
@@ -42,15 +42,9 @@
 	}
 	pipeline.Updater = updater
 
-<<<<<<< HEAD
-	pipeline.StageList, err = s.composeStageListByPipelineID(ctx, pipeline.ID)
-	if err != nil {
-		return err
-=======
 	stageList, err := s.composeStageListByPipelineID(ctx, pipeline.ID)
 	if err != nil {
 		return nil, err
->>>>>>> 4fd4ce7f
 	}
 	pipeline.StageList = stageList
 
