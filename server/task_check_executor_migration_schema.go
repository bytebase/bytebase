package server

import (
	"context"
	"fmt"

	"github.com/bytebase/bytebase/api"
	"github.com/bytebase/bytebase/common"
)

// NewTaskCheckMigrationSchemaExecutor creates a task check migration schema executor.
func NewTaskCheckMigrationSchemaExecutor() TaskCheckExecutor {
	return &TaskCheckMigrationSchemaExecutor{}
}

// TaskCheckMigrationSchemaExecutor is the task check migration schema executor.
type TaskCheckMigrationSchemaExecutor struct {
}

// Run will run the task check migration schema executor once.
func (exec *TaskCheckMigrationSchemaExecutor) Run(ctx context.Context, server *Server, taskCheckRun *api.TaskCheckRun) (result []api.TaskCheckResult, err error) {
	task, err := server.store.GetTaskByID(ctx, taskCheckRun.TaskID)
	if err != nil {
		return []api.TaskCheckResult{}, common.Errorf(common.Internal, err)
	}
	if task == nil {
		return []api.TaskCheckResult{
			{
				Status:  api.TaskCheckStatusError,
				Code:    common.Internal,
				Title:   "Error",
				Content: fmt.Sprintf("task not found for ID %v", taskCheckRun.TaskID),
			},
		}, nil
	}

	instance, err := server.store.GetInstanceByID(ctx, task.InstanceID)
	if err != nil {
		return []api.TaskCheckResult{}, err
	}

<<<<<<< HEAD
	driver, err := getAdminDatabaseDriver(ctx, instance, "", server.pgInstance.BaseDir, exec.l)
=======
	driver, err := getAdminDatabaseDriver(ctx, instance, "")
>>>>>>> a1fcc274
	if err != nil {
		return []api.TaskCheckResult{}, err
	}
	defer driver.Close(ctx)

	setup, err := driver.NeedsSetupMigration(ctx)
	if err != nil {
		return []api.TaskCheckResult{}, err
	}

	if setup {
		return []api.TaskCheckResult{
			{
				Status:  api.TaskCheckStatusError,
				Code:    common.MigrationSchemaMissing,
				Title:   "Error",
				Content: fmt.Sprintf("Missing migration schema for instance %q", instance.Name),
			},
		}, nil
	}

	return []api.TaskCheckResult{
		{
			Status:  api.TaskCheckStatusSuccess,
			Code:    common.Ok,
			Title:   "OK",
			Content: fmt.Sprintf("Instance %q has setup migration schema", instance.Name),
		},
	}, nil
}<|MERGE_RESOLUTION|>--- conflicted
+++ resolved
@@ -39,11 +39,7 @@
 		return []api.TaskCheckResult{}, err
 	}
 
-<<<<<<< HEAD
-	driver, err := getAdminDatabaseDriver(ctx, instance, "", server.pgInstance.BaseDir, exec.l)
-=======
-	driver, err := getAdminDatabaseDriver(ctx, instance, "")
->>>>>>> a1fcc274
+	driver, err := getAdminDatabaseDriver(ctx, instance, "", server.pgInstance.BaseDir)
 	if err != nil {
 		return []api.TaskCheckResult{}, err
 	}
