--- conflicted
+++ resolved
@@ -876,35 +876,17 @@
 
 // Try to get database driver using the instance's admin data source.
 // Upon successful return, caller MUST call driver.Close, otherwise, it will leak the database connection.
-<<<<<<< HEAD
 func getAdminDatabaseDriver(ctx context.Context, instance *api.Instance, databaseName string) (db.Driver, error) {
-	adminDataSource := api.DataSourceFromInstanceWithType(instance, api.Admin)
-	if adminDataSource == nil {
-		return nil, common.Errorf(common.Internal, fmt.Errorf("admin data source not found for instance %d", instance.ID))
-=======
-func getAdminDatabaseDriver(ctx context.Context, instance *api.Instance, databaseName string, logger *zap.Logger) (db.Driver, error) {
 	connCfg, err := getConnectionConfig(ctx, instance, databaseName)
 	if err != nil {
 		return nil, err
->>>>>>> 1d85da30
 	}
 
 	driver, err := getDatabaseDriver(
 		ctx,
 		instance.Engine,
-<<<<<<< HEAD
 		db.DriverConfig{},
-		db.ConnectionConfig{
-			Username: adminDataSource.Username,
-			Password: adminDataSource.Password,
-			Host:     instance.Host,
-			Port:     instance.Port,
-			Database: databaseName,
-		},
-=======
-		db.DriverConfig{Logger: logger},
 		connCfg,
->>>>>>> 1d85da30
 		db.ConnectionContext{
 			EnvironmentName: instance.Environment.Name,
 			InstanceName:    instance.Name,
