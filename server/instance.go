--- conflicted
+++ resolved
@@ -48,11 +48,7 @@
 		if err == nil {
 			defer db.Close(ctx)
 			if err := db.SetupMigrationIfNeeded(ctx); err != nil {
-<<<<<<< HEAD
-				s.l.Warn("Failed to setup migration if needed on instance creation",
-=======
 				s.l.Warn("Failed to setup migration schema on instance creation",
->>>>>>> d6a06a39
 					zap.String("instance_name", instance.Name),
 					zap.String("engine", string(instance.Engine)),
 					zap.Error(err))
@@ -201,11 +197,7 @@
 			if err == nil {
 				defer db.Close(ctx)
 				if err := db.SetupMigrationIfNeeded(ctx); err != nil {
-<<<<<<< HEAD
-					s.l.Warn("Failed to setup migration if needed on instance creation",
-=======
 					s.l.Warn("Failed to setup migration schema on instance update",
->>>>>>> d6a06a39
 						zap.String("instance_name", instance.Name),
 						zap.String("engine", string(instance.Engine)),
 						zap.Error(err))
