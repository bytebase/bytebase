--- conflicted
+++ resolved
@@ -150,10 +150,7 @@
 			return echo.NewHTTPError(http.StatusBadRequest, err.Error()).SetInternal(err)
 		}
 
-<<<<<<< HEAD
 		var instanceRaw *api.InstanceRaw
-=======
->>>>>>> cef62e40
 		if instancePatch.RowStatus != nil || instancePatch.Name != nil || instancePatch.ExternalLink != nil || instancePatch.Host != nil || instancePatch.Port != nil {
 			// Users can switch instance status from ARCHIVED to NORMAL.
 			// So we need to check the current instance count with NORMAL status for quota limitation.
