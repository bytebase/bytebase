package server

import (
	"bytes"
	"context"
	"crypto/hmac"
	"crypto/sha256"
	"crypto/subtle"
	"encoding/hex"
	"encoding/json"
	"fmt"
	"io"
	"net/http"
	"path"
	"regexp"
	"sort"
	"strconv"
	"strings"
	"time"

	"github.com/labstack/echo/v4"
	"github.com/pkg/errors"
	"go.uber.org/zap"

	"github.com/bytebase/bytebase/api"
	"github.com/bytebase/bytebase/common"
	"github.com/bytebase/bytebase/common/log"
	"github.com/bytebase/bytebase/plugin/db"
	"github.com/bytebase/bytebase/plugin/parser"
	"github.com/bytebase/bytebase/plugin/parser/differ"
	"github.com/bytebase/bytebase/plugin/vcs"
	"github.com/bytebase/bytebase/plugin/vcs/github"
	"github.com/bytebase/bytebase/plugin/vcs/gitlab"
)

const (
	gitlabWebhookPath = "hook/gitlab"
	githubWebhookPath = "hook/github"
)

func (s *Server) registerWebhookRoutes(g *echo.Group) {
	g.POST("/gitlab/:id", func(c echo.Context) error {
		ctx := c.Request().Context()

		webhookEndpointID, repos, httpErr := s.validateWebhookRequest(ctx, c)
		if httpErr != nil {
			return httpErr
		}

		body, err := io.ReadAll(c.Request().Body)
		if err != nil {
			return echo.NewHTTPError(http.StatusBadRequest, "Failed to read webhook request").SetInternal(err)
		}

		var pushEvent gitlab.WebhookPushEvent
		if err := json.Unmarshal(body, &pushEvent); err != nil {
			return echo.NewHTTPError(http.StatusBadRequest, "Malformed push event").SetInternal(err)
		}
		// This shouldn't happen as we only setup webhook to receive push event, just in case.
		if pushEvent.ObjectKind != gitlab.WebhookPush {
			return echo.NewHTTPError(http.StatusBadRequest, fmt.Sprintf("Invalid webhook event type, got %s, want push", pushEvent.ObjectKind))
		}
		baseVCSPushEvent := vcs.PushEvent{
			Ref:                common.EscapeForLogging(pushEvent.Ref),
			RepositoryID:       strconv.Itoa(pushEvent.Project.ID),
			RepositoryURL:      pushEvent.Project.WebURL,
			RepositoryFullPath: pushEvent.Project.FullPath,
			AuthorName:         pushEvent.AuthorName,
		}

		filteredRepos, httpErr := filterReposCommon(baseVCSPushEvent, repos)
		if httpErr != nil {
			return httpErr
		}
		filteredRepos = filterReposGitLab(c.Request().Header, filteredRepos)
		if len(filteredRepos) == 0 {
			log.Debug("Empty handle repo list. Ignore this push event.")
			return c.String(http.StatusOK, "OK")
		}
		log.Debug("Process push event in repos", zap.Any("repos", filteredRepos))

		commitList, err := convertGitLabCommitList(pushEvent.CommitList)
		if err != nil {
			return echo.NewHTTPError(http.StatusInternalServerError, "Failed to convert GitLab commits").SetInternal(err)
		}
		if len(commitList) == 0 {
			log.Debug("No commit in the GitLab push event. Ignore this push event.",
				zap.String("repoURL", common.EscapeForLogging(pushEvent.Project.WebURL)),
				zap.String("repoName", pushEvent.Project.FullPath),
				zap.String("commits", getCommitsMessage(commitList)))
			c.Response().WriteHeader(http.StatusOK)
			return nil
		}
		baseVCSPushEvent.CommitList = commitList
		createdMessages, httpErr := s.createIssuesFromCommits(ctx, webhookEndpointID, filteredRepos, commitList, baseVCSPushEvent)
		if httpErr != nil {
			return httpErr
		}
		return c.String(http.StatusOK, strings.Join(createdMessages, "\n"))
	})

	g.POST("/github/:id", func(c echo.Context) error {
		ctx := c.Request().Context()

		// This shouldn't happen as we only setup webhook to receive push event, just in case.
		eventType := github.WebhookType(c.Request().Header.Get("X-GitHub-Event"))

		// https://docs.github.com/en/developers/webhooks-and-events/webhooks/about-webhooks#ping-event
		// When we create a new webhook, GitHub will send us a simple ping event to let us know we've set up the webhook correctly.
		// We respond to this event so as not to mislead users.
		if eventType == github.WebhookPing {
			return c.String(http.StatusOK, "OK")
		}

		if eventType != github.WebhookPush {
			return echo.NewHTTPError(http.StatusBadRequest, fmt.Sprintf("Invalid webhook event type, got %s, want %s", eventType, github.WebhookPush))
		}

		webhookEndpointID, repos, httpErr := s.validateWebhookRequest(ctx, c)
		if httpErr != nil {
			return httpErr
		}

		body, err := io.ReadAll(c.Request().Body)
		if err != nil {
			return echo.NewHTTPError(http.StatusBadRequest, "Failed to read webhook request").SetInternal(err)
		}

		var pushEvent github.WebhookPushEvent
		if err := json.Unmarshal(body, &pushEvent); err != nil {
			return echo.NewHTTPError(http.StatusBadRequest, "Malformed push event").SetInternal(err)
		}
		baseVCSPushEvent := vcs.PushEvent{
			Ref:                common.EscapeForLogging(pushEvent.Ref),
			RepositoryID:       common.EscapeForLogging(pushEvent.Repository.FullName),
			RepositoryURL:      pushEvent.Repository.HTMLURL,
			RepositoryFullPath: pushEvent.Repository.FullName,
			AuthorName:         pushEvent.Sender.Login,
		}

		filteredRepos, httpErr := filterReposCommon(baseVCSPushEvent, repos)
		if httpErr != nil {
			return httpErr
		}
		filteredRepos, httpErr = filterReposGitHub(c.Request().Header, body, filteredRepos)
		if httpErr != nil {
			return httpErr
		}
		if len(filteredRepos) == 0 {
			log.Debug("Empty handle repo list. Ignore this push event.")
			return c.String(http.StatusOK, "OK")
		}
		log.Debug("Process push event in repos", zap.Any("repos", filteredRepos))

		commitList := convertGitHubCommitList(pushEvent.Commits)
		if len(pushEvent.Commits) == 0 {
			log.Debug("No commit in the GitHub push event. Ignore this push event.",
				zap.String("repoURL", common.EscapeForLogging(pushEvent.Repository.HTMLURL)),
				zap.String("repoName", common.EscapeForLogging(pushEvent.Repository.FullName)),
				zap.String("commits", getCommitsMessage(commitList)))
			c.Response().WriteHeader(http.StatusOK)
			return nil
		}
		baseVCSPushEvent.CommitList = commitList
		createdMessages, httpErr := s.createIssuesFromCommits(ctx, webhookEndpointID, filteredRepos, commitList, baseVCSPushEvent)
		if httpErr != nil {
			return httpErr
		}
		return c.String(http.StatusOK, strings.Join(createdMessages, "\n"))
	})
}

func (s *Server) createIssuesFromCommits(ctx context.Context, webhookEndpointID string, filteredRepos []*api.Repository, commitList []vcs.Commit, baseVCSPushEvent vcs.PushEvent) ([]string, *echo.HTTPError) {
	distinctFileList := dedupMigrationFilesFromCommitList(commitList)
	if len(distinctFileList) == 0 {
		log.Warn("No files found from the push event",
			zap.String("repoURL", common.EscapeForLogging(baseVCSPushEvent.RepositoryURL)),
			zap.String("repoName", baseVCSPushEvent.RepositoryFullPath),
			zap.String("commits", getCommitsMessage(commitList)))
		return nil, nil
	}

	var createdMessageList []string
	repoID2ActivityCreateList := make(map[int][]*api.ActivityCreate)
	for _, repo := range filteredRepos {
		pushEvent := baseVCSPushEvent
		pushEvent.VCSType = repo.VCS.Type
		pushEvent.BaseDirectory = repo.BaseDirectory

		createdMessage, created, activityCreateList, httpErr := s.createIssueFromPushEvent(
			ctx,
			&pushEvent,
			repo,
			webhookEndpointID,
			distinctFileList,
		)
		if httpErr != nil {
			return nil, httpErr
		}
		if created {
			createdMessageList = append(createdMessageList, createdMessage)
		}
		repoID2ActivityCreateList[repo.ID] = append(repoID2ActivityCreateList[repo.ID], activityCreateList...)
	}
	if len(createdMessageList) == 0 {
		for _, repo := range filteredRepos {
			if activityCreateList, ok := repoID2ActivityCreateList[repo.ID]; ok {
				for _, activityCreate := range activityCreateList {
					if _, err := s.ActivityManager.CreateActivity(ctx, activityCreate, &ActivityMeta{}); err != nil {
						log.Warn("Failed to create project activity for the ignored repository file", zap.Error(err))
					}
				}
			}
		}
	}
	if len(createdMessageList) == 0 {
		log.Warn("No issue created from the push event",
			zap.String("repoURL", common.EscapeForLogging(baseVCSPushEvent.RepositoryURL)),
			zap.String("repoName", baseVCSPushEvent.RepositoryFullPath),
			zap.String("commits", getCommitsMessage(commitList)))
	}
	return createdMessageList, nil
}

func (s *Server) validateWebhookRequest(ctx context.Context, c echo.Context) (string, []*api.Repository, *echo.HTTPError) {
	webhookEndpointID := c.Param("id")
	repos, err := s.store.FindRepository(ctx, &api.RepositoryFind{WebhookEndpointID: &webhookEndpointID})
	if err != nil {
		return "", nil, echo.NewHTTPError(http.StatusInternalServerError, fmt.Sprintf("Failed to respond webhook event for endpoint: %v", webhookEndpointID)).SetInternal(err)
	}
	if len(repos) == 0 {
		return "", nil, echo.NewHTTPError(http.StatusNotFound, fmt.Sprintf("Webhook endpoint not found: %v", webhookEndpointID))
	}
	return webhookEndpointID, repos, nil
}

func filterReposCommon(pushEvent vcs.PushEvent, repos []*api.Repository) ([]*api.Repository, *echo.HTTPError) {
	branch, err := parseBranchNameFromRefs(pushEvent.Ref)
	if err != nil {
		return nil, echo.NewHTTPError(http.StatusBadRequest, "Invalid ref: %s", pushEvent.Ref).SetInternal(err)
	}
	var filteredRepos []*api.Repository
	for _, repo := range repos {
		if repo.BranchFilter != branch {
			log.Debug("Skipping repo due to branch filter mismatch", zap.Int("repoID", repo.ID), zap.String("branch", branch), zap.String("filter", repo.BranchFilter))
			continue
		}
		if repo.VCS == nil {
			log.Debug("Skipping repo due to missing VCS", zap.Int("repoID", repo.ID))
			continue
		}
		if pushEvent.RepositoryID != repo.ExternalID {
			log.Debug("Skipping repo due to external ID mismatch", zap.Int("repoID", repo.ID), zap.String("pushEventExternalID", pushEvent.RepositoryID), zap.String("repoExternalID", repo.ExternalID))
			continue
		}
		filteredRepos = append(filteredRepos, repo)
	}
	return filteredRepos, nil
}

func filterReposGitLab(httpHeader http.Header, repos []*api.Repository) []*api.Repository {
	var filteredRepos []*api.Repository
	for _, repo := range repos {
		if secretToken := httpHeader.Get("X-Gitlab-Token"); secretToken != repo.WebhookSecretToken {
			log.Debug("Skipping repo due to secret token mismatch", zap.Int("repoID", repo.ID), zap.String("headerSecretToken", secretToken), zap.String("repoSecretToken", repo.WebhookSecretToken))
			continue
		}
		filteredRepos = append(filteredRepos, repo)
	}
	return filteredRepos
}

func filterReposGitHub(httpHeader http.Header, httpBody []byte, repos []*api.Repository) ([]*api.Repository, *echo.HTTPError) {
	var filteredRepos []*api.Repository
	for _, repo := range repos {
		validated, err := validateGitHubWebhookSignature256(httpHeader.Get("X-Hub-Signature-256"), repo.WebhookSecretToken, httpBody)
		if err != nil {
			return nil, echo.NewHTTPError(http.StatusInternalServerError, "Failed to validate GitHub webhook signature").SetInternal(err)
		}
		if !validated {
			log.Debug("Skipping repo due to mismatched payload signature", zap.Int("repoID", repo.ID))
			continue
		}
		filteredRepos = append(filteredRepos, repo)
	}
	return filteredRepos, nil
}

// validateGitHubWebhookSignature256 returns true if the signature matches the
// HMAC hex digested SHA256 hash of the body using the given key.
func validateGitHubWebhookSignature256(signature, key string, body []byte) (bool, error) {
	signature = strings.TrimPrefix(signature, "sha256=")
	m := hmac.New(sha256.New, []byte(key))
	if _, err := m.Write(body); err != nil {
		return false, err
	}
	got := hex.EncodeToString(m.Sum(nil))

	// NOTE: Use constant time string comparison helps mitigate certain timing
	// attacks against regular equality operators, see
	// https://docs.github.com/en/developers/webhooks-and-events/webhooks/securing-your-webhooks#validating-payloads-from-github
	return subtle.ConstantTimeCompare([]byte(signature), []byte(got)) == 1, nil
}

// parseBranchNameFromRefs parses the branch name from the refs field in the request.
// https://docs.github.com/en/rest/git/refs
// https://docs.gitlab.com/ee/user/project/integrations/webhook_events.html#push-events
func parseBranchNameFromRefs(ref string) (string, error) {
	expectedPrefix := "refs/heads/"
	if !strings.HasPrefix(ref, expectedPrefix) || len(expectedPrefix) == len(ref) {
		log.Debug("ref is not prefix with expected prefix", zap.String("escaped ref", common.EscapeForLogging(ref)), zap.String("expected prefix", expectedPrefix))
		return ref, errors.Errorf("unexpected ref name %q without prefix %q", ref, expectedPrefix)
	}
	return ref[len(expectedPrefix):], nil
}

func convertGitLabCommitList(commitList []gitlab.WebhookCommit) ([]vcs.Commit, error) {
	var ret []vcs.Commit
	for _, commit := range commitList {
		createdTime, err := time.Parse(time.RFC3339, commit.Timestamp)
		if err != nil {
			return nil, errors.Wrapf(err, "failed to parse commit %s's timestamp %s", commit.ID, common.EscapeForLogging(commit.Timestamp))
		}
		ret = append(ret, vcs.Commit{
			ID:           commit.ID,
			Title:        commit.Title,
			Message:      commit.Message,
			CreatedTs:    createdTime.Unix(),
			URL:          commit.URL,
			AuthorName:   commit.Author.Name,
			AuthorEmail:  commit.Author.Email,
			AddedList:    commit.AddedList,
			ModifiedList: commit.ModifiedList,
		})
	}
	return ret, nil
}

func convertGitHubCommitList(commitList []github.WebhookCommit) []vcs.Commit {
	var ret []vcs.Commit
	for _, commit := range commitList {
		// The Distinct is false if the commit has not been pushed before.
		if !commit.Distinct {
			continue
		}
		// Per Git convention, the message title and body are separated by two new line characters.
		messages := strings.SplitN(commit.Message, "\n\n", 2)
		messageTitle := messages[0]

		ret = append(ret, vcs.Commit{
			ID:           commit.ID,
			Title:        messageTitle,
			Message:      commit.Message,
			CreatedTs:    commit.Timestamp.Unix(),
			URL:          commit.URL,
			AuthorName:   commit.Author.Name,
			AuthorEmail:  commit.Author.Email,
			AddedList:    commit.Added,
			ModifiedList: commit.Modified,
		})
	}
	return ret
}

// fileItemType is the type of a file item.
type fileItemType string

// The list of file item types.
const (
	fileItemTypeAdded    fileItemType = "added"
	fileItemTypeModified fileItemType = "modified"
)

// We are observing the push webhook event so that we will receive the event either when:
// 1. A commit is directly pushed to a branch.
// 2. One or more commits are merged to a branch.
//
// There is a complication to deal with the 2nd type. A typical workflow is a developer first
// commits the migration file to the feature branch, and at a later point, she creates a merge
// request to merge the commit to the main branch. Even the developer only creates a single commit
// on the feature branch, that merge request may contain multiple commits (unless both squash and fast-forward merge are used):
// 1. The original commit on the feature branch.
// 2. The merge request commit.
//
// And both commits would include that added migration file. Since we create an issue per migration file,
// we need to filter the commit list to prevent creating a duplicated issue. GitLab has a limitation to distinguish
// whether the commit is a merge commit (https://gitlab.com/gitlab-org/gitlab/-/issues/30914), so we need to dedup
// ourselves. Below is the filtering algorithm:
//  1. If we observe the same migration file multiple times, then we should use the latest migration file. This does not matter
//     for change-based migration since a developer would always create different migration file with incremental names, while it
//     will be important for the state-based migration, since the file name is always the same and we need to use the latest snapshot.
//  2. Maintain the relative commit order between different migration files. If migration file A happens before migration file B,
//     then we should create an issue for migration file A first.
type distinctFileItem struct {
	createdTs int64
	commit    vcs.Commit
	fileName  string
	itemType  fileItemType
}

func dedupMigrationFilesFromCommitList(commitList []vcs.Commit) []distinctFileItem {
	// Use list instead of map because we need to maintain the relative commit order in the source branch.
	var distinctFileList []distinctFileItem
	for _, commit := range commitList {
		log.Debug("Pre-processing commit to dedup migration files...",
			zap.String("id", common.EscapeForLogging(commit.ID)),
			zap.String("title", common.EscapeForLogging(commit.Title)),
		)

		addDistinctFile := func(fileName string, itemType fileItemType) {
			item := distinctFileItem{
				createdTs: commit.CreatedTs,
				commit:    commit,
				fileName:  fileName,
				itemType:  itemType,
			}
			for i, file := range distinctFileList {
				// For the migration file with the same name, keep the one from the latest commit
				if item.fileName == file.fileName {
					if file.createdTs < commit.CreatedTs {
						// A file can be added and then modified in a later commit. We should consider the item as added.
						if file.itemType == fileItemTypeAdded {
							item.itemType = fileItemTypeAdded
						}
						distinctFileList[i] = item
					}
					return
				}
			}
			distinctFileList = append(distinctFileList, item)
		}

		for _, added := range commit.AddedList {
			addDistinctFile(added, fileItemTypeAdded)
		}
		for _, modified := range commit.ModifiedList {
			addDistinctFile(modified, fileItemTypeModified)
		}
	}
	return distinctFileList
}

// findProjectDatabases finds the list of databases with given name in the
// project. If the `envName` is not empty, it will be used as a filter condition
// for the result list.
func (s *Server) findProjectDatabases(ctx context.Context, projectID int, tenantMode api.ProjectTenantMode, dbName, envName string) ([]*api.Database, error) {
	// Retrieve the current schema from the database
	foundDatabases, err := s.store.FindDatabase(ctx,
		&api.DatabaseFind{
			ProjectID: &projectID,
			Name:      &dbName,
		},
	)
	if err != nil {
		return nil, errors.Wrap(err, "find database")
	} else if len(foundDatabases) == 0 {
		return nil, errors.Errorf("project %d does not have database %q", projectID, dbName)
	}

	// Tenant mode does not allow filtering databases by environment and expect
	// multiple databases with the same name.
	if tenantMode == api.TenantModeTenant {
		if envName != "" {
			return nil, errors.Errorf("non-empty environment is not allowed for tenant mode project")
		}
		return foundDatabases, nil
	}

	// We support 3 patterns on how to organize the schema files.
	// Pattern 1: 	The database name is the same across all environments. Each environment will have its own directory, so the
	//              schema file looks like "dev/v1__db1", "staging/v1__db1".
	//
	// Pattern 2: 	Like 1, the database name is the same across all environments. All environment shares the same schema file,
	//              say v1__db1, when a new file is added like v2__db1__add_column, we will create a multi stage pipeline where
	//              each stage corresponds to an environment.
	//
	// Pattern 3:  	The database name is different among different environments. In such case, the database name alone is enough
	//             	to identify ambiguity.

	// Further filter by environment name if applicable.
	var filteredDatabases []*api.Database
	if envName != "" {
		for _, database := range foundDatabases {
			// Environment name comparison is case insensitive
			if strings.EqualFold(database.Instance.Environment.Name, envName) {
				filteredDatabases = append(filteredDatabases, database)
			}
		}
		if len(filteredDatabases) == 0 {
			return nil, errors.Errorf("project %d does not have database %q for environment %q", projectID, dbName, envName)
		}
	} else {
		filteredDatabases = foundDatabases
	}

	// In case there are databases with identical name in a project for the same environment.
	marked := make(map[int]struct{})
	for _, database := range filteredDatabases {
		if _, ok := marked[database.Instance.EnvironmentID]; ok {
			return nil, errors.Errorf("project %d has multiple databases %q for environment %q", projectID, dbName, envName)
		}
		marked[database.Instance.EnvironmentID] = struct{}{}
	}
	return filteredDatabases, nil
}

// getIgnoredFileActivityCreate get a warning project activityCreate for the ignored file with given error.
func getIgnoredFileActivityCreate(projectID int, pushEvent *vcs.PushEvent, file string, err error) *api.ActivityCreate {
	payload, marshalErr := json.Marshal(
		api.ActivityProjectRepositoryPushPayload{
			VCSPushEvent: *pushEvent,
		},
	)
	if marshalErr != nil {
		log.Warn("Failed to construct project activity payload for the ignored repository file",
			zap.Error(marshalErr),
		)
		return nil
	}

	return &api.ActivityCreate{
		CreatorID:   api.SystemBotID,
		ContainerID: projectID,
		Type:        api.ActivityProjectRepositoryPush,
		Level:       api.ActivityWarn,
		Comment:     fmt.Sprintf("Ignored file %q, %v.", file, err),
		Payload:     string(payload),
	}
}

// readFileContent reads the content of the given file from the given repository.
func (s *Server) readFileContent(ctx context.Context, pushEvent *vcs.PushEvent, webhookEndpointID string, file string) (string, error) {
	// Retrieve the latest AccessToken and RefreshToken as the previous
	// ReadFileContent call may have updated the stored token pair. ReadFileContent
	// will fetch and store the new token pair if the existing token pair has
	// expired.
	repos, err := s.store.FindRepository(ctx, &api.RepositoryFind{WebhookEndpointID: &webhookEndpointID})
	if err != nil {
		return "", errors.Wrapf(err, "get repository by webhook endpoint %q", webhookEndpointID)
	} else if len(repos) == 0 {
		return "", errors.Wrapf(err, "repository not found by webhook endpoint %q", webhookEndpointID)
	}

	repo := repos[0]
	content, err := vcs.Get(repo.VCS.Type, vcs.ProviderConfig{}).ReadFileContent(
		ctx,
		common.OauthContext{
			ClientID:     repo.VCS.ApplicationID,
			ClientSecret: repo.VCS.Secret,
			AccessToken:  repo.AccessToken,
			RefreshToken: repo.RefreshToken,
			Refresher:    s.refreshToken(ctx, repo.WebURL),
		},
		repo.VCS.InstanceURL,
		repo.ExternalID,
		file,
		pushEvent.FileCommit.ID,
	)
	if err != nil {
		return "", errors.Wrap(err, "read content")
	}
	return content, nil
}

// prepareIssueFromPushEventSDL returns the migration info and a list of update
// schema details derived from the given push event for SDL.
func (s *Server) prepareIssueFromPushEventSDL(ctx context.Context, repo *api.Repository, pushEvent *vcs.PushEvent, schemaInfo map[string]string, file string, webhookEndpointID string) ([]*api.MigrationDetail, []*api.ActivityCreate) {
	dbName := schemaInfo["DB_NAME"]
	if dbName == "" {
		log.Debug("Ignored schema file without a database name", zap.String("file", file))
		return nil, nil
	}

	statement, err := s.readFileContent(ctx, pushEvent, webhookEndpointID, file)
	if err != nil {
		activityCreate := getIgnoredFileActivityCreate(repo.ProjectID, pushEvent, file, errors.Wrap(err, "Failed to read file content"))
		return nil, []*api.ActivityCreate{activityCreate}
	}

	activityCreateList := []*api.ActivityCreate{}
	envName := schemaInfo["ENV_NAME"]
	var migrationDetailList []*api.MigrationDetail
	if repo.Project.TenantMode == api.TenantModeTenant {
		migrationDetailList = append(migrationDetailList,
			&api.MigrationDetail{
				DatabaseName: dbName,
				Statement:    statement,
			},
		)
		return migrationDetailList, nil
	}

	databases, err := s.findProjectDatabases(ctx, repo.ProjectID, repo.Project.TenantMode, dbName, envName)
	if err != nil {
		activityCreate := getIgnoredFileActivityCreate(repo.ProjectID, pushEvent, file, errors.Wrap(err, "Failed to find project databases"))
		return nil, []*api.ActivityCreate{activityCreate}
	}

	for _, database := range databases {
		diff, err := s.computeDatabaseSchemaDiff(ctx, database, statement)
		if err != nil {
			activityCreate := getIgnoredFileActivityCreate(repo.ProjectID, pushEvent, file, errors.Wrap(err, "Failed to compute database schema diff"))
			activityCreateList = append(activityCreateList, activityCreate)
			continue
		}

		migrationDetailList = append(migrationDetailList,
			&api.MigrationDetail{
				DatabaseID: database.ID,
				Statement:  diff,
			},
		)
	}

	return migrationDetailList, activityCreateList
}

// prepareIssueFromPushEventDDL returns a list of update schema details derived
// from the given push event for DDL.
func (s *Server) prepareIssueFromPushEventDDL(ctx context.Context, repo *api.Repository, pushEvent *vcs.PushEvent, fileName string, fileType fileItemType, webhookEndpointID string, migrationInfo *db.MigrationInfo) ([]*api.MigrationDetail, []*api.ActivityCreate) {
	statement, err := s.readFileContent(ctx, pushEvent, webhookEndpointID, fileName)
	if err != nil {
		activityCreate := getIgnoredFileActivityCreate(repo.ProjectID, pushEvent, fileName, errors.Wrap(err, "Failed to read file content"))
		return nil, []*api.ActivityCreate{activityCreate}
	}

	var migrationDetailList []*api.MigrationDetail

	// TODO(dragonly): handle modified file for tenant mode.
	if repo.Project.TenantMode == api.TenantModeTenant {
		migrationDetailList = append(migrationDetailList,
			&api.MigrationDetail{
				DatabaseName:  migrationInfo.Database,
				Statement:     statement,
				SchemaVersion: migrationInfo.Version,
			},
		)
		return migrationDetailList, nil
	}

	databases, err := s.findProjectDatabases(ctx, repo.ProjectID, repo.Project.TenantMode, migrationInfo.Database, migrationInfo.Environment)
	if err != nil {
		activityCreate := getIgnoredFileActivityCreate(repo.ProjectID, pushEvent, fileName, errors.Wrap(err, "Failed to find project databases"))
		return nil, []*api.ActivityCreate{activityCreate}
	}

	if fileType == fileItemTypeAdded {
		for _, database := range databases {
			migrationDetailList = append(migrationDetailList,
				&api.MigrationDetail{
					DatabaseID:    database.ID,
					Statement:     statement,
					SchemaVersion: migrationInfo.Version,
				},
			)
		}
		return migrationDetailList, nil
	}

	if err := s.tryUpdateTasksFromModifiedFile(ctx, databases, fileName, migrationInfo.Version, statement); err != nil {
		activityCreate := getIgnoredFileActivityCreate(repo.ProjectID, pushEvent, fileName, errors.Wrap(err, "Failed to find project task"))
		return nil, []*api.ActivityCreate{activityCreate}
	}

	return nil, nil
}

func (s *Server) tryUpdateTasksFromModifiedFile(ctx context.Context, databases []*api.Database, fileName, schemaVersion, statement string) error {
	// For modified files, we try to update the existing issue's statement.
	for _, database := range databases {
		find := &api.TaskFind{
			DatabaseID: &database.ID,
			StatusList: &[]api.TaskStatus{api.TaskPendingApproval, api.TaskFailed},
			TypeList:   &[]api.TaskType{api.TaskDatabaseSchemaUpdate, api.TaskDatabaseDataUpdate},
			Payload:    fmt.Sprintf("payload->>'schemaVersion' = '%s'", schemaVersion),
		}
		taskList, err := s.store.FindTask(ctx, find, true)
		if err != nil {
			return err
		}
		if len(taskList) == 0 {
			continue
		}
		if len(taskList) > 1 {
			log.Error("Found more than one pending approval or failed tasks for modified VCS file, should be only one task.", zap.Int("databaseID", database.ID), zap.String("schemaVersion", schemaVersion))
			return nil
		}
		task := taskList[0]
		taskPatch := api.TaskPatch{
			ID:        task.ID,
			Statement: &statement,
			UpdaterID: api.SystemBotID,
		}
		issue, err := s.store.GetIssueByPipelineID(ctx, task.PipelineID)
		if err != nil {
			log.Error(fmt.Sprintf("Failed to get issue by pipeline ID %d", task.PipelineID), zap.Error(err))
			return nil
		}
		// TODO(dragonly): Try to patch the failed migration history record to pending, and the statement to the current modified file content.
		log.Debug("Patching task for modified file VCS push event", zap.String("fileName", fileName), zap.Int("issueID", issue.ID), zap.Int("taskID", task.ID))
		if _, err := s.patchTask(ctx, task, &taskPatch, issue); err != nil {
			log.Error("Failed to patch task with the same migration version", zap.Int("issueID", issue.ID), zap.Int("taskID", task.ID), zap.Error(err))
			return nil
		}
	}
	return nil
}

// createIssueFromPushEvent attempts to create a new issue for the given files of
// the push event. It returns "created=true" when a new issue has been created,
// along with the creation message to be presented in the UI. An *echo.HTTPError
// is returned in case of the error during the process.
func (s *Server) createIssueFromPushEvent(ctx context.Context, pushEvent *vcs.PushEvent, repo *api.Repository, webhookEndpointID string, fileList []distinctFileItem) (string, bool, []*api.ActivityCreate, *echo.HTTPError) {
	if repo.Project.TenantMode == api.TenantModeTenant {
		if !s.feature(api.FeatureMultiTenancy) {
			return "", false, nil, echo.NewHTTPError(http.StatusForbidden, api.FeatureMultiTenancy.AccessErrorMessage())
		}
	}

	// Filter files that are in the repo's base directory.
	var filesEscaped []string
	var filesToProcess []distinctFileItem
	for _, file := range fileList {
		fileEscaped := common.EscapeForLogging(file.fileName)
		if !strings.HasPrefix(file.fileName, repo.BaseDirectory) {
			log.Debug("Ignored file outside the base directory",
				zap.String("file", fileEscaped),
				zap.String("base_directory", repo.BaseDirectory),
			)
			continue
		}
		filesToProcess = append(filesToProcess, file)
		filesEscaped = append(filesEscaped, fileEscaped)
	}
	if len(filesToProcess) == 0 {
		return "", false, nil, nil
	}
	log.Debug("Processing files", zap.Strings("files", filesEscaped))

	// Parse schema info from each file name. It's used to tell whether each file is a schema file or normal migration file.
	var schemaInfoList []map[string]string
	for _, file := range filesEscaped {
		schemaInfo, err := parseSchemaFileInfo(repo.BaseDirectory, repo.SchemaPathTemplate, file)
		if err != nil {
			log.Debug("Failed to parse schema file info", zap.String("file", file), zap.Error(err))
			return "", false, nil, nil
		}
		schemaInfoList = append(schemaInfoList, schemaInfo)
	}

	var migrationDetailList []*api.MigrationDetail
	var activityCreateList []*api.ActivityCreate
<<<<<<< HEAD
	// Default to DATA migration. If later we found any MIGRATE migration file, we set migrationType to MIGRATE.
	migrationType := db.Data
	if repo.Project.SchemaChangeType == api.ProjectSchemaChangeTypeDDL {
		var nonSchemaFileList []distinctFileItem
		for i, si := range schemaInfoList {
			if si != nil {
				log.Debug("Ignored schema file for non-SDL", zap.String("file", filesEscaped[i]), zap.String("type", string(filesToProcess[i].itemType)))
			} else {
				nonSchemaFileList = append(nonSchemaFileList, filesToProcess[i])
			}
		}
		if len(nonSchemaFileList) == 0 {
			return "", false, nil, nil
		}

		// There are possibly multiple files in the push event.
		// Each file corresponds to a (database name, schema version) pair.
		// We want the migration statements are sorted by the file's schema version, and grouped by the database name.
		fileListSorted, migrationInfoList, err := sortFilesBySchemaVersionGroupByDatabase(repo, nonSchemaFileList)
=======
	var migrationDescription string
	var migrationType db.MigrationType

	if repo.Project.SchemaChangeType == api.ProjectSchemaChangeTypeDDL && schemaInfo != nil {
		log.Debug("Ignored schema file for non-SDL", zap.String("file", file), zap.String("type", string(fileType)))
		return "", false, nil, nil
	}

	if repo.Project.SchemaChangeType == api.ProjectSchemaChangeTypeSDL && schemaInfo != nil {
		// Having no schema info indicates that the file is not a schema file (e.g.
		// "*__LATEST.sql"), try to parse the migration info see if it is a data update.
		migrationDetailList, activityCreateList = s.prepareIssueFromPushEventSDL(ctx, repo, pushEvent, schemaInfo, file, webhookEndpointID)
		migrationDescription = "Apply_schema_diff"
		migrationType = db.Migrate
	} else {
		// NOTE: We do not want to use filepath.Join here because we always need "/" as the path separator.
		migrationInfo, err := db.ParseMigrationInfo(file, path.Join(repo.BaseDirectory, repo.FilePathTemplate))
>>>>>>> 2a99b4a4
		if err != nil {
			return "", false, nil, echo.NewHTTPError(http.StatusInternalServerError, "Failed to sort files by schema version group by database").SetInternal(err)
		}
		for i, file := range fileListSorted {
			migrationDetailListForFile, activityCreateListForFile := s.prepareIssueFromPushEventDDL(ctx, repo, pushEvent, file.fileName, file.itemType, webhookEndpointID, migrationInfoList[i])
			activityCreateList = append(activityCreateList, activityCreateListForFile...)
			migrationDetailList = append(migrationDetailList, migrationDetailListForFile...)
			// If there's one schema migration file, we set the issue type as MIGRATE.
			if migrationInfoList[i].Type == db.Migrate {
				migrationType = db.Migrate
			}
		}
	} else {
		var schemaFileList []distinctFileItem
		var schemaInfoListForSDL []map[string]string
		var nonSchemaFileList []distinctFileItem
		for i, si := range schemaInfoList {
			if si != nil {
				schemaFileList = append(schemaFileList, filesToProcess[i])
				schemaInfoListForSDL = append(schemaInfoListForSDL, si)
			} else {
				nonSchemaFileList = append(nonSchemaFileList, filesToProcess[i])
			}
		}
		// If there's one schema state file, we set the issue type as MIGRATE.
		if len(schemaFileList) != 0 {
			migrationType = db.Migrate
		}
		migrationDescription = migrationInfo.Description
		migrationType = migrationInfo.Type

		// State based migration.
		for i, file := range schemaFileList {
			_, migrationDetailListForFile, activityCreateListForFile := s.prepareIssueFromPushEventSDL(ctx, repo, pushEvent, schemaInfoListForSDL[i], file.fileName, webhookEndpointID)
			migrationDetailList = append(migrationDetailList, migrationDetailListForFile...)
			activityCreateList = append(activityCreateList, activityCreateListForFile...)
		}

		// For non-schema files, we execute those DATA migration ones.
		fileListSorted, migrationInfoList, err := sortFilesBySchemaVersionGroupByDatabase(repo, nonSchemaFileList)
		if err != nil {
			return "", false, nil, echo.NewHTTPError(http.StatusInternalServerError, "Failed to sort files by schema version group by database").SetInternal(err)
		}
		for i, file := range fileListSorted {
			if migrationInfoList[i].Type != db.Data {
				err := errors.Errorf("skip %s type migration script %s. Only allow DATA type migration in state-based migration project", migrationInfoList[i].Type, common.EscapeForLogging(file.fileName))
				activityCreate := getIgnoredFileActivityCreate(repo.ProjectID, pushEvent, file.fileName, err)
				activityCreateList = append(activityCreateList, activityCreate)
				log.Debug("Skip file in state-based migration", zap.Error(err))
				continue
			}
			migrationDetailListForFile, activityCreateListForFile := s.prepareIssueFromPushEventDDL(ctx, repo, pushEvent, file.fileName, file.itemType, webhookEndpointID, migrationInfoList[i])
			activityCreateList = append(activityCreateList, activityCreateListForFile...)
			migrationDetailList = append(migrationDetailList, migrationDetailListForFile...)
		}
	}

	if len(migrationDetailList) == 0 {
		return "", false, activityCreateList, nil
	}

	// Find out the creator principal.
	creatorID := api.SystemBotID
	if authorEmail := pushEvent.FileCommit.AuthorEmail; authorEmail != "" {
		committerPrincipal, err := s.store.GetPrincipalByEmail(ctx, pushEvent.FileCommit.AuthorEmail)
		if err != nil {
			log.Warn("Failed to find the principal with committer email, use system bot instead",
				zap.String("email", common.EscapeForLogging(authorEmail)),
				zap.Error(err))
		} else if committerPrincipal == nil {
			log.Debug("Principal with committer email does not exist, use system bot instead",
				zap.String("email", common.EscapeForLogging(authorEmail)))
		} else {
			creatorID = committerPrincipal.ID
		}
	}

	// Create the issue.
	createContext, err := json.Marshal(
		&api.MigrationContext{
			MigrationType: migrationType,
			VCSPushEvent:  pushEvent,
			DetailList:    migrationDetailList,
		},
	)
	if err != nil {
		return "", false, activityCreateList, echo.NewHTTPError(http.StatusInternalServerError, "Failed to marshal update schema context").SetInternal(err)
	}

	issueType := api.IssueDatabaseSchemaUpdate
	if migrationType == db.Data {
		issueType = api.IssueDatabaseDataUpdate
	}
	commitsMsg := getCommitsMessageShort(pushEvent.CommitList)
	issueCreate := &api.IssueCreate{
		ProjectID:     repo.ProjectID,
<<<<<<< HEAD
		Name:          fmt.Sprintf("%s by %s", migrationType, commitsMsg),
=======
		Name:          fmt.Sprintf("%s by %s", migrationDescription, strings.TrimPrefix(fileEscaped, repo.BaseDirectory+"/")),
>>>>>>> 2a99b4a4
		Type:          issueType,
		Description:   pushEvent.FileCommit.Message,
		AssigneeID:    api.SystemBotID,
		CreateContext: string(createContext),
	}
	issue, err := s.createIssue(ctx, issueCreate, creatorID)
	if err != nil {
		errMsg := "Failed to create schema update issue"
		if issueType == api.IssueDatabaseDataUpdate {
			errMsg = "Failed to create data update issue"
		}
		return "", false, activityCreateList, echo.NewHTTPError(http.StatusInternalServerError, errMsg).SetInternal(err)
	}

	// Create a project activity after successfully creating the issue from the push event.
	activityPayload, err := json.Marshal(
		api.ActivityProjectRepositoryPushPayload{
			VCSPushEvent: *pushEvent,
			IssueID:      issue.ID,
			IssueName:    issue.Name,
		},
	)
	if err != nil {
		return "", false, activityCreateList, echo.NewHTTPError(http.StatusInternalServerError, "Failed to construct activity payload").SetInternal(err)
	}

	activityCreate := &api.ActivityCreate{
		CreatorID:   creatorID,
		ContainerID: repo.ProjectID,
		Type:        api.ActivityProjectRepositoryPush,
		Level:       api.ActivityInfo,
		Comment:     fmt.Sprintf("Created issue %q.", issue.Name),
		Payload:     string(activityPayload),
	}
	if _, err = s.ActivityManager.CreateActivity(ctx, activityCreate, &ActivityMeta{}); err != nil {
		return "", false, activityCreateList, echo.NewHTTPError(http.StatusInternalServerError, fmt.Sprintf("Failed to create project activity after creating issue from repository push event: %d", issue.ID)).SetInternal(err)
	}

	return fmt.Sprintf("Created issue %q by %s", issue.Name, commitsMsg), true, activityCreateList, nil
}

func sortFilesBySchemaVersionGroupByDatabase(repo *api.Repository, fileList []distinctFileItem) ([]distinctFileItem, []*db.MigrationInfo, error) {
	type sortItem struct {
		file distinctFileItem
		mi   *db.MigrationInfo
	}
	var sortItemList []sortItem
	for _, file := range fileList {
		// NOTE: We do not want to use filepath.Join here because we always need "/" as the path separator.
		template := path.Join(repo.BaseDirectory, repo.FilePathTemplate)
		mi, err := db.ParseMigrationInfo(file.fileName, template)
		if err != nil {
			fileNameEscaped := common.EscapeForLogging(file.fileName)
			log.Error("Failed to parse migration info", zap.String("file", fileNameEscaped), zap.String("template", template), zap.Error(err))
			return nil, nil, errors.Wrapf(err, "failed to parse migration info with file name %s and template %s", fileNameEscaped, template)
		}
		sortItemList = append(sortItemList, sortItem{file: file, mi: mi})
	}
	sort.Slice(sortItemList, func(i, j int) bool {
		mi := sortItemList[i].mi
		mj := sortItemList[j].mi
		return mi.Database < mj.Database || (mi.Database == mj.Database && mi.Version < mj.Version)
	})

	var fileListSorted []distinctFileItem
	var miListSorted []*db.MigrationInfo
	for _, item := range sortItemList {
		fileListSorted = append(fileListSorted, item.file)
		miListSorted = append(miListSorted, item.mi)
	}

	return fileListSorted, miListSorted, nil
}

func getCommitsMessage(commitList []vcs.Commit) string {
	var commitIDs []string
	for _, c := range commitList {
		commitIDs = append(commitIDs, c.ID)
	}
	return strings.Join(commitIDs, ", ")
}

func getCommitsMessageShort(commitList []vcs.Commit) string {
	if len(commitList) == 0 {
		return ""
	}
	if len(commitList) == 1 {
		return "commit " + commitList[0].ID
	}
	return fmt.Sprintf("commits %s...%s", commitList[0].ID, commitList[len(commitList)-1].ID)
}

// parseSchemaFileInfo attempts to parse the given schema file path to extract
// the schema file info. It returns (nil, nil) if it doesn't looks like a schema
// file path.
//
// The possible keys for the returned map are: "ENV_NAME", "DB_NAME".
func parseSchemaFileInfo(baseDirectory, schemaPathTemplate, file string) (map[string]string, error) {
	if schemaPathTemplate == "" {
		return nil, nil
	}

	// Escape "." characters to match literals instead of using it as a wildcard.
	schemaFilePathRegex := strings.ReplaceAll(schemaPathTemplate, ".", `\.`)

	placeholders := []string{
		"ENV_NAME",
		"DB_NAME",
	}
	for _, placeholder := range placeholders {
		schemaFilePathRegex = strings.ReplaceAll(schemaFilePathRegex, fmt.Sprintf("{{%s}}", placeholder), fmt.Sprintf("(?P<%s>[a-zA-Z0-9+-=/_#?!$. ]+)", placeholder))
	}

	// NOTE: We do not want to use filepath.Join here because we always need "/" as the path separator.
	re, err := regexp.Compile(path.Join(baseDirectory, schemaFilePathRegex))
	if err != nil {
		return nil, errors.Wrap(err, "compile schema file path regex")
	}
	match := re.FindStringSubmatch(file)
	if len(match) == 0 {
		return nil, nil
	}

	info := make(map[string]string)
	// Skip the first item because it is always the empty string, see docstring of
	// the SubexpNames() method.
	for i, name := range re.SubexpNames()[1:] {
		info[name] = match[i+1]
	}
	return info, nil
}

// computeDatabaseSchemaDiff computes the diff between current database schema
// and the given schema. It returns an empty string if there is no applicable
// diff.
func (s *Server) computeDatabaseSchemaDiff(ctx context.Context, database *api.Database, newSchemaStr string) (string, error) {
	driver, err := s.getAdminDatabaseDriver(ctx, database.Instance, database.Name)
	if err != nil {
		return "", errors.Wrap(err, "get admin driver")
	}
	defer func() {
		_ = driver.Close(ctx)
	}()

	var schema bytes.Buffer
	_, err = driver.Dump(ctx, database.Name, &schema, true /* schemaOnly */)
	if err != nil {
		return "", errors.Wrap(err, "dump old schema")
	}

	var engine parser.EngineType
	switch database.Instance.Engine {
	case db.Postgres:
		engine = parser.Postgres
	case db.MySQL:
		engine = parser.MySQL
	default:
		return "", errors.Errorf("unsupported database engine %q", database.Instance.Engine)
	}

	diff, err := differ.SchemaDiff(engine, schema.String(), newSchemaStr)
	if err != nil {
		return "", errors.New("compute schema diff")
	}
	return diff, nil
}<|MERGE_RESOLUTION|>--- conflicted
+++ resolved
@@ -750,7 +750,6 @@
 
 	var migrationDetailList []*api.MigrationDetail
 	var activityCreateList []*api.ActivityCreate
-<<<<<<< HEAD
 	// Default to DATA migration. If later we found any MIGRATE migration file, we set migrationType to MIGRATE.
 	migrationType := db.Data
 	if repo.Project.SchemaChangeType == api.ProjectSchemaChangeTypeDDL {
@@ -770,25 +769,6 @@
 		// Each file corresponds to a (database name, schema version) pair.
 		// We want the migration statements are sorted by the file's schema version, and grouped by the database name.
 		fileListSorted, migrationInfoList, err := sortFilesBySchemaVersionGroupByDatabase(repo, nonSchemaFileList)
-=======
-	var migrationDescription string
-	var migrationType db.MigrationType
-
-	if repo.Project.SchemaChangeType == api.ProjectSchemaChangeTypeDDL && schemaInfo != nil {
-		log.Debug("Ignored schema file for non-SDL", zap.String("file", file), zap.String("type", string(fileType)))
-		return "", false, nil, nil
-	}
-
-	if repo.Project.SchemaChangeType == api.ProjectSchemaChangeTypeSDL && schemaInfo != nil {
-		// Having no schema info indicates that the file is not a schema file (e.g.
-		// "*__LATEST.sql"), try to parse the migration info see if it is a data update.
-		migrationDetailList, activityCreateList = s.prepareIssueFromPushEventSDL(ctx, repo, pushEvent, schemaInfo, file, webhookEndpointID)
-		migrationDescription = "Apply_schema_diff"
-		migrationType = db.Migrate
-	} else {
-		// NOTE: We do not want to use filepath.Join here because we always need "/" as the path separator.
-		migrationInfo, err := db.ParseMigrationInfo(file, path.Join(repo.BaseDirectory, repo.FilePathTemplate))
->>>>>>> 2a99b4a4
 		if err != nil {
 			return "", false, nil, echo.NewHTTPError(http.StatusInternalServerError, "Failed to sort files by schema version group by database").SetInternal(err)
 		}
@@ -817,8 +797,6 @@
 		if len(schemaFileList) != 0 {
 			migrationType = db.Migrate
 		}
-		migrationDescription = migrationInfo.Description
-		migrationType = migrationInfo.Type
 
 		// State based migration.
 		for i, file := range schemaFileList {
@@ -885,11 +863,7 @@
 	commitsMsg := getCommitsMessageShort(pushEvent.CommitList)
 	issueCreate := &api.IssueCreate{
 		ProjectID:     repo.ProjectID,
-<<<<<<< HEAD
 		Name:          fmt.Sprintf("%s by %s", migrationType, commitsMsg),
-=======
-		Name:          fmt.Sprintf("%s by %s", migrationDescription, strings.TrimPrefix(fileEscaped, repo.BaseDirectory+"/")),
->>>>>>> 2a99b4a4
 		Type:          issueType,
 		Description:   pushEvent.FileCommit.Message,
 		AssigneeID:    api.SystemBotID,
