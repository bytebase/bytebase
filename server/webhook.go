package server

import (
	"bytes"
	"context"
	"crypto/hmac"
	"crypto/sha256"
	"crypto/subtle"
	"encoding/hex"
	"encoding/json"
	"fmt"
	"io"
	"net/http"
	"path"
	"regexp"
	"strconv"
	"strings"
	"time"

	"github.com/labstack/echo/v4"
	"github.com/pkg/errors"
	"go.uber.org/zap"

	"github.com/bytebase/bytebase/api"
	"github.com/bytebase/bytebase/common"
	"github.com/bytebase/bytebase/common/log"
	"github.com/bytebase/bytebase/plugin/db"
	"github.com/bytebase/bytebase/plugin/parser"
	"github.com/bytebase/bytebase/plugin/vcs"
	"github.com/bytebase/bytebase/plugin/vcs/github"
	"github.com/bytebase/bytebase/plugin/vcs/gitlab"
)

const (
	gitlabWebhookPath = "hook/gitlab"
	githubWebhookPath = "hook/github"
)

func (s *Server) registerWebhookRoutes(g *echo.Group) {
	g.POST("/gitlab/:id", func(c echo.Context) error {
		ctx := c.Request().Context()
		body, err := io.ReadAll(c.Request().Body)
		if err != nil {
			return echo.NewHTTPError(http.StatusBadRequest, "Failed to read webhook request").SetInternal(err)
		}

		pushEvent := &gitlab.WebhookPushEvent{}
		if err := json.Unmarshal(body, pushEvent); err != nil {
			return echo.NewHTTPError(http.StatusBadRequest, "Malformed push event").SetInternal(err)
		}

		// This shouldn't happen as we only setup webhook to receive push event, just in case.
		if pushEvent.ObjectKind != gitlab.WebhookPush {
			return echo.NewHTTPError(http.StatusBadRequest, fmt.Sprintf("Invalid webhook event type, got %s, want push", pushEvent.ObjectKind))
		}

		webhookEndpointID := c.Param("id")
		repo, err := s.store.GetRepository(ctx, &api.RepositoryFind{WebhookEndpointID: &webhookEndpointID})
		if err != nil {
			return echo.NewHTTPError(http.StatusInternalServerError, fmt.Sprintf("Failed to respond webhook event for endpoint: %v", webhookEndpointID)).SetInternal(err)
		}
		if repo == nil {
			return echo.NewHTTPError(http.StatusNotFound, fmt.Sprintf("Webhook endpoint not found: %v", webhookEndpointID))
		}

		if repo.VCS == nil {
			err := errors.Errorf("VCS not found for ID: %v", repo.VCSID)
			return echo.NewHTTPError(http.StatusInternalServerError, err).SetInternal(err)
		}

		if c.Request().Header.Get("X-Gitlab-Token") != repo.WebhookSecretToken {
			return echo.NewHTTPError(http.StatusBadRequest, "Secret token mismatch")
		}

		if strconv.Itoa(pushEvent.Project.ID) != repo.ExternalID {
			return echo.NewHTTPError(http.StatusBadRequest, fmt.Sprintf("Project mismatch, got %d, want %s", pushEvent.Project.ID, repo.ExternalID))
		}

		log.Debug("Processing GitLab webhook push event...",
			zap.String("project", repo.Project.Name),
		)

		var createdMessageList []string
		distinctFileList := dedupMigrationFilesFromCommitList(pushEvent.CommitList)
		for _, item := range distinctFileList {
			createdMessage, created, httpErr := s.createIssueFromPushEvent(
				ctx,
				&vcs.PushEvent{
					VCSType:            repo.VCS.Type,
					BaseDirectory:      repo.BaseDirectory,
					Ref:                pushEvent.Ref,
					RepositoryID:       strconv.Itoa(pushEvent.Project.ID),
					RepositoryURL:      pushEvent.Project.WebURL,
					RepositoryFullPath: pushEvent.Project.FullPath,
					AuthorName:         pushEvent.AuthorName,
					FileCommit: vcs.FileCommit{
						ID:          item.commit.ID,
						Title:       item.commit.Title,
						Message:     item.commit.Message,
						CreatedTs:   item.createdTime.Unix(),
						URL:         item.commit.URL,
						AuthorName:  item.commit.Author.Name,
						AuthorEmail: item.commit.Author.Email,
						Added:       common.EscapeForLogging(item.fileName),
					},
				},
				repo,
				webhookEndpointID,
				item.fileName,
				item.itemType,
			)
			if httpErr != nil {
				return httpErr
			}

			if created {
				createdMessageList = append(createdMessageList, createdMessage)
			}
		}

		if len(createdMessageList) == 0 {
			log.Warn("Ignored push event because no applicable file found in the commit list",
				zap.String("project", repo.Project.Name),
			)
		}
		return c.String(http.StatusOK, strings.Join(createdMessageList, "\n"))
	})
	g.POST("/github/:id", func(c echo.Context) error {
		ctx := c.Request().Context()

		// This shouldn't happen as we only setup webhook to receive push event, just in case.
		eventType := github.WebhookType(c.Request().Header.Get("X-GitHub-Event"))

		// https://docs.github.com/en/developers/webhooks-and-events/webhooks/about-webhooks#ping-event
		// When we create a new webhook, GitHub will send us a simple ping event to let us know we've set up the webhook correctly.
		// We respond to this event so as not to mislead users.
		if eventType == github.WebhookPing {
			return c.String(http.StatusOK, "OK")
		}

		if eventType != github.WebhookPush {
			return echo.NewHTTPError(http.StatusBadRequest, fmt.Sprintf("Invalid webhook event type, got %s, want %s", eventType, github.WebhookPush))
		}

		webhookEndpointID := c.Param("id")
		repo, err := s.store.GetRepository(ctx, &api.RepositoryFind{WebhookEndpointID: &webhookEndpointID})
		if err != nil {
			return echo.NewHTTPError(http.StatusInternalServerError, fmt.Sprintf("Failed to respond webhook event for endpoint: %v", webhookEndpointID)).SetInternal(err)
		}
		if repo == nil {
			return echo.NewHTTPError(http.StatusNotFound, fmt.Sprintf("Webhook endpoint not found: %v", webhookEndpointID))
		}

		if repo.VCS == nil {
			err := errors.Errorf("VCS not found for ID: %v", repo.VCSID)
			return echo.NewHTTPError(http.StatusInternalServerError, err).SetInternal(err)
		}

		body, err := io.ReadAll(c.Request().Body)
		if err != nil {
			return echo.NewHTTPError(http.StatusBadRequest, "Failed to read webhook request").SetInternal(err)
		}

		// Validate the request body first because there is no point in unmarshalling
		// the request body if the signature doesn't match.
		validated, err := validateGitHubWebhookSignature256(c.Request().Header.Get("X-Hub-Signature-256"), repo.WebhookSecretToken, body)
		if err != nil {
			return echo.NewHTTPError(http.StatusInternalServerError, "Failed to validate GitHub webhook signature").SetInternal(err)
		}
		if !validated {
			return echo.NewHTTPError(http.StatusBadRequest, "Mismatched payload signature")
		}

		var pushEvent github.WebhookPushEvent
		if err := json.Unmarshal(body, &pushEvent); err != nil {
			return echo.NewHTTPError(http.StatusBadRequest, "Malformed push event").SetInternal(err)
		}

		if branch, err := parseBranchNameFromGitHubRefs(pushEvent.Ref); err != nil {
			return echo.NewHTTPError(http.StatusBadRequest, "Invalid ref").SetInternal(err)
		} else if branch != repo.BranchFilter {
			return c.String(http.StatusOK, "")
		}

		if pushEvent.Repository.FullName != repo.ExternalID {
			return echo.NewHTTPError(http.StatusBadRequest, fmt.Sprintf("Project mismatch, got %s, want %s", pushEvent.Repository.FullName, repo.ExternalID))
		}

		log.Debug("Processing GitHub webhook push event...",
			zap.String("project", repo.Project.Name),
		)

		var createdMessageList []string
		for _, commit := range pushEvent.Commits {
			// The Distinct is false if the commit is superseded by a later commit.
			if !commit.Distinct {
				continue
			}

			// Per Git convention, the message title and body are separated by two new line characters.
			messages := strings.SplitN(commit.Message, "\n\n", 2)
			messageTitle := messages[0]

			var files []fileItem
			for _, added := range commit.Added {
				files = append(files,
					fileItem{
						name:     added,
						itemType: fileItemTypeAdded,
					},
				)
			}

			if repo.Project.SchemaMigrationType == api.ProjectSchemaMigrationTypeSDL {
				for _, modified := range commit.Modified {
					files = append(files,
						fileItem{
							name:     modified,
							itemType: fileItemTypeModified,
						},
					)
				}
			}

			for _, file := range files {
				createdMessage, created, httpErr := s.createIssueFromPushEvent(
					ctx,
					&vcs.PushEvent{
						VCSType:            repo.VCS.Type,
						BaseDirectory:      repo.BaseDirectory,
						Ref:                pushEvent.Ref,
						RepositoryID:       strconv.Itoa(pushEvent.Repository.ID),
						RepositoryURL:      pushEvent.Repository.HTMLURL,
						RepositoryFullPath: pushEvent.Repository.FullName,
						AuthorName:         pushEvent.Sender.Login,
						FileCommit: vcs.FileCommit{
							ID:          commit.ID,
							Title:       messageTitle,
							Message:     commit.Message,
							CreatedTs:   commit.Timestamp.Unix(),
							URL:         commit.URL,
							AuthorName:  commit.Author.Name,
							AuthorEmail: commit.Author.Email,
							Added:       common.EscapeForLogging(file.name),
						},
					},
					repo,
					webhookEndpointID,
					file.name,
					file.itemType,
				)
				if httpErr != nil {
					return httpErr
				}

				if created {
					createdMessageList = append(createdMessageList, createdMessage)
				}
			}
		}

		if len(createdMessageList) == 0 {
			log.Warn("Ignored push event. No applicable file found in the commit list.",
				zap.String("project", repo.Project.Name),
			)
		}
		return c.String(http.StatusOK, strings.Join(createdMessageList, "\n"))
	})
}

// validateGitHubWebhookSignature256 returns true if the signature matches the
// HMAC hex digested SHA256 hash of the body using the given key.
func validateGitHubWebhookSignature256(signature, key string, body []byte) (bool, error) {
	signature = strings.TrimPrefix(signature, "sha256=")
	m := hmac.New(sha256.New, []byte(key))
	if _, err := m.Write(body); err != nil {
		return false, err
	}
	got := hex.EncodeToString(m.Sum(nil))

	// NOTE: Use constant time string comparison helps mitigate certain timing
	// attacks against regular equality operators, see
	// https://docs.github.com/en/developers/webhooks-and-events/webhooks/securing-your-webhooks#validating-payloads-from-github
	return subtle.ConstantTimeCompare([]byte(signature), []byte(got)) == 1, nil
}

// parseBranchNameFromGitHubRefs is for GitHub.
// GitLab webhook has the option to listen to push events to a certain branch while GitHub doesn't. So we need to manually parse the branch name from the refs field in the request.
// https://docs.github.com/en/rest/git/refs
func parseBranchNameFromGitHubRefs(ref string) (string, error) {
	expectedPrefix := "refs/heads/"
	if !strings.HasPrefix(ref, expectedPrefix) || len(expectedPrefix) == len(ref) {
		log.Debug("ref is not prefix with expected prefix", zap.String("escaped ref", common.EscapeForLogging(ref)), zap.String("expected prefix", expectedPrefix))
		return ref, errors.Errorf("unexpected ref name %q without prefix %q", ref, expectedPrefix)
	}
	return ref[len(expectedPrefix):], nil
}

// fileItemType is the type of a file item.
type fileItemType string

// The list of file item types.
const (
	fileItemTypeAdded    fileItemType = "added"
	fileItemTypeModified fileItemType = "modified"
)

// fileItem is a file with its item type.
type fileItem struct {
	name     string
	itemType fileItemType
}

// We are observing the push webhook event so that we will receive the event either when:
// 1. A commit is directly pushed to a branch.
// 2. One or more commits are merged to a branch.
//
// There is a complication to deal with the 2nd type. A typical workflow is a developer first
// commits the migration file to the feature branch, and at a later point, she creates a merge
// request to merge the commit to the main branch. Even the developer only creates a single commit
// on the feature branch, that merge request may contain multiple commits (unless both squash and fast-forward merge are used):
// 1. The original commit on the feature branch.
// 2. The merge request commit.
//
// And both commits would include that added migration file. Since we create an issue per migration file,
// we need to filter the commit list to prevent creating a duplicated issue. GitLab has a limitation to distinguish
// whether the commit is a merge commit (https://gitlab.com/gitlab-org/gitlab/-/issues/30914), so we need to dedup
// ourselves. Below is the filtering algorithm:
//  1. If we observe the same migration file multiple times, then we should use the latest migration file. This does not matter
//     for change-based migration since a developer would always create different migration file with incremental names, while it
//     will be important for the state-based migration, since the file name is always the same and we need to use the latest snapshot.
//  2. Maintain the relative commit order between different migration files. If migration file A happens before migration file B,
//     then we should create an issue for migration file A first.
type distinctFileItem struct {
	createdTime time.Time
	commit      gitlab.WebhookCommit
	fileName    string
	itemType    fileItemType
}

func dedupMigrationFilesFromCommitList(commitList []gitlab.WebhookCommit) []distinctFileItem {
	// Use list instead of map because we need to maintain the relative commit order in the source branch.
	var distinctFileList []distinctFileItem
	for _, commit := range commitList {
		log.Debug("Pre-processing commit to dedup migration files...",
			zap.String("id", common.EscapeForLogging(commit.ID)),
			zap.String("title", common.EscapeForLogging(commit.Title)),
		)

		createdTime, err := time.Parse(time.RFC3339, commit.Timestamp)
		if err != nil {
			log.Warn("Ignored commit, failed to parse commit timestamp.", zap.String("commit", common.EscapeForLogging(commit.ID)), zap.String("timestamp", common.EscapeForLogging(commit.Timestamp)), zap.Error(err))
		}

		addDistinctFile := func(fileName string, itemType fileItemType) {
			item := distinctFileItem{
				createdTime: createdTime,
				commit:      commit,
				fileName:    fileName,
				itemType:    itemType,
			}
			for i, file := range distinctFileList {
				// For the migration file with the same name, keep the one from the latest commit
				if item.fileName == file.fileName {
					if file.createdTime.Before(createdTime) {
						distinctFileList[i] = item
					}
					return
				}
			}
			distinctFileList = append(distinctFileList, item)
		}

		for _, added := range commit.AddedList {
			addDistinctFile(added, fileItemTypeAdded)
		}
		for _, modified := range commit.ModifiedList {
			addDistinctFile(modified, fileItemTypeModified)
		}
	}
	return distinctFileList
}

// findProjectDatabases finds the list of databases with given name in the
// project. If the `envName` is not empty, it will be used as a filter condition
// for the result list.
func (s *Server) findProjectDatabases(ctx context.Context, projectID int, tenantMode api.ProjectTenantMode, dbName, envName string) ([]*api.Database, error) {
	// Retrieve the current schema from the database
	foundDatabases, err := s.store.FindDatabase(ctx,
		&api.DatabaseFind{
			ProjectID: &projectID,
			Name:      &dbName,
		},
	)
	if err != nil {
		return nil, errors.Wrap(err, "find database")
	} else if len(foundDatabases) == 0 {
		return nil, errors.Errorf("project %d does not have database %q", projectID, dbName)
	}

	// Tenant mode does not allow filtering databases by environment and expect
	// multiple databases with the same name.
	if tenantMode == api.TenantModeTenant {
		if envName != "" {
			return nil, errors.Errorf("non-empty environment is not allowed for tenant mode project")
		}
		return foundDatabases, nil
	}

	// We support 3 patterns on how to organize the schema files.
	// Pattern 1: 	The database name is the same across all environments. Each environment will have its own directory, so the
	//              schema file looks like "dev/v1__db1", "staging/v1__db1".
	//
	// Pattern 2: 	Like 1, the database name is the same across all environments. All environment shares the same schema file,
	//              say v1__db1, when a new file is added like v2__db1__add_column, we will create a multi stage pipeline where
	//              each stage corresponds to an environment.
	//
	// Pattern 3:  	The database name is different among different environments. In such case, the database name alone is enough
	//             	to identify ambiguity.

	// Further filter by environment name if applicable.
	var filteredDatabases []*api.Database
	if envName != "" {
		for _, database := range foundDatabases {
			// Environment name comparison is case insensitive
			if strings.EqualFold(database.Instance.Environment.Name, envName) {
				filteredDatabases = append(filteredDatabases, database)
			}
		}
		if len(filteredDatabases) == 0 {
			return nil, errors.Errorf("project %d does not have database %q for environment %q", projectID, dbName, envName)
		}
	} else {
		filteredDatabases = foundDatabases
	}

	// In case there are databases with identical name in a project for the same environment.
	marked := make(map[int]struct{})
	for _, database := range filteredDatabases {
		if _, ok := marked[database.Instance.EnvironmentID]; ok {
			return nil, errors.Errorf("project %d has multiple databases %q for environment %q", projectID, dbName, envName)
		}
		marked[database.Instance.EnvironmentID] = struct{}{}
	}
	return filteredDatabases, nil
}

// createIgnoredFileActivity creates a warning project activity for the ignored file with given error.
func (s *Server) createIgnoredFileActivity(ctx context.Context, projectID int, pushEvent *vcs.PushEvent, file string, err error) {
	log.Warn("Ignored file",
		zap.String("file", file),
		zap.Error(err),
	)

	payload, marshalErr := json.Marshal(
		api.ActivityProjectRepositoryPushPayload{
			VCSPushEvent: *pushEvent,
		},
	)
	if marshalErr != nil {
		log.Warn("Failed to construct project activity payload for the ignored repository file",
			zap.Error(marshalErr),
		)
		return
	}

	activityCreate := &api.ActivityCreate{
		CreatorID:   api.SystemBotID,
		ContainerID: projectID,
		Type:        api.ActivityProjectRepositoryPush,
		Level:       api.ActivityWarn,
		Comment:     fmt.Sprintf("Ignored file %q, %v.", file, err),
		Payload:     string(payload),
	}
	if _, err = s.ActivityManager.CreateActivity(ctx, activityCreate, &ActivityMeta{}); err != nil {
		log.Warn("Failed to create project activity for the ignored repository file",
			zap.Error(err),
		)
	}
}

// readFileContent reads the content of the given file from the given repository.
func (s *Server) readFileContent(ctx context.Context, pushEvent *vcs.PushEvent, webhookEndpointID string, file string) (string, error) {
	// Retrieve the latest AccessToken and RefreshToken as the previous
	// ReadFileContent call may have updated the stored token pair. ReadFileContent
	// will fetch and store the new token pair if the existing token pair has
	// expired.
	repo, err := s.store.GetRepository(ctx, &api.RepositoryFind{WebhookEndpointID: &webhookEndpointID})
	if err != nil {
		return "", errors.Wrapf(err, "get repository by webhook endpoint %q", webhookEndpointID)
	} else if repo == nil {
		return "", errors.Wrapf(err, "repository not found by webhook endpoint %q", webhookEndpointID)
	}

	content, err := vcs.Get(repo.VCS.Type, vcs.ProviderConfig{}).ReadFileContent(
		ctx,
		common.OauthContext{
			ClientID:     repo.VCS.ApplicationID,
			ClientSecret: repo.VCS.Secret,
			AccessToken:  repo.AccessToken,
			RefreshToken: repo.RefreshToken,
			Refresher:    s.refreshToken(ctx, repo.ID),
		},
		repo.VCS.InstanceURL,
		repo.ExternalID,
		file,
		pushEvent.FileCommit.ID,
	)
	if err != nil {
		return "", errors.Wrap(err, "read content")
	}
	return content, nil
}

// prepareIssueFromPushEventSDL returns the migration info and a list of update
// schema details derived from the given push event for SDL.
func (s *Server) prepareIssueFromPushEventSDL(ctx context.Context, repo *api.Repository, pushEvent *vcs.PushEvent, schemaInfo map[string]string, file string, fileType fileItemType, webhookEndpointID string) (*db.MigrationInfo, []*api.UpdateSchemaDetail) {
	// Having no schema info indicates that the file is not a schema file (e.g.
	// "*__LATEST.sql"), try to parse the migration info see if it is a data update.
	if schemaInfo == nil {
		// NOTE: We do not want to use filepath.Join here because we always need "/" as the path separator.
		migrationInfo, err := db.ParseMigrationInfo(file, path.Join(repo.BaseDirectory, repo.FilePathTemplate))
		if err != nil {
			log.Error("Failed to parse migration info",
				zap.Int("project", repo.ProjectID),
				zap.Any("pushEvent", pushEvent),
				zap.String("file", file),
				zap.Error(err),
			)
			return nil, nil
		}

		// We only allow DML files when the project uses the state-based migration.
		if migrationInfo.Type != db.Data {
			s.createIgnoredFileActivity(
				ctx,
				repo.ProjectID,
				pushEvent,
				file,
				errors.Errorf("Only DATA type migration scripts are allowed but got %q", migrationInfo.Type),
			)
			return nil, nil
		}

		return migrationInfo, s.prepareIssueFromPushEventDDL(ctx, repo, pushEvent, nil, file, fileType, webhookEndpointID, migrationInfo)
	}

	dbName := schemaInfo["DB_NAME"]
	if dbName == "" {
		log.Debug("Ignored schema file without a database name",
			zap.String("file", file),
		)
		return nil, nil
	}

	content, err := s.readFileContent(ctx, pushEvent, webhookEndpointID, file)
	if err != nil {
		s.createIgnoredFileActivity(
			ctx,
			repo.ProjectID,
			pushEvent,
			file,
			errors.Wrap(err, "Failed to read file content"),
		)
		return nil, nil
	}

	envName := schemaInfo["ENV_NAME"]
	var updateSchemaDetails []*api.UpdateSchemaDetail
	if repo.Project.TenantMode == api.TenantModeTenant {
		updateSchemaDetails = append(updateSchemaDetails,
			&api.UpdateSchemaDetail{
				DatabaseName: dbName,
				Statement:    content,
			},
		)
	} else {
		databases, err := s.findProjectDatabases(ctx, repo.ProjectID, repo.Project.TenantMode, dbName, envName)
		if err != nil {
			s.createIgnoredFileActivity(
				ctx,
				repo.ProjectID,
				pushEvent,
				file,
				errors.Wrap(err, "Failed to find project databases"),
			)
			return nil, nil
		}

		for _, database := range databases {
			diff, err := s.computeDatabaseSchemaDiff(ctx, database, content)
			if err != nil {
				s.createIgnoredFileActivity(
					ctx,
					repo.ProjectID,
					pushEvent,
					file,
					errors.Wrap(err, "Failed to compute database schema diff"),
				)
				continue
			}

			updateSchemaDetails = append(updateSchemaDetails,
				&api.UpdateSchemaDetail{
					DatabaseID: database.ID,
					Statement:  diff,
				},
			)
		}
	}

	migrationInfo := &db.MigrationInfo{
		Version:     common.DefaultMigrationVersion(),
		Namespace:   dbName,
		Database:    dbName,
		Environment: envName,
		Source:      db.VCS,
		Type:        db.Migrate,
		Description: "Apply schema diff",
	}

	added := strings.NewReplacer(
		"{{ENV_NAME}}", envName,
		"{{DB_NAME}}", dbName,
		"{{VERSION}}", migrationInfo.Version,
		"{{TYPE}}", strings.ToLower(string(migrationInfo.Type)),
		"{{DESCRIPTION}}", strings.ReplaceAll(migrationInfo.Description, " ", "_"),
	).Replace(repo.FilePathTemplate)
	// NOTE: We do not want to use filepath.Join here because we always need "/" as the path separator.
	pushEvent.FileCommit.Added = path.Join(repo.BaseDirectory, added)
	return migrationInfo, updateSchemaDetails
}

<<<<<<< HEAD
// prepareIssueFromPushEventDDL returns the migration info and a list of update
// schema details derived from the given push event for DDL.
func (s *Server) prepareIssueFromPushEventDDL(ctx context.Context, repo *api.Repository, pushEvent *vcs.PushEvent, schemaInfo map[string]string, file string, fileType fileItemType, webhookEndpointID string) (*db.MigrationInfo, []*api.UpdateSchemaDetail) {
	if schemaInfo != nil {
		log.Debug("Ignored schema file for non-SDL",
=======
// prepareIssueFromPushEventDDL returns a list of update schema details derived
// from the given push event for DDL.
func (s *Server) prepareIssueFromPushEventDDL(ctx context.Context, repo *api.Repository, pushEvent *vcs.PushEvent, schemaInfo map[string]string, file string, fileType fileItemType, webhookEndpointID string, migrationInfo *db.MigrationInfo) []*api.UpdateSchemaDetail {
	// TODO(dragonly): handle modified file, try to update issue's SQL statement if the task is pending/failed.
	if fileType != fileItemTypeAdded || schemaInfo != nil {
		log.Debug("Ignored non-added or schema file for non-SDL",
>>>>>>> 6c8aeb8f
			zap.String("file", file),
			zap.String("type", string(fileType)),
		)
		return nil
	}

	migrationInfo.Creator = pushEvent.FileCommit.AuthorName
	miPayload := &db.MigrationInfoPayload{
		VCSPushEvent: pushEvent,
	}
	bytes, err := json.Marshal(miPayload)
	if err != nil {
		log.Error("Failed to marshal vcs push event payload",
			zap.Int("project", repo.ProjectID),
			zap.Any("pushEvent", pushEvent),
			zap.String("file", file),
			zap.Error(err),
		)
		return nil
	}
	migrationInfo.Payload = string(bytes)

	content, err := s.readFileContent(ctx, pushEvent, webhookEndpointID, file)
	if err != nil {
		s.createIgnoredFileActivity(
			ctx,
			repo.ProjectID,
			pushEvent,
			file,
			errors.Wrap(err, "Failed to read file content"),
		)
		return nil
	}

	var updateSchemaDetails []*api.UpdateSchemaDetail
	if repo.Project.TenantMode == api.TenantModeTenant {
		updateSchemaDetails = append(updateSchemaDetails,
			&api.UpdateSchemaDetail{
				DatabaseName: migrationInfo.Database,
				Statement:    content,
			},
		)
	} else {
		databases, err := s.findProjectDatabases(ctx, repo.ProjectID, repo.Project.TenantMode, migrationInfo.Database, migrationInfo.Environment)
		if err != nil {
			s.createIgnoredFileActivity(
				ctx,
				repo.ProjectID,
				pushEvent,
				file,
				errors.Wrap(err, "Failed to find project databases"),
			)
			return nil
		}

		// For modified files, we try to update the existing issue's statement.
		// Find tasks related to database and payload.pushEvent.fileCommit.added=fileName.
		// then use server.patchTask() to patch the task.
		if fileType == fileItemTypeModified {
			// Force executing the migration even if there's a pending or failed migration history record.
			migrationInfo.Force = true
			for _, database := range databases {
				find := &api.TaskFind{
					DatabaseID: &database.ID,
					StatusList: &[]api.TaskStatus{api.TaskPendingApproval, api.TaskFailed},
					TypeList:   &[]api.TaskType{api.TaskDatabaseSchemaUpdate, api.TaskDatabaseDataUpdate},
				}
				taskList, err := s.store.FindTask(ctx, find, true)
				if err != nil {
					s.createIgnoredFileActivity(
						ctx,
						repo.ProjectID,
						pushEvent,
						file,
						errors.Wrap(err, "Failed to find project databases"),
					)
					return nil, nil
				}
				for _, task := range taskList {
					var shouldPatch bool
					if task.Type == api.TaskDatabaseSchemaUpdate {
						payload := api.TaskDatabaseSchemaUpdatePayload{}
						if err := json.Unmarshal([]byte(task.Payload), &payload); err != nil {
							log.Error("Failed to unmarshal task payload", zap.Error(err))
							return nil, nil
						}
						shouldPatch = payload.MigrationInfo != nil && payload.MigrationInfo.Version == migrationInfo.Version
					} else {
						payload := api.TaskDatabaseDataUpdatePayload{}
						if err := json.Unmarshal([]byte(task.Payload), &payload); err != nil {
							log.Error("Failed to unmarshal task payload", zap.Error(err))
							return nil, nil
						}
						shouldPatch = payload.MigrationInfo != nil && payload.MigrationInfo.Version == migrationInfo.Version
					}

					if !shouldPatch {
						continue
					}
					taskPatch := api.TaskPatch{
						ID:        task.ID,
						Statement: &content,
						UpdaterID: api.SystemBotID,
					}
					issue, err := s.store.GetIssueByPipelineID(ctx, task.PipelineID)
					if err != nil {
						log.Error(fmt.Sprintf("Failed to get issue by pipeline ID %d", task.PipelineID), zap.Error(err))
						return nil, nil
					}
					// TODO(dragonly): Try to patch the failed migration history record to pending, and the statement to the current modified file content.
					log.Debug("Patching task for modified file VCS push event", zap.String("fileName", file), zap.Int("issueID", issue.ID), zap.Int("taskID", task.ID))
					if _, err := s.patchTask(ctx, task, &taskPatch, issue); err != nil {
						log.Error("Failed to patch task with the same migration version", zap.Int("issueID", issue.ID), zap.Int("taskID", task.ID), zap.Error(err))
						return nil, nil
					}
				}
			}
		} else {
			for _, database := range databases {
				updateSchemaDetails = append(updateSchemaDetails,
					&api.UpdateSchemaDetail{
						DatabaseID: database.ID,
						Statement:  content,
					},
				)
			}
		}
	}
	return updateSchemaDetails
}

// createIssueFromPushEvent attempts to create a new issue for the given file of
// the push event. It returns "created=true" when a new issue has been created,
// along with the creation message to be presented in the UI. An *echo.HTTPError
// is returned in case of the error during the process.
func (s *Server) createIssueFromPushEvent(ctx context.Context, pushEvent *vcs.PushEvent, repo *api.Repository, webhookEndpointID, file string, fileType fileItemType) (message string, created bool, err error) {
	if repo.Project.TenantMode == api.TenantModeTenant {
		if !s.feature(api.FeatureMultiTenancy) {
			return "", false, echo.NewHTTPError(http.StatusForbidden, api.FeatureMultiTenancy.AccessErrorMessage())
		}
	}

	fileEscaped := common.EscapeForLogging(file)
	log.Debug("Processing file",
		zap.String("file", fileEscaped),
		zap.String("commit", common.EscapeForLogging(pushEvent.FileCommit.ID)),
	)

	if !strings.HasPrefix(fileEscaped, repo.BaseDirectory) {
		log.Debug("Ignored file outside the base directory",
			zap.String("file", fileEscaped),
			zap.String("base_directory", repo.BaseDirectory),
		)
		return "", false, nil
	}

	schemaInfo, err := parseSchemaFileInfo(repo.BaseDirectory, repo.SchemaPathTemplate, fileEscaped)
	if err != nil {
		log.Debug("Failed to parse schema file info",
			zap.String("file", fileEscaped),
			zap.Error(err),
		)
		return "", false, nil
	}

	var migrationInfo *db.MigrationInfo
	var updateSchemaDetails []*api.UpdateSchemaDetail
	if repo.Project.SchemaMigrationType == api.ProjectSchemaMigrationTypeSDL {
		migrationInfo, updateSchemaDetails = s.prepareIssueFromPushEventSDL(ctx, repo, pushEvent, schemaInfo, file, fileType, webhookEndpointID)
	} else {
		// NOTE: We do not want to use filepath.Join here because we always need "/" as the path separator.
		migrationInfo, err = db.ParseMigrationInfo(file, path.Join(repo.BaseDirectory, repo.FilePathTemplate))
		if err != nil {
			log.Error("Failed to parse migration info",
				zap.Int("project", repo.ProjectID),
				zap.Any("pushEvent", pushEvent),
				zap.String("file", file),
				zap.Error(err),
			)
			return "", false, nil
		}
		updateSchemaDetails = s.prepareIssueFromPushEventDDL(ctx, repo, pushEvent, schemaInfo, file, fileType, webhookEndpointID, migrationInfo)
	}

	if migrationInfo == nil || len(updateSchemaDetails) == 0 {
		return "", false, nil
	}

	// Create schema update issue
	creatorID := api.SystemBotID
	if pushEvent.FileCommit.AuthorEmail != "" {
		committerPrincipal, err := s.store.GetPrincipalByEmail(ctx, pushEvent.FileCommit.AuthorEmail)
		if err != nil {
			log.Error("Failed to find the principal with committer email",
				zap.String("email", common.EscapeForLogging(pushEvent.FileCommit.AuthorEmail)),
				zap.Error(err),
			)
		}
		if committerPrincipal == nil {
			log.Debug("Failed to find the principal with committer email, use system bot instead",
				zap.String("email", common.EscapeForLogging(pushEvent.FileCommit.AuthorEmail)),
			)
		} else {
			creatorID = committerPrincipal.ID
		}
	}

	createContext, err := json.Marshal(
		&api.UpdateSchemaContext{
			MigrationType: migrationInfo.Type,
			VCSPushEvent:  pushEvent,
			DetailList:    updateSchemaDetails,
			MigrationInfo: migrationInfo,
		},
	)
	if err != nil {
		return "", false, echo.NewHTTPError(http.StatusInternalServerError, "Failed to marshal update schema context").SetInternal(err)
	}

	issueType := api.IssueDatabaseSchemaUpdate
	if migrationInfo.Type == db.Data {
		issueType = api.IssueDatabaseDataUpdate
	}
	issueCreate := &api.IssueCreate{
		ProjectID:     repo.ProjectID,
		Name:          fmt.Sprintf("%s by %s", migrationInfo.Description, strings.TrimPrefix(fileEscaped, repo.BaseDirectory+"/")),
		Type:          issueType,
		Description:   pushEvent.FileCommit.Message,
		AssigneeID:    api.SystemBotID,
		CreateContext: string(createContext),
	}
	issue, err := s.createIssue(ctx, issueCreate, creatorID)
	if err != nil {
		errMsg := "Failed to create schema update issue"
		if issueType == api.IssueDatabaseDataUpdate {
			errMsg = "Failed to create data update issue"
		}
		return "", false, echo.NewHTTPError(http.StatusInternalServerError, errMsg).SetInternal(err)
	}

	// Create a project activity after successfully creating the issue as the result of the push event
	payload, err := json.Marshal(
		api.ActivityProjectRepositoryPushPayload{
			VCSPushEvent: *pushEvent,
			IssueID:      issue.ID,
			IssueName:    issue.Name,
		},
	)
	if err != nil {
		return "", false, echo.NewHTTPError(http.StatusInternalServerError, "Failed to construct activity payload").SetInternal(err)
	}

	activityCreate := &api.ActivityCreate{
		CreatorID:   creatorID,
		ContainerID: repo.ProjectID,
		Type:        api.ActivityProjectRepositoryPush,
		Level:       api.ActivityInfo,
		Comment:     fmt.Sprintf("Created issue %q.", issue.Name),
		Payload:     string(payload),
	}
	if _, err = s.ActivityManager.CreateActivity(ctx, activityCreate, &ActivityMeta{}); err != nil {
		return "", false, echo.NewHTTPError(http.StatusInternalServerError, fmt.Sprintf("Failed to create project activity after creating issue from repository push event: %d", issue.ID)).SetInternal(err)
	}

	return fmt.Sprintf("Created issue %q on adding %s", issue.Name, file), true, nil
}

// parseSchemaFileInfo attempts to parse the given schema file path to extract
// the schema file info. It returns (nil, nil) if it doesn't looks like a schema
// file path.
//
// The possible keys for the returned map are: "ENV_NAME", "DB_NAME".
func parseSchemaFileInfo(baseDirectory, schemaPathTemplate, file string) (map[string]string, error) {
	if schemaPathTemplate == "" {
		return nil, nil
	}

	// Escape "." characters to match literals instead of using it as a wildcard.
	schemaFilePathRegex := strings.ReplaceAll(schemaPathTemplate, ".", `\.`)

	placeholders := []string{
		"ENV_NAME",
		"DB_NAME",
	}
	for _, placeholder := range placeholders {
		schemaFilePathRegex = strings.ReplaceAll(schemaFilePathRegex, fmt.Sprintf("{{%s}}", placeholder), fmt.Sprintf("(?P<%s>[a-zA-Z0-9+-=/_#?!$. ]+)", placeholder))
	}

	// NOTE: We do not want to use filepath.Join here because we always need "/" as the path separator.
	re, err := regexp.Compile(path.Join(baseDirectory, schemaFilePathRegex))
	if err != nil {
		return nil, errors.Wrap(err, "compile schema file path regex")
	}
	match := re.FindStringSubmatch(file)
	if len(match) == 0 {
		return nil, nil
	}

	info := make(map[string]string)
	// Skip the first item because it is always the empty string, see docstring of
	// the SubexpNames() method.
	for i, name := range re.SubexpNames()[1:] {
		info[name] = match[i+1]
	}
	return info, nil
}

// computeDatabaseSchemaDiff computes the diff between current database schema
// and the given schema. It returns an empty string if there is no applicable
// diff.
func (s *Server) computeDatabaseSchemaDiff(ctx context.Context, database *api.Database, newSchemaStr string) (string, error) {
	driver, err := s.getAdminDatabaseDriver(ctx, database.Instance, database.Name)
	if err != nil {
		return "", errors.Wrap(err, "get admin driver")
	}
	defer func() {
		_ = driver.Close(ctx)
	}()

	var schema bytes.Buffer
	_, err = driver.Dump(ctx, database.Name, &schema, true /* schemaOnly */)
	if err != nil {
		return "", errors.Wrap(err, "dump old schema")
	}

	var engine parser.EngineType
	switch database.Instance.Engine {
	case db.Postgres:
		engine = parser.Postgres
	case db.MySQL:
		engine = parser.MySQL
	default:
		return "", errors.Errorf("unsupported database engine %q", database.Instance.Engine)
	}
	oldSchema, err := parser.Parse(engine, parser.ParseContext{}, schema.String())
	if err != nil {
		return "", errors.Wrap(err, "parse old schema")
	}

	newSchema, err := parser.Parse(engine, parser.ParseContext{}, newSchemaStr)
	if err != nil {
		return "", errors.Wrap(err, "parse new schema")
	}

	diff, err := parser.SchemaDiff(oldSchema, newSchema)
	if err != nil {
		return "", errors.New("compute schema diff")
	}
	return diff, nil
}<|MERGE_RESOLUTION|>--- conflicted
+++ resolved
@@ -631,20 +631,11 @@
 	return migrationInfo, updateSchemaDetails
 }
 
-<<<<<<< HEAD
-// prepareIssueFromPushEventDDL returns the migration info and a list of update
-// schema details derived from the given push event for DDL.
-func (s *Server) prepareIssueFromPushEventDDL(ctx context.Context, repo *api.Repository, pushEvent *vcs.PushEvent, schemaInfo map[string]string, file string, fileType fileItemType, webhookEndpointID string) (*db.MigrationInfo, []*api.UpdateSchemaDetail) {
-	if schemaInfo != nil {
-		log.Debug("Ignored schema file for non-SDL",
-=======
 // prepareIssueFromPushEventDDL returns a list of update schema details derived
 // from the given push event for DDL.
 func (s *Server) prepareIssueFromPushEventDDL(ctx context.Context, repo *api.Repository, pushEvent *vcs.PushEvent, schemaInfo map[string]string, file string, fileType fileItemType, webhookEndpointID string, migrationInfo *db.MigrationInfo) []*api.UpdateSchemaDetail {
-	// TODO(dragonly): handle modified file, try to update issue's SQL statement if the task is pending/failed.
-	if fileType != fileItemTypeAdded || schemaInfo != nil {
-		log.Debug("Ignored non-added or schema file for non-SDL",
->>>>>>> 6c8aeb8f
+	if schemaInfo != nil {
+		log.Debug("Ignored schema file for non-SDL",
 			zap.String("file", file),
 			zap.String("type", string(fileType)),
 		)
