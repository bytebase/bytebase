--- conflicted
+++ resolved
@@ -35,11 +35,7 @@
 }
 
 func (exec *PITRCutoverTaskExecutor) pitrCutover(ctx context.Context, task *api.Task, server *Server) (terminated bool, result *api.TaskRunResultPayload, err error) {
-<<<<<<< HEAD
-	driver, err := getAdminDatabaseDriver(ctx, task.Instance, "", "" /* pgInstanceDir */, exec.l)
-=======
-	driver, err := getAdminDatabaseDriver(ctx, task.Instance, "")
->>>>>>> a1fcc274
+	driver, err := getAdminDatabaseDriver(ctx, task.Instance, "", "" /* pgInstanceDir */)
 	if err != nil {
 		return true, nil, err
 	}
