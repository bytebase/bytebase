package server

import (
	"context"
	"encoding/json"
	"fmt"
	"math"
	"net/http"
	"os"
	"path"
	"sync"
	"time"

	"github.com/bytebase/bytebase/api"
	"github.com/bytebase/bytebase/common"
	"github.com/bytebase/bytebase/common/log"
	"github.com/bytebase/bytebase/plugin/db"
	"github.com/bytebase/bytebase/plugin/db/mysql"
	bbs3 "github.com/bytebase/bytebase/plugin/storage/s3"
	"github.com/pkg/errors"
	"go.uber.org/zap"
)

// NewBackupRunner creates a new backup runner.
func NewBackupRunner(server *Server, backupRunnerInterval time.Duration) *BackupRunner {
	return &BackupRunner{
		server:                    server,
		backupRunnerInterval:      backupRunnerInterval,
		downloadBinlogInstanceIDs: make(map[int]bool),
	}
}

// BackupRunner is the backup runner scheduling automatic backups.
type BackupRunner struct {
	server                    *Server
	backupRunnerInterval      time.Duration
	downloadBinlogInstanceIDs map[int]bool
	backupWg                  sync.WaitGroup
	downloadBinlogWg          sync.WaitGroup
	downloadBinlogMu          sync.Mutex
}

// Run is the runner for backup runner.
func (r *BackupRunner) Run(ctx context.Context, wg *sync.WaitGroup) {
	ticker := time.NewTicker(r.backupRunnerInterval)
	defer ticker.Stop()
	defer wg.Done()
	log.Debug("Auto backup runner started", zap.Duration("interval", r.backupRunnerInterval))
	runningTasks := make(map[int]bool)
	var mu sync.RWMutex
	for {
		select {
		case <-ticker.C:
			log.Debug("New auto backup round started...")
			func() {
				defer func() {
					if r := recover(); r != nil {
						err, ok := r.(error)
						if !ok {
							err = errors.Errorf("%v", r)
						}
						log.Error("Auto backup runner PANIC RECOVER", zap.Error(err), zap.Stack("panic-stack"))
					}
				}()
				r.startAutoBackups(ctx, runningTasks, &mu)
				r.downloadBinlogFiles(ctx)
				r.purgeExpiredBackupData(ctx)
			}()
		case <-ctx.Done(): // if cancel() execute
			r.backupWg.Wait()
			r.downloadBinlogWg.Wait()
			return
		}
	}
}

// TODO(dragonly): Make best effort to assure that users could recover to at least RetentionPeriodTs ago.
// This may require pending deleting expired backup files and binlog files.
func (r *BackupRunner) purgeExpiredBackupData(ctx context.Context) {
	backupSettingList, err := r.server.store.FindBackupSetting(ctx, api.BackupSettingFind{})
	if err != nil {
		log.Error("Failed to find all the backup settings.", zap.Error(err))
		return
	}

	log.Debug("Deleting expired backups.")
	for _, bs := range backupSettingList {
		if bs.RetentionPeriodTs == api.BackupRetentionPeriodUnset {
			continue // next database
		}
		backupList, err := r.server.store.FindBackup(ctx, &api.BackupFind{DatabaseID: &bs.DatabaseID})
		if err != nil {
			log.Error("Failed to get backups for database.", zap.Int("databaseID", bs.DatabaseID), zap.String("database", bs.Database.Name))
			return
		}
		for _, backup := range backupList {
			backupTime := time.Unix(backup.UpdatedTs, 0)
			expireTime := backupTime.Add(time.Duration(bs.RetentionPeriodTs) * time.Second)
			if time.Now().After(expireTime) {
				if err := r.purgeBackup(ctx, backup); err != nil {
					log.Error("Failed to purge backup", zap.String("backup", backup.Name), zap.Error(err))
				}
			}
		}
	}

	log.Debug("Deleting expired MySQL binlog files.")
	instanceList, err := r.server.store.FindInstance(ctx, &api.InstanceFind{})
	if err != nil {
		log.Error("Failed to find non-archived instances.", zap.Error(err))
		return
	}

	for _, instance := range instanceList {
		if instance.Engine != db.MySQL {
			continue
		}
		maxRetentionPeriodTs, err := r.getMaxRetentionPeriodTsForMySQLInstance(ctx, instance)
		if err != nil {
			log.Error("Failed to get max retention period for MySQL instance", zap.String("instance", instance.Name), zap.Error(err))
			continue
		}
		if maxRetentionPeriodTs == math.MaxInt {
			continue
		}
		log.Debug("Deleting old binlog files for MySQL instance.", zap.String("instance", instance.Name))
		if err := r.purgeBinlogFiles(instance.ID, maxRetentionPeriodTs); err != nil {
			log.Error("Failed to purge binlog files for instance", zap.String("instance", instance.Name), zap.Int("retentionPeriodTs", maxRetentionPeriodTs), zap.Error(err))
		}
	}
}

func (r *BackupRunner) getMaxRetentionPeriodTsForMySQLInstance(ctx context.Context, instance *api.Instance) (int, error) {
	backupSettingList, err := r.server.store.FindBackupSetting(ctx, api.BackupSettingFind{InstanceID: &instance.ID})
	if err != nil {
		log.Error("Failed to find backup settings for instance.", zap.String("instance", instance.Name), zap.Error(err))
		return 0, errors.Wrapf(err, "failed to find backup settings for instance %q", instance.Name)
	}
	maxRetentionPeriodTs := math.MaxInt
	for _, bs := range backupSettingList {
		if bs.RetentionPeriodTs != api.BackupRetentionPeriodUnset && bs.RetentionPeriodTs < maxRetentionPeriodTs {
			maxRetentionPeriodTs = bs.RetentionPeriodTs
		}
	}
	return maxRetentionPeriodTs, nil
}

// TODO(dragonly): Remove metadata as well.
func (r *BackupRunner) purgeBinlogFiles(instanceID, retentionPeriodTs int) error {
	binlogDir := getBinlogAbsDir(r.server.profile.DataDir, instanceID)
	binlogFileInfoList, err := os.ReadDir(binlogDir)
	if err != nil {
		return errors.Wrapf(err, "failed to read backup directory %q", binlogDir)
	}
	for _, binlogFileInfo := range binlogFileInfoList {
		if _, err := mysql.GetBinlogNameSeq(binlogFileInfo.Name()); err != nil {
			continue // next binlog file
		}
		// We use modification time of local binlog files which is later than the modification time of that on the MySQL server,
		// which in turn is later than the last event timestamp of the binlog file.
		// This is not accurate and gives about 10 minutes (backup runner interval) more retention time to the binlog files, which is acceptable.
		fileInfo, err := binlogFileInfo.Info()
		if err != nil {
			log.Warn("Failed to get file info.", zap.String("path", binlogFileInfo.Name()), zap.Error(err))
			continue
		}
		expireTime := fileInfo.ModTime().Add(time.Duration(retentionPeriodTs) * time.Second)
		if time.Now().After(expireTime) {
			binlogFilePath := path.Join(binlogDir, binlogFileInfo.Name())
			if err := os.Remove(binlogFilePath); err != nil {
				log.Warn("Failed to remove an expired binlog file.", zap.String("path", binlogFilePath), zap.Error(err))
				continue
			}
			log.Info("Deleted expired binlog file.", zap.String("path", binlogFilePath))
		}
	}
	return nil
}

func (r *BackupRunner) purgeBackup(ctx context.Context, backup *api.Backup) error {
	archive := api.Archived
	backupPatch := api.BackupPatch{
		ID:        backup.ID,
		UpdaterID: api.SystemBotID,
		RowStatus: &archive,
	}
	if _, err := r.server.store.PatchBackup(ctx, &backupPatch); err != nil {
		log.Error("Failed to update status for deleted backup.", zap.String("name", backup.Name), zap.Int("databaseId", backup.DatabaseID))
		return errors.Wrapf(err, "failed to update status for deleted backup %q for database with ID %d", backup.Name, backup.DatabaseID)
	}

	backupFilePath := getBackupAbsFilePath(r.server.profile.DataDir, backup.DatabaseID, backup.Name)
	if err := os.Remove(backupFilePath); err != nil {
		log.Error("Failed to delete an expired backup file.", zap.String("path", backupFilePath), zap.Error(err))
		return errors.Wrapf(err, "failed to delete an expired backup file %q", backupFilePath)
	}
	log.Info("Deleted expired backup file.", zap.String("path", backupFilePath))

	return nil
}

func (r *BackupRunner) downloadBinlogFiles(ctx context.Context) {
	instanceList, err := r.server.store.FindInstanceWithDatabaseBackupEnabled(ctx, db.MySQL)
	if err != nil {
		log.Error("Failed to retrieve MySQL instance list with at least one database backup enabled", zap.Error(err))
		return
	}

	r.downloadBinlogMu.Lock()
	defer r.downloadBinlogMu.Unlock()
	for _, instance := range instanceList {
		if _, ok := r.downloadBinlogInstanceIDs[instance.ID]; !ok {
			r.downloadBinlogInstanceIDs[instance.ID] = true
			go r.downloadBinlogFilesForInstance(ctx, instance)
			r.downloadBinlogWg.Add(1)
		}
	}
}

func (r *BackupRunner) downloadBinlogFilesForInstance(ctx context.Context, instance *api.Instance) {
	log.Debug("Downloading binlog files for MySQL instance", zap.String("instance", instance.Name))
	defer func() {
		r.downloadBinlogMu.Lock()
		delete(r.downloadBinlogInstanceIDs, instance.ID)
		r.downloadBinlogMu.Unlock()
		r.downloadBinlogWg.Done()
	}()
	driver, err := r.server.getAdminDatabaseDriver(ctx, instance, "" /* databaseName */)
	if err != nil {
		if common.ErrorCode(err) == common.DbConnectionFailure {
			log.Warn("Cannot connect to instance", zap.String("instance", instance.Name), zap.Error(err))
			return
		}
		log.Error("Failed to get driver for MySQL instance when downloading binlog", zap.String("instance", instance.Name), zap.Error(err))
		return
	}
	defer driver.Close(ctx)

	mysqlDriver, ok := driver.(*mysql.Driver)
	if !ok {
		log.Error("Failed to cast driver to mysql.Driver", zap.String("instance", instance.Name))
		return
	}
<<<<<<< HEAD
	var uploader *bbs3.Client
	if r.server.profile.BackupStorageBackend == api.BackupStorageBackendS3 {
		uploader = r.server.s3Client
	}
	if err := mysqlDriver.FetchAllBinlogFiles(ctx, false /* downloadLatestBinlogFile */, uploader); err != nil {
=======
	if err := mysqlDriver.FetchAllBinlogFiles(ctx, false /* downloadLatestBinlogFile */, r.server.s3Client); err != nil {
>>>>>>> c84b72db
		log.Error("Failed to download all binlog files for instance", zap.String("instance", instance.Name), zap.Error(err))
		return
	}
}

func (r *BackupRunner) startAutoBackups(ctx context.Context, runningTasks map[int]bool, mu *sync.RWMutex) {
	// Find all databases that need a backup in this hour.
	t := time.Now().UTC().Truncate(time.Hour)
	match := &api.BackupSettingsMatch{
		Hour:      t.Hour(),
		DayOfWeek: int(t.Weekday()),
	}
	backupSettingList, err := r.server.store.FindBackupSettingsMatch(ctx, match)
	if err != nil {
		log.Error("Failed to retrieve backup settings match", zap.Error(err))
		return
	}

	for _, backupSetting := range backupSettingList {
		mu.Lock()
		if _, ok := runningTasks[backupSetting.ID]; ok {
			mu.Unlock()
			continue
		}
		runningTasks[backupSetting.ID] = true
		mu.Unlock()

		db := backupSetting.Database
		if db.Name == api.AllDatabaseName {
			// Skip backup job for wildcard database `*`.
			continue
		}
		backupName := fmt.Sprintf("%s-%s-%s-autobackup", api.ProjectShortSlug(db.Project), api.EnvSlug(db.Instance.Environment), t.Format("20060102T030405"))
		go func(database *api.Database, backupSettingID int, backupName string, hookURL string) {
			defer func() {
				mu.Lock()
				delete(runningTasks, backupSettingID)
				mu.Unlock()
				r.backupWg.Done()
			}()
			log.Debug("Schedule auto backup",
				zap.String("database", database.Name),
				zap.String("backup", backupName),
			)
			if _, err := r.server.scheduleBackupTask(ctx, database, backupName, api.BackupTypeAutomatic, api.SystemBotID); err != nil {
				log.Error("Failed to create automatic backup for database",
					zap.Int("databaseID", database.ID),
					zap.Error(err))
				return
			}
			// Backup succeeded. POST hook URL.
			if hookURL == "" {
				return
			}
			if _, err := http.PostForm(hookURL, nil); err != nil {
				log.Warn("Failed to POST hook URL",
					zap.String("hookURL", hookURL),
					zap.Int("databaseID", database.ID),
					zap.Error(err))
			}
		}(db, backupSetting.ID, backupName, backupSetting.HookURL)
		r.backupWg.Add(1)
	}
}

func (s *Server) scheduleBackupTask(ctx context.Context, database *api.Database, backupName string, backupType api.BackupType, creatorID int) (*api.Backup, error) {
	// Store the migration history version if exists.
	driver, err := s.getAdminDatabaseDriver(ctx, database.Instance, database.Name)
	if err != nil {
		return nil, errors.Wrap(err, "failed to get admin database driver")
	}
	defer driver.Close(ctx)

	migrationHistoryVersion, err := getLatestSchemaVersion(ctx, driver, database.Name)
	if err != nil {
		return nil, errors.Wrapf(err, "failed to get migration history for database %q", database.Name)
	}
	path := getBackupRelativeFilePath(database.ID, backupName)
	if err := createBackupDirectory(s.profile.DataDir, database.ID); err != nil {
		return nil, errors.Wrap(err, "failed to create backup directory")
	}
	backupCreate := &api.BackupCreate{
		CreatorID:               creatorID,
		DatabaseID:              database.ID,
		Name:                    backupName,
		StorageBackend:          s.profile.BackupStorageBackend,
		Type:                    backupType,
		Path:                    path,
		MigrationHistoryVersion: migrationHistoryVersion,
	}

	backupNew, err := s.store.CreateBackup(ctx, backupCreate)
	if err != nil {
		if common.ErrorCode(err) == common.Conflict {
			log.Debug("Backup already exists for the database", zap.String("backup", backupName), zap.String("database", database.Name))
			return nil, nil
		}
		return nil, errors.Wrapf(err, "failed to create backup %q", backupName)
	}

	payload := api.TaskDatabaseBackupPayload{
		BackupID: backupNew.ID,
	}
	bytes, err := json.Marshal(payload)
	if err != nil {
		return nil, errors.Wrapf(err, "failed to create task payload for backup %q", backupName)
	}

	createdPipeline, err := s.store.CreatePipeline(ctx, &api.PipelineCreate{
		Name:      fmt.Sprintf("backup-%s", backupName),
		CreatorID: creatorID,
	})
	if err != nil {
		return nil, errors.Wrapf(err, "failed to create pipeline for backup %q", backupName)
	}

	createdStage, err := s.store.CreateStage(ctx, &api.StageCreate{
		Name:          fmt.Sprintf("backup-%s", backupName),
		EnvironmentID: database.Instance.EnvironmentID,
		PipelineID:    createdPipeline.ID,
		CreatorID:     creatorID,
	})
	if err != nil {
		return nil, errors.Wrapf(err, "failed to create stage for backup %q", backupName)
	}

	_, err = s.store.CreateTask(ctx, &api.TaskCreate{
		Name:       fmt.Sprintf("backup-%s", backupName),
		PipelineID: createdPipeline.ID,
		StageID:    createdStage.ID,
		InstanceID: database.InstanceID,
		DatabaseID: &database.ID,
		Status:     api.TaskPending,
		Type:       api.TaskDatabaseBackup,
		Payload:    string(bytes),
		CreatorID:  creatorID,
	})
	if err != nil {
		return nil, errors.Wrapf(err, "failed to create task for backup %q", backupName)
	}
	return backupNew, nil
}<|MERGE_RESOLUTION|>--- conflicted
+++ resolved
@@ -16,7 +16,6 @@
 	"github.com/bytebase/bytebase/common/log"
 	"github.com/bytebase/bytebase/plugin/db"
 	"github.com/bytebase/bytebase/plugin/db/mysql"
-	bbs3 "github.com/bytebase/bytebase/plugin/storage/s3"
 	"github.com/pkg/errors"
 	"go.uber.org/zap"
 )
@@ -241,15 +240,7 @@
 		log.Error("Failed to cast driver to mysql.Driver", zap.String("instance", instance.Name))
 		return
 	}
-<<<<<<< HEAD
-	var uploader *bbs3.Client
-	if r.server.profile.BackupStorageBackend == api.BackupStorageBackendS3 {
-		uploader = r.server.s3Client
-	}
-	if err := mysqlDriver.FetchAllBinlogFiles(ctx, false /* downloadLatestBinlogFile */, uploader); err != nil {
-=======
 	if err := mysqlDriver.FetchAllBinlogFiles(ctx, false /* downloadLatestBinlogFile */, r.server.s3Client); err != nil {
->>>>>>> c84b72db
 		log.Error("Failed to download all binlog files for instance", zap.String("instance", instance.Name), zap.Error(err))
 		return
 	}
