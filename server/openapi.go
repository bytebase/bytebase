package server

import (
	"context"
	"fmt"
	"net/http"
	"strings"

	"github.com/bytebase/bytebase/api"
	metricAPI "github.com/bytebase/bytebase/metric"
	"github.com/bytebase/bytebase/plugin/advisor/catalog"
	"github.com/bytebase/bytebase/plugin/db"
	"github.com/bytebase/bytebase/plugin/metric"
	"github.com/bytebase/bytebase/store"
	"github.com/labstack/echo/v4"
)

var (
	_ catalog.Catalog = (*catalogService)(nil)
)

// catalogService is the catalog service for sql check api.
type catalogService struct{}

// GetDatabase is the API message in catalog.
<<<<<<< HEAD
// We will not connect to the user's database in the early version of sql check api
func (*catalogService) GetDatabase(_ context.Context) (*catalog.Database, error) {
=======
// We will not connect to the user's database in the early version of sql check api.
func (c *catalogService) GetDatabase(_ context.Context) (*catalog.Database, error) {
>>>>>>> e6d204de
	return nil, nil
}

func (s *Server) registerOpenAPIRoutes(g *echo.Group) {
	g.GET("/sql/advise", s.sqlCheckController)
}

// sqlCheckController godoc
// @Summary  Check the SQL statement.
// @Description  Parse and check the SQL statement according to the schema review policy.
// @Accept  */*
// @Tags  Schema Review
// @Produce  json
// @Param  environment   query  string  true   "The environment name. Case sensitive."
// @Param  statement     query  string  true   "The SQL statement."
// @Param  databaseType  query  string  false  "The database type. Required if the port, host and database name is not specified."  Enums(MySQL, PostgreSQL, TiDB)
// @Param  host          query  string  false  "The instance host."
// @Param  port          query  string  false  "The instance port."
// @Param  databaseName  query  string  false  "The database name in the instance."
// @Success  200  {array}   advisor.Advice
// @Failure  400  {object}  echo.HTTPError
// @Failure  500  {object}  echo.HTTPError
// @Router  /sql/advise  [get].
func (s *Server) sqlCheckController(c echo.Context) error {
	envName := c.QueryParams().Get("environment")
	if envName == "" {
		return echo.NewHTTPError(http.StatusBadRequest, "Missing required environment name")
	}

	statement := c.QueryParams().Get("statement")
	if statement == "" {
		return echo.NewHTTPError(http.StatusBadRequest, "Missing required SQL statement")
	}

	ctx := c.Request().Context()
	var dbType db.Type
	var catalog catalog.Catalog = &catalogService{}

	databaseName := c.QueryParams().Get("databaseName")
	host := c.QueryParams().Get("host")
	port := c.QueryParams().Get("port")

	if databaseName != "" && host != "" && port != "" {
		database, err := s.findDatabase(ctx, host, port, databaseName)
		if err != nil {
			return err
		}
		dbType = database.Instance.Engine
		catalog = store.NewCatalog(&database.ID, s.store, dbType)
	} else {
		databaseType := c.QueryParams().Get("databaseType")
		if databaseType == "" {
			return echo.NewHTTPError(http.StatusBadRequest, "Missing required database type")
		}
		dbType = db.Type(strings.ToUpper(databaseType))
	}

	advisorDBType, err := api.ConvertToAdvisorDBType(dbType)
	if err != nil {
		return echo.NewHTTPError(http.StatusBadRequest, fmt.Sprintf("Database %s is not support", dbType))
	}

	envList, err := s.store.FindEnvironment(ctx, &api.EnvironmentFind{
		Name: &envName,
	})
	if err != nil {
		return echo.NewHTTPError(http.StatusBadRequest, fmt.Sprintf("Failed to find environment %s", envName)).SetInternal(err)
	}
	if len(envList) != 1 {
		return echo.NewHTTPError(http.StatusBadRequest, fmt.Sprintf("Invalid environment %s", envName))
	}

	_, adviceList, err := s.sqlCheck(
		ctx,
		advisorDBType,
		"utf8mb4",
		"utf8mb4_general_ci",
		envList[0].ID,
		statement,
		catalog,
	)
	if err != nil {
		return echo.NewHTTPError(http.StatusInternalServerError, "Failed to run sql check").SetInternal(err)
	}

	if s.MetricReporter != nil {
		s.MetricReporter.report(&metric.Metric{
			Name:  metricAPI.SQLAdviseAPIMetricName,
			Value: 1,
			Labels: map[string]string{
				"database_type": string(dbType),
				"environment":   envName,
			},
		})
	}

	return c.JSON(http.StatusOK, adviceList)
}

func (s *Server) findDatabase(ctx context.Context, host string, port string, databaseName string) (*api.Database, error) {
	instanceList, err := s.store.FindInstance(ctx, &api.InstanceFind{
		Host: &host,
		Port: &port,
	})
	if err != nil {
		return nil, echo.NewHTTPError(http.StatusInternalServerError, fmt.Sprintf("Failed to find instance by host: %s, port: %s", host, port)).SetInternal(err)
	}
	if len(instanceList) == 0 {
		return nil, echo.NewHTTPError(http.StatusNotFound, fmt.Sprintf("Cannot find instance with host: %s, port: %s", host, port))
	}

	for _, instance := range instanceList {
		databaseList, err := s.store.FindDatabase(ctx, &api.DatabaseFind{
			InstanceID: &instance.ID,
			Name:       &databaseName,
		})
		if err != nil {
			return nil, echo.NewHTTPError(http.StatusInternalServerError, fmt.Sprintf("Failed to find database by name %s in instance %d", databaseName, instance.ID)).SetInternal(err)
		}
		if len(databaseList) != 0 {
			return databaseList[0], nil
		}
	}

	return nil, echo.NewHTTPError(http.StatusNotFound, fmt.Sprintf("Cannot find database %s in instance %s:%s", databaseName, host, port))
}<|MERGE_RESOLUTION|>--- conflicted
+++ resolved
@@ -23,13 +23,8 @@
 type catalogService struct{}
 
 // GetDatabase is the API message in catalog.
-<<<<<<< HEAD
-// We will not connect to the user's database in the early version of sql check api
+// We will not connect to the user's database in the early version of sql check api.
 func (*catalogService) GetDatabase(_ context.Context) (*catalog.Database, error) {
-=======
-// We will not connect to the user's database in the early version of sql check api.
-func (c *catalogService) GetDatabase(_ context.Context) (*catalog.Database, error) {
->>>>>>> e6d204de
 	return nil, nil
 }
 
