package server

import (
	"context"
	"encoding/json"
	"fmt"
	"io"
	"net/http"

	"github.com/labstack/echo/v4"

	"github.com/bytebase/bytebase/api"
	metricAPI "github.com/bytebase/bytebase/metric"
	"github.com/bytebase/bytebase/plugin/advisor/catalog"
	advisorDB "github.com/bytebase/bytebase/plugin/advisor/db"
	"github.com/bytebase/bytebase/plugin/metric"
)

var (
	_ catalog.Catalog = (*catalogService)(nil)
)

// catalogService is the catalog service for sql check api.
type catalogService struct{}

// GetDatabase is the API message in catalog.
// We will not connect to the user's database in the early version of sql check api.
<<<<<<< HEAD
func (*catalogService) GetDatabase(_ context.Context) (*catalog.Database, *catalog.Context, error) {
	return &catalog.Database{}, &catalog.Context{CheckCatalog: false}, nil
=======
func (*catalogService) GetDatabase() *catalog.Database {
	return &catalog.Database{}
>>>>>>> 0ee35074
}

type sqlCheckRequestBody struct {
	Statement       string `json:"statement"`
	DatabaseType    string `json:"databaseType"`
	DatabaseName    string `json:"databaseName"`
	EnvironmentName string `json:"environmentName"`
	Host            string `json:"host"`
	Port            string `json:"port"`
}

func (s *Server) registerOpenAPIRoutes(g *echo.Group) {
	g.POST("/sql/advise", s.sqlCheckController)
}

// sqlCheckController godoc
// @Summary  Check the SQL statement.
// @Description  Parse and check the SQL statement according to the SQL review policy.
// @Accept  */*
// @Tags  SQL review
// @Produce  json
// @Param  environmentName  body  string  true   "The environment name. Case sensitive."
// @Param  statement        body  string  true   "The SQL statement."
// @Param  databaseType     body  string  false  "The database type. Required if the port, host and database name is not specified."  Enums(MYSQL, POSTGRES, TIDB)
// @Param  host             body  string  false  "The instance host."
// @Param  port             body  string  false  "The instance port."
// @Param  databaseName     body  string  false  "The database name in the instance."
// @Success  200  {array}   advisor.Advice
// @Failure  400  {object}  echo.HTTPError
// @Failure  500  {object}  echo.HTTPError
// @Router  /sql/advise  [post].
func (s *Server) sqlCheckController(c echo.Context) error {
	request := &sqlCheckRequestBody{}
	body, err := io.ReadAll(c.Request().Body)
	if err != nil {
		return echo.NewHTTPError(http.StatusBadRequest, "Failed to read request body").SetInternal(err)
	}
	if err := json.Unmarshal(body, request); err != nil {
		return echo.NewHTTPError(http.StatusBadRequest, "Cannot format request body").SetInternal(err)
	}

	if request.EnvironmentName == "" {
		return echo.NewHTTPError(http.StatusBadRequest, "Missing required environment name")
	}

	if request.Statement == "" {
		return echo.NewHTTPError(http.StatusBadRequest, "Missing required SQL statement")
	}

	ctx := c.Request().Context()
	var databaseType string
	var catalog catalog.Catalog = &catalogService{}

	if request.DatabaseName != "" && request.Host != "" && request.Port != "" {
		database, err := s.findDatabase(ctx, request.Host, request.Port, request.DatabaseName)
		if err != nil {
			return err
		}
		dbType := database.Instance.Engine
		databaseType = string(dbType)
		catalog, err = s.store.NewCatalog(ctx, database.ID, dbType)
		if err != nil {
			return err
		}
	} else {
		databaseType = request.DatabaseType
		if databaseType == "" {
			return echo.NewHTTPError(http.StatusBadRequest, "Missing required database type")
		}
	}

	advisorDBType, err := advisorDB.ConvertToAdvisorDBType(databaseType)
	if err != nil {
		return echo.NewHTTPError(http.StatusBadRequest, fmt.Sprintf("Database %s is not support", databaseType))
	}

	envList, err := s.store.FindEnvironment(ctx, &api.EnvironmentFind{
		Name: &request.EnvironmentName,
	})
	if err != nil {
		return echo.NewHTTPError(http.StatusBadRequest, fmt.Sprintf("Failed to find environment %s", request.EnvironmentName)).SetInternal(err)
	}
	if len(envList) != 1 {
		return echo.NewHTTPError(http.StatusBadRequest, fmt.Sprintf("Invalid environment %s", request.EnvironmentName))
	}

	_, adviceList, err := s.sqlCheck(
		ctx,
		advisorDBType,
		"utf8mb4",
		"utf8mb4_general_ci",
		envList[0].ID,
		request.Statement,
		catalog,
	)
	if err != nil {
		return echo.NewHTTPError(http.StatusInternalServerError, "Failed to run sql check").SetInternal(err)
	}

	if s.MetricReporter != nil {
		s.MetricReporter.report(&metric.Metric{
			Name:  metricAPI.SQLAdviseAPIMetricName,
			Value: 1,
			Labels: map[string]string{
				"database_type": databaseType,
				"environment":   request.EnvironmentName,
			},
		})
	}

	return c.JSON(http.StatusOK, adviceList)
}

func (s *Server) findDatabase(ctx context.Context, host string, port string, databaseName string) (*api.Database, error) {
	instanceList, err := s.store.FindInstance(ctx, &api.InstanceFind{
		Host: &host,
		Port: &port,
	})
	if err != nil {
		return nil, echo.NewHTTPError(http.StatusInternalServerError, fmt.Sprintf("Failed to find instance by host: %s, port: %s", host, port)).SetInternal(err)
	}
	if len(instanceList) == 0 {
		return nil, echo.NewHTTPError(http.StatusNotFound, fmt.Sprintf("Cannot find instance with host: %s, port: %s", host, port))
	}

	for _, instance := range instanceList {
		databaseList, err := s.store.FindDatabase(ctx, &api.DatabaseFind{
			InstanceID: &instance.ID,
			Name:       &databaseName,
		})
		if err != nil {
			return nil, echo.NewHTTPError(http.StatusInternalServerError, fmt.Sprintf("Failed to find database by name %s in instance %d", databaseName, instance.ID)).SetInternal(err)
		}
		if len(databaseList) != 0 {
			return databaseList[0], nil
		}
	}

	return nil, echo.NewHTTPError(http.StatusNotFound, fmt.Sprintf("Cannot find database %s in instance %s:%s", databaseName, host, port))
}<|MERGE_RESOLUTION|>--- conflicted
+++ resolved
@@ -25,13 +25,8 @@
 
 // GetDatabase is the API message in catalog.
 // We will not connect to the user's database in the early version of sql check api.
-<<<<<<< HEAD
-func (*catalogService) GetDatabase(_ context.Context) (*catalog.Database, *catalog.Context, error) {
-	return &catalog.Database{}, &catalog.Context{CheckCatalog: false}, nil
-=======
 func (*catalogService) GetDatabase() *catalog.Database {
 	return &catalog.Database{}
->>>>>>> 0ee35074
 }
 
 type sqlCheckRequestBody struct {
