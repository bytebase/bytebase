--- conflicted
+++ resolved
@@ -37,15 +37,7 @@
 
 	ActivityManager *ActivityManager
 
-<<<<<<< HEAD
-	InstanceUserService api.InstanceUserService
-	ColumnService       api.ColumnService
-	IndexService        api.IndexService
-	LicenseService      enterprise.LicenseService
-=======
 	LicenseService enterprise.LicenseService
-	SheetService   api.SheetService
->>>>>>> d76e5a7b
 
 	e *echo.Echo
 
