package server

import (
	"context"
	"encoding/json"
	"fmt"
	"net/http"
	"strings"
	"sync"
	"time"

	"github.com/bytebase/bytebase/common"
	"github.com/bytebase/bytebase/store"

	// embed will embeds the acl policy.
	_ "embed"

	"github.com/bytebase/bytebase/api"
	enterprise "github.com/bytebase/bytebase/enterprise/api"
	"github.com/casbin/casbin/v2"
	"github.com/casbin/casbin/v2/model"
	"github.com/labstack/echo/v4"
	"github.com/labstack/echo/v4/middleware"
	scas "github.com/qiangmzsx/string-adapter/v2"
	"go.uber.org/zap"
)

// Server is the Bytebase server.
type Server struct {
	// Asynchronous runners.
	TaskScheduler      *TaskScheduler
	TaskCheckScheduler *TaskCheckScheduler
	SchemaSyncer       *SchemaSyncer
	BackupRunner       *BackupRunner
	AnomalyScanner     *AnomalyScanner
	runnerWG           sync.WaitGroup

	ActivityManager *ActivityManager

	SettingService          api.SettingService
	ProjectService          api.ProjectService
	ProjectMemberService    api.ProjectMemberService
	ProjectWebhookService   api.ProjectWebhookService
	InstanceUserService     api.InstanceUserService
	DatabaseService         api.DatabaseService
	TableService            api.TableService
	ColumnService           api.ColumnService
	ViewService             api.ViewService
	IndexService            api.IndexService
	IssueService            api.IssueService
	PipelineService         api.PipelineService
	StageService            api.StageService
	TaskService             api.TaskService
	TaskCheckRunService     api.TaskCheckRunService
	RepositoryService       api.RepositoryService
	LabelService            api.LabelService
	DeploymentConfigService api.DeploymentConfigService
	LicenseService          enterprise.LicenseService
	SheetService            api.SheetService

	e *echo.Echo

	store         *store.Store
	l             *zap.Logger
	lvl           *zap.AtomicLevel
	version       string
	mode          common.ReleaseMode
	host          string
	port          int
	frontendHost  string
	frontendPort  int
	datastorePort int
	startedTs     int64
	secret        string
	readonly      bool
	demo          bool
	dataDir       string
	subscription  *enterprise.Subscription
}

//go:embed acl_casbin_model.conf
var casbinModel string

//go:embed acl_casbin_policy_owner.csv
var casbinOwnerPolicy string

//go:embed acl_casbin_policy_dba.csv
var casbinDBAPolicy string

//go:embed acl_casbin_policy_developer.csv
var casbinDeveloperPolicy string

// NewServer creates a server.
func NewServer(logger *zap.Logger, storeInstance *store.Store, loggerLevel *zap.AtomicLevel, version string, host string, port int, frontendHost string, frontendPort, datastorePort int, mode common.ReleaseMode, dataDir string, backupRunnerInterval time.Duration, secret string, readonly bool, demo bool, debug bool) *Server {
	e := echo.New()
	e.Debug = debug
	e.HideBanner = true
	e.HidePort = true

	// Disallow to be embedded in an iFrame
	e.Use(middleware.SecureWithConfig(middleware.SecureConfig{
		XFrameOptions: "DENY",
	}))

	embedFrontend(logger, e)

	s := &Server{
		store:         storeInstance,
		l:             logger,
		lvl:           loggerLevel,
		e:             e,
		version:       version,
		mode:          mode,
		host:          host,
		port:          port,
		frontendHost:  frontendHost,
		frontendPort:  frontendPort,
		datastorePort: datastorePort,
		startedTs:     time.Now().Unix(),
		secret:        secret,
		readonly:      readonly,
		demo:          demo,
		dataDir:       dataDir,
	}

	if !readonly {
		// Task scheduler
		taskScheduler := NewTaskScheduler(logger, s)

		defaultExecutor := NewDefaultTaskExecutor(logger)
		taskScheduler.Register(string(api.TaskGeneral), defaultExecutor)

		createDBExecutor := NewDatabaseCreateTaskExecutor(logger)
		taskScheduler.Register(string(api.TaskDatabaseCreate), createDBExecutor)

		schemaUpdateExecutor := NewSchemaUpdateTaskExecutor(logger)
		taskScheduler.Register(string(api.TaskDatabaseSchemaUpdate), schemaUpdateExecutor)

		dataUpdateExecutor := NewDataUpdateTaskExecutor(logger)
		taskScheduler.Register(string(api.TaskDatabaseDataUpdate), dataUpdateExecutor)

		backupDBExecutor := NewDatabaseBackupTaskExecutor(logger)
		taskScheduler.Register(string(api.TaskDatabaseBackup), backupDBExecutor)

		restoreDBExecutor := NewDatabaseRestoreTaskExecutor(logger)
		taskScheduler.Register(string(api.TaskDatabaseRestore), restoreDBExecutor)

		s.TaskScheduler = taskScheduler

		// Task check scheduler
		taskCheckScheduler := NewTaskCheckScheduler(logger, s)

		statementExecutor := NewTaskCheckStatementAdvisorExecutor(logger)
		taskCheckScheduler.Register(string(api.TaskCheckDatabaseStatementFakeAdvise), statementExecutor)
		taskCheckScheduler.Register(string(api.TaskCheckDatabaseStatementSyntax), statementExecutor)
		taskCheckScheduler.Register(string(api.TaskCheckDatabaseStatementCompatibility), statementExecutor)

		databaseConnectExecutor := NewTaskCheckDatabaseConnectExecutor(logger)
		taskCheckScheduler.Register(string(api.TaskCheckDatabaseConnect), databaseConnectExecutor)

		migrationSchemaExecutor := NewTaskCheckMigrationSchemaExecutor(logger)
		taskCheckScheduler.Register(string(api.TaskCheckInstanceMigrationSchema), migrationSchemaExecutor)

		timingExecutor := NewTaskCheckTimingExecutor(logger)
		taskCheckScheduler.Register(string(api.TaskCheckGeneralEarliestAllowedTime), timingExecutor)

		s.TaskCheckScheduler = taskCheckScheduler

		// Schema syncer
		s.SchemaSyncer = NewSchemaSyncer(logger, s)

		// Backup runner
		s.BackupRunner = NewBackupRunner(logger, s, backupRunnerInterval)

		// Anomaly scanner
		s.AnomalyScanner = NewAnomalyScanner(logger, s)
	}

	// Middleware
	if mode == common.ReleaseModeDev || debug {
		e.Use(middleware.LoggerWithConfig(middleware.LoggerConfig{
			Skipper: func(c echo.Context) bool {
				return !common.HasPrefixes(c.Path(), "/api", "/hook")
			},
			Format: `{"time":"${time_rfc3339}",` +
				`"method":"${method}","uri":"${uri}",` +
				`"status":${status},"error":"${error}"}` + "\n",
		}))
	}
	e.Use(func(next echo.HandlerFunc) echo.HandlerFunc {
		return recoverMiddleware(logger, next)
	})

	webhookGroup := e.Group("/hook")
	s.registerWebhookRoutes(webhookGroup)

	apiGroup := e.Group("/api")

	apiGroup.Use(func(next echo.HandlerFunc) echo.HandlerFunc {
		return JWTMiddleware(logger, s.store, next, mode, secret)
	})

	m, err := model.NewModelFromString(casbinModel)
	if err != nil {
		e.Logger.Fatal(err)
	}
	sa := scas.NewAdapter(strings.Join([]string{casbinOwnerPolicy, casbinDBAPolicy, casbinDeveloperPolicy}, "\n"))
	ce, err := casbin.NewEnforcer(m, sa)
	if err != nil {
		e.Logger.Fatal(err)
	}
	apiGroup.Use(func(next echo.HandlerFunc) echo.HandlerFunc {
		return aclMiddleware(logger, s, ce, next, readonly)
	})
	s.registerDebugRoutes(apiGroup)
	s.registerSettingRoutes(apiGroup)
	s.registerActuatorRoutes(apiGroup)
	s.registerAuthRoutes(apiGroup)
	s.registerOAuthRoutes(apiGroup)
	s.registerPrincipalRoutes(apiGroup)
	s.registerMemberRoutes(apiGroup)
	s.registerPolicyRoutes(apiGroup)
	s.registerProjectRoutes(apiGroup)
	s.registerProjectWebhookRoutes(apiGroup)
	s.registerProjectMemberRoutes(apiGroup)
	s.registerEnvironmentRoutes(apiGroup)
	s.registerInstanceRoutes(apiGroup)
	s.registerDatabaseRoutes(apiGroup)
	s.registerIssueRoutes(apiGroup)
	s.registerIssueSubscriberRoutes(apiGroup)
	s.registerTaskRoutes(apiGroup)
	s.registerActivityRoutes(apiGroup)
	s.registerInboxRoutes(apiGroup)
	s.registerBookmarkRoutes(apiGroup)
	s.registerSQLRoutes(apiGroup)
	s.registerVCSRoutes(apiGroup)
	s.registerLabelRoutes(apiGroup)
	s.registerSubscriptionRoutes(apiGroup)
	s.registerSheetRoutes(apiGroup)
	s.registerSheetOrganizerRoutes(apiGroup)
<<<<<<< HEAD
=======
	// Register healthz endpoint.
	e.GET("/healthz", func(c echo.Context) error {
		return c.String(http.StatusOK, "OK!\n")
	})
>>>>>>> fc676471

	allRoutes, err := json.MarshalIndent(e.Routes(), "", "  ")
	if err != nil {
		e.Logger.Fatal(err)
	}

	logger.Debug(fmt.Sprintf("All registered routes: %v", string(allRoutes)))

	return s
}

// InitSubscription will initial the subscription cache in memory
func (server *Server) InitSubscription() {
	server.subscription = server.loadSubscription()
}

// Run will run the server.
func (server *Server) Run(ctx context.Context) error {
	if !server.readonly {
		// runnerWG waits for all goroutines to complete.
		go server.TaskScheduler.Run(ctx, &server.runnerWG)
		server.runnerWG.Add(1)
		go server.TaskCheckScheduler.Run(ctx, &server.runnerWG)
		server.runnerWG.Add(1)
		go server.SchemaSyncer.Run(ctx, &server.runnerWG)
		server.runnerWG.Add(1)
		go server.BackupRunner.Run(ctx, &server.runnerWG)
		server.runnerWG.Add(1)
		go server.AnomalyScanner.Run(ctx, &server.runnerWG)
		server.runnerWG.Add(1)
	}

	// Sleep for 1 sec to make sure port is released between runs.
	time.Sleep(time.Duration(1) * time.Second)

	return server.e.Start(fmt.Sprintf(":%d", server.port))
}

// Shutdown will shut down the server.
func (server *Server) Shutdown(ctx context.Context) {
	if err := server.e.Shutdown(ctx); err != nil {
		server.e.Logger.Fatal(err)
	}
	// Wait for all runners to exit.
	server.runnerWG.Wait()
}

// GetEcho returns the echo server.
func (server *Server) GetEcho() *echo.Echo {
	return server.e
}<|MERGE_RESOLUTION|>--- conflicted
+++ resolved
@@ -238,13 +238,10 @@
 	s.registerSubscriptionRoutes(apiGroup)
 	s.registerSheetRoutes(apiGroup)
 	s.registerSheetOrganizerRoutes(apiGroup)
-<<<<<<< HEAD
-=======
 	// Register healthz endpoint.
 	e.GET("/healthz", func(c echo.Context) error {
 		return c.String(http.StatusOK, "OK!\n")
 	})
->>>>>>> fc676471
 
 	allRoutes, err := json.MarshalIndent(e.Routes(), "", "  ")
 	if err != nil {
