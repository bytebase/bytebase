package server

import (
	"context"
	"encoding/json"
	"fmt"
	"sync/atomic"

	"github.com/bytebase/bytebase/api"
	"github.com/bytebase/bytebase/plugin/db"
)

// NewDataUpdateTaskExecutor creates a data update (DML) task executor.
func NewDataUpdateTaskExecutor() TaskExecutor {
	return &DataUpdateTaskExecutor{}
}

// DataUpdateTaskExecutor is the data update (DML) task executor.
type DataUpdateTaskExecutor struct {
	completed int32
}

// RunOnce will run the data update (DML) task executor once.
<<<<<<< HEAD
func (*DataUpdateTaskExecutor) RunOnce(ctx context.Context, server *Server, task *api.Task) (terminated bool, result *api.TaskRunResultPayload, err error) {
=======
func (exec *DataUpdateTaskExecutor) RunOnce(ctx context.Context, server *Server, task *api.Task) (terminated bool, result *api.TaskRunResultPayload, err error) {
	defer atomic.StoreInt32(&exec.completed, 1)
>>>>>>> e6d204de
	payload := &api.TaskDatabaseDataUpdatePayload{}
	if err := json.Unmarshal([]byte(task.Payload), payload); err != nil {
		return true, nil, fmt.Errorf("invalid database data update payload: %w", err)
	}

	return runMigration(ctx, server, task, db.Data, payload.Statement, payload.SchemaVersion, payload.VCSPushEvent)
}

// IsCompleted tells the scheduler if the task execution has completed.
func (exec *DataUpdateTaskExecutor) IsCompleted() bool {
	return atomic.LoadInt32(&exec.completed) == 1
}

// GetProgress returns the task progress.
func (exec *DataUpdateTaskExecutor) GetProgress() api.Progress {
	return api.Progress{}
}<|MERGE_RESOLUTION|>--- conflicted
+++ resolved
@@ -21,12 +21,7 @@
 }
 
 // RunOnce will run the data update (DML) task executor once.
-<<<<<<< HEAD
 func (*DataUpdateTaskExecutor) RunOnce(ctx context.Context, server *Server, task *api.Task) (terminated bool, result *api.TaskRunResultPayload, err error) {
-=======
-func (exec *DataUpdateTaskExecutor) RunOnce(ctx context.Context, server *Server, task *api.Task) (terminated bool, result *api.TaskRunResultPayload, err error) {
-	defer atomic.StoreInt32(&exec.completed, 1)
->>>>>>> e6d204de
 	payload := &api.TaskDatabaseDataUpdatePayload{}
 	if err := json.Unmarshal([]byte(task.Payload), payload); err != nil {
 		return true, nil, fmt.Errorf("invalid database data update payload: %w", err)
@@ -41,6 +36,6 @@
 }
 
 // GetProgress returns the task progress.
-func (exec *DataUpdateTaskExecutor) GetProgress() api.Progress {
+func (*DataUpdateTaskExecutor) GetProgress() api.Progress {
 	return api.Progress{}
 }