--- conflicted
+++ resolved
@@ -665,11 +665,7 @@
 			return nil, err
 		}
 		if !s.feature(api.FeatureTaskScheduleTime) {
-<<<<<<< HEAD
-			for _, detail := range m.UpdateSchemaGhostDetailList {
-=======
-			for _, detail := range c.UpdateSchemaDetailList {
->>>>>>> 7388d414
+			for _, detail := range c.UpdateSchemaGhostDetailList {
 				if detail.EarliestAllowedTs != 0 {
 					return nil, echo.NewHTTPError(http.StatusForbidden, api.FeatureTaskScheduleTime.AccessErrorMessage())
 				}
@@ -685,11 +681,7 @@
 		if project.TenantMode == api.TenantModeTenant {
 			return nil, echo.NewHTTPError(http.StatusBadRequest, "not implemented yet")
 		}
-<<<<<<< HEAD
-		for _, d := range m.UpdateSchemaGhostDetailList {
-=======
-		for _, d := range c.UpdateSchemaDetailList {
->>>>>>> 7388d414
+		for _, d := range c.UpdateSchemaGhostDetailList {
 			if d.Statement == "" {
 				return nil, echo.NewHTTPError(http.StatusBadRequest, "failed to create issue, sql statement missing")
 			}
