--- conflicted
+++ resolved
@@ -1234,11 +1234,7 @@
 		return "", "", nil
 	}
 
-<<<<<<< HEAD
-	driver, err := getAdminDatabaseDriver(ctx, similarDB.Instance, similarDB.Name, s.pgInstance.BaseDir, s.l)
-=======
-	driver, err := getAdminDatabaseDriver(ctx, similarDB.Instance, similarDB.Name)
->>>>>>> a1fcc274
+	driver, err := getAdminDatabaseDriver(ctx, similarDB.Instance, similarDB.Name, s.pgInstance.BaseDir)
 	if err != nil {
 		return "", "", err
 	}
