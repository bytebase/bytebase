package server

import (
	"context"
	"encoding/json"
	"fmt"
	"path/filepath"
	"strconv"
	"strings"

	"github.com/bytebase/bytebase/api"
	"github.com/bytebase/bytebase/common"
	"github.com/bytebase/bytebase/common/log"
	"github.com/bytebase/bytebase/plugin/db"
	vcsPlugin "github.com/bytebase/bytebase/plugin/vcs"
	"go.uber.org/zap"
)

// TaskExecutor is the task executor.
type TaskExecutor interface {
	// RunOnce will be called periodically by the scheduler until terminated is true.
	//
	// NOTE
	//
	// 1. It's possible that err could be non-nil while terminated is false, which
	// usually indicates a transient error and will make scheduler retry later.
	// 2. If err is non-nil, then the detail field will be ignored since info is provided in the err.
	RunOnce(ctx context.Context, server *Server, task *api.Task) (terminated bool, result *api.TaskRunResultPayload, err error)
}

// RunTaskExecutorOnce wraps a TaskExecutor.RunOnce call with panic recovery
func RunTaskExecutorOnce(ctx context.Context, exec TaskExecutor, server *Server, task *api.Task) (terminated bool, result *api.TaskRunResultPayload, err error) {
	defer func() {
		if r := recover(); r != nil {
			panicErr, ok := r.(error)
			if !ok {
				panicErr = fmt.Errorf("%v", r)
			}
			log.Error("TaskExecutor PANIC RECOVER", zap.Error(panicErr), zap.Stack("stack"))
			terminated = true
			result = nil
			err = fmt.Errorf("encounter internal error when executing task")
		}
	}()

	return exec.RunOnce(ctx, server, task)
}

func preMigration(ctx context.Context, server *Server, task *api.Task, migrationType db.MigrationType, statement, schemaVersion string, vcsPushEvent *vcsPlugin.PushEvent) (*db.MigrationInfo, error) {
	if task.Database == nil {
		msg := "missing database when updating schema"
		if migrationType == db.Data {
			msg = "missing database when updating data"
		}
		return nil, fmt.Errorf(msg)
	}
	databaseName := task.Database.Name

	mi := &db.MigrationInfo{
		ReleaseVersion: server.profile.Version,
		Type:           migrationType,
	}
	if vcsPushEvent == nil {
		mi.Source = db.UI
		creator, err := server.store.GetPrincipalByID(ctx, task.CreatorID)
		if err != nil {
			// If somehow we unable to find the principal, we just emit the error since it's not
			// critical enough to fail the entire operation.
			log.Error("Failed to fetch creator for composing the migration info",
				zap.Int("task_id", task.ID),
				zap.Error(err),
			)
		} else {
			mi.Creator = creator.Name
		}
		// TODO(d): support semantic versioning.
		mi.Version = schemaVersion
		mi.Description = task.Name
	} else {
		repo, err := findRepositoryByTask(ctx, server, task)
		if err != nil {
			return nil, err
		}
		mi, err = db.ParseMigrationInfo(
			vcsPushEvent.FileCommit.Added,
			filepath.Join(vcsPushEvent.BaseDirectory, repo.FilePathTemplate),
		)
		// This should not happen normally as we already check this when creating the issue. Just in case.
		if err != nil {
			return nil, fmt.Errorf("failed to start migration, error: %w", err)
		}
		mi.Creator = vcsPushEvent.FileCommit.AuthorName

		miPayload := &db.MigrationInfoPayload{
			VCSPushEvent: vcsPushEvent,
		}
		bytes, err := json.Marshal(miPayload)
		if err != nil {
			return nil, fmt.Errorf("failed to start migration, unable to marshal vcs push event payload %w", err)
		}
		mi.Payload = string(bytes)
	}

	mi.Database = databaseName
	mi.Namespace = databaseName

	issue, err := findIssueByTask(ctx, server, task)
	if err != nil {
		log.Error("failed to find containing issue", zap.Error(err))
	}
	if issue != nil {
		mi.IssueID = strconv.Itoa(issue.ID)
	}

	statement = strings.TrimSpace(statement)
	// Only baseline can have empty sql statement, which indicates empty database.
	if mi.Type != db.Baseline && statement == "" {
		return nil, fmt.Errorf("empty statement")
	}

	return mi, nil
}

<<<<<<< HEAD
func executeMigration(ctx context.Context, l *zap.Logger, pgInstanceDir string, task *api.Task, statement string, mi *db.MigrationInfo) (migrationID int64, schema string, err error) {
=======
func executeMigration(ctx context.Context, task *api.Task, statement string, mi *db.MigrationInfo) (migrationID int64, schema string, err error) {
>>>>>>> a1fcc274

	statement = strings.TrimSpace(statement)
	databaseName := task.Database.Name

<<<<<<< HEAD
	driver, err := getAdminDatabaseDriver(ctx, task.Instance, databaseName, pgInstanceDir, l)
=======
	driver, err := getAdminDatabaseDriver(ctx, task.Instance, databaseName)
>>>>>>> a1fcc274
	if err != nil {
		return 0, "", err
	}
	defer driver.Close(ctx)

	log.Debug("Start migration...",
		zap.String("instance", task.Instance.Name),
		zap.String("database", databaseName),
		zap.String("source", mi.Source.String()),
		zap.String("type", mi.Type.String()),
		zap.String("statement", statement),
	)

	setup, err := driver.NeedsSetupMigration(ctx)
	if err != nil {
		return 0, "", fmt.Errorf("failed to check migration setup for instance %q: %w", task.Instance.Name, err)
	}
	if setup {
		return 0, "", common.Errorf(common.MigrationSchemaMissing, fmt.Errorf("missing migration schema for instance %q", task.Instance.Name))
	}

	migrationID, schema, err = driver.ExecuteMigration(ctx, mi, statement)
	if err != nil {
		return 0, "", err
	}
	return migrationID, schema, nil
}

func postMigration(ctx context.Context, server *Server, task *api.Task, vcsPushEvent *vcsPlugin.PushEvent, mi *db.MigrationInfo, migrationID int64, schema string) (bool, *api.TaskRunResultPayload, error) {
	databaseName := task.Database.Name
	issue, err := findIssueByTask(ctx, server, task)
	if err != nil {
		log.Error("failed to find containing issue", zap.Error(err))
	}
	var repo *api.Repository
	if vcsPushEvent != nil {
		repo, err = findRepositoryByTask(ctx, server, task)
		if err != nil {
			return true, nil, err
		}
	}
	// If VCS based and schema path template is specified, then we will write back the latest schema file after migration.
	writeBack := (vcsPushEvent != nil) && (repo.SchemaPathTemplate != "")
	// For tenant mode project, we will only write back latest schema file on the last task.
	project, err := server.store.GetProjectByID(ctx, task.Database.ProjectID)
	if err != nil {
		return true, nil, err
	}
	if writeBack && issue != nil {
		if project.TenantMode == api.TenantModeTenant {
			var lastTask *api.Task
			for i := len(issue.Pipeline.StageList) - 1; i >= 0; i-- {
				stage := issue.Pipeline.StageList[i]
				if len(stage.TaskList) > 0 {
					lastTask = stage.TaskList[len(stage.TaskList)-1]
					break
				}
			}
			// Not the last task yet.
			if lastTask != nil && task.ID != lastTask.ID {
				writeBack = false
			}
		}
	}

	log.Debug("Post migration...",
		zap.String("instance", task.Instance.Name),
		zap.String("database", databaseName),
		zap.Bool("writeBack", writeBack),
	)

	if writeBack {
		dbName, err := api.GetBaseDatabaseName(mi.Database, project.DBNameTemplate, task.Database.Labels)
		if err != nil {
			return true, nil, fmt.Errorf("failed to get BaseDatabaseName for instance %q, database %q: %w", task.Instance.Name, task.Database.Name, err)
		}
		latestSchemaFile := filepath.Join(repo.BaseDirectory, repo.SchemaPathTemplate)
		latestSchemaFile = strings.ReplaceAll(latestSchemaFile, "{{ENV_NAME}}", mi.Environment)
		latestSchemaFile = strings.ReplaceAll(latestSchemaFile, "{{DB_NAME}}", dbName)

		vcs, err := server.store.GetVCSByID(ctx, repo.VCSID)
		if err != nil {
			return true, nil, fmt.Errorf("failed to sync schema file %s after applying migration %s to %q", latestSchemaFile, mi.Version, databaseName)
		}
		if vcs == nil {
			return true, nil, fmt.Errorf("VCS ID not found: %d", repo.VCSID)
		}
		repo.VCS = vcs

		// Writes back the latest schema file to the same branch as the push event.
		branch, err := vcsPlugin.Branch(vcsPushEvent.Ref)
		if err != nil {
			return true, nil, err
		}

		bytebaseURL := ""
		if issue != nil {
			bytebaseURL = fmt.Sprintf("%s:%d/issue/%s?stage=%d", server.profile.FrontendHost, server.profile.FrontendPort, api.IssueSlug(issue), task.StageID)
		}

		commitID, err := writeBackLatestSchema(ctx, server, repo, vcsPushEvent, mi, branch, latestSchemaFile, schema, bytebaseURL)
		if err != nil {
			return true, nil, err
		}

		// Create file commit activity
		{
			payload, err := json.Marshal(api.ActivityPipelineTaskFileCommitPayload{
				TaskID:             task.ID,
				VCSInstanceURL:     repo.VCS.InstanceURL,
				RepositoryFullPath: vcsPushEvent.RepositoryFullPath,
				Branch:             branch,
				FilePath:           latestSchemaFile,
				CommitID:           commitID,
			})
			if err != nil {
				log.Error("Failed to marshal file commit activity after writing back the latest schema",
					zap.Int("task_id", task.ID),
					zap.String("repository", repo.WebURL),
					zap.String("file_path", latestSchemaFile),
					zap.Error(err),
				)
			}

			containerID := task.PipelineID
			if issue != nil {
				containerID = issue.ID
			}
			activityCreate := &api.ActivityCreate{
				CreatorID:   task.CreatorID,
				ContainerID: containerID,
				Type:        api.ActivityPipelineTaskFileCommit,
				Level:       api.ActivityInfo,
				Comment: fmt.Sprintf("Committed the latest schema after applying migration version %s to %q.",
					mi.Version,
					dbName,
				),
				Payload: string(payload),
			}

			_, err = server.ActivityManager.CreateActivity(ctx, activityCreate, &ActivityMeta{})
			if err != nil {
				log.Error("Failed to create file commit activity after writing back the latest schema",
					zap.Int("task_id", task.ID),
					zap.String("repository", repo.WebURL),
					zap.String("file_path", latestSchemaFile),
					zap.Error(err),
				)
			}
		}
	}

	detail := fmt.Sprintf("Applied migration version %s to database %q.", mi.Version, databaseName)
	if mi.Type == db.Baseline {
		detail = fmt.Sprintf("Established baseline version %s for database %q.", mi.Version, databaseName)
	}

	return true, &api.TaskRunResultPayload{
		Detail:      detail,
		MigrationID: migrationID,
		Version:     mi.Version,
	}, nil
}

func runMigration(ctx context.Context, server *Server, task *api.Task, migrationType db.MigrationType, statement, schemaVersion string, vcsPushEvent *vcsPlugin.PushEvent) (terminated bool, result *api.TaskRunResultPayload, err error) {
	mi, err := preMigration(ctx, server, task, migrationType, statement, schemaVersion, vcsPushEvent)
	if err != nil {
		return true, nil, err
	}
<<<<<<< HEAD
	migrationID, schema, err := executeMigration(ctx, l, server.pgInstance.BaseDir, task, statement, mi)
=======
	migrationID, schema, err := executeMigration(ctx, task, statement, mi)
>>>>>>> a1fcc274
	if err != nil {
		return true, nil, err
	}
	return postMigration(ctx, server, task, vcsPushEvent, mi, migrationID, schema)
}

func findIssueByTask(ctx context.Context, server *Server, task *api.Task) (*api.Issue, error) {
	issue, err := server.store.GetIssueByPipelineID(ctx, task.PipelineID)
	if err != nil {
		// If somehow we cannot find the issue, emit the error since it's not fatal.
		return nil, fmt.Errorf("failed to fetch containing issue for composing the migration info, task_id: %v, error: %w", task.ID, err)
	}
	if issue == nil {
		return nil, fmt.Errorf("failed to fetch containing issue for composing the migration info, issue not found, pipeline ID: %v, task_id: %v, error: %w", task.PipelineID, task.ID, err)
	}
	return issue, nil
}

func findRepositoryByTask(ctx context.Context, server *Server, task *api.Task) (*api.Repository, error) {
	repoFind := &api.RepositoryFind{
		ProjectID: &task.Database.ProjectID,
	}
	repo, err := server.store.GetRepository(ctx, repoFind)
	if err != nil {
		return nil, fmt.Errorf("failed to find linked repository for database %q", task.Database.Name)
	}
	if repo == nil {
		return nil, fmt.Errorf("repository not found with project ID %v", task.Database.ProjectID)
	}
	return repo, nil
}

// Writes back the latest schema to the repository after migration
// Returns the commit id on success.
func writeBackLatestSchema(ctx context.Context, server *Server, repository *api.Repository, pushEvent *vcsPlugin.PushEvent, mi *db.MigrationInfo, branch string, latestSchemaFile string, schema string, bytebaseURL string) (string, error) {
	schemaFileMeta, err := vcsPlugin.Get(vcsPlugin.GitLabSelfHost, vcsPlugin.ProviderConfig{}).ReadFileMeta(
		ctx,
		common.OauthContext{
			ClientID:     repository.VCS.ApplicationID,
			ClientSecret: repository.VCS.Secret,
			AccessToken:  repository.AccessToken,
			RefreshToken: repository.RefreshToken,
			Refresher:    server.refreshToken(ctx, repository.ID),
		},
		repository.VCS.InstanceURL,
		repository.ExternalID,
		latestSchemaFile,
		branch,
	)

	createSchemaFile := false
	verb := "Update"
	if err != nil {
		if common.ErrorCode(err) == common.NotFound {
			createSchemaFile = true
			verb = "Create"
		} else {
			return "", fmt.Errorf("failed to fetch latest schema: %w", err)
		}
	}

	commitTitle := fmt.Sprintf("[Bytebase] %s latest schema for %q after migration %s", verb, mi.Database, mi.Version)
	commitBody := "THIS COMMIT IS AUTO-GENERATED BY BYTEBASE"
	if bytebaseURL != "" {
		commitBody += "\n\n" + bytebaseURL
	}
	commitBody += "\n\n--------Original migration change--------\n\n"
	commitBody += fmt.Sprintf("%s\n\n%s",
		pushEvent.FileCommit.URL,
		pushEvent.FileCommit.Message,
	)

	schemaFileCommit := vcsPlugin.FileCommitCreate{
		Branch:        branch,
		CommitMessage: fmt.Sprintf("%s\n\n%s", commitTitle, commitBody),
		Content:       schema,
	}
	if createSchemaFile {
		log.Debug("Create latest schema file",
			zap.String("schema_file", latestSchemaFile),
		)

		err := vcsPlugin.Get(vcsPlugin.GitLabSelfHost, vcsPlugin.ProviderConfig{}).CreateFile(
			ctx,
			common.OauthContext{
				ClientID:     repository.VCS.ApplicationID,
				ClientSecret: repository.VCS.Secret,
				AccessToken:  repository.AccessToken,
				RefreshToken: repository.RefreshToken,
				Refresher:    server.refreshToken(ctx, repository.ID),
			},
			repository.VCS.InstanceURL,
			repository.ExternalID,
			latestSchemaFile,
			schemaFileCommit,
		)

		if err != nil {
			return "", fmt.Errorf("failed to create file after applying migration %s to %q: %w", mi.Version, mi.Database, err)
		}
	} else {
		log.Debug("Update latest schema file",
			zap.String("schema_file", latestSchemaFile),
		)

		schemaFileCommit.LastCommitID = schemaFileMeta.LastCommitID
		err := vcsPlugin.Get(vcsPlugin.GitLabSelfHost, vcsPlugin.ProviderConfig{}).OverwriteFile(
			ctx,
			common.OauthContext{
				ClientID:     repository.VCS.ApplicationID,
				ClientSecret: repository.VCS.Secret,
				AccessToken:  repository.AccessToken,
				RefreshToken: repository.RefreshToken,
				Refresher:    server.refreshToken(ctx, repository.ID),
			},
			repository.VCS.InstanceURL,
			repository.ExternalID,
			latestSchemaFile,
			schemaFileCommit,
		)
		if err != nil {
			return "", fmt.Errorf("failed to create file after applying migration %s to %q: %w", mi.Version, mi.Database, err)
		}
	}

	// VCS such as GitLab API doesn't return the commit on write, so we have to call ReadFileMeta again
	schemaFileMeta, err = vcsPlugin.Get(vcsPlugin.GitLabSelfHost, vcsPlugin.ProviderConfig{}).ReadFileMeta(
		ctx,
		common.OauthContext{
			ClientID:     repository.VCS.ApplicationID,
			ClientSecret: repository.VCS.Secret,
			AccessToken:  repository.AccessToken,
			RefreshToken: repository.RefreshToken,
			Refresher:    server.refreshToken(ctx, repository.ID),
		},
		repository.VCS.InstanceURL,
		repository.ExternalID,
		latestSchemaFile,
		branch,
	)

	if err != nil {
		return "", fmt.Errorf("failed to fetch latest schema file %s after update: %w", latestSchemaFile, err)
	}
	return schemaFileMeta.LastCommitID, nil
}<|MERGE_RESOLUTION|>--- conflicted
+++ resolved
@@ -121,20 +121,11 @@
 	return mi, nil
 }
 
-<<<<<<< HEAD
-func executeMigration(ctx context.Context, l *zap.Logger, pgInstanceDir string, task *api.Task, statement string, mi *db.MigrationInfo) (migrationID int64, schema string, err error) {
-=======
-func executeMigration(ctx context.Context, task *api.Task, statement string, mi *db.MigrationInfo) (migrationID int64, schema string, err error) {
->>>>>>> a1fcc274
-
+func executeMigration(ctx context.Context, pgInstanceDir string, task *api.Task, statement string, mi *db.MigrationInfo) (migrationID int64, schema string, err error) {
 	statement = strings.TrimSpace(statement)
 	databaseName := task.Database.Name
 
-<<<<<<< HEAD
-	driver, err := getAdminDatabaseDriver(ctx, task.Instance, databaseName, pgInstanceDir, l)
-=======
-	driver, err := getAdminDatabaseDriver(ctx, task.Instance, databaseName)
->>>>>>> a1fcc274
+	driver, err := getAdminDatabaseDriver(ctx, task.Instance, databaseName, pgInstanceDir)
 	if err != nil {
 		return 0, "", err
 	}
@@ -304,11 +295,7 @@
 	if err != nil {
 		return true, nil, err
 	}
-<<<<<<< HEAD
-	migrationID, schema, err := executeMigration(ctx, l, server.pgInstance.BaseDir, task, statement, mi)
-=======
-	migrationID, schema, err := executeMigration(ctx, task, statement, mi)
->>>>>>> a1fcc274
+	migrationID, schema, err := executeMigration(ctx, server.pgInstance.BaseDir, task, statement, mi)
 	if err != nil {
 		return true, nil, err
 	}
