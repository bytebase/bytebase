package server

import (
	"bufio"
	"context"
	"encoding/json"
	"fmt"
	"os"
	"path/filepath"
	"strconv"

	"github.com/bytebase/bytebase/api"
	"github.com/bytebase/bytebase/common"
	"github.com/bytebase/bytebase/common/log"
	"github.com/bytebase/bytebase/plugin/db"

	"go.uber.org/zap"
)

// NewDatabaseRestoreTaskExecutor creates a new database restore task executor.
func NewDatabaseRestoreTaskExecutor() TaskExecutor {
	return &DatabaseRestoreTaskExecutor{}
}

// DatabaseRestoreTaskExecutor is the task executor for database restore.
type DatabaseRestoreTaskExecutor struct {
}

// RunOnce will run database restore once.
func (exec *DatabaseRestoreTaskExecutor) RunOnce(ctx context.Context, server *Server, task *api.Task) (terminated bool, result *api.TaskRunResultPayload, err error) {
	payload := &api.TaskDatabaseRestorePayload{}
	if err := json.Unmarshal([]byte(task.Payload), payload); err != nil {
		return true, nil, fmt.Errorf("invalid database backup payload: %w", err)
	}

	backup, err := server.store.GetBackupByID(ctx, payload.BackupID)
	if err != nil {
		return true, nil, fmt.Errorf("failed to find backup with ID[%d], error[%w]", payload.BackupID, err)
	}
	if backup == nil {
		return true, nil, fmt.Errorf("backup with ID[%d] not found", payload.BackupID)
	}

	sourceDatabase, err := server.store.GetDatabase(ctx, &api.DatabaseFind{ID: &backup.DatabaseID})
	if err != nil {
		return true, nil, fmt.Errorf("failed to find database for the backup: %w", err)
	}
	if sourceDatabase == nil {
		return true, nil, fmt.Errorf("source database ID not found %v", backup.DatabaseID)
	}

	targetDatabaseFind := &api.DatabaseFind{
		InstanceID: &task.InstanceID,
		Name:       &payload.DatabaseName,
	}
	targetDatabase, err := server.store.GetDatabase(ctx, targetDatabaseFind)
	if err != nil {
		return true, nil, fmt.Errorf("failed to find target database %q in instance %q: %w", payload.DatabaseName, task.Instance.Name, err)
	}
	if targetDatabase == nil {
		return true, nil, fmt.Errorf("target database %q not found in instance %q: %w", payload.DatabaseName, task.Instance.Name, err)
	}

	log.Debug("Start database restore from backup...",
		zap.String("source_instance", sourceDatabase.Instance.Name),
		zap.String("source_database", sourceDatabase.Name),
		zap.String("target_instance", targetDatabase.Instance.Name),
		zap.String("target_database", targetDatabase.Name),
		zap.String("backup", backup.Name),
	)

	// Restore the database to the target database.
	if err := exec.restoreDatabase(ctx, targetDatabase.Instance, targetDatabase.Name, backup, server.profile.DataDir, server.pgInstance.BaseDir); err != nil {
		return true, nil, err
	}

	// TODO(tianzhou): This should be done in the same transaction as restoreDatabase to guarantee consistency.
	// For now, we do this after restoreDatabase, since this one is unlikely to fail.
	migrationID, version, err := createBranchMigrationHistory(ctx, server, sourceDatabase, targetDatabase, backup, task)
	if err != nil {
		return true, nil, err
	}

	// Patch the backup id after we successfully restore the database using the backup.
	// restoringDatabase is changing the customer database instance, while here we are changing our own meta db,
	// and since we can't guarantee cross database transaction consistency, there is always a chance to have
	// inconsistent data. We choose to do Patch afterwards since this one is unlikely to fail.
	databasePatch := &api.DatabasePatch{
		ID:             targetDatabase.ID,
		UpdaterID:      api.SystemBotID,
		SourceBackupID: &backup.ID,
	}
	if _, err = server.store.PatchDatabase(ctx, databasePatch); err != nil {
		return true, nil, fmt.Errorf("failed to patch database source with ID[%d] and backup ID[%d] after restore, error[%w]", targetDatabase.ID, backup.ID, err)
	}

	// Sync database schema after restore is completed.
	server.syncEngineVersionAndSchema(ctx, targetDatabase.Instance)

	return true, &api.TaskRunResultPayload{
		Detail:      fmt.Sprintf("Restored database %q from backup %q", targetDatabase.Name, backup.Name),
		MigrationID: migrationID,
		Version:     version,
	}, nil
}

// restoreDatabase will restore the database from a backup
<<<<<<< HEAD
func (exec *DatabaseRestoreTaskExecutor) restoreDatabase(ctx context.Context, instance *api.Instance, databaseName string, backup *api.Backup, dataDir, pgInstanceDir string) error {
	driver, err := getAdminDatabaseDriver(ctx, instance, databaseName, pgInstanceDir, exec.l)
=======
func (exec *DatabaseRestoreTaskExecutor) restoreDatabase(ctx context.Context, instance *api.Instance, databaseName string, backup *api.Backup, dataDir string) error {
	driver, err := getAdminDatabaseDriver(ctx, instance, databaseName)
>>>>>>> a1fcc274
	if err != nil {
		return err
	}
	defer driver.Close(ctx)

	backupPath := backup.Path
	if !filepath.IsAbs(backupPath) {
		backupPath = filepath.Join(dataDir, backupPath)
	}

	f, err := os.OpenFile(backupPath, os.O_RDONLY, os.ModePerm)
	if err != nil {
		return fmt.Errorf("failed to open backup file at %s: %w", backupPath, err)
	}
	defer f.Close()
	sc := bufio.NewScanner(f)

	if err := driver.Restore(ctx, sc); err != nil {
		return fmt.Errorf("failed to restore backup: %w", err)
	}
	return nil
}

// createBranchMigrationHistory creates a migration history with "BRANCH" type. We choose NOT to copy over
// all migration history from source database because that might be expensive (e.g. we may use restore to
// create many ephemeral databases from backup for testing purpose)
// Returns migration history id and the version on success
<<<<<<< HEAD
func createBranchMigrationHistory(ctx context.Context, server *Server, sourceDatabase, targetDatabase *api.Database, backup *api.Backup, task *api.Task, logger *zap.Logger) (int64, string, error) {
	targetDriver, err := getAdminDatabaseDriver(ctx, targetDatabase.Instance, targetDatabase.Name, server.pgInstance.BaseDir, logger)
=======
func createBranchMigrationHistory(ctx context.Context, server *Server, sourceDatabase, targetDatabase *api.Database, backup *api.Backup, task *api.Task) (int64, string, error) {
	targetDriver, err := getAdminDatabaseDriver(ctx, targetDatabase.Instance, targetDatabase.Name)
>>>>>>> a1fcc274
	if err != nil {
		return -1, "", err
	}
	defer targetDriver.Close(ctx)

	issue, err := server.store.GetIssueByPipelineID(ctx, task.PipelineID)
	if err != nil {
		return -1, "", fmt.Errorf("failed to fetch containing issue when creating the migration history: %v, err: %w", task.Name, err)
	}

	// Add a branch migration history record.
	issueID := ""
	if issue != nil {
		issueID = strconv.Itoa(issue.ID)
	}
	description := fmt.Sprintf("Restored from backup %q of database %q.", backup.Name, sourceDatabase.Name)
	if sourceDatabase.InstanceID != targetDatabase.InstanceID {
		description = fmt.Sprintf("Restored from backup %q of database %q in instance %q.", backup.Name, sourceDatabase.Name, sourceDatabase.Instance.Name)
	}
	// TODO(d): support semantic versioning.
	m := &db.MigrationInfo{
		ReleaseVersion: server.profile.Version,
		Version:        common.DefaultMigrationVersion(),
		Namespace:      targetDatabase.Name,
		Database:       targetDatabase.Name,
		Environment:    targetDatabase.Instance.Environment.Name,
		Source:         db.MigrationSource(targetDatabase.Project.WorkflowType),
		Type:           db.Branch,
		Description:    description,
		Creator:        task.Creator.Name,
		IssueID:        issueID,
		Payload:        "",
	}
	migrationID, _, err := targetDriver.ExecuteMigration(ctx, m, "")
	if err != nil {
		return -1, "", fmt.Errorf("failed to create migration history: %w", err)
	}
	return migrationID, m.Version, nil
}<|MERGE_RESOLUTION|>--- conflicted
+++ resolved
@@ -105,13 +105,8 @@
 }
 
 // restoreDatabase will restore the database from a backup
-<<<<<<< HEAD
 func (exec *DatabaseRestoreTaskExecutor) restoreDatabase(ctx context.Context, instance *api.Instance, databaseName string, backup *api.Backup, dataDir, pgInstanceDir string) error {
-	driver, err := getAdminDatabaseDriver(ctx, instance, databaseName, pgInstanceDir, exec.l)
-=======
-func (exec *DatabaseRestoreTaskExecutor) restoreDatabase(ctx context.Context, instance *api.Instance, databaseName string, backup *api.Backup, dataDir string) error {
-	driver, err := getAdminDatabaseDriver(ctx, instance, databaseName)
->>>>>>> a1fcc274
+	driver, err := getAdminDatabaseDriver(ctx, instance, databaseName, pgInstanceDir)
 	if err != nil {
 		return err
 	}
@@ -139,13 +134,8 @@
 // all migration history from source database because that might be expensive (e.g. we may use restore to
 // create many ephemeral databases from backup for testing purpose)
 // Returns migration history id and the version on success
-<<<<<<< HEAD
-func createBranchMigrationHistory(ctx context.Context, server *Server, sourceDatabase, targetDatabase *api.Database, backup *api.Backup, task *api.Task, logger *zap.Logger) (int64, string, error) {
-	targetDriver, err := getAdminDatabaseDriver(ctx, targetDatabase.Instance, targetDatabase.Name, server.pgInstance.BaseDir, logger)
-=======
 func createBranchMigrationHistory(ctx context.Context, server *Server, sourceDatabase, targetDatabase *api.Database, backup *api.Backup, task *api.Task) (int64, string, error) {
-	targetDriver, err := getAdminDatabaseDriver(ctx, targetDatabase.Instance, targetDatabase.Name)
->>>>>>> a1fcc274
+	targetDriver, err := getAdminDatabaseDriver(ctx, targetDatabase.Instance, targetDatabase.Name, server.pgInstance.BaseDir)
 	if err != nil {
 		return -1, "", err
 	}
