package server

import (
	"context"
	"encoding/json"
	"fmt"
	"os"
	"path/filepath"
	"sync/atomic"
	"time"

	"github.com/bytebase/bytebase/api"
	"github.com/bytebase/bytebase/common"
	"github.com/bytebase/bytebase/common/log"
	"github.com/bytebase/bytebase/plugin/db"
	"github.com/bytebase/bytebase/plugin/db/mysql"
	"github.com/bytebase/bytebase/store"
	"go.uber.org/zap"
)

// NewPITRRestoreTaskExecutor creates a PITR restore task executor.
func NewPITRRestoreTaskExecutor() TaskExecutor {
	return &PITRRestoreTaskExecutor{}
}

// PITRRestoreTaskExecutor is the PITR restore task executor.
type PITRRestoreTaskExecutor struct {
	completed int32
	progress  atomic.Value // api.Progress
}

// RunOnce will run the PITR restore task executor once.
func (exec *PITRRestoreTaskExecutor) RunOnce(ctx context.Context, server *Server, task *api.Task) (terminated bool, result *api.TaskRunResultPayload, err error) {
	log.Info("Run PITR restore task", zap.String("task", task.Name))
	defer atomic.StoreInt32(&exec.completed, 1)

	payload := api.TaskDatabasePITRRestorePayload{}
	if err := json.Unmarshal([]byte(task.Payload), &payload); err != nil {
		return true, nil, fmt.Errorf("invalid PITR restore payload: %s, error: %w", task.Payload, err)
	}

	if (payload.BackupID == nil) == (payload.PointInTimeTs == nil) {
		return true, nil, fmt.Errorf("only one of BackupID and time point can be set")
	}

	if payload.BackupID != nil {
		// TODO(dragonly): backup restore/PITR to new db do not require a cutover task.
		// The current implementation here is actually not working, because it restores the backup directly to the target database, and the later cutover task will fail.
		if payload.DatabaseName == nil {
			return true, nil, fmt.Errorf("unexpected nil database name for backup restore")
		}
		// Restore full backup only
		backup, err := server.store.GetBackupByID(ctx, *payload.BackupID)
		if err != nil {
			return true, nil, fmt.Errorf("failed to find backup with ID %d, error: %w", *payload.BackupID, err)
		}
		if backup == nil {
			return true, nil, fmt.Errorf("backup with ID %d not found", *payload.BackupID)
		}
		sourceDatabase, err := server.store.GetDatabase(ctx, &api.DatabaseFind{ID: &backup.DatabaseID})
		if err != nil {
			return true, nil, fmt.Errorf("failed to find database for the backup: %w", err)
		}
		if sourceDatabase == nil {
			return true, nil, fmt.Errorf("source database ID not found %v", backup.DatabaseID)
		}

		targetInstanceID := task.InstanceID
		if payload.TargetInstanceID != nil {
			// For now, we just support restore full backup to the same instance with the origin database.
			// But for generality, we will use TargetInstanceID in payload to find the target instance.
			targetInstanceID = *payload.TargetInstanceID
		}

		targetDatabaseFind := &api.DatabaseFind{
			InstanceID: &targetInstanceID,
			Name:       payload.DatabaseName,
		}

		targetDatabase, err := server.store.GetDatabase(ctx, targetDatabaseFind)
		if err != nil {
			return true, nil, fmt.Errorf("failed to find target database %q in instance %q: %w", *payload.DatabaseName, task.Instance.Name, err)
		}
		if targetDatabase == nil {
			return true, nil, fmt.Errorf("target database %q not found in instance %q: %w", *payload.DatabaseName, task.Instance.Name, err)
		}
		log.Debug("Start database restore from backup...",
			zap.String("source_instance", sourceDatabase.Instance.Name),
			zap.String("source_database", sourceDatabase.Name),
			zap.String("target_instance", targetDatabase.Instance.Name),
			zap.String("target_database", targetDatabase.Name),
			zap.String("backup", backup.Name),
		)
		// Restore the database to the target database.
		if err := exec.restoreDatabase(ctx, server, targetDatabase.Instance, targetDatabase.Name, backup, server.profile.DataDir); err != nil {
			return true, nil, err
		}
		// TODO(zp): This should be done in the same transaction as restoreDatabase to guarantee consistency.
		// For now, we do this after restoreDatabase, since this one is unlikely to fail.
		migrationID, version, err := createBranchMigrationHistory(ctx, server, sourceDatabase, targetDatabase, backup, task)
		if err != nil {
			return true, nil, err
		}

		// Patch the backup id after we successfully restore the database using the backup.
		// restoringDatabase is changing the customer database instance, while here we are changing our own meta db,
		// and since we can't guarantee cross database transaction consistency, there is always a chance to have
		// inconsistent data. We choose to do Patch afterwards since this one is unlikely to fail.
		databasePatch := &api.DatabasePatch{
			ID:             targetDatabase.ID,
			UpdaterID:      api.SystemBotID,
			SourceBackupID: &backup.ID,
		}
		if _, err = server.store.PatchDatabase(ctx, databasePatch); err != nil {
			return true, nil, fmt.Errorf("failed to patch database source with ID %d and backup ID %d after restore, error: %w", targetDatabase.ID, backup.ID, err)
		}

		// Sync database schema after restore is completed.
		if err := server.syncDatabaseSchema(ctx, targetDatabase.Instance, targetDatabase.Name); err != nil {
			log.Error("failed to sync database schema",
				zap.String("instance", targetDatabase.Instance.Name),
				zap.String("databaseName", targetDatabase.Name),
			)
		}

		return true, &api.TaskRunResultPayload{
			Detail:      fmt.Sprintf("Restored database %q from backup %q", targetDatabase.Name, backup.Name),
			MigrationID: migrationID,
			Version:     version,
		}, nil
	}

	driver, err := server.getAdminDatabaseDriver(ctx, task.Instance, "")
	if err != nil {
		return true, nil, err
	}
	defer driver.Close(ctx)

	if err := exec.doPITRRestore(ctx, task, server.store, driver, server.profile.DataDir, *payload.PointInTimeTs, server.profile.Mode); err != nil {
		log.Error("Failed to do PITR restore", zap.Error(err))
		return true, nil, err
	}

	log.Info("created PITR database", zap.String("target database", task.Database.Name))

	return true, &api.TaskRunResultPayload{
		Detail: fmt.Sprintf("Created PITR database for target database %q", task.Database.Name),
	}, nil
}

// IsCompleted tells the scheduler if the task execution has completed.
func (exec *PITRRestoreTaskExecutor) IsCompleted() bool {
	return atomic.LoadInt32(&exec.completed) == 1
}

// GetProgress returns the task progress.
func (exec *PITRRestoreTaskExecutor) GetProgress() api.Progress {
	progress := exec.progress.Load()
	if progress == nil {
		return api.Progress{}
	}
	return progress.(api.Progress)
}

func (exec *PITRRestoreTaskExecutor) doPITRRestore(ctx context.Context, task *api.Task, store *store.Store, driver db.Driver, dataDir string, targetTs int64, mode common.ReleaseMode) error {
	issue, err := getIssueByPipelineID(ctx, store, task.PipelineID)
	if err != nil {
		return err
	}

	backupStatus := api.BackupStatusDone
	backupList, err := store.FindBackup(ctx, &api.BackupFind{DatabaseID: task.DatabaseID, Status: &backupStatus})
	if err != nil {
		return err
	}
	log.Debug("Found backup list", zap.Array("backups", api.ZapBackupArray(backupList)))

	mysqlDriver, ok := driver.(*mysql.Driver)
	if !ok {
		log.Error("Failed to cast driver to mysql.Driver")
		return fmt.Errorf("[internal] cast driver to mysql.Driver failed")
	}

	log.Debug("Downloading all binlog files")
	if err := mysqlDriver.FetchAllBinlogFiles(ctx, true /* downloadLatestBinlogFile */); err != nil {
		return err
	}

	log.Debug("Getting latest backup before or equal to targetTs", zap.Int64("targetTs", targetTs))
	backup, err := mysqlDriver.GetLatestBackupBeforeOrEqualTs(ctx, backupList, targetTs, mode)
	if err != nil {
		targetTsHuman := time.Unix(targetTs, 0).Format(time.RFC822)
		log.Error("Failed to get backup before or equal to time",
			zap.Int64("targetTs", targetTs),
			zap.String("targetTsHuman", targetTsHuman),
			zap.Error(err))
		return fmt.Errorf("failed to get latest backup before or equal to %s, error: %w", targetTsHuman, err)
	}
	log.Debug("Got latest backup before or equal to targetTs", zap.String("backup", backup.Name))
	backupFileName := getBackupAbsFilePath(dataDir, backup.DatabaseID, backup.Name)
	backupFile, err := os.Open(backupFileName)
	if err != nil {
		return fmt.Errorf("failed to open backup file %q, error: %w", backupFileName, err)
	}
	defer backupFile.Close()
	log.Debug("Successfully opened backup file", zap.String("filename", backupFileName))

	log.Debug("Start creating and restoring PITR database",
		zap.String("instance", task.Instance.Name),
		zap.String("database", task.Database.Name),
	)
	// RestorePITR will create the pitr database.
	// Since it's ephemeral and will be renamed to the original database soon, we will reuse the original
	// database's migration history, and append a new BRANCH migration.
	startBinlogInfo := backup.Payload.BinlogInfo

	binlogDir := getBinlogAbsDir(dataDir, task.Instance.ID)
	if err := exec.updateProgress(ctx, mysqlDriver, backupFile, startBinlogInfo, binlogDir); err != nil {
		return fmt.Errorf("failed to setup progress update process, error: %w", err)
	}

<<<<<<< HEAD
	if err := mysqlDriver.RestoreBackupToPITRDatabase(ctx, backupFile, task.Database.Name, issue.CreatedTs); err != nil {
		log.Error("failed to restore full backup in the PITR database",
			zap.Int("issueID", issue.ID),
			zap.String("databaseName", task.Database.Name),
			zap.Error(err))
		return fmt.Errorf("failed to perform a backup restore in the PITR database, error: %w", err)
	}

	if err := mysqlDriver.ReplayBinlogToPITRDatabase(ctx, task.Database.Name, startBinlogInfo, issue.CreatedTs, targetTs); err != nil {
		log.Error("failed to perform a PITR restore in the PITR database",
			zap.Int("issueID", issue.ID),
			zap.String("databaseName", task.Database.Name),
=======
	if err := mysqlDriver.RestorePITR(ctx, backupFile, startBinlogInfo, task.Database.Name, issue.CreatedTs, targetTs); err != nil {
		log.Error("failed to perform a PITR restore in the PITR database",
			zap.Int("issueID", issue.ID),
			zap.String("database", task.Database.Name),
>>>>>>> 16c315cc
			zap.Error(err))
		return fmt.Errorf("failed to replay binlog in the PITR database, error: %w", err)
	}

	return nil
}

func (exec *PITRRestoreTaskExecutor) updateProgress(ctx context.Context, driver *mysql.Driver, backupFile *os.File, startBinlogInfo api.BinlogInfo, binlogDir string) error {
	backupFileInfo, err := backupFile.Stat()
	if err != nil {
		return fmt.Errorf("failed to get stat of backup file %q, error: %w", backupFile.Name(), err)
	}
	backupFileBytes := backupFileInfo.Size()
	replayBinlogPaths, err := mysql.GetBinlogReplayList(startBinlogInfo, binlogDir)
	if err != nil {
		return fmt.Errorf("failed to get binlog replay list with startBinlogInfo %+v in binlog directory %q, error: %w", startBinlogInfo, binlogDir, err)
	}
	totalBinlogBytes, err := common.GetFileSizeSum(replayBinlogPaths)
	if err != nil {
		return fmt.Errorf("failed to get file size sum of replay binlog files, error: %w", err)
	}

	go func() {
		ticker := time.NewTicker(1 * time.Second)
		defer ticker.Stop()
		createdTs := time.Now().Unix()
		exec.progress.Store(api.Progress{
			TotalUnit:     backupFileBytes + totalBinlogBytes,
			CompletedUnit: 0,
			CreatedTs:     createdTs,
			UpdatedTs:     createdTs,
		})
		for {
			select {
			case <-ticker.C:
				progressPrev := exec.progress.Load().(api.Progress)
				// TODO(dragonly): Calculate restored backup bytes when using mysqldump.
				restoredBackupFileBytes := backupFileBytes
				replayedBinlogBytes := driver.GetReplayedBinlogBytes()
				exec.progress.Store(api.Progress{
					TotalUnit:     progressPrev.TotalUnit,
					CompletedUnit: restoredBackupFileBytes + replayedBinlogBytes,
					CreatedTs:     progressPrev.CreatedTs,
					UpdatedTs:     time.Now().Unix(),
				})
			case <-ctx.Done():
				return
			}
		}
	}()

	return nil
}

func getIssueByPipelineID(ctx context.Context, store *store.Store, pid int) (*api.Issue, error) {
	issue, err := store.GetIssueByPipelineID(ctx, pid)
	if err != nil {
		log.Error("failed to get issue by PipelineID", zap.Int("PipelineID", pid), zap.Error(err))
		return nil, fmt.Errorf("failed to get issue by PipelineID: %d, error: %w", pid, err)
	}
	if issue == nil {
		log.Error("issue not found with PipelineID", zap.Int("PipelineID", pid))
		return nil, fmt.Errorf("issue not found with PipelineID: %d", pid)
	}
	return issue, nil
}

// restoreDatabase will restore the database from a backup.
func (*PITRRestoreTaskExecutor) restoreDatabase(ctx context.Context, server *Server, instance *api.Instance, databaseName string, backup *api.Backup, dataDir string) error {
	driver, err := server.getAdminDatabaseDriver(ctx, instance, databaseName)
	if err != nil {
		return err
	}
	defer driver.Close(ctx)

	backupPath := backup.Path
	if !filepath.IsAbs(backupPath) {
		backupPath = filepath.Join(dataDir, backupPath)
	}

	f, err := os.Open(backupPath)
	if err != nil {
		return fmt.Errorf("failed to open backup file at %s: %w", backupPath, err)
	}
	defer f.Close()

	if err := driver.Restore(ctx, f); err != nil {
		return fmt.Errorf("failed to restore backup: %w", err)
	}
	return nil
}<|MERGE_RESOLUTION|>--- conflicted
+++ resolved
@@ -219,7 +219,6 @@
 		return fmt.Errorf("failed to setup progress update process, error: %w", err)
 	}
 
-<<<<<<< HEAD
 	if err := mysqlDriver.RestoreBackupToPITRDatabase(ctx, backupFile, task.Database.Name, issue.CreatedTs); err != nil {
 		log.Error("failed to restore full backup in the PITR database",
 			zap.Int("issueID", issue.ID),
@@ -232,12 +231,6 @@
 		log.Error("failed to perform a PITR restore in the PITR database",
 			zap.Int("issueID", issue.ID),
 			zap.String("databaseName", task.Database.Name),
-=======
-	if err := mysqlDriver.RestorePITR(ctx, backupFile, startBinlogInfo, task.Database.Name, issue.CreatedTs, targetTs); err != nil {
-		log.Error("failed to perform a PITR restore in the PITR database",
-			zap.Int("issueID", issue.ID),
-			zap.String("database", task.Database.Name),
->>>>>>> 16c315cc
 			zap.Error(err))
 		return fmt.Errorf("failed to replay binlog in the PITR database, error: %w", err)
 	}
