package server

import (
	"context"
	"encoding/json"
	"fmt"
	"os"
	"path/filepath"
	"sync/atomic"
	"time"

	"github.com/bytebase/bytebase/api"
	"github.com/bytebase/bytebase/common"
	"github.com/bytebase/bytebase/common/log"
	"github.com/bytebase/bytebase/plugin/db"
	"github.com/bytebase/bytebase/plugin/db/mysql"
	"github.com/bytebase/bytebase/plugin/db/pg"
	"github.com/bytebase/bytebase/plugin/db/util"
	bbs3 "github.com/bytebase/bytebase/plugin/storage/s3"
	"github.com/bytebase/bytebase/store"
	"github.com/pkg/errors"
	"go.uber.org/zap"
)

// NewPITRRestoreTaskExecutor creates a PITR restore task executor.
func NewPITRRestoreTaskExecutor() TaskExecutor {
	return &PITRRestoreTaskExecutor{}
}

// PITRRestoreTaskExecutor is the PITR restore task executor.
type PITRRestoreTaskExecutor struct {
	completed int32
	progress  atomic.Value // api.Progress
}

// RunOnce will run the PITR restore task executor once.
func (exec *PITRRestoreTaskExecutor) RunOnce(ctx context.Context, server *Server, task *api.Task) (terminated bool, result *api.TaskRunResultPayload, err error) {
	log.Info("Run PITR restore task", zap.String("task", task.Name))
	defer atomic.StoreInt32(&exec.completed, 1)

	payload := api.TaskDatabasePITRRestorePayload{}
	if err := json.Unmarshal([]byte(task.Payload), &payload); err != nil {
		return true, nil, errors.Wrapf(err, "invalid PITR restore payload: %s", task.Payload)
	}

	if (payload.BackupID == nil) == (payload.PointInTimeTs == nil) {
		return true, nil, errors.Errorf("only one of BackupID and time point can be set")
	}

	if !((payload.DatabaseName == nil) == (payload.TargetInstanceID == nil)) {
		return true, nil, errors.Errorf("DatabaseName and TargetInstanceID must be both set or unset")
	}

	// There are 2 * 2 = 4 kinds of task by combination of the following cases:
	// 1. in-place or restore to new database: the latter does not create database with _pitr/_del suffix
	// 2. backup restore or Point-in-Time restore: the former does not apply binlog/wal

	if payload.BackupID != nil {
		// Restore Backup
		resultPayload, err := exec.doBackupRestore(ctx, server, task, payload)
		return true, resultPayload, err
	}

	resultPayload, err := exec.doPITRRestore(ctx, server, task, payload)
	return true, resultPayload, err
}

// IsCompleted tells the scheduler if the task execution has completed.
func (exec *PITRRestoreTaskExecutor) IsCompleted() bool {
	return atomic.LoadInt32(&exec.completed) == 1
}

// GetProgress returns the task progress.
func (exec *PITRRestoreTaskExecutor) GetProgress() api.Progress {
	progress := exec.progress.Load()
	if progress == nil {
		return api.Progress{}
	}
	return progress.(api.Progress)
}

func (exec *PITRRestoreTaskExecutor) doBackupRestore(ctx context.Context, server *Server, task *api.Task, payload api.TaskDatabasePITRRestorePayload) (*api.TaskRunResultPayload, error) {
	backup, err := server.store.GetBackupByID(ctx, *payload.BackupID)
	if err != nil {
		return nil, errors.Wrapf(err, "failed to find backup with ID %d", *payload.BackupID)
	}
	if backup == nil {
		return nil, errors.Errorf("backup with ID %d not found", *payload.BackupID)
	}

	// TODO(dragonly): We should let users restore the backup even if the source database is gone.
	sourceDatabase, err := server.store.GetDatabase(ctx, &api.DatabaseFind{ID: &backup.DatabaseID})
	if err != nil {
		return nil, errors.Wrap(err, "failed to find database for the backup")
	}
	if sourceDatabase == nil {
		return nil, errors.Errorf("source database ID not found %v", backup.DatabaseID)
	}

	if payload.TargetInstanceID == nil {
		// Backup restore in place
		if task.Instance.Engine == db.Postgres {
			issue, err := getIssueByPipelineID(ctx, server.store, task.PipelineID)
			if err != nil {
				return nil, err
			}
			return exec.doRestoreInPlacePostgres(ctx, server, issue, task, payload)
		}
		return nil, errors.Errorf("we only support backup restore replace for PostgreSQL now")
	}

	targetInstanceID := *payload.TargetInstanceID
	if payload.TargetInstanceID != nil {
		// For now, we just support restore full backup to the same instance with the origin database.
		// But for generality, we will use TargetInstanceID in payload to find the target instance.
		targetInstanceID = *payload.TargetInstanceID
	}

	targetDatabaseFind := &api.DatabaseFind{
		InstanceID: &targetInstanceID,
		Name:       payload.DatabaseName,
	}

	targetDatabase, err := server.store.GetDatabase(ctx, targetDatabaseFind)
	if err != nil {
		return nil, errors.Wrapf(err, "failed to find target database %q in instance %q", *payload.DatabaseName, task.Instance.Name)
	}
	if targetDatabase == nil {
		return nil, errors.Wrapf(err, "target database %q not found in instance %q", *payload.DatabaseName, task.Instance.Name)
	}
	log.Debug("Start database restore from backup...",
		zap.String("source_instance", sourceDatabase.Instance.Name),
		zap.String("source_database", sourceDatabase.Name),
		zap.String("target_instance", targetDatabase.Instance.Name),
		zap.String("target_database", targetDatabase.Name),
		zap.String("backup", backup.Name),
	)

	// Restore the database to the target database.
	if err := exec.restoreDatabase(ctx, server, targetDatabase.Instance, targetDatabase.Name, backup, server.profile.DataDir); err != nil {
		return nil, err
	}
	// TODO(zp): This should be done in the same transaction as restoreDatabase to guarantee consistency.
	// For now, we do this after restoreDatabase, since this one is unlikely to fail.
	migrationID, version, err := createBranchMigrationHistory(ctx, server, sourceDatabase, targetDatabase, backup, task)
	if err != nil {
		return nil, err
	}

	// Patch the backup id after we successfully restore the database using the backup.
	// restoringDatabase is changing the customer database instance, while here we are changing our own meta db,
	// and since we can't guarantee cross database transaction consistency, there is always a chance to have
	// inconsistent data. We choose to do Patch afterwards since this one is unlikely to fail.
	databasePatch := &api.DatabasePatch{
		ID:             targetDatabase.ID,
		UpdaterID:      api.SystemBotID,
		SourceBackupID: &backup.ID,
	}
	if _, err = server.store.PatchDatabase(ctx, databasePatch); err != nil {
		return nil, errors.Wrapf(err, "failed to patch database source with ID %d and backup ID %d after restore", targetDatabase.ID, backup.ID)
	}

	// Sync database schema after restore is completed.
	if err := server.syncDatabaseSchema(ctx, targetDatabase.Instance, targetDatabase.Name); err != nil {
		log.Error("failed to sync database schema",
			zap.String("instance", targetDatabase.Instance.Name),
			zap.String("databaseName", targetDatabase.Name),
		)
	}

	return &api.TaskRunResultPayload{
		Detail:      fmt.Sprintf("Restored database %q from backup %q", targetDatabase.Name, backup.Name),
		MigrationID: migrationID,
		Version:     version,
	}, nil
}

func (exec *PITRRestoreTaskExecutor) doPITRRestore(ctx context.Context, server *Server, task *api.Task, payload api.TaskDatabasePITRRestorePayload) (*api.TaskRunResultPayload, error) {
	sourceDriver, err := server.getAdminDatabaseDriver(ctx, task.Instance, "")
	if err != nil {
		return nil, err
	}
	defer sourceDriver.Close(ctx)

	targetDriver := sourceDriver
	if payload.TargetInstanceID != nil {
		targetInstance, err := server.store.GetInstanceByID(ctx, *payload.TargetInstanceID)
		if err != nil {
			return nil, err
		}
		if targetDriver, err = server.getAdminDatabaseDriver(ctx, targetInstance, ""); err != nil {
			return nil, err
		}
	}
	// DB.Close is idempotent, so we can feel free to assign sourceDriver to targetDriver first.
	defer targetDriver.Close(ctx)

	issue, err := getIssueByPipelineID(ctx, server.store, task.PipelineID)
	if err != nil {
		return nil, err
	}

	backupStatus := api.BackupStatusDone
	backupList, err := server.store.FindBackup(ctx, &api.BackupFind{DatabaseID: task.DatabaseID, Status: &backupStatus})
	if err != nil {
		return nil, err
	}
	log.Debug("Found backup list", zap.Array("backups", api.ZapBackupArray(backupList)))

	mysqlSourceDriver, sourceOk := sourceDriver.(*mysql.Driver)
	mysqlTargetDriver, targetOk := targetDriver.(*mysql.Driver)
	if (!sourceOk) || (!targetOk) {
		log.Error("Failed to cast driver to mysql.Driver")
		return nil, errors.Errorf("[internal] cast driver to mysql.Driver failed")
	}

	log.Debug("Downloading all binlog files")
<<<<<<< HEAD
	var uploader *bbs3.Client
	if server.profile.BackupStorageBackend == api.BackupStorageBackendS3 {
		uploader = server.s3Client
	}
	if err := mysqlSourceDriver.FetchAllBinlogFiles(ctx, true /* downloadLatestBinlogFile */, uploader); err != nil {
=======
	if err := mysqlSourceDriver.FetchAllBinlogFiles(ctx, true /* downloadLatestBinlogFile */, server.s3Client); err != nil {
>>>>>>> c84b72db
		return nil, err
	}

	targetTs := *payload.PointInTimeTs
	log.Debug("Getting latest backup before or equal to targetTs", zap.Int64("targetTs", targetTs))
	backup, err := mysqlSourceDriver.GetLatestBackupBeforeOrEqualTs(ctx, backupList, targetTs, server.profile.Mode)
	if err != nil {
		targetTsHuman := time.Unix(targetTs, 0).Format(time.RFC822)
		log.Error("Failed to get backup before or equal to time",
			zap.Int64("targetTs", targetTs),
			zap.String("targetTsHuman", targetTsHuman),
			zap.Error(err))
		return nil, errors.Wrapf(err, "failed to get latest backup before or equal to %s", targetTsHuman)
	}
	log.Debug("Got latest backup before or equal to targetTs", zap.String("backup", backup.Name))
	backupFileName := getBackupAbsFilePath(server.profile.DataDir, backup.DatabaseID, backup.Name)
	backupFile, err := os.Open(backupFileName)
	if err != nil {
		return nil, errors.Wrapf(err, "failed to open backup file %q", backupFileName)
	}
	defer backupFile.Close()
	log.Debug("Successfully opened backup file", zap.String("filename", backupFileName))

	log.Debug("Start creating and restoring PITR database",
		zap.String("instance", task.Instance.Name),
		zap.String("database", task.Database.Name),
	)
	// RestorePITR will create the pitr database.
	// Since it's ephemeral and will be renamed to the original database soon, we will reuse the original
	// database's migration history, and append a new BRANCH migration.
	startBinlogInfo := backup.Payload.BinlogInfo
	binlogDir := getBinlogAbsDir(server.profile.DataDir, task.Instance.ID)

	if err := exec.updateProgress(ctx, mysqlTargetDriver, backupFile, startBinlogInfo, binlogDir); err != nil {
		return nil, errors.Wrap(err, "failed to setup progress update process")
	}

	if payload.DatabaseName != nil {
		if err := mysqlTargetDriver.RestoreBackupToDatabase(ctx, backupFile, *payload.DatabaseName); err != nil {
			log.Error("failed to restore full backup in the new database",
				zap.Int("issueID", issue.ID),
				zap.String("databaseName", *payload.DatabaseName),
				zap.Error(err))
			return nil, errors.Wrap(err, "failed to restore full backup in the new database")
		}
		if err := mysqlTargetDriver.ReplayBinlogToDatabase(ctx, task.Database.Name, *payload.DatabaseName, startBinlogInfo, targetTs, mysqlSourceDriver.GetBinlogDir()); err != nil {
			log.Error("failed to perform a PITR restore in the new database",
				zap.Int("issueID", issue.ID),
				zap.String("databaseName", *payload.DatabaseName),
				zap.Error(err))
			return nil, errors.Wrap(err, "failed to perform a PITR restore in the new database")
		}
	} else {
		if err := mysqlTargetDriver.RestoreBackupToPITRDatabase(ctx, backupFile, task.Database.Name, issue.CreatedTs); err != nil {
			log.Error("failed to restore full backup in the PITR database",
				zap.Int("issueID", issue.ID),
				zap.String("databaseName", task.Database.Name),
				zap.Error(err))
			return nil, errors.Wrap(err, "failed to perform a backup restore in the PITR database")
		}
		if err := mysqlTargetDriver.ReplayBinlogToPITRDatabase(ctx, task.Database.Name, startBinlogInfo, issue.CreatedTs, targetTs); err != nil {
			log.Error("failed to perform a PITR restore in the PITR database",
				zap.Int("issueID", issue.ID),
				zap.String("databaseName", task.Database.Name),
				zap.Error(err))
			return nil, errors.Wrap(err, "failed to replay binlog in the PITR database")
		}
	}

	targetDatabaseName := task.Database.Name
	if payload.DatabaseName != nil {
		targetDatabaseName = *payload.DatabaseName
	}
	log.Info("PITR restore success", zap.String("target database", targetDatabaseName))
	return &api.TaskRunResultPayload{
		Detail: fmt.Sprintf("PITR restore success for target database %q", targetDatabaseName),
	}, nil
}

func (*PITRRestoreTaskExecutor) doRestoreInPlacePostgres(ctx context.Context, server *Server, issue *api.Issue, task *api.Task, payload api.TaskDatabasePITRRestorePayload) (*api.TaskRunResultPayload, error) {
	if payload.BackupID == nil {
		return nil, errors.Errorf("PITR for Postgres is not implemented")
	}

	backup, err := server.store.GetBackupByID(ctx, *payload.BackupID)
	if err != nil {
		return nil, errors.Wrapf(err, "failed to find backup with ID %d", *payload.BackupID)
	}
	if backup == nil {
		return nil, errors.Errorf("backup with ID %d not found", *payload.BackupID)
	}
	backupFileName := getBackupAbsFilePath(server.profile.DataDir, backup.DatabaseID, backup.Name)
	backupFile, err := os.Open(backupFileName)
	if err != nil {
		return nil, errors.Wrapf(err, "failed to open backup file %q", backupFileName)
	}
	defer backupFile.Close()

	driver, err := server.getAdminDatabaseDriver(ctx, task.Instance, task.Database.Name)
	if err != nil {
		return nil, err
	}
	defer driver.Close(ctx)

	pgDriver, ok := driver.(*pg.Driver)
	if !ok {
		log.Error("Failed to cast driver to pg.Driver")
		return nil, errors.Errorf("[internal] cast driver to pg.Driver failed")
	}
	originalOwner, err := pgDriver.GetCurrentDatabaseOwner()
	if err != nil {
		return nil, errors.Wrapf(err, "failed to get the OWNER of database %q", task.Database.Name)
	}

	db, err := driver.GetDBConnection(ctx, db.BytebaseDatabase)
	if err != nil {
		return nil, errors.Wrap(err, "failed to get connection for PostgreSQL")
	}
	pitrDatabaseName := util.GetPITRDatabaseName(task.Database.Name, issue.CreatedTs)
	// If there's already a PITR database, it means there's a failed trial before this task execution.
	// We need to clean up the dirty state and start clean for idempotent task execution.
	if _, err := db.ExecContext(ctx, fmt.Sprintf("DROP DATABASE IF EXISTS %s;", pitrDatabaseName)); err != nil {
		return nil, errors.Wrapf(err, "failed to drop the dirty PITR database %q left from a former task execution", pitrDatabaseName)
	}
	if _, err := db.ExecContext(ctx, fmt.Sprintf("CREATE DATABASE %s WITH OWNER %s;", pitrDatabaseName, originalOwner)); err != nil {
		return nil, errors.Wrapf(err, "failed to create the PITR database %q", pitrDatabaseName)
	}
	// Switch to the PITR database.
	// TODO(dragonly): This is a trick, needs refactor.
	if _, err := driver.GetDBConnection(ctx, pitrDatabaseName); err != nil {
		return nil, errors.Wrapf(err, "failed to switch connection to database %q", pitrDatabaseName)
	}
	if err := driver.Restore(ctx, backupFile); err != nil {
		return nil, errors.Wrapf(err, "failed to restore backup to the PITR database %q", pitrDatabaseName)
	}
	return &api.TaskRunResultPayload{
		Detail: fmt.Sprintf("Restored backup %q to the temporary PITR database %q", backup.Name, pitrDatabaseName),
	}, nil
}

func (exec *PITRRestoreTaskExecutor) updateProgress(ctx context.Context, driver *mysql.Driver, backupFile *os.File, startBinlogInfo api.BinlogInfo, binlogDir string) error {
	backupFileInfo, err := backupFile.Stat()
	if err != nil {
		return errors.Wrapf(err, "failed to get stat of backup file %q", backupFile.Name())
	}
	backupFileBytes := backupFileInfo.Size()
	replayBinlogPaths, err := mysql.GetBinlogReplayList(startBinlogInfo, binlogDir)
	if err != nil {
		return errors.Wrapf(err, "failed to get binlog replay list with startBinlogInfo %+v in binlog directory %q", startBinlogInfo, binlogDir)
	}
	totalBinlogBytes, err := common.GetFileSizeSum(replayBinlogPaths)
	if err != nil {
		return errors.Wrap(err, "failed to get file size sum of replay binlog files")
	}

	go func() {
		ticker := time.NewTicker(1 * time.Second)
		defer ticker.Stop()
		createdTs := time.Now().Unix()
		exec.progress.Store(api.Progress{
			TotalUnit:     backupFileBytes + totalBinlogBytes,
			CompletedUnit: 0,
			CreatedTs:     createdTs,
			UpdatedTs:     createdTs,
		})
		for {
			select {
			case <-ticker.C:
				progressPrev := exec.progress.Load().(api.Progress)
				// TODO(dragonly): Calculate restored backup bytes when using mysqldump.
				restoredBackupFileBytes := backupFileBytes
				replayedBinlogBytes := driver.GetReplayedBinlogBytes()
				exec.progress.Store(api.Progress{
					TotalUnit:     progressPrev.TotalUnit,
					CompletedUnit: restoredBackupFileBytes + replayedBinlogBytes,
					CreatedTs:     progressPrev.CreatedTs,
					UpdatedTs:     time.Now().Unix(),
				})
			case <-ctx.Done():
				return
			}
		}
	}()

	return nil
}

func getIssueByPipelineID(ctx context.Context, store *store.Store, pid int) (*api.Issue, error) {
	issue, err := store.GetIssueByPipelineID(ctx, pid)
	if err != nil {
		log.Error("failed to get issue by PipelineID", zap.Int("PipelineID", pid), zap.Error(err))
		return nil, errors.Wrapf(err, "failed to get issue by PipelineID: %d", pid)
	}
	if issue == nil {
		log.Error("issue not found with PipelineID", zap.Int("PipelineID", pid))
		return nil, errors.Errorf("issue not found with PipelineID: %d", pid)
	}
	return issue, nil
}

// restoreDatabase will restore the database to the instance from the backup.
func (*PITRRestoreTaskExecutor) restoreDatabase(ctx context.Context, server *Server, instance *api.Instance, databaseName string, backup *api.Backup, dataDir string) error {
	driver, err := server.getAdminDatabaseDriver(ctx, instance, databaseName)
	if err != nil {
		return err
	}
	defer driver.Close(ctx)

	backupPath := backup.Path
	if !filepath.IsAbs(backupPath) {
		backupPath = filepath.Join(dataDir, backupPath)
	}

	f, err := os.Open(backupPath)
	if err != nil {
		return errors.Wrapf(err, "failed to open backup file at %s", backupPath)
	}
	defer f.Close()

	if err := driver.Restore(ctx, f); err != nil {
		return errors.Wrap(err, "failed to restore backup")
	}
	return nil
}<|MERGE_RESOLUTION|>--- conflicted
+++ resolved
@@ -16,7 +16,6 @@
 	"github.com/bytebase/bytebase/plugin/db/mysql"
 	"github.com/bytebase/bytebase/plugin/db/pg"
 	"github.com/bytebase/bytebase/plugin/db/util"
-	bbs3 "github.com/bytebase/bytebase/plugin/storage/s3"
 	"github.com/bytebase/bytebase/store"
 	"github.com/pkg/errors"
 	"go.uber.org/zap"
@@ -215,15 +214,7 @@
 	}
 
 	log.Debug("Downloading all binlog files")
-<<<<<<< HEAD
-	var uploader *bbs3.Client
-	if server.profile.BackupStorageBackend == api.BackupStorageBackendS3 {
-		uploader = server.s3Client
-	}
-	if err := mysqlSourceDriver.FetchAllBinlogFiles(ctx, true /* downloadLatestBinlogFile */, uploader); err != nil {
-=======
 	if err := mysqlSourceDriver.FetchAllBinlogFiles(ctx, true /* downloadLatestBinlogFile */, server.s3Client); err != nil {
->>>>>>> c84b72db
 		return nil, err
 	}
 
