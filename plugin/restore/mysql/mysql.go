package mysql

import (
	"bufio"
	"bytes"
	"context"
	"fmt"
	"io/ioutil"
	"math"
	"os"
	"os/exec"
	"path"
	"path/filepath"
	"sort"
	"strconv"
	"strings"
	"time"

	"github.com/bytebase/bytebase/api"
	"github.com/bytebase/bytebase/common/log"
	"github.com/bytebase/bytebase/plugin/db"
	"github.com/bytebase/bytebase/plugin/db/mysql"
	"github.com/bytebase/bytebase/resources/mysqlutil"
	"go.uber.org/zap"
	"go.uber.org/zap/zapcore"

	"github.com/blang/semver/v4"
)

const (
	// MaxDatabaseNameLength is the allowed max database name length in MySQL
	MaxDatabaseNameLength = 64
)

// BinlogFile is the metadata of the MySQL binlog file
type BinlogFile struct {
	Name string
	Size int64

	// Seq is parsed from Name and is for the sorting purpose.
	Seq int64
}

func newBinlogFile(name string, size int64) (BinlogFile, error) {
	seq, err := getBinlogNameSeq(name)
	if err != nil {
		return BinlogFile{}, err
	}
	return BinlogFile{Name: name, Size: size, Seq: seq}, nil
}

// ZapBinlogFiles is a helper to format zap.Array
type ZapBinlogFiles []BinlogFile

// MarshalLogArray implements the zapcore.ArrayMarshaler interface
func (files ZapBinlogFiles) MarshalLogArray(arr zapcore.ArrayEncoder) error {
	for _, file := range files {
		arr.AppendString(fmt.Sprintf("%s[%d]", file.Name, file.Size))
	}
	return nil
}

// Restore implements recovery functions for MySQL.
// For example, the original database is `dbfoo`. The suffixTs, derived from the PITR issue's CreateTs, is 1653018005.
// Bytebase will do the following:
// 1. Create a database called `dbfoo_pitr_1653018005`, and do PITR restore to it.
// 2. Create a database called `dbfoo_pitr_1653018005_old`, and move tables
// 	  from `dbfoo` to `dbfoo_pitr_1653018005_old`, and tables from `dbfoo_pitr_1653018005` to `dbfoo`.
type Restore struct {
	driver    *mysql.Driver
	mysqlutil *mysqlutil.Instance
	connCfg   db.ConnectionConfig
	binlogDir string
}

// New creates a new instance of Restore
func New(driver *mysql.Driver, instance *mysqlutil.Instance, connCfg db.ConnectionConfig, binlogDir string) *Restore {
	return &Restore{
		driver:    driver,
		mysqlutil: instance,
		connCfg:   connCfg,
		binlogDir: binlogDir,
	}
}

// ReplayBinlog replays the binlog for `originDatabase` from `startBinlogInfo.Position` to `targetTs`.
func (r *Restore) replayBinlog(ctx context.Context, originalDatabase, pitrDatabase string, startBinlogInfo api.BinlogInfo, targetTs int64) error {
	replayBinlogPaths, err := getBinlogReplayList(startBinlogInfo, r.binlogDir)
	if err != nil {
		return err
	}

	// Extract the SQL statements from the binlog and replay them to the pitrDatabase via the mysql client by pipe.
	mysqlbinlogArgs := []string{
		// Disable binary logging.
		"--disable-log-bin",
		// Create rewrite rules for databases when playing back from logs written in row-based format, so that we can apply the binlog to PITR database instead of the original database.
		"--rewrite-db", fmt.Sprintf("%s->%s", originalDatabase, pitrDatabase),
		// List entries for just this database. It's applied after the --rewrite-db option, so we should provide the rewritten database, i.e., pitrDatabase.
		"--database", pitrDatabase,
		// Start decoding the binary log at the log position, this option applies to the first log file named on the command line.
		"--start-position", fmt.Sprintf("%d", startBinlogInfo.Position),
		// Stop reading the binary log at the first event having a timestamp equal to or later than the datetime argument.
		"--stop-datetime", getDateTime(targetTs),
	}

	mysqlbinlogArgs = append(mysqlbinlogArgs, replayBinlogPaths...)

	mysqlArgs := []string{
		"--host", r.connCfg.Host,
		"--user", r.connCfg.Username,
	}
	if r.connCfg.Port != "" {
		mysqlArgs = append(mysqlArgs, "--port", r.connCfg.Port)
	}
	if r.connCfg.Password != "" {
		// The --password parameter of mysql/mysqlbinlog does not support the "--password PASSWORD" format (split by space).
		// If provided like that, the program will hang.
		mysqlArgs = append(mysqlArgs, fmt.Sprintf("--password=%s", r.connCfg.Password))
	}

	mysqlbinlogCmd := exec.CommandContext(ctx, r.mysqlutil.GetPath(mysqlutil.MySQLBinlog), mysqlbinlogArgs...)
	mysqlCmd := exec.CommandContext(ctx, r.mysqlutil.GetPath(mysqlutil.MySQL), mysqlArgs...)
	log.Debug("Start replay binlog commands",
		zap.String("mysqlbinlog", mysqlbinlogCmd.String()),
		zap.String("mysql", mysqlCmd.String()))

	mysqlRead, err := mysqlbinlogCmd.StdoutPipe()
	if err != nil {
		return fmt.Errorf("cannot get mysqlbinlog stdout pipe, error: %w", err)
	}
	defer mysqlRead.Close()

	mysqlbinlogCmd.Stderr = os.Stderr

	mysqlCmd.Stderr = os.Stderr
	mysqlCmd.Stdout = os.Stderr
	mysqlCmd.Stdin = mysqlRead

	if err := mysqlbinlogCmd.Start(); err != nil {
		return fmt.Errorf("cannot start mysqlbinlog command, error [%w]", err)
	}
	if err := mysqlCmd.Run(); err != nil {
		return fmt.Errorf("mysql command fails, error [%w]", err)
	}
	if err := mysqlbinlogCmd.Wait(); err != nil {
		return fmt.Errorf("error occurred while waiting for mysqlbinlog to exit: %w", err)
	}
	return nil
}

// RestorePITR is a wrapper to perform PITR. It restores a full backup followed by replaying the binlog.
// It performs the step 1 of the restore process.
// TODO(dragonly): Refactor so that the first part is in driver.Restore, and remove this wrapper.
func (r *Restore) RestorePITR(ctx context.Context, fullBackup *bufio.Scanner, startBinlogInfo api.BinlogInfo, database string, suffixTs, targetTs int64) error {
	pitrDatabaseName := getPITRDatabaseName(database, suffixTs)
	query := fmt.Sprintf(""+
		// Create the pitr database.
		"CREATE DATABASE `%s`;"+
		// Change to the pitr database.
		"USE `%s`;"+
		// Set this to ignore foreign key constraints, otherwise the recovery of the full backup may encounter
		// wrong foreign key dependency order and fail.
		// We should turn it on after we the restore the full backup.
		"SET foreign_key_checks=OFF",
		pitrDatabaseName, pitrDatabaseName)

	db, err := r.driver.GetDbConnection(ctx, "")
	if err != nil {
		return err
	}

	tx, err := db.BeginTx(ctx, nil)
	if err != nil {
		return err
	}
	defer tx.Rollback()

	if _, err := tx.ExecContext(ctx, query); err != nil {
		return err
	}

	if err := r.driver.RestoreTx(ctx, tx, fullBackup); err != nil {
		return err
	}

	// The full backup is restored successfully, enable foreign key constraints as normal.
	if _, err := tx.ExecContext(ctx, "SET foreign_key_checks=ON"); err != nil {
		return err
	}

	if err := tx.Commit(); err != nil {
		return err
	}

	if err := r.replayBinlog(ctx, database, pitrDatabaseName, startBinlogInfo, targetTs); err != nil {
		return fmt.Errorf("failed to replay binlog, error[%w]", err)
	}

	return nil
}

// getBinlogReplayList returns the path list of the binlog that need be replayed.
func getBinlogReplayList(startBinlogInfo api.BinlogInfo, binlogDir string) ([]string, error) {
	startBinlogSeq, err := getBinlogNameSeq(startBinlogInfo.FileName)
	if err != nil {
		return nil, fmt.Errorf("cannot parse the start binlog file name[%s], error[%w]", startBinlogInfo.FileName, err)
	}

	binlogFiles, err := ioutil.ReadDir(binlogDir)
	if err != nil {
		return nil, fmt.Errorf("cannot read binlog directory %s, error %w", binlogDir, err)
	}

	var binlogFilesToReplay []BinlogFile
	for _, f := range binlogFiles {
		if f.IsDir() {
			continue
		}
		binlogFile, err := newBinlogFile(f.Name(), f.Size())
		if err != nil {
			return nil, err
		}
		if binlogFile.Seq >= startBinlogSeq {
			binlogFilesToReplay = append(binlogFilesToReplay, binlogFile)
		}
	}
	if len(binlogFilesToReplay) == 0 {
		log.Error("No binlog files found locally after given start binlog info", zap.Any("startBinlogInfo", startBinlogInfo))
		return nil, fmt.Errorf("no binlog files found locally after given start binlog info: %v", startBinlogInfo)
	}

	binlogFilesToReplaySorted := sortBinlogFiles(binlogFilesToReplay)

	if binlogFilesToReplaySorted[0].Seq != startBinlogSeq {
		log.Error("The starting binlog file does not exist locally", zap.String("filename", startBinlogInfo.FileName))
		return nil, fmt.Errorf("the starting binlog file[%s] does not exist locally", startBinlogInfo.FileName)
	}

	if !binlogFilesAreContinuous(binlogFilesToReplaySorted) {
		return nil, fmt.Errorf("discontinuous binlog file extensions detected, skip ")
	}

	var binlogReplayList []string
	for _, binlogFile := range binlogFilesToReplaySorted {
		binlogReplayList = append(binlogReplayList, filepath.Join(binlogDir, binlogFile.Name))
	}

	return binlogReplayList, nil
}

<<<<<<< HEAD
// Parse the binlog file name, and then sort them in ascending order by their numeric extension.
=======
// sortBinlogFiles will sort binlog files in ascending order by their numeric extension.
>>>>>>> fd04f297
// For mysql binlog, after the serial number reaches 999999, the next serial number will not return to 000000, but 1000000,
// so we cannot directly use string to compare lexicographical order.
func sortBinlogFiles(binlogFiles []BinlogFile) []BinlogFile {
	var sorted []BinlogFile
	sorted = append(sorted, binlogFiles...)
	sort.Slice(sorted, func(i, j int) bool {
		return sorted[i].Seq < sorted[j].Seq
	})
	return sorted
}

// Locate the binlog event at (filename, position), parse the event and return its timestamp.
// The current mechanism is by invoking mysqlbinlog and parse the output string.
// Maybe we should parse the raw binlog header to get better documented structure?
// nolint
func (r *Restore) parseLocalBinlogEventTimestamp(ctx context.Context, binlogInfo api.BinlogInfo) (int64, error) {
	args := []string{
		path.Join(r.binlogDir, binlogInfo.FileName),
		"--start-position", fmt.Sprintf("%d", binlogInfo.Position),
		// This will trick mysqlbinlog to output the binlog event header followed by a warning message telling that
		// the --stop-position is in the middle of the binlog event.
		// It's OK, since we are only parsing for the timestamp in the binlog event header.
		"--stop-position", fmt.Sprintf("%d", binlogInfo.Position+1),
	}
	var buf bytes.Buffer
	cmd := exec.CommandContext(ctx, r.mysqlutil.GetPath(mysqlutil.MySQLBinlog), args...)
	cmd.Stderr = os.Stderr
	cmd.Stdout = &buf

	if err := cmd.Run(); err != nil {
		log.Error("mysqlbinlog command fails", zap.String("cmd", cmd.String()), zap.Error(err))
		return 0, fmt.Errorf("mysqlbinlog command[%s] fails, error[%w]", cmd.String(), err)
	}

	timestamp, err := parseBinlogEventTimestampImpl(buf.String())
	if err != nil {
		return timestamp, fmt.Errorf("failed to parse binlog event timestamp, filename[%s], position[%d], error[%w]", binlogInfo.FileName, binlogInfo.Position, err)
	}

	return timestamp, nil
}

func parseBinlogEventTimestampImpl(output string) (int64, error) {
	lines := strings.Split(output, "\n")
	// The mysqlbinlog output will contains a line starting with "#220421 14:49:26 server id 1",
	// which has the timestamp we are looking for.
	// The first occurrence is the target.
	for _, line := range lines {
		if strings.Contains(line, "server id") {
			if strings.Contains(line, "end_log_pos 0") {
				// https://github.com/mysql/mysql-server/blob/8.0/client/mysqlbinlog.cc#L1209-L1212
				// Fake events with end_log_pos=0 could be generated and we need to ignore them.
				continue
			}
			fields := strings.Fields(line)
			// fields should starts with ["#220421", "14:49:26", "server", "id"]
			if len(fields) < 4 ||
				(len(fields[0]) != 7 && len(fields[1]) != 8 && fields[2] != "server" && fields[3] != "id") {
				return 0, fmt.Errorf("invalid mysqlbinlog output line: %q", line)
			}
			date, err := time.ParseInLocation("060102 15:04:05", fmt.Sprintf("%s %s", fields[0][1:], fields[1]), time.Local)
			if err != nil {
				return 0, err
			}
			return date.Unix(), nil
		}
	}
	return 0, fmt.Errorf("no timestamp found in mysqlbinlog output")
}

// GetLatestBackupBeforeOrEqualTs finds the latest logical backup and corresponding binlog info whose time is before or equal to `targetTs`.
// The backupList should only contain DONE backups.
func (r *Restore) GetLatestBackupBeforeOrEqualTs(ctx context.Context, backupList []*api.Backup, targetTs int64) (*api.Backup, error) {
	if len(backupList) == 0 {
		return nil, fmt.Errorf("no valid backup")
	}

	var eventTsList []int64
	var validBackupList []*api.Backup
	for _, b := range backupList {
		if b.Payload.BinlogInfo.IsEmpty() {
			log.Debug("Skip parsing binlog event timestamp of the backup where BinlogInfo is empty", zap.Int("backupId", b.ID), zap.String("backupName", b.Name))
			continue
		}
		validBackupList = append(validBackupList, b)
		eventTs, err := r.parseLocalBinlogEventTimestamp(ctx, b.Payload.BinlogInfo)
		if err != nil {
			return nil, fmt.Errorf("failed to parse binlog event timestamp, error[%w]", err)
		}
		eventTsList = append(eventTsList, eventTs)
	}
	log.Debug("Binlog event ts list of backups", zap.Int64s("eventTsList", eventTsList))

	backup, err := getLatestBackupBeforeOrEqualTsImpl(validBackupList, eventTsList, targetTs)
	if err != nil {
		return nil, err
	}
	return backup, nil

}

// The backupList must 1 to 1 maps to the eventTsList, and the sorting order is not required.
func getLatestBackupBeforeOrEqualTsImpl(backupList []*api.Backup, eventTsList []int64, targetTs int64) (*api.Backup, error) {
	var maxEventTsLETargetTs int64
	var minEventTs int64 = math.MaxInt64
	var backup *api.Backup
	for i, b := range backupList {
		// Parse the binlog files and convert binlog positions into MySQL server timestamps.
		if b.Payload.BinlogInfo.IsEmpty() {
			continue
		}
		eventTs := eventTsList[i]
		if eventTs <= targetTs && eventTs > maxEventTsLETargetTs {
			maxEventTsLETargetTs = eventTs
			backup = b
		}
		// This is only for composing the error message when no valid backup found.
		if eventTs < minEventTs {
			minEventTs = eventTs
		}
	}
	if maxEventTsLETargetTs == 0 {
		return nil, fmt.Errorf("the target restore timestamp[%d] is earlier than the oldest backup time[%d]", targetTs, minEventTs)
	}
	return backup, nil
}

// SwapPITRDatabase renames the pitr database to the target, and the original to the old database
// It returns the pitr and old database names after swap.
// It performs the step 2 of the restore process.
func (r *Restore) SwapPITRDatabase(ctx context.Context, database string, suffixTs int64) (string, string, error) {
	pitrDatabaseName := getPITRDatabaseName(database, suffixTs)
	pitrOldDatabase := getPITROldDatabaseName(database, suffixTs)

	db, err := r.driver.GetDbConnection(ctx, "")
	if err != nil {
		return pitrDatabaseName, pitrOldDatabase, err
	}

	// Handle the case that the original database does not exist, because user could drop a database and want to restore it.
	log.Debug("Check database exists", zap.String("database", database))
	dbExists, err := r.databaseExists(ctx, database)
	if err != nil {
		return pitrDatabaseName, pitrOldDatabase, fmt.Errorf("failed to check whether database %q exists, error[%w]", database, err)
	}

	// We use a connection to ensure that the following database write operations are in the same MySQL session.
	conn, err := db.Conn(ctx)
	if err != nil {
		return pitrDatabaseName, pitrDatabaseName, err
	}
	defer conn.Close()

	// Set OFF the session variable sql_log_bin so that the writes in the following SQL statements will not be recorded in the binlog.
	if _, err := conn.ExecContext(ctx, "SET sql_log_bin=OFF"); err != nil {
		return pitrDatabaseName, pitrOldDatabase, err
	}

	if !dbExists {
		log.Debug("Database does not exist, creating...", zap.String("database", database))
		if _, err := conn.ExecContext(ctx, fmt.Sprintf("CREATE DATABASE `%s`", database)); err != nil {
			return pitrDatabaseName, pitrOldDatabase, fmt.Errorf("failed to create non-exist database %q, error[%w]", database, err)
		}
	}

	tables, err := mysql.GetTables(ctx, db, database)
	if err != nil {
		return pitrDatabaseName, pitrOldDatabase, fmt.Errorf("failed to get tables of database %q, error[%w]", database, err)
	}
	tablesPITR, err := mysql.GetTables(ctx, db, pitrDatabaseName)
	if err != nil {
		return pitrDatabaseName, pitrOldDatabase, fmt.Errorf("failed to get tables of database %q, error[%w]", pitrDatabaseName, err)
	}

	if len(tables) == 0 && len(tablesPITR) == 0 {
		log.Warn("Both databases are empty, skip renaming tables",
			zap.String("originalDatabase", database),
			zap.String("pitrDatabase", pitrDatabaseName))
		return pitrDatabaseName, pitrOldDatabase, nil
	}

	if _, err := conn.ExecContext(ctx, fmt.Sprintf("CREATE DATABASE `%s`", pitrOldDatabase)); err != nil {
		return pitrDatabaseName, pitrOldDatabase, err
	}

	var tableRenames []string
	for _, table := range tables {
		tableRenames = append(tableRenames, fmt.Sprintf("`%s`.`%s` TO `%s`.`%s`", database, table.Name, pitrOldDatabase, table.Name))
	}
	for _, table := range tablesPITR {
		tableRenames = append(tableRenames, fmt.Sprintf("`%s`.`%s` TO `%s`.`%s`", pitrDatabaseName, table.Name, database, table.Name))
	}
	renameStmt := fmt.Sprintf("RENAME TABLE %s;", strings.Join(tableRenames, ", "))
	log.Debug("generated RENAME TABLE statement", zap.String("stmt", renameStmt))

	if _, err := conn.ExecContext(ctx, renameStmt); err != nil {
		return pitrDatabaseName, pitrOldDatabase, err
	}

	if _, err := conn.ExecContext(ctx, "SET sql_log_bin=ON"); err != nil {
		return pitrDatabaseName, pitrOldDatabase, err
	}

	return pitrDatabaseName, pitrOldDatabase, nil
}

func (r *Restore) databaseExists(ctx context.Context, database string) (bool, error) {
	db, err := r.driver.GetDbConnection(ctx, "")
	if err != nil {
		return false, err
	}
	stmt := fmt.Sprintf("SELECT SCHEMA_NAME FROM INFORMATION_SCHEMA.SCHEMATA WHERE SCHEMA_NAME='%s'", database)
	rows, err := db.QueryContext(ctx, stmt)
	if err != nil {
		return false, err
	}
	if exist := rows.Next(); exist {
		return true, nil
	}
	return false, nil
}

// Composes a pitr database name that we use as the target database for full backup recovery and binlog recovery.
// For example, getPITRDatabaseName("dbfoo", 1653018005) -> "dbfoo_pitr_1653018005"
func getPITRDatabaseName(database string, suffixTs int64) string {
	suffix := fmt.Sprintf("pitr_%d", suffixTs)
	return getSafeName(database, suffix)
}

// Composes a database name that we use as the target database for swapping out the original database.
// For example, getPITROldDatabaseName("dbfoo", 1653018005) -> "dbfoo_pitr_1653018005_old"
func getPITROldDatabaseName(database string, suffixTs int64) string {
	suffix := fmt.Sprintf("pitr_%d_old", suffixTs)
	return getSafeName(database, suffix)
}

<<<<<<< HEAD
// Parse the first eventTs of a local binlog file.
func (r *Restore) parseFirstLocalBinlogEventTimestamp(ctx context.Context, fileName string) (int64, error) {
	// https://dev.mysql.com/doc/internals/en/binlog-file-header.html
	// > A binlog file starts with a Binlog File Header \0xfe'bin'
	// The starting point of the first binlog event is at position 4 of a binlog file.
	firstBinlogEvent := api.BinlogInfo{FileName: fileName, Position: 4}
	return r.parseLocalBinlogEventTimestamp(ctx, firstBinlogEvent)
}

func convertToBinlogFiles(binlogFileInfoList []fs.FileInfo) ([]BinlogFile, error) {
	var binlogFileList []BinlogFile
	for _, fileInfo := range binlogFileInfoList {
		binlogFile, err := newBinlogFile(fileInfo.Name(), fileInfo.Size())
		if err != nil {
			return nil, err
		}
		binlogFileList = append(binlogFileList, binlogFile)
	}
	return binlogFileList, nil
}

=======
>>>>>>> fd04f297
func getSortedLocalBinlogFiles(binlogDir string) ([]BinlogFile, error) {
	binlogFilesInfoLocal, err := ioutil.ReadDir(binlogDir)
	if err != nil {
		return nil, err
	}
	var binlogFilesLocal []BinlogFile
	for _, fileInfo := range binlogFilesInfoLocal {
		binlogFile, err := newBinlogFile(fileInfo.Name(), fileInfo.Size())
		if err != nil {
			return nil, err
		}
		binlogFilesLocal = append(binlogFilesLocal, binlogFile)
	}
	return sortBinlogFiles(binlogFilesLocal), nil
}

func binlogFilesAreContinuous(files []BinlogFile) bool {
	for i := 0; i < len(files)-1; i++ {
		if files[i].Seq+1 != files[i+1].Seq {
			return false
		}
	}
	return true
}

// FetchBinlogFilesUpToTargetTs downloads the locally missing binlog files required to replay to `targetTs` from the remote instance to `binlogDir`.
// After downloading a binlog file, we check its first event timestamp. If the timestamp is larger than
// targetTs, we stop the following downloads and return eagerly, because now the local binlog files contain
// all the binlog events we need for this recovery task.
func (r *Restore) FetchBinlogFilesUpToTargetTs(ctx context.Context, targetTs int64) error {
	// Read binlog files list on server.
	binlogFilesOnServerSorted, err := r.GetSortedBinlogFilesMetaOnServer(ctx)
	if err != nil {
		return err
	}
	if len(binlogFilesOnServerSorted) == 0 {
		// No binlog files on server, so there's nothing to download.
		log.Debug("No binlog file found on server")
		return nil
	}
	latestBinlogFileOnServer := binlogFilesOnServerSorted[len(binlogFilesOnServerSorted)-1]
	log.Debug("Got sorted binlog file list on server", zap.Array("list", ZapBinlogFiles(binlogFilesOnServerSorted)))

	// Read the local binlog files.
	binlogFilesLocalSorted, err := getSortedLocalBinlogFiles(r.binlogDir)
	if err != nil {
		return fmt.Errorf("failed to read local binlog files, error[%w]", err)
	}

	if len(binlogFilesLocalSorted) != 0 {
		// Re-download inconsistent local binlog files.
		// This is a best-effort task, because the corresponding binlog files may not exist on server.
		log.Debug("Re-downloading inconsistent local binlog files")
		binlogFilesOnServerMap := make(map[string]BinlogFile)
		for _, file := range binlogFilesOnServerSorted {
			binlogFilesOnServerMap[file.Name] = file
		}
		for _, file := range binlogFilesLocalSorted {
			fileOnServer, existOnServer := binlogFilesOnServerMap[file.Name]
			if existOnServer && file.Size != fileOnServer.Size {
				path := filepath.Join(r.binlogDir, file.Name)
				log.Debug("Deleting inconsistent local binlog file",
					zap.String("path", path),
					zap.Int64("sizeLocal", file.Size),
					zap.Int64("sizeOnServer", fileOnServer.Size))
				if err := os.Remove(path); err != nil {
					log.Error("Failed to remove inconsistent local binlog file", zap.String("path", path), zap.Error(err))
					return fmt.Errorf("failed to remove inconsistent local binlog file[%s], error[%w]", path, err)
				}
				if err := r.downloadBinlogFile(ctx, fileOnServer, file.Name == latestBinlogFileOnServer.Name); err != nil {
					log.Error("Failed to re-download inconsistent local binlog file", zap.String("path", path), zap.Error(err))
					return fmt.Errorf("failed to re-download inconsistent local binlog file[%s], error[%w]", path, err)
				}
			}
		}

		// Check whether we can only use local binlog files to restore to targetTs:
		// 1. The local binlog files have no gaps.
		// 2. Some file's first binlog event ts is already larger than targetTs.
		// 3. The first local binlog file <= first server binlog file
		// If all true, we can skip downloading binlog files at all.
		log.Debug("Checking whether we can just replay existing local binlog files to restore")
		if binlogFilesLocalSorted[0].Seq <= binlogFilesOnServerSorted[0].Seq {
			isContinuous := binlogFilesAreContinuous(binlogFilesLocalSorted)
			containsTargetTs := false
			if isContinuous {
				for _, file := range binlogFilesLocalSorted {
					eventTs, err := r.parseFirstLocalBinlogEventTimestamp(ctx, file.Name)
					path := filepath.Join(r.binlogDir, file.Name)
					if err != nil {
						log.Error("Failed to parse the first binlog event timestamp for local binlog file",
							zap.String("path", path),
							zap.Error(err))
						return fmt.Errorf("failed to parse the first binlog event timestamp for local binlog file[%s], error[%w]", path, err)
					}
					if eventTs > targetTs {
						log.Debug("Found a local binlog file whose first event's timestamp is larger than targetTs",
							zap.String("path", path),
							zap.Int64("targetTs", targetTs),
							zap.Int64("eventTs", eventTs))
						containsTargetTs = true
						break
					}
				}
			}
			if isContinuous && containsTargetTs {
				log.Debug("The local binlog files are continuous and can replay to targetTs, no need to download extra binlog files from server")
				return nil
			}
		}
	}

	// We are sure that the local binlog files are not enough to replay to targetTs.
	// It's time to download binlog files from the server.
	binlogFilesLocalMap := make(map[string]bool)
	for _, file := range binlogFilesLocalSorted {
		binlogFilesLocalMap[file.Name] = true
	}
	log.Debug("Downloading binlog files", zap.Array("fileList", ZapBinlogFiles(binlogFilesOnServerSorted)))
	for _, file := range binlogFilesOnServerSorted {
		if existLocal := binlogFilesLocalMap[file.Name]; !existLocal {
			if err := r.downloadBinlogFile(ctx, file, file == latestBinlogFileOnServer); err != nil {
				log.Error("Failed to download binlog file", zap.String("filename", file.Name), zap.Error(err))
				return fmt.Errorf("failed to download binlog file[%s], error[%w]", file.Name, err)
			}
		}
		// We parsed the first binlog event's timestamp of the current inspected binlog file.
		// If the timestamp > targetTs, we skip downloading the following binlog files, because we have already
		// downloaded all the binlog files needed for replaying to targetTs.
		eventTs, err := r.parseFirstLocalBinlogEventTimestamp(ctx, file.Name)
		path := filepath.Join(r.binlogDir, file.Name)
		if err != nil {
			log.Error("Failed to parse the first binlog event timestamp for the current inspected binlog file",
				zap.String("path", path),
				zap.Error(err))
			return fmt.Errorf("failed to parse the first binlog event timestamp for the current inspected binlog file[%s], error[%w]", path, err)
		}
		log.Debug("Checking first event ts with targetTs", zap.String("path", path), zap.Int64("eventTs", eventTs), zap.Int64("targetTs", targetTs))
		if eventTs > targetTs {
			log.Debug("Downloaded a binlog file whose first event's timestamp is larger than targetTs",
				zap.String("path", path),
				zap.Int64("targetTs", targetTs),
				zap.Int64("eventTs", eventTs))
			break
		}
	}

	return nil
}

// Syncs the binlog specified by `meta` between the instance and local.
// If isLast is true, it means that this is the last binlog file containing the targetTs event.
// It may keep growing as there are ongoing writes to the database. So we just need to check that
// the file size is larger or equal to the binlog file size we queried from the MySQL server earlier.
func (r *Restore) downloadBinlogFile(ctx context.Context, binlogFileToDownload BinlogFile, isLast bool) error {
	// for mysqlbinlog binary, --result-file must end with '/'
	resultFileDir := strings.TrimRight(r.binlogDir, "/") + "/"
	// TODO(zp): support ssl?
	args := []string{
		binlogFileToDownload.Name,
		"--read-from-remote-server",
		"--raw",
		"--host", r.connCfg.Host,
		"--user", r.connCfg.Username,
		"--result-file", resultFileDir,
	}
	if r.connCfg.Port != "" {
		args = append(args, "--port", r.connCfg.Port)
	}
	if r.connCfg.Password != "" {
		args = append(args, fmt.Sprintf("--password=%s", r.connCfg.Password))
	}

	cmd := exec.CommandContext(ctx, r.mysqlutil.GetPath(mysqlutil.MySQLBinlog), args...)
	cmd.Stdout = os.Stderr
	cmd.Stderr = os.Stderr

	log.Debug("Downloading binlog files using mysqlbinlog", zap.String("cmd", cmd.String()))
	resultFilePath := filepath.Join(resultFileDir, binlogFileToDownload.Name)
	if err := cmd.Run(); err != nil {
		_ = os.Remove(resultFilePath)
		return fmt.Errorf("executing mysqlbinlog fails, error: %w", err)
	}

	log.Debug("Checking downloaded binlog file stat", zap.String("path", resultFilePath))
	fileInfo, err := os.Stat(resultFilePath)
	if err != nil {
		_ = os.Remove(resultFilePath)
		return fmt.Errorf("cannot get file[%s] stat, error[%w]", resultFilePath, err)
	}
	if isLast {
		// Case 1: It's the last binlog file we need (contains the targetTs).
		// If it's the last (incomplete) binlog file on the MySQL server, it will grow as new writes hit the database server.
		// We just need to check that the downloaded file size >= queried size, so it contains the targetTs event.
		if fileInfo.Size() < binlogFileToDownload.Size {
			log.Error("Downloaded latest binlog file size is smaller than size queried on the MySQL server",
				zap.String("binlog", binlogFileToDownload.Name),
				zap.Int64("sizeInfo", binlogFileToDownload.Size),
				zap.Int64("downloadedSize", fileInfo.Size()),
			)
			_ = os.Remove(resultFilePath)
			return fmt.Errorf("downloaded latest binlog file[%s] size[%d] is smaller than size[%d] queried on MySQL server earlier", resultFilePath, fileInfo.Size(), binlogFileToDownload.Size)
		}
	} else {
		// Case 2: It's an archived binlog file, and we must ensure the file size equals what we queried from the MySQL server earlier.
		if fileInfo.Size() != binlogFileToDownload.Size {
			log.Error("Downloaded binlog file size is not equal to size queried on the MySQL server",
				zap.String("binlog", binlogFileToDownload.Name),
				zap.Int64("sizeInfo", binlogFileToDownload.Size),
				zap.Int64("downloadedSize", fileInfo.Size()),
			)
			_ = os.Remove(resultFilePath)
			return fmt.Errorf("downloaded binlog file[%s] size[%d] is not equal to size[%d] queried on MySQL server earlier", resultFilePath, fileInfo.Size(), binlogFileToDownload.Size)
		}
	}

	return nil
}

// GetSortedBinlogFilesMetaOnServer returns the metadata of binlog files in ascending order by their numeric extension.
func (r *Restore) GetSortedBinlogFilesMetaOnServer(ctx context.Context) ([]BinlogFile, error) {
	db, err := r.driver.GetDbConnection(ctx, "")
	if err != nil {
		return nil, err
	}

	rows, err := db.QueryContext(ctx, `SHOW BINARY LOGS;`)
	if err != nil {
		return nil, err
	}
	defer rows.Close()

	var binlogFiles []BinlogFile
	for rows.Next() {
		var name string
		var size int64
		var unused interface{}
		if err := rows.Scan(&name, &size, &unused /*Encrypted column*/); err != nil {
			return nil, err
		}
		binlogFile, err := newBinlogFile(name, size)
		if err != nil {
			return nil, err
		}
		binlogFiles = append(binlogFiles, binlogFile)
	}

	return sortBinlogFiles(binlogFiles), nil
}

// getBinlogNameSeq returns the numeric extension to the binary log base name by using split the dot.
// For example: ("binlog.000001") => 1, ("binlog000001") => err
func getBinlogNameSeq(name string) (int64, error) {
	s := strings.Split(name, ".")
	if len(s) != 2 {
		return 0, fmt.Errorf("failed to parse binlog extension, expecting two parts in the binlog file name[%s] but get %d", name, len(s))
	}
	return strconv.ParseInt(s[1], 10, 0)
}

func getSafeName(baseName, suffix string) string {
	name := fmt.Sprintf("%s_%s", baseName, suffix)
	if len(name) <= MaxDatabaseNameLength {
		return name
	}
	extraCharacters := len(name) - MaxDatabaseNameLength
	return fmt.Sprintf("%s_%s", baseName[0:len(baseName)-extraCharacters], suffix)
}

// checks the MySQL version is >=8.0
func checkVersionForPITR(version string) error {
	v, err := semver.Parse(version)
	if err != nil {
		return err
	}
	v8 := semver.MustParse("8.0.0")
	if v.LT(v8) {
		return fmt.Errorf("version %s is not supported for PITR; the minimum supported version is 8.0", version)
	}
	return nil
}

// CheckServerVersionForPITR checks that the MySQL server version meets the requirements of PITR.
func (r *Restore) CheckServerVersionForPITR(ctx context.Context) error {
	value, err := r.getServerVariable(ctx, "version")
	if err != nil {
		return err
	}
	if err := checkVersionForPITR(value); err != nil {
		return err
	}
	return nil
}

// CheckEngineInnoDB checks that the tables in the database is all using InnoDB as the storage engine.
func (r *Restore) CheckEngineInnoDB(ctx context.Context, database string) error {
	db, err := r.driver.GetDbConnection(ctx, "")
	if err != nil {
		return err
	}

	// ref: https://dev.mysql.com/doc/refman/8.0/en/information-schema-tables-table.html
	stmt := fmt.Sprintf("SELECT table_name, engine FROM information_schema.tables WHERE table_schema='%s';", database)
	rows, err := db.QueryContext(ctx, stmt)
	if err != nil {
		return err
	}
	var tablesNotInnoDB []string
	for rows.Next() {
		var tableName, engine string
		if err := rows.Scan(&tableName, &engine); err != nil {
			return err
		}
		if strings.ToLower(engine) != "innodb" {
			tablesNotInnoDB = append(tablesNotInnoDB, tableName)
		}
	}
	if len(tablesNotInnoDB) != 0 {
		return fmt.Errorf("tables %v of database %s do not use the InnoDB engine, which is required for PITR", tablesNotInnoDB, database)
	}
	return nil
}

func (r *Restore) getServerVariable(ctx context.Context, varName string) (string, error) {
	db, err := r.driver.GetDbConnection(ctx, "")
	if err != nil {
		return "", err
	}

	rows, err := db.QueryContext(ctx, fmt.Sprintf("SHOW VARIABLES LIKE '%s';", varName))
	if err != nil {
		return "", err
	}
	if ok := rows.Next(); !ok {
		return "", fmt.Errorf("SHOW VARIABLES LIKE '%s' returns empty set", varName)
	}
	var varNameFound, value string
	if err := rows.Scan(&varNameFound, &value); err != nil {
		return "", err
	}
	if varName != varNameFound {
		return "", fmt.Errorf("expecting variable %s, but got %s", varName, varNameFound)
	}
	return value, nil
}

// CheckBinlogEnabled checks whether binlog is enabled for the current instance.
func (r *Restore) CheckBinlogEnabled(ctx context.Context) error {
	value, err := r.getServerVariable(ctx, "log_bin")
	if err != nil {
		return err
	}
	if strings.ToUpper(value) != "ON" {
		return fmt.Errorf("binlog is not enabled")
	}
	return nil
}

// CheckBinlogRowFormat checks whether the binlog format is ROW.
func (r *Restore) CheckBinlogRowFormat(ctx context.Context) error {
	value, err := r.getServerVariable(ctx, "binlog_format")
	if err != nil {
		return err
	}
	if strings.ToUpper(value) != "ROW" {
		return fmt.Errorf("binlog format is not ROW but %s", value)
	}
	return nil
}

// getDateTime returns converts the targetTs to the local date-time.
func getDateTime(targetTs int64) string {
	t := time.Unix(targetTs, 0)
	return fmt.Sprintf("%d-%d-%d %d:%d:%d", t.Year(), t.Month(), t.Day(), t.Hour(), t.Minute(), t.Second())
}<|MERGE_RESOLUTION|>--- conflicted
+++ resolved
@@ -249,11 +249,7 @@
 	return binlogReplayList, nil
 }
 
-<<<<<<< HEAD
-// Parse the binlog file name, and then sort them in ascending order by their numeric extension.
-=======
 // sortBinlogFiles will sort binlog files in ascending order by their numeric extension.
->>>>>>> fd04f297
 // For mysql binlog, after the serial number reaches 999999, the next serial number will not return to 000000, but 1000000,
 // so we cannot directly use string to compare lexicographical order.
 func sortBinlogFiles(binlogFiles []BinlogFile) []BinlogFile {
@@ -268,7 +264,6 @@
 // Locate the binlog event at (filename, position), parse the event and return its timestamp.
 // The current mechanism is by invoking mysqlbinlog and parse the output string.
 // Maybe we should parse the raw binlog header to get better documented structure?
-// nolint
 func (r *Restore) parseLocalBinlogEventTimestamp(ctx context.Context, binlogInfo api.BinlogInfo) (int64, error) {
 	args := []string{
 		path.Join(r.binlogDir, binlogInfo.FileName),
@@ -490,7 +485,6 @@
 	return getSafeName(database, suffix)
 }
 
-<<<<<<< HEAD
 // Parse the first eventTs of a local binlog file.
 func (r *Restore) parseFirstLocalBinlogEventTimestamp(ctx context.Context, fileName string) (int64, error) {
 	// https://dev.mysql.com/doc/internals/en/binlog-file-header.html
@@ -500,20 +494,6 @@
 	return r.parseLocalBinlogEventTimestamp(ctx, firstBinlogEvent)
 }
 
-func convertToBinlogFiles(binlogFileInfoList []fs.FileInfo) ([]BinlogFile, error) {
-	var binlogFileList []BinlogFile
-	for _, fileInfo := range binlogFileInfoList {
-		binlogFile, err := newBinlogFile(fileInfo.Name(), fileInfo.Size())
-		if err != nil {
-			return nil, err
-		}
-		binlogFileList = append(binlogFileList, binlogFile)
-	}
-	return binlogFileList, nil
-}
-
-=======
->>>>>>> fd04f297
 func getSortedLocalBinlogFiles(binlogDir string) ([]BinlogFile, error) {
 	binlogFilesInfoLocal, err := ioutil.ReadDir(binlogDir)
 	if err != nil {
