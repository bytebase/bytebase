--- conflicted
+++ resolved
@@ -14,16 +14,11 @@
 	"strings"
 	"time"
 
+	"github.com/bytebase/bytebase/api"
+	"github.com/bytebase/bytebase/plugin/db/mysql"
+	"github.com/bytebase/bytebase/resources/mysqlutil"
+
 	"github.com/blang/semver/v4"
-	"github.com/bytebase/bytebase/api"
-<<<<<<< HEAD
-	"github.com/bytebase/bytebase/plugin/db/mysql"
-	"github.com/bytebase/bytebase/resources/mysqlbinlog"
-	"go.uber.org/zap"
-=======
-	mysql "github.com/bytebase/bytebase/plugin/db/mysql"
-	"github.com/bytebase/bytebase/resources/mysqlutil"
->>>>>>> a10c0a2e
 )
 
 const (
@@ -38,19 +33,6 @@
 // 2. Create a database called `dbfoo_pitr_1653018005_old`, and move tables
 // 	  from `dbfoo` to `dbfoo_pitr_1653018005_old`, and tables from `dbfoo_pitr_1653018005` to `dbfoo`.
 type Restore struct {
-<<<<<<< HEAD
-	l           *zap.Logger
-	driver      *mysql.Driver
-	mysqlbinlog *mysqlbinlog.Instance
-}
-
-// New creates a new instance of Restore
-func New(l *zap.Logger, driver *mysql.Driver, instance *mysqlbinlog.Instance) *Restore {
-	return &Restore{
-		l:           l,
-		driver:      driver,
-		mysqlbinlog: instance,
-=======
 	driver    *mysql.Driver
 	mysqlutil *mysqlutil.Instance
 }
@@ -60,7 +42,6 @@
 	return &Restore{
 		driver:    driver,
 		mysqlutil: instance,
->>>>>>> a10c0a2e
 	}
 }
 
@@ -124,7 +105,7 @@
 		fmt.Sprintf("--stop-position %d", binlogInfo.Position+1),
 	}
 	var buf bytes.Buffer
-	cmd := exec.CommandContext(ctx, r.mysqlbinlog.GetPath(), args...)
+	cmd := exec.CommandContext(ctx, r.mysqlutil.GetPath(mysqlutil.MySQLBinlog), args...)
 	cmd.Stderr = os.Stderr
 	cmd.Stdout = &buf
 
