package mysql

import (
	"bufio"
	"bytes"
	"context"
	"fmt"
	"io/fs"
	"io/ioutil"
	"math"
	"os"
	"os/exec"
	"path"
	"path/filepath"
	"sort"
	"strconv"
	"strings"
	"time"

	"github.com/bytebase/bytebase/api"
	"github.com/bytebase/bytebase/common/log"
	"github.com/bytebase/bytebase/plugin/db"
	"github.com/bytebase/bytebase/plugin/db/mysql"
	"github.com/bytebase/bytebase/resources/mysqlutil"
	"go.uber.org/zap"
	"go.uber.org/zap/zapcore"

	"github.com/blang/semver/v4"
)

const (
	// MaxDatabaseNameLength is the allowed max database name length in MySQL
	MaxDatabaseNameLength = 64
)

// BinlogFile is the metadata of the MySQL binlog file
type BinlogFile struct {
	Name string
	Size int64

	// Seq is parsed from Name and is for the sorting purpose.
	Seq int64
}

func newBinlogFile(name string, size int64) (BinlogFile, error) {
	seq, err := getBinlogNameSeq(name)
	if err != nil {
		return BinlogFile{}, err
	}
	return BinlogFile{Name: name, Size: size, Seq: seq}, nil
}

// ZapBinlogFiles is a helper to format zap.Array
type ZapBinlogFiles []BinlogFile

// MarshalLogArray implements the zapcore.ArrayMarshaler interface
func (files ZapBinlogFiles) MarshalLogArray(arr zapcore.ArrayEncoder) error {
	for _, file := range files {
		arr.AppendString(fmt.Sprintf("%s[%d]", file.Name, file.Size))
	}
	return nil
}

// Restore implements recovery functions for MySQL.
// For example, the original database is `dbfoo`. The suffixTs, derived from the PITR issue's CreateTs, is 1653018005.
// Bytebase will do the following:
// 1. Create a database called `dbfoo_pitr_1653018005`, and do PITR restore to it.
// 2. Create a database called `dbfoo_pitr_1653018005_old`, and move tables
// 	  from `dbfoo` to `dbfoo_pitr_1653018005_old`, and tables from `dbfoo_pitr_1653018005` to `dbfoo`.
type Restore struct {
	driver    *mysql.Driver
	mysqlutil *mysqlutil.Instance
	connCfg   db.ConnectionConfig
	binlogDir string
}

// New creates a new instance of Restore
func New(driver *mysql.Driver, instance *mysqlutil.Instance, connCfg db.ConnectionConfig, binlogDir string) *Restore {
	return &Restore{
		driver:    driver,
		mysqlutil: instance,
		connCfg:   connCfg,
		binlogDir: binlogDir,
	}
}

// ReplayBinlog replays the binlog for `originDatabase` from `startBinlogInfo.Position` to `targetTs`.
func (r *Restore) replayBinlog(ctx context.Context, originalDatabase, pitrDatabase string, startBinlogInfo api.BinlogInfo, targetTs int64) error {
	replayBinlogPaths, err := getBinlogReplayList(startBinlogInfo, r.binlogDir)
	if err != nil {
		return err
	}

	// Extract the SQL statements from the binlog and replay them to the pitrDatabase via the mysql client by pipe.
	mysqlbinlogArgs := []string{
		// Disable binary logging.
		"--disable-log-bin",
		// Create rewrite rules for databases when playing back from logs written in row-based format, so that we can apply the binlog to PITR database instead of the original database.
		"--rewrite-db", fmt.Sprintf("%s->%s", originalDatabase, pitrDatabase),
		// List entries for just this database. It's applied after the --rewrite-db option, so we should provide the rewritten database, i.e., pitrDatabase.
		"--database", pitrDatabase,
		// Start decoding the binary log at the log position, this option applies to the first log file named on the command line.
		"--start-position", fmt.Sprintf("%d", startBinlogInfo.Position),
		// Stop reading the binary log at the first event having a timestamp equal to or later than the datetime argument.
		"--stop-datetime", getDateTime(targetTs),
	}

	mysqlbinlogArgs = append(mysqlbinlogArgs, replayBinlogPaths...)

	mysqlArgs := []string{
		"--host", r.connCfg.Host,
		"--user", r.connCfg.Username,
	}
	if r.connCfg.Port != "" {
		mysqlArgs = append(mysqlArgs, "--port", r.connCfg.Port)
	}
	if r.connCfg.Password != "" {
		// The --password parameter of mysql/mysqlbinlog does not support the "--password PASSWORD" format (split by space).
		// If provided like that, the program will hang.
		mysqlArgs = append(mysqlArgs, fmt.Sprintf("--password=%s", r.connCfg.Password))
	}

	mysqlbinlogCmd := exec.CommandContext(ctx, r.mysqlutil.GetPath(mysqlutil.MySQLBinlog), mysqlbinlogArgs...)
	mysqlCmd := exec.CommandContext(ctx, r.mysqlutil.GetPath(mysqlutil.MySQL), mysqlArgs...)
	log.Debug("Start replay binlog commands",
		zap.String("mysqlbinlog", mysqlbinlogCmd.String()),
		zap.String("mysql", mysqlCmd.String()))

	mysqlRead, err := mysqlbinlogCmd.StdoutPipe()
	if err != nil {
		return fmt.Errorf("cannot get mysqlbinlog stdout pipe, error: %w", err)
	}
	defer mysqlRead.Close()

	mysqlbinlogCmd.Stderr = os.Stderr

	mysqlCmd.Stderr = os.Stderr
	mysqlCmd.Stdout = os.Stderr
	mysqlCmd.Stdin = mysqlRead

	if err := mysqlbinlogCmd.Start(); err != nil {
		return fmt.Errorf("cannot start mysqlbinlog command, error [%w]", err)
	}
	if err := mysqlCmd.Run(); err != nil {
		return fmt.Errorf("mysql command fails, error [%w]", err)
	}
	if err := mysqlbinlogCmd.Wait(); err != nil {
		return fmt.Errorf("error occurred while waiting for mysqlbinlog to exit: %w", err)
	}
	return nil
}

// RestorePITR is a wrapper to perform PITR. It restores a full backup followed by replaying the binlog.
// It performs the step 1 of the restore process.
// TODO(dragonly): Refactor so that the first part is in driver.Restore, and remove this wrapper.
func (r *Restore) RestorePITR(ctx context.Context, fullBackup *bufio.Scanner, startBinlogInfo api.BinlogInfo, database string, suffixTs, targetTs int64) error {
	pitrDatabaseName := getPITRDatabaseName(database, suffixTs)
	query := fmt.Sprintf(""+
		// Create the pitr database.
		"CREATE DATABASE `%s`;"+
		// Change to the pitr database.
		"USE `%s`;"+
		// Set this to ignore foreign key constraints, otherwise the recovery of the full backup may encounter
		// wrong foreign key dependency order and fail.
		// We should turn it on after we the restore the full backup.
		"SET foreign_key_checks=OFF",
		pitrDatabaseName, pitrDatabaseName)

	db, err := r.driver.GetDbConnection(ctx, "")
	if err != nil {
		return err
	}

	tx, err := db.BeginTx(ctx, nil)
	if err != nil {
		return err
	}
	defer tx.Rollback()

	if _, err := tx.ExecContext(ctx, query); err != nil {
		return err
	}

	if err := r.driver.RestoreTx(ctx, tx, fullBackup); err != nil {
		return err
	}

	// The full backup is restored successfully, enable foreign key constraints as normal.
	if _, err := tx.ExecContext(ctx, "SET foreign_key_checks=ON"); err != nil {
		return err
	}

	if err := tx.Commit(); err != nil {
		return err
	}

	if err := r.replayBinlog(ctx, database, pitrDatabaseName, startBinlogInfo, targetTs); err != nil {
		return fmt.Errorf("failed to replay binlog, error[%w]", err)
	}

	return nil
}

// getBinlogReplayList returns the path list of the binlog that need be replayed.
func getBinlogReplayList(startBinlogInfo api.BinlogInfo, binlogDir string) ([]string, error) {
	startBinlogSeq, err := getBinlogNameSeq(startBinlogInfo.FileName)
	if err != nil {
		return nil, fmt.Errorf("cannot parse the start binlog file name[%s], error[%w]", startBinlogInfo.FileName, err)
	}

	binlogFiles, err := ioutil.ReadDir(binlogDir)
	if err != nil {
		return nil, fmt.Errorf("cannot read binlog directory %s, error %w", binlogDir, err)
	}

	var binlogFilesToReplay []BinlogFile
	for _, f := range binlogFiles {
		if f.IsDir() {
			continue
		}
		binlogFile, err := newBinlogFile(f.Name(), f.Size())
		if err != nil {
			return nil, err
		}
		if binlogFile.Seq >= startBinlogSeq {
			binlogFilesToReplay = append(binlogFilesToReplay, binlogFile)
		}
	}
	if len(binlogFilesToReplay) == 0 {
		log.Error("No binlog files found locally after given start binlog info", zap.Any("startBinlogInfo", startBinlogInfo))
		return nil, fmt.Errorf("no binlog files found locally after given start binlog info: %v", startBinlogInfo)
	}

	binlogFilesToReplaySorted, err := parseAndSortBinlogFiles(binlogFilesToReplay)
	if err != nil {
		return nil, err
	}

	if binlogFilesToReplaySorted[0].Seq != startBinlogSeq {
		log.Error("The starting binlog file does not exist locally", zap.String("filename", startBinlogInfo.FileName))
		return nil, fmt.Errorf("the starting binlog file[%s] does not exist locally", startBinlogInfo.FileName)
	}

	if !binlogFilesAreContinuous(binlogFilesToReplaySorted) {
		return nil, fmt.Errorf("discontinuous binlog file extensions detected, skip ")
	}

	var binlogReplayList []string
	for _, binlogFile := range binlogFilesToReplaySorted {
		binlogReplayList = append(binlogReplayList, filepath.Join(binlogDir, binlogFile.Name))
	}

	return binlogReplayList, nil
}

// parseAndSortBinlogFiles will parse the binlog file name, and then sort them in ascending order by their numeric extension.
// For mysql binlog, after the serial number reaches 999999, the next serial number will not return to 000000, but 1000000,
// so we cannot directly use string to compare lexicographical order.
func parseAndSortBinlogFiles(binlogFiles []BinlogFile) ([]BinlogFile, error) {
	var ret []BinlogFile
	for _, binlogFile := range binlogFiles {
		seq, err := getBinlogNameSeq(binlogFile.Name)
		if err != nil {
			return nil, fmt.Errorf("failed to parse the binlog file name[%s], error[%w]", binlogFile.Name, err)
		}
		binlogFile.Seq = seq
		ret = append(ret, binlogFile)
	}
	sort.Slice(ret, func(i, j int) bool {
		return ret[i].Seq < ret[j].Seq
	})
	return ret, nil
}

// Locate the binlog event at (filename, position), parse the event and return its timestamp.
// The current mechanism is by invoking mysqlbinlog and parse the output string.
// Maybe we should parse the raw binlog header to get better documented structure?
// nolint
func (r *Restore) parseLocalBinlogEventTimestamp(ctx context.Context, binlogInfo api.BinlogInfo) (int64, error) {
	args := []string{
		path.Join(r.binlogDir, binlogInfo.FileName),
		"--start-position", fmt.Sprintf("%d", binlogInfo.Position),
		// This will trick mysqlbinlog to output the binlog event header followed by a warning message telling that
		// the --stop-position is in the middle of the binlog event.
		// It's OK, since we are only parsing for the timestamp in the binlog event header.
		"--stop-position", fmt.Sprintf("%d", binlogInfo.Position+1),
	}
	var buf bytes.Buffer
	cmd := exec.CommandContext(ctx, r.mysqlutil.GetPath(mysqlutil.MySQLBinlog), args...)
	cmd.Stderr = os.Stderr
	cmd.Stdout = &buf

	if err := cmd.Run(); err != nil {
		log.Error("mysqlbinlog command fails", zap.String("cmd", cmd.String()), zap.Error(err))
		return 0, fmt.Errorf("mysqlbinlog command[%s] fails, error[%w]", cmd.String(), err)
	}

	timestamp, err := parseBinlogEventTimestampImpl(buf.String())
	if err != nil {
		return timestamp, fmt.Errorf("failed to parse binlog event timestamp, filename[%s], position[%d], error[%w]", binlogInfo.FileName, binlogInfo.Position, err)
	}

	return timestamp, nil
}

func parseBinlogEventTimestampImpl(output string) (int64, error) {
	lines := strings.Split(output, "\n")
	// The mysqlbinlog output will contains a line starting with "#220421 14:49:26 server id 1",
	// which has the timestamp we are looking for.
	// The first occurrence is the target.
	for _, line := range lines {
		if strings.Contains(line, "server id") {
			if strings.Contains(line, "end_log_pos 0") {
				// https://github.com/mysql/mysql-server/blob/8.0/client/mysqlbinlog.cc#L1209-L1212
				// Fake events with end_log_pos=0 could be generated and we need to ignore them.
				continue
			}
			fields := strings.Fields(line)
			// fields should starts with ["#220421", "14:49:26", "server", "id"]
			if len(fields) < 4 ||
				(len(fields[0]) != 7 && len(fields[1]) != 8 && fields[2] != "server" && fields[3] != "id") {
				return 0, fmt.Errorf("invalid mysqlbinlog output line: %q", line)
			}
			date, err := time.ParseInLocation("060102 15:04:05", fmt.Sprintf("%s %s", fields[0][1:], fields[1]), time.Local)
			if err != nil {
				return 0, err
			}
			return date.Unix(), nil
		}
	}
	return 0, fmt.Errorf("no timestamp found in mysqlbinlog output")
}

// GetLatestBackupBeforeOrEqualTs finds the latest logical backup and corresponding binlog info whose time is before or equal to `targetTs`.
// The backupList should only contain DONE backups.
func (r *Restore) GetLatestBackupBeforeOrEqualTs(ctx context.Context, backupList []*api.Backup, targetTs int64) (*api.Backup, error) {
	if len(backupList) == 0 {
		return nil, fmt.Errorf("no valid backup")
	}

	var eventTsList []int64
	var validBackupList []*api.Backup
	for _, b := range backupList {
		if b.Payload.BinlogInfo.IsEmpty() {
			log.Debug("Skip parsing binlog event timestamp of the backup where BinlogInfo is empty", zap.Int("backupId", b.ID), zap.String("backupName", b.Name))
			continue
		}
		validBackupList = append(validBackupList, b)
		eventTs, err := r.parseLocalBinlogEventTimestamp(ctx, b.Payload.BinlogInfo)
		if err != nil {
			return nil, fmt.Errorf("failed to parse binlog event timestamp, error[%w]", err)
		}
		eventTsList = append(eventTsList, eventTs)
	}
	log.Debug("Binlog event ts list of backups", zap.Int64s("eventTsList", eventTsList))

	backup, err := getLatestBackupBeforeOrEqualTsImpl(validBackupList, eventTsList, targetTs)
	if err != nil {
		return nil, err
	}
	return backup, nil

}

// The backupList must 1 to 1 maps to the eventTsList, and the sorting order is not required.
func getLatestBackupBeforeOrEqualTsImpl(backupList []*api.Backup, eventTsList []int64, targetTs int64) (*api.Backup, error) {
	var maxEventTsLETargetTs int64
	var minEventTs int64 = math.MaxInt64
	var backup *api.Backup
	for i, b := range backupList {
		// Parse the binlog files and convert binlog positions into MySQL server timestamps.
		if b.Payload.BinlogInfo.IsEmpty() {
			continue
		}
		eventTs := eventTsList[i]
		if eventTs <= targetTs && eventTs > maxEventTsLETargetTs {
			maxEventTsLETargetTs = eventTs
			backup = b
		}
		// This is only for composing the error message when no valid backup found.
		if eventTs < minEventTs {
			minEventTs = eventTs
		}
	}
	if maxEventTsLETargetTs == 0 {
		return nil, fmt.Errorf("the target restore timestamp[%d] is earlier than the oldest backup time[%d]", targetTs, minEventTs)
	}
	return backup, nil
}

// SwapPITRDatabase renames the pitr database to the target, and the original to the old database
// It returns the pitr and old database names after swap.
// It performs the step 2 of the restore process.
func (r *Restore) SwapPITRDatabase(ctx context.Context, database string, suffixTs int64) (string, string, error) {
	pitrDatabaseName := getPITRDatabaseName(database, suffixTs)
	pitrOldDatabase := getPITROldDatabaseName(database, suffixTs)

	db, err := r.driver.GetDbConnection(ctx, "")
	if err != nil {
		return pitrDatabaseName, pitrOldDatabase, err
	}

	// Handle the case that the original database does not exist, because user could drop a database and want to restore it.
	log.Debug("Check database exists", zap.String("database", database))
	dbExists, err := r.databaseExists(ctx, database)
	if err != nil {
		return pitrDatabaseName, pitrOldDatabase, fmt.Errorf("failed to check whether database %q exists, error[%w]", database, err)
	}

	// We use a connection to ensure that the following database write operations are in the same MySQL session.
	conn, err := db.Conn(ctx)
	if err != nil {
		return pitrDatabaseName, pitrDatabaseName, err
	}
	defer conn.Close()

	// Set OFF the session variable sql_log_bin so that the writes in the following SQL statements will not be recorded in the binlog.
	if _, err := conn.ExecContext(ctx, "SET sql_log_bin=OFF"); err != nil {
		return pitrDatabaseName, pitrOldDatabase, err
	}

	if !dbExists {
		log.Debug("Database does not exist, creating...", zap.String("database", database))
		if _, err := conn.ExecContext(ctx, fmt.Sprintf("CREATE DATABASE `%s`", database)); err != nil {
			return pitrDatabaseName, pitrOldDatabase, fmt.Errorf("failed to create non-exist database %q, error[%w]", database, err)
		}
	}

	tables, err := mysql.GetTables(ctx, db, database)
	if err != nil {
		return pitrDatabaseName, pitrOldDatabase, fmt.Errorf("failed to get tables of database %q, error[%w]", database, err)
	}
	tablesPITR, err := mysql.GetTables(ctx, db, pitrDatabaseName)
	if err != nil {
		return pitrDatabaseName, pitrOldDatabase, fmt.Errorf("failed to get tables of database %q, error[%w]", pitrDatabaseName, err)
	}

	if len(tables) == 0 && len(tablesPITR) == 0 {
		log.Warn("Both databases are empty, skip renaming tables",
			zap.String("originalDatabase", database),
			zap.String("pitrDatabase", pitrDatabaseName))
		return pitrDatabaseName, pitrOldDatabase, nil
	}

	if _, err := conn.ExecContext(ctx, fmt.Sprintf("CREATE DATABASE `%s`", pitrOldDatabase)); err != nil {
		return pitrDatabaseName, pitrOldDatabase, err
	}

	var tableRenames []string
	for _, table := range tables {
		tableRenames = append(tableRenames, fmt.Sprintf("`%s`.`%s` TO `%s`.`%s`", database, table.Name, pitrOldDatabase, table.Name))
	}
	for _, table := range tablesPITR {
		tableRenames = append(tableRenames, fmt.Sprintf("`%s`.`%s` TO `%s`.`%s`", pitrDatabaseName, table.Name, database, table.Name))
	}
	renameStmt := fmt.Sprintf("RENAME TABLE %s;", strings.Join(tableRenames, ", "))
	log.Debug("generated RENAME TABLE statement", zap.String("stmt", renameStmt))

	if _, err := conn.ExecContext(ctx, renameStmt); err != nil {
		return pitrDatabaseName, pitrOldDatabase, err
	}

	if _, err := conn.ExecContext(ctx, "SET sql_log_bin=ON"); err != nil {
		return pitrDatabaseName, pitrOldDatabase, err
	}

	return pitrDatabaseName, pitrOldDatabase, nil
}

func (r *Restore) databaseExists(ctx context.Context, database string) (bool, error) {
	db, err := r.driver.GetDbConnection(ctx, "")
	if err != nil {
		return false, err
	}
	stmt := fmt.Sprintf("SELECT SCHEMA_NAME FROM INFORMATION_SCHEMA.SCHEMATA WHERE SCHEMA_NAME='%s'", database)
	rows, err := db.QueryContext(ctx, stmt)
	if err != nil {
		return false, err
	}
	if exist := rows.Next(); exist {
		return true, nil
	}
	return false, nil
}

// Composes a pitr database name that we use as the target database for full backup recovery and binlog recovery.
// For example, getPITRDatabaseName("dbfoo", 1653018005) -> "dbfoo_pitr_1653018005"
func getPITRDatabaseName(database string, suffixTs int64) string {
	suffix := fmt.Sprintf("pitr_%d", suffixTs)
	return getSafeName(database, suffix)
}

// Composes a database name that we use as the target database for swapping out the original database.
// For example, getPITROldDatabaseName("dbfoo", 1653018005) -> "dbfoo_pitr_1653018005_old"
func getPITROldDatabaseName(database string, suffixTs int64) string {
	suffix := fmt.Sprintf("pitr_%d_old", suffixTs)
	return getSafeName(database, suffix)
}

<<<<<<< HEAD
func convertToBinlogFiles(binlogFileInfoList []fs.FileInfo) ([]BinlogFile, error) {
	var binlogFileList []BinlogFile
	for _, fileInfo := range binlogFileInfoList {
		binlogFile, err := newBinlogFile(fileInfo.Name(), fileInfo.Size())
		if err != nil {
			return nil, err
		}
		binlogFileList = append(binlogFileList, binlogFile)
	}
	return binlogFileList, nil
}

func getSortedLocalBinlogFiles(binlogDir string) ([]BinlogFile, error) {
	binlogFilesInfoLocal, err := ioutil.ReadDir(binlogDir)
	if err != nil {
		return nil, err
	}
	binlogFilesLocal, err := convertToBinlogFiles(binlogFilesInfoLocal)
	if err != nil {
		return nil, err
	}
	binlogFilesLocalSorted, err := parseAndSortBinlogFiles(binlogFilesLocal)
	if err != nil {
		return nil, err
	}
	return binlogFilesLocalSorted, nil
}

=======
>>>>>>> aa737e0b
func binlogFilesAreContinuous(files []BinlogFile) bool {
	for i := 0; i < len(files)-1; i++ {
		if files[i].Seq+1 != files[i+1].Seq {
			return false
		}
	}
	return true
}

// FetchArchivedBinlogFiles downloads the missing binlog files from the remote instance to `binlogDir`,
// but exclude latest binlog. We may  download the latest binlog only when doing PITR.
func (r *Restore) FetchArchivedBinlogFiles(ctx context.Context) error {
	// Read binlog files list on server.
	binlogFilesOnServerSorted, err := r.GetSortedBinlogFilesMetaOnServer(ctx)
	if err != nil {
		return err
	}
<<<<<<< HEAD
	if len(binlogFilesOnServerSorted) == 0 {
		// No binlog files on server, so there's nothing to download.
		log.Debug("No binlog file found on server")
		return nil
=======

	binlogFilesOnServerSorted, err := r.GetSortedBinlogFilesMetaOnServer(ctx)
	if err != nil {
		return err
>>>>>>> aa737e0b
	}
	latestBinlogFileOnServer := binlogFilesOnServerSorted[len(binlogFilesOnServerSorted)-1]
	log.Debug("Got sorted binlog file list on server", zap.Array("list", ZapBinlogFiles(binlogFilesOnServerSorted)))

<<<<<<< HEAD
	// Read the local binlog files.
	binlogFilesLocalSorted, err := getSortedLocalBinlogFiles(r.binlogDir)
	if err != nil {
		return fmt.Errorf("failed to read local binlog files, error[%w]", err)
	}
=======
	latestBinlogFileOnServer := binlogFilesOnServerSorted[len(binlogFilesOnServerSorted)-1]
	log.Debug("Got sorted binlog file list on server", zap.Array("list", ZapBinlogFiles(binlogFilesOnServerSorted)))

>>>>>>> aa737e0b
	// build a local file size map from file name to size
	localFileMap := make(map[string]int64)
	for _, localFile := range binlogFilesLocalSorted {
		localFileMap[localFile.Name] = localFile.Size
	}

	todo := make(map[string]bool)

	for _, serverBinlog := range binlogFilesOnServerSorted {
		// We don't download the latest binlog in SyncArchivedBinlogFiles()
		if serverBinlog.Name == latestBinlogFileOnServer.Name {
			continue
		}

		localBinlogSize, ok := localFileMap[serverBinlog.Name]
		if !ok {
			todo[serverBinlog.Name] = true
			continue
		}

		if localBinlogSize != serverBinlog.Size {
			// exist on local and file size not match, delete and then download it
			log.Warn("inconsistent binlog file size detected", zap.String("binlogFile", serverBinlog.Name), zap.Int64("server", serverBinlog.Size), zap.Int64("local", localBinlogSize))
			if err := os.Remove(filepath.Join(r.binlogDir, serverBinlog.Name)); err != nil {
				return fmt.Errorf("cannot remove %s, error: %w", serverBinlog.Name, err)
			}
			todo[serverBinlog.Name] = true
		}
	}

	// download the binlog files not recorded in downloadedIndex
	for _, serverFile := range binlogFilesOnServerSorted {
		if _, ok := todo[serverFile.Name]; !ok {
			continue
		}
		if err := r.downloadBinlogFile(ctx, serverFile, false); err != nil {
			return fmt.Errorf("cannot sync binlog %s, error: %w", serverFile.Name, err)
		}
	}

	return nil
}

// IncrementalFetchAllBinlogFiles fetches all the binlog files that on server but not on local.
// TODO(zp): It is not yet supported to synchronize some binlog files.
// The current practice is to download all binlog files, but in the future we hope to only synchronize to the PITR time point
func (r *Restore) IncrementalFetchAllBinlogFiles(ctx context.Context) error {
	if err := r.FetchArchivedBinlogFiles(ctx); err != nil {
		return err
	}
	latestBinlogFileOnServer, err := r.getLatestBinlogFileMeta(ctx)
	if err != nil {
		return err
	}
	return r.downloadBinlogFile(ctx, latestBinlogFileOnServer, true)
}

// downloadBinlogFile syncs the binlog specified by `meta` between the instance and local.
// If isLast is true, it means that this is the last binlog file containing the targetTs event.
// It may keep growing as there are ongoing writes to the database. So we just need to check that
// the file size is larger or equal to the binlog file size we queried from the MySQL server earlier.
func (r *Restore) downloadBinlogFile(ctx context.Context, binlogFileToDownload BinlogFile, isLast bool) error {
	// for mysqlbinlog binary, --result-file must end with '/'
	resultFileDir := strings.TrimRight(r.binlogDir, "/") + "/"
	// TODO(zp): support ssl?
	args := []string{
		binlogFileToDownload.Name,
		"--read-from-remote-server",
		"--raw",
		"--host", r.connCfg.Host,
		"--user", r.connCfg.Username,
		"--result-file", resultFileDir,
	}
	if r.connCfg.Port != "" {
		args = append(args, "--port", r.connCfg.Port)
	}
	if r.connCfg.Password != "" {
		args = append(args, fmt.Sprintf("--password=%s", r.connCfg.Password))
	}

	cmd := exec.CommandContext(ctx, r.mysqlutil.GetPath(mysqlutil.MySQLBinlog), args...)
	cmd.Stdout = os.Stderr
	cmd.Stderr = os.Stderr

	log.Debug("Downloading binlog files using mysqlbinlog", zap.String("cmd", cmd.String()))
	resultFilePath := filepath.Join(resultFileDir, binlogFileToDownload.Name)
	if err := cmd.Run(); err != nil {
		_ = os.Remove(resultFilePath)
		return fmt.Errorf("executing mysqlbinlog fails, error: %w", err)
	}

	log.Debug("Checking downloaded binlog file stat", zap.String("path", resultFilePath))
	fileInfo, err := os.Stat(resultFilePath)
	if err != nil {
		_ = os.Remove(resultFilePath)
		return fmt.Errorf("cannot get file[%s] stat, error[%w]", resultFilePath, err)
	}
	if isLast {
		// Case 1: It's the last binlog file we need (contains the targetTs).
		// If it's the last (incomplete) binlog file on the MySQL server, it will grow as new writes hit the database server.
		// We just need to check that the downloaded file size >= queried size, so it contains the targetTs event.
		if fileInfo.Size() < binlogFileToDownload.Size {
			log.Error("Downloaded latest binlog file size is smaller than size queried on the MySQL server",
				zap.String("binlog", binlogFileToDownload.Name),
				zap.Int64("sizeInfo", binlogFileToDownload.Size),
				zap.Int64("downloadedSize", fileInfo.Size()),
			)
			_ = os.Remove(resultFilePath)
			return fmt.Errorf("downloaded latest binlog file[%s] size[%d] is smaller than size[%d] queried on MySQL server earlier", resultFilePath, fileInfo.Size(), binlogFileToDownload.Size)
		}
	} else {
		// Case 2: It's an archived binlog file, and we must ensure the file size equals what we queried from the MySQL server earlier.
		if fileInfo.Size() != binlogFileToDownload.Size {
			log.Error("Downloaded binlog file size is not equal to size queried on the MySQL server",
				zap.String("binlog", binlogFileToDownload.Name),
				zap.Int64("sizeInfo", binlogFileToDownload.Size),
				zap.Int64("downloadedSize", fileInfo.Size()),
			)
			_ = os.Remove(resultFilePath)
			return fmt.Errorf("downloaded binlog file[%s] size[%d] is not equal to size[%d] queried on MySQL server earlier", resultFilePath, fileInfo.Size(), binlogFileToDownload.Size)
		}
	}

	return nil
}

// GetSortedBinlogFilesMetaOnServer returns the metadata of binlog files in ascending order by their numeric extension.
func (r *Restore) GetSortedBinlogFilesMetaOnServer(ctx context.Context) ([]BinlogFile, error) {
	db, err := r.driver.GetDbConnection(ctx, "")
	if err != nil {
		return nil, err
	}

	rows, err := db.QueryContext(ctx, `SHOW BINARY LOGS;`)
	if err != nil {
		return nil, err
	}
	defer rows.Close()

	var binlogFiles []BinlogFile
	for rows.Next() {
		var binlogFile BinlogFile
		var unused interface{}
		if err := rows.Scan(&binlogFile.Name, &binlogFile.Size, &unused /*Encrypted column*/); err != nil {
			return nil, err
		}
		binlogFiles = append(binlogFiles, binlogFile)
	}

	binlogFiles, err = parseAndSortBinlogFiles(binlogFiles)
	if err != nil {
		return nil, err
	}
	return binlogFiles, nil
}

// showLatestBinlogFile returns the metadata of latest binlog
func (r *Restore) getLatestBinlogFileMeta(ctx context.Context) (BinlogFile, error) {
	// TODO(zp): refactor to reuse getBinlogInfo() in plugin/db/mysql.go
	db, err := r.driver.GetDbConnection(ctx, "")
	if err != nil {
		return BinlogFile{}, err
	}

	rows, err := db.QueryContext(ctx, `SHOW MASTER STATUS;`)
	if err != nil {
		return BinlogFile{}, err
	}
	defer rows.Close()

	var binlogFile BinlogFile
	if rows.Next() {
		var unused interface{} /*Binlog_Do_DB, Binlog_Ignore_DB, Executed_Gtid_Set*/
		if err := rows.Scan(&binlogFile.Name, &binlogFile.Size, &unused, &unused, &unused); err != nil {
			return BinlogFile{}, err
		}
		return binlogFile, nil
	}
	return BinlogFile{}, fmt.Errorf("cannot find latest binlog on instance")
}

// getBinlogNameSeq returns the numeric extension to the binary log base name by using split the dot.
// For example: ("binlog.000001") => 1, ("binlog000001") => err
func getBinlogNameSeq(name string) (int64, error) {
	s := strings.Split(name, ".")
	if len(s) != 2 {
		return 0, fmt.Errorf("failed to parse binlog extension, expecting two parts in the binlog file name[%s] but get %d", name, len(s))
	}
	return strconv.ParseInt(s[1], 10, 0)
}

func getSafeName(baseName, suffix string) string {
	name := fmt.Sprintf("%s_%s", baseName, suffix)
	if len(name) <= MaxDatabaseNameLength {
		return name
	}
	extraCharacters := len(name) - MaxDatabaseNameLength
	return fmt.Sprintf("%s_%s", baseName[0:len(baseName)-extraCharacters], suffix)
}

// checks the MySQL version is >=8.0
func checkVersionForPITR(version string) error {
	v, err := semver.Parse(version)
	if err != nil {
		return err
	}
	v8 := semver.MustParse("8.0.0")
	if v.LT(v8) {
		return fmt.Errorf("version %s is not supported for PITR; the minimum supported version is 8.0", version)
	}
	return nil
}

// CheckServerVersionForPITR checks that the MySQL server version meets the requirements of PITR.
func (r *Restore) CheckServerVersionForPITR(ctx context.Context) error {
	value, err := r.getServerVariable(ctx, "version")
	if err != nil {
		return err
	}
	if err := checkVersionForPITR(value); err != nil {
		return err
	}
	return nil
}

// CheckEngineInnoDB checks that the tables in the database is all using InnoDB as the storage engine.
func (r *Restore) CheckEngineInnoDB(ctx context.Context, database string) error {
	db, err := r.driver.GetDbConnection(ctx, "")
	if err != nil {
		return err
	}

	// ref: https://dev.mysql.com/doc/refman/8.0/en/information-schema-tables-table.html
	stmt := fmt.Sprintf("SELECT table_name, engine FROM information_schema.tables WHERE table_schema='%s';", database)
	rows, err := db.QueryContext(ctx, stmt)
	if err != nil {
		return err
	}
	var tablesNotInnoDB []string
	for rows.Next() {
		var tableName, engine string
		if err := rows.Scan(&tableName, &engine); err != nil {
			return err
		}
		if strings.ToLower(engine) != "innodb" {
			tablesNotInnoDB = append(tablesNotInnoDB, tableName)
		}
	}
	if len(tablesNotInnoDB) != 0 {
		return fmt.Errorf("tables %v of database %s do not use the InnoDB engine, which is required for PITR", tablesNotInnoDB, database)
	}
	return nil
}

func (r *Restore) getServerVariable(ctx context.Context, varName string) (string, error) {
	db, err := r.driver.GetDbConnection(ctx, "")
	if err != nil {
		return "", err
	}

	rows, err := db.QueryContext(ctx, fmt.Sprintf("SHOW VARIABLES LIKE '%s';", varName))
	if err != nil {
		return "", err
	}
	if ok := rows.Next(); !ok {
		return "", fmt.Errorf("SHOW VARIABLES LIKE '%s' returns empty set", varName)
	}
	var varNameFound, value string
	if err := rows.Scan(&varNameFound, &value); err != nil {
		return "", err
	}
	if varName != varNameFound {
		return "", fmt.Errorf("expecting variable %s, but got %s", varName, varNameFound)
	}
	return value, nil
}

// CheckBinlogEnabled checks whether binlog is enabled for the current instance.
func (r *Restore) CheckBinlogEnabled(ctx context.Context) error {
	value, err := r.getServerVariable(ctx, "log_bin")
	if err != nil {
		return err
	}
	if strings.ToUpper(value) != "ON" {
		return fmt.Errorf("binlog is not enabled")
	}
	return nil
}

// CheckBinlogRowFormat checks whether the binlog format is ROW.
func (r *Restore) CheckBinlogRowFormat(ctx context.Context) error {
	value, err := r.getServerVariable(ctx, "binlog_format")
	if err != nil {
		return err
	}
	if strings.ToUpper(value) != "ROW" {
		return fmt.Errorf("binlog format is not ROW but %s", value)
	}
	return nil
}

// getDateTime returns converts the targetTs to the local date-time.
func getDateTime(targetTs int64) string {
	t := time.Unix(targetTs, 0)
	return fmt.Sprintf("%d-%d-%d %d:%d:%d", t.Year(), t.Month(), t.Day(), t.Hour(), t.Minute(), t.Second())
}<|MERGE_RESOLUTION|>--- conflicted
+++ resolved
@@ -497,7 +497,6 @@
 	return getSafeName(database, suffix)
 }
 
-<<<<<<< HEAD
 func convertToBinlogFiles(binlogFileInfoList []fs.FileInfo) ([]BinlogFile, error) {
 	var binlogFileList []BinlogFile
 	for _, fileInfo := range binlogFileInfoList {
@@ -526,8 +525,6 @@
 	return binlogFilesLocalSorted, nil
 }
 
-=======
->>>>>>> aa737e0b
 func binlogFilesAreContinuous(files []BinlogFile) bool {
 	for i := 0; i < len(files)-1; i++ {
 		if files[i].Seq+1 != files[i+1].Seq {
@@ -545,32 +542,19 @@
 	if err != nil {
 		return err
 	}
-<<<<<<< HEAD
 	if len(binlogFilesOnServerSorted) == 0 {
 		// No binlog files on server, so there's nothing to download.
 		log.Debug("No binlog file found on server")
 		return nil
-=======
-
-	binlogFilesOnServerSorted, err := r.GetSortedBinlogFilesMetaOnServer(ctx)
-	if err != nil {
-		return err
->>>>>>> aa737e0b
 	}
 	latestBinlogFileOnServer := binlogFilesOnServerSorted[len(binlogFilesOnServerSorted)-1]
 	log.Debug("Got sorted binlog file list on server", zap.Array("list", ZapBinlogFiles(binlogFilesOnServerSorted)))
 
-<<<<<<< HEAD
 	// Read the local binlog files.
 	binlogFilesLocalSorted, err := getSortedLocalBinlogFiles(r.binlogDir)
 	if err != nil {
 		return fmt.Errorf("failed to read local binlog files, error[%w]", err)
 	}
-=======
-	latestBinlogFileOnServer := binlogFilesOnServerSorted[len(binlogFilesOnServerSorted)-1]
-	log.Debug("Got sorted binlog file list on server", zap.Array("list", ZapBinlogFiles(binlogFilesOnServerSorted)))
-
->>>>>>> aa737e0b
 	// build a local file size map from file name to size
 	localFileMap := make(map[string]int64)
 	for _, localFile := range binlogFilesLocalSorted {
