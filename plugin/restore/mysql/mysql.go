--- conflicted
+++ resolved
@@ -117,11 +117,6 @@
 	return nil
 }
 
-<<<<<<< HEAD
-// GetPITRDatabaseName composes a pitr database name
-func GetPITRDatabaseName(database string, timestamp int64) string {
-	suffix := fmt.Sprintf("pitr_%d", timestamp)
-=======
 // DeleteOldDatabase deletes the old database after the PITR swap task.
 func (r *Restore) DeleteOldDatabase(ctx context.Context, database string, suffixTs int64) error {
 	db, err := r.driver.GetDbConnection(ctx, "")
@@ -129,7 +124,7 @@
 		return err
 	}
 
-	pitrOldDatabase := getPITROldDatabaseName(database, suffixTs)
+	pitrOldDatabase := GetPITROldDatabaseName(database, suffixTs)
 	if _, err := db.ExecContext(ctx, fmt.Sprintf("DROP DATABASE `%s`;", pitrOldDatabase)); err != nil {
 		return err
 	}
@@ -137,16 +132,15 @@
 	return nil
 }
 
-// getPITRDatabaseName composes a pitr database name
-func getPITRDatabaseName(database string, suffixTs int64) string {
+// GetPITRDatabaseName composes a pitr database name
+func GetPITRDatabaseName(database string, suffixTs int64) string {
 	suffix := fmt.Sprintf("pitr_%d", suffixTs)
 	return getSafeName(database, suffix)
 }
 
-// getPITROldDatabaseName composes a pitr database name
-func getPITROldDatabaseName(database string, suffixTs int64) string {
+// GetPITROldDatabaseName composes a pitr database name
+func GetPITROldDatabaseName(database string, suffixTs int64) string {
 	suffix := fmt.Sprintf("pitr_%d_old", suffixTs)
->>>>>>> 8d5bf97b
 	return getSafeName(database, suffix)
 }
 
