--- conflicted
+++ resolved
@@ -348,19 +348,7 @@
 	if err != nil {
 		return pitrDatabaseName, pitrOldDatabase, err
 	}
-	conn, err := db.Conn(ctx)
-	if err != nil {
-		return pitrDatabaseName, pitrOldDatabase, err
-	}
-	defer conn.Close()
-
-<<<<<<< HEAD
-	if _, err := conn.ExecContext(ctx, "SET sql_log_bin=OFF;"); err != nil {
-		return pitrDatabaseName, pitrOldDatabase, err
-	}
-
-=======
->>>>>>> 3b903f46
+
 	// Handle the case that the original database does not exist, because user could drop a database and want to restore it.
 	log.Debug("Check database exists", zap.String("database", database))
 	dbExists, err := r.databaseExists(ctx, database)
@@ -418,13 +406,10 @@
 	log.Debug("generated RENAME TABLE statement", zap.String("stmt", renameStmt))
 
 	if _, err := conn.ExecContext(ctx, renameStmt); err != nil {
-<<<<<<< HEAD
-=======
 		return pitrDatabaseName, pitrOldDatabase, err
 	}
 
 	if _, err := conn.ExecContext(ctx, "SET sql_log_bin=ON"); err != nil {
->>>>>>> 3b903f46
 		return pitrDatabaseName, pitrOldDatabase, err
 	}
 
