package gitlab

import (
	"bytes"
	"context"
	"encoding/base64"
	"encoding/json"
	"fmt"
	"io"
	"net/http"
	"net/url"
	"strconv"
	"strings"
	"time"

	"github.com/pkg/errors"

	"github.com/bytebase/bytebase/common"
	"github.com/bytebase/bytebase/plugin/vcs"
	"github.com/bytebase/bytebase/plugin/vcs/internal/oauth"
)

const (
	// SecretTokenLength is the length of secret token.
	SecretTokenLength = 16

	// apiPath is the API path.
	apiPath = "api/v4"
)

var _ vcs.Provider = (*Provider)(nil)

// WebhookType is the gitlab webhook type.
type WebhookType string

const (
	// WebhookPush is the webhook type for push.
	WebhookPush WebhookType = "push"
)

// WebhookInfo is the API message for webhook info.
type WebhookInfo struct {
	ID int `json:"id"`
}

// WebhookPost is the API message for webhook POST.
type WebhookPost struct {
	URL         string `json:"url"`
	SecretToken string `json:"token"`
	// This is set to true
	PushEvents bool `json:"push_events"`
	// For now, there is no native dry run DDL support in mysql/postgres. One may wonder if we could wrap the DDL
	// in a transaction and just not commit at the end, unfortunately there are side effects which are hard to control.
	// See https://www.postgresql.org/message-id/CAMsr%2BYGiYQ7PYvYR2Voio37YdCpp79j5S%2BcmgVJMOLM2LnRQcA%40mail.gmail.com
	// So we can't possibly display useful info when reviewing a MR, thus we don't enable this event.
	// Saying that, delivering a souding dry run solution would be great and hopefully we can achieve that one day.
	// MergeRequestsEvents  bool   `json:"merge_requests_events"`
	PushEventsBranchFilter string `json:"push_events_branch_filter"`
	// TODO(tianzhou): This is set to false, be lax to not enable_ssl_verification
	EnableSSLVerification bool `json:"enable_ssl_verification"`
}

// WebhookPut is the API message for webhook PUT.
type WebhookPut struct {
	URL                    string `json:"url"`
	PushEventsBranchFilter string `json:"push_events_branch_filter"`
}

// WebhookProject is the API message for webhook project.
type WebhookProject struct {
	ID       int    `json:"id"`
	WebURL   string `json:"web_url"`
	FullPath string `json:"path_with_namespace"`
}

// WebhookCommitAuthor is the API message for webhook commit author.
type WebhookCommitAuthor struct {
	Name string `json:"name"`
}

// WebhookCommit is the API message for webhook commit.
type WebhookCommit struct {
	ID        string              `json:"id"`
	Title     string              `json:"title"`
	Message   string              `json:"message"`
	Timestamp string              `json:"timestamp"`
	URL       string              `json:"url"`
	Author    WebhookCommitAuthor `json:"author"`
	AddedList []string            `json:"added"`
}

// WebhookPushEvent is the API message for webhook push event.
type WebhookPushEvent struct {
	ObjectKind WebhookType     `json:"object_kind"`
	Ref        string          `json:"ref"`
	AuthorName string          `json:"user_name"`
	Project    WebhookProject  `json:"project"`
	CommitList []WebhookCommit `json:"commits"`
}

// Commit is the API message for commit.
type Commit struct {
	ID         string `json:"id"`
	AuthorName string `json:"author_name"`
	// CreatedAt expects corresponding JSON value is a string in RFC 3339 format,
	// see https://pkg.go.dev/time#Time.MarshalJSON.
	CreatedAt time.Time `json:"created_at"`
}

// FileCommit is the API message for file commit.
type FileCommit struct {
	Branch        string `json:"branch"`
	Content       string `json:"content"`
	CommitMessage string `json:"commit_message"`
	LastCommitID  string `json:"last_commit_id,omitempty"`
}

// RepositoryTreeNode is the API message for git tree node.
type RepositoryTreeNode struct {
	Path string `json:"path"`
	Type string `json:"type"`
}

// File is the API message for file metadata.
type File struct {
	FileName     string `json:"file_name"`
	FilePath     string `json:"file_path"`
	Encoding     string `json:"encoding"`
	Content      string `json:"content"`
	Size         int64  `json:"size"`
	LastCommitID string `json:"last_commit_id"`
}

// ProjectRole is the role of the project member.
type ProjectRole string

// The list of GitLab roles.
const (
	ProjectRoleOwner         ProjectRole = "Owner"
	ProjectRoleMaintainer    ProjectRole = "Maintainer"
	ProjectRoleDeveloper     ProjectRole = "Developer"
	ProjectRoleReporter      ProjectRole = "Reporter"
	ProjectRoleGuest         ProjectRole = "Guest"
	ProjectRoleMinimalAccess ProjectRole = "MinimalAccess"
	ProjectRoleNoAccess      ProjectRole = "NoAccess"
)

// RepositoryMember represents a GitLab API response for a repository member.
type RepositoryMember struct {
	ID          int       `json:"id"`
	Email       string    `json:"email"`
	Name        string    `json:"name"`
	State       vcs.State `json:"state"`
	AccessLevel int32     `json:"access_level"`
}

// gitLabRepository represents a GitLab API response for a repository.
type gitLabRepository struct {
	ID                int64  `json:"id"`
	Name              string `json:"name"`
	PathWithNamespace string `json:"path_with_namespace"`
	WebURL            string `json:"web_url"`
}

func init() {
	vcs.Register(vcs.GitLabSelfHost, newProvider)
}

// Provider is a GitLab self host VCS provider.
type Provider struct {
	client *http.Client
}

func newProvider(config vcs.ProviderConfig) vcs.Provider {
	if config.Client == nil {
		config.Client = &http.Client{}
	}
	return &Provider{
		client: config.Client,
	}
}

// APIURL returns the API URL path of a GitLab instance.
func (p *Provider) APIURL(instanceURL string) string {
	return fmt.Sprintf("%s/%s", instanceURL, apiPath)
}

// oauthResponse is a GitLab OAuth response.
type oauthResponse struct {
	AccessToken      string `json:"access_token" `
	RefreshToken     string `json:"refresh_token"`
	ExpiresIn        int64  `json:"expires_in"`
	CreatedAt        int64  `json:"created_at"`
	ExpiresTs        int64  `json:"expires_ts"`
	Error            string `json:"error,omitempty"`
	ErrorDescription string `json:"error_description,omitempty"`
}

// toVCSOAuthToken converts the response to *vcs.OAuthToken.
func (o oauthResponse) toVCSOAuthToken() *vcs.OAuthToken {
	oauthToken := &vcs.OAuthToken{
		AccessToken:  o.AccessToken,
		RefreshToken: o.RefreshToken,
		ExpiresIn:    o.ExpiresIn,
		CreatedAt:    o.CreatedAt,
		ExpiresTs:    o.ExpiresTs,
	}
	// For GitLab, as of 13.12, the default config won't expire the access token,
	// thus this field is 0. See https://gitlab.com/gitlab-org/gitlab/-/issues/21745.
	if oauthToken.ExpiresIn != 0 {
		oauthToken.ExpiresTs = oauthToken.CreatedAt + oauthToken.ExpiresIn
	}
	return oauthToken
}

// ExchangeOAuthToken exchanges OAuth content with the provided authorization code.
func (p *Provider) ExchangeOAuthToken(ctx context.Context, instanceURL string, oauthExchange *common.OAuthExchange) (*vcs.OAuthToken, error) {
	urlParams := &url.Values{}
	urlParams.Set("client_id", oauthExchange.ClientID)
	urlParams.Set("client_secret", oauthExchange.ClientSecret)
	urlParams.Set("code", oauthExchange.Code)
	urlParams.Set("redirect_uri", oauthExchange.RedirectURL)
	urlParams.Set("grant_type", "authorization_code")
	url := fmt.Sprintf("%s/oauth/token?%s", instanceURL, urlParams.Encode())

	req, err := http.NewRequestWithContext(ctx, http.MethodPost, url, nil)
	if err != nil {
		urlParams.Set("client_secret", "**redacted**")
		redactedURL := fmt.Sprintf("%s/oauth/token?%s", instanceURL, urlParams.Encode())
		return nil, errors.Wrapf(err, "construct POST %s", redactedURL)
	}

	resp, err := p.client.Do(req)
	if err != nil {
		return nil, fmt.Errorf("failed to exchange OAuth token, error: %v", err)
	}

	body, err := io.ReadAll(resp.Body)
	if err != nil {
		return nil, fmt.Errorf("failed to read OAuth response body, code %v, error: %v", resp.StatusCode, err)
	}
	defer func() { _ = resp.Body.Close() }()

	oauthResp := new(oauthResponse)
	if err := json.Unmarshal(body, oauthResp); err != nil {
		return nil, fmt.Errorf("failed to unmarshal OAuth response body, code %v, error: %v", resp.StatusCode, err)
	}
	if oauthResp.Error != "" {
		return nil, fmt.Errorf("failed to exchange OAuth token, error: %v, error_description: %v", oauthResp.Error, oauthResp.ErrorDescription)
	}
	return oauthResp.toVCSOAuthToken(), nil
}

<<<<<<< HEAD
// FetchAllRepositoryList fetches all repositories where the authenticated user
// has a maintainer role.
//
// Docs: https://docs.gitlab.com/ee/api/projects.html#list-all-projects
=======
// FetchAllRepositoryList fetches all repositories where the authenticated user has a maintainer role.
// The maintainer role is required to create webhook in the project.
>>>>>>> c04804b2
func (p *Provider) FetchAllRepositoryList(ctx context.Context, oauthCtx common.OauthContext, instanceURL string) ([]*vcs.Repository, error) {
	var gitlabRepos []gitLabRepository
	page := 1
	for {
		repos, hasNextPage, err := p.fetchPaginatedRepositoryList(ctx, oauthCtx, instanceURL, page)
		if err != nil {
			return nil, errors.Wrap(err, "fetch paginated list")
		}
		gitlabRepos = append(gitlabRepos, repos...)

		if !hasNextPage {
			break
		}
		page++
	}

	var allRepos []*vcs.Repository
	for _, r := range gitlabRepos {
		allRepos = append(allRepos,
			&vcs.Repository{
				ID:       r.ID,
				Name:     r.Name,
				FullPath: r.PathWithNamespace,
				WebURL:   r.WebURL,
			},
		)
	}
	return allRepos, nil
}

// fetchPaginatedRepositoryList fetches repositories where the authenticated
// user has a maintainer role in given page. It return the paginated results
// along with a boolean indicating whether the next page exists.
func (p *Provider) fetchPaginatedRepositoryList(ctx context.Context, oauthCtx common.OauthContext, instanceURL string, page int) (repos []gitLabRepository, hasNextPage bool, err error) {
	// We will use user's token to create webhook in the project, which requires the
	// token owner to be at least the project maintainer(40).
	url := fmt.Sprintf("%s/projects?membership=true&simple=true&min_access_level=40&page=%d&per_page=100", p.APIURL(instanceURL), page)
	code, body, err := oauth.Get(
		ctx,
		p.client,
		url,
		&oauthCtx.AccessToken,
		tokenRefresher(
			instanceURL,
			oauthContext{
				ClientID:     oauthCtx.ClientID,
				ClientSecret: oauthCtx.ClientSecret,
				RefreshToken: oauthCtx.RefreshToken,
			},
			oauthCtx.Refresher,
		),
	)
	if err != nil {
		return nil, false, errors.Wrapf(err, "GET %s", url)
	}

	if code == http.StatusNotFound {
		return nil, false, common.Errorf(common.NotFound, fmt.Errorf("failed to fetch repository list from URL %s", url))
	} else if code >= 300 {
		return nil, false,
			fmt.Errorf("failed to fetch repository list from URL %s, status code: %d, body: %s",
				url,
				code,
				body,
			)
	}

	if err := json.Unmarshal([]byte(body), &repos); err != nil {
		return nil, false, errors.Wrap(err, "unmarshal")
	}

	// NOTE: We deliberately choose to not use the Link header for checking the next
	// page to avoid introducing a new dependency, see
	// https://github.com/bytebase/bytebase/pull/1423#discussion_r884278534 for the
	// discussion.
	return repos, len(repos) >= 100, nil
}

// fetchUserInfo fetches user information from the given resourceURI, which
// should be either "user" or "users/{userID}".
func (p *Provider) fetchUserInfo(ctx context.Context, oauthCtx common.OauthContext, instanceURL, resourceURI string) (*vcs.UserInfo, error) {
	url := fmt.Sprintf("%s/%s", p.APIURL(instanceURL), resourceURI)
	code, body, err := oauth.Get(
		ctx,
		p.client,
		url,
		&oauthCtx.AccessToken,
		tokenRefresher(
			instanceURL,
			oauthContext{
				ClientID:     oauthCtx.ClientID,
				ClientSecret: oauthCtx.ClientSecret,
				RefreshToken: oauthCtx.RefreshToken,
			},
			oauthCtx.Refresher,
		),
	)
	if err != nil {
		return nil, errors.Wrap(err, "GET")
	}

	if code == http.StatusNotFound {
		errInfo := []string{fmt.Sprintf("failed to fetch user info from GitLab instance %s", instanceURL)}
		resourceURISplit := strings.Split(resourceURI, "/")
		if len(resourceURI) > 1 {
			errInfo = append(errInfo, fmt.Sprintf("UserID: %s", resourceURISplit[1]))
		}
		return nil, common.Errorf(common.NotFound, fmt.Errorf(strings.Join(errInfo, ", ")))
	} else if code >= 300 {
		return nil, fmt.Errorf("failed to read user info from GitLab instance %s, status code: %d",
			instanceURL,
			code,
		)
	}

	var userInfo vcs.UserInfo
	if err := json.Unmarshal([]byte(body), &userInfo); err != nil {
		return nil, errors.Wrap(err, "unmarshal")
	}
	return &userInfo, err
}

// TryLogin tries to fetch the user info from the current OAuth context.
func (p *Provider) TryLogin(ctx context.Context, oauthCtx common.OauthContext, instanceURL string) (*vcs.UserInfo, error) {
	return p.fetchUserInfo(ctx, oauthCtx, instanceURL, "user")
}

// FetchCommitByID fetches the commit data by its ID from the repository.
func (p *Provider) FetchCommitByID(ctx context.Context, oauthCtx common.OauthContext, instanceURL, repositoryID, commitID string) (*vcs.Commit, error) {
	url := fmt.Sprintf("%s/projects/%s/repository/commits/%s", p.APIURL(instanceURL), repositoryID, commitID)
	code, body, err := oauth.Get(
		ctx,
		p.client,
		url,
		&oauthCtx.AccessToken,
		tokenRefresher(
			instanceURL,
			oauthContext{
				ClientID:     oauthCtx.ClientID,
				ClientSecret: oauthCtx.ClientSecret,
				RefreshToken: oauthCtx.RefreshToken,
			},
			oauthCtx.Refresher,
		),
	)
	if err != nil {
		return nil, errors.Wrap(err, "GET")
	}
	if code == http.StatusNotFound {
		return nil, common.Errorf(common.NotFound, fmt.Errorf("failed to fetch commit data from GitLab instance %s, not found", instanceURL))
	} else if code >= 300 {
		return nil, fmt.Errorf("failed to fetch commit data from GitLab instance %s, status code: %d, body: %s",
			instanceURL,
			code,
			body,
		)
	}

	commit := &Commit{}
	if err := json.Unmarshal([]byte(body), commit); err != nil {
		return nil, fmt.Errorf("failed to unmarshal commit data from GitLab instance %s, err: %w", instanceURL, err)
	}

	return &vcs.Commit{
		ID:         commit.ID,
		AuthorName: commit.AuthorName,
		CreatedTs:  commit.CreatedAt.Unix(),
	}, nil
}

// FetchUserInfo fetches user info of given user ID.
func (p *Provider) FetchUserInfo(ctx context.Context, oauthCtx common.OauthContext, instanceURL, userID string) (*vcs.UserInfo, error) {
	return p.fetchUserInfo(ctx, oauthCtx, instanceURL, fmt.Sprintf("users/%s", userID))
}

func getRoleAndMappedRole(accessLevel int32) (gitLabRole ProjectRole, bytebaseRole common.ProjectRole) {
	// Please refer to https://docs.gitlab.com/ee/api/members.html for the detailed role descriptions of GitLab.
	switch accessLevel {
	case 50 /* Owner */ :
		return ProjectRoleOwner, common.ProjectOwner
	case 40 /* Maintainer */ :
		return ProjectRoleMaintainer, common.ProjectOwner
	case 30 /* Developer */ :
		return ProjectRoleDeveloper, common.ProjectDeveloper
	case 20 /* Reporter */ :
		return ProjectRoleReporter, common.ProjectDeveloper
	case 10 /* Guest */ :
		return ProjectRoleGuest, common.ProjectDeveloper
	case 5 /* Minimal access */ :
		return ProjectRoleMinimalAccess, common.ProjectDeveloper
	case 0 /* No access */ :
		return ProjectRoleNoAccess, common.ProjectDeveloper
	}

	return "", ""
}

// FetchRepositoryActiveMemberList fetches all active members of a repository.
//
// Docs: https://docs.gitlab.com/ee/api/members.html#list-all-members-of-a-group-or-project
func (p *Provider) FetchRepositoryActiveMemberList(ctx context.Context, oauthCtx common.OauthContext, instanceURL, repositoryID string) ([]*vcs.RepositoryMember, error) {
	var allMembers []RepositoryMember
	page := 1
	for {
		members, hasNextPage, err := p.fetchPaginatedRepositoryActiveMemberList(ctx, oauthCtx, instanceURL, repositoryID, page)
		if err != nil {
			return nil, errors.Wrap(err, "fetch paginated list")
		}
		allMembers = append(allMembers, members...)

		if !hasNextPage {
			break
		}
		page++
	}

	var emptyEmailUserList []string
	var activeMembers []*vcs.RepositoryMember
	for _, m := range allMembers {
		// We only want active member (both state and membership_state is active)
		if m.State != vcs.StateActive {
			continue
		}

		// The email field is only returned if the caller credential is associated with
		// a GitLab admin account. We'll try getting the email by fetching the info of
		// individual users.
		if m.Email == "" {
			// TODO: need to work around this if the user does not set public email. For now, we just return an error listing users not having public emails.
			// TODO: if the number of the member is too large, fetching sequentially may cause performance issue
			userInfo, err := p.FetchUserInfo(ctx, oauthCtx, instanceURL, strconv.Itoa(m.ID))
			if err != nil {
				return nil, errors.Wrapf(err, "fetch user info, id: %d", m.ID)
			}
			m.Email = userInfo.PublicEmail
		}

		if m.Email == "" {
			emptyEmailUserList = append(emptyEmailUserList, m.Name)
			continue
		}

		gitlabRole, bytebaseRole := getRoleAndMappedRole(m.AccessLevel)
		activeMembers = append(
			activeMembers,
			&vcs.RepositoryMember{
				Name:         m.Name,
				Email:        m.Email,
				Role:         bytebaseRole,
				VCSRole:      string(gitlabRole),
				State:        vcs.StateActive,
				RoleProvider: vcs.GitLabSelfHost,
			},
		)
	}

	if len(emptyEmailUserList) != 0 {
		return nil, fmt.Errorf("[ %v ] did not configure their public email in GitLab, please make sure every members' public email is configured before syncing, see https://docs.gitlab.com/ee/user/profile", strings.Join(emptyEmailUserList, ", "))
	}

	return activeMembers, nil
}

// fetchPaginatedRepositoryActiveMemberList fetches active members of a
// repository in given page. It return the paginated results along with a
// boolean indicating whether the next page exists.
func (p *Provider) fetchPaginatedRepositoryActiveMemberList(ctx context.Context, oauthCtx common.OauthContext, instanceURL, repositoryID string, page int) (members []RepositoryMember, hasNextPage bool, err error) {
	// The "state" filter only available in GitLab Premium self-managed, GitLab
	// Premium SaaS, and higher tiers, but worth a try for less abandoned results.
	url := fmt.Sprintf("%s/projects/%s/members/all?state=active&page=%d&per_page=100", p.APIURL(instanceURL), repositoryID, page)
	code, body, err := oauth.Get(
		ctx,
		p.client,
		url,
		&oauthCtx.AccessToken,
		tokenRefresher(
			instanceURL,
			oauthContext{
				ClientID:     oauthCtx.ClientID,
				ClientSecret: oauthCtx.ClientSecret,
				RefreshToken: oauthCtx.RefreshToken,
			},
			oauthCtx.Refresher,
		),
	)
	if err != nil {
		return nil, false, errors.Wrapf(err, "GET %s", url)
	}

	if code == http.StatusNotFound {
		return nil, false, common.Errorf(common.NotFound, fmt.Errorf("failed to fetch repository members from URL %s", url))
	} else if code >= 300 {
		return nil, false,
			fmt.Errorf("failed to fetch repository members from URL %s, status code: %d, body: %s",
				url,
				code,
				body,
			)
	}

	if err := json.Unmarshal([]byte(body), &members); err != nil {
		return nil, false, errors.Wrap(err, "unmarshal body")
	}

	// NOTE: We deliberately choose to not use the Link header for checking the next
	// page to avoid introducing a new dependency, see
	// https://github.com/bytebase/bytebase/pull/1423#discussion_r884278534 for the
	// discussion.
	return members, len(members) >= 100, nil
}

// FetchRepositoryFileList fetch the files from repository tree
func (p *Provider) FetchRepositoryFileList(ctx context.Context, oauthCtx common.OauthContext, instanceURL, repositoryID, ref, filePath string) ([]*vcs.RepositoryTreeNode, error) {
	url := fmt.Sprintf("%s/projects/%s/repository/tree?recursive=true&ref=%s&path=%s", p.APIURL(instanceURL), repositoryID, ref, filePath)
	code, body, err := oauth.Get(
		ctx,
		p.client,
		url,
		&oauthCtx.AccessToken,
		tokenRefresher(
			instanceURL,
			oauthContext{
				ClientID:     oauthCtx.ClientID,
				ClientSecret: oauthCtx.ClientSecret,
				RefreshToken: oauthCtx.RefreshToken,
			},
			oauthCtx.Refresher,
		),
	)
	if err != nil {
		return nil, fmt.Errorf("failed to fetch repository tree on GitLab instance %s, err: %w", instanceURL, err)
	}
	if code >= 300 {
		return nil, fmt.Errorf("failed to fetch repository tree on GitLab instance %s, status code: %d",
			instanceURL,
			code,
		)
	}

	var nodeList []*RepositoryTreeNode
	if err := json.Unmarshal([]byte(body), &nodeList); err != nil {
		return nil, fmt.Errorf("failed to unmarshal repository tree from GitLab instance %s, err: %w", instanceURL, err)
	}

	// Filter out folder nodes, we only need the file nodes.
	var fileList []*vcs.RepositoryTreeNode
	for _, node := range nodeList {
		if node.Type == "blob" {
			fileList = append(fileList, &vcs.RepositoryTreeNode{
				Path: node.Path,
				Type: node.Type,
			})
		}
	}

	return fileList, nil
}

// CreateFile creates a file.
func (p *Provider) CreateFile(ctx context.Context, oauthCtx common.OauthContext, instanceURL, repositoryID, filePath string, fileCommitCreate vcs.FileCommitCreate) error {
	body, err := json.Marshal(FileCommit{
		Branch:        fileCommitCreate.Branch,
		CommitMessage: fileCommitCreate.CommitMessage,
		Content:       fileCommitCreate.Content,
	})
	if err != nil {
		return fmt.Errorf("failed to marshal file commit: %w", err)
	}

	url := fmt.Sprintf("%s/projects/%s/repository/files/%s", p.APIURL(instanceURL), repositoryID, url.QueryEscape(filePath))
	code, _, err := oauth.Post(
		ctx,
		p.client,
		url,
		&oauthCtx.AccessToken,
		bytes.NewReader(body),
		tokenRefresher(
			instanceURL,
			oauthContext{
				ClientID:     oauthCtx.ClientID,
				ClientSecret: oauthCtx.ClientSecret,
				RefreshToken: oauthCtx.RefreshToken,
			},
			oauthCtx.Refresher,
		),
	)
	if err != nil {
		return fmt.Errorf("failed to create file %s on GitLab instance %s, err: %w", filePath, instanceURL, err)
	}

	if code >= 300 {
		return fmt.Errorf("failed to create file %s on GitLab instance %s, status code: %d",
			filePath,
			instanceURL,
			code,
		)
	}
	return nil
}

// OverwriteFile overwrite the content of a file.
func (p *Provider) OverwriteFile(ctx context.Context, oauthCtx common.OauthContext, instanceURL, repositoryID, filePath string, fileCommitCreate vcs.FileCommitCreate) error {
	body, err := json.Marshal(FileCommit{
		Branch:        fileCommitCreate.Branch,
		CommitMessage: fileCommitCreate.CommitMessage,
		Content:       fileCommitCreate.Content,
		LastCommitID:  fileCommitCreate.LastCommitID,
	})
	if err != nil {
		return fmt.Errorf("failed to marshal file commit: %w", err)
	}

	url := fmt.Sprintf("%s/projects/%s/repository/files/%s", p.APIURL(instanceURL), repositoryID, url.QueryEscape(filePath))
	code, _, err := oauth.Put(
		ctx,
		p.client,
		url,
		&oauthCtx.AccessToken,
		bytes.NewReader(body),
		tokenRefresher(
			instanceURL,
			oauthContext{
				ClientID:     oauthCtx.ClientID,
				ClientSecret: oauthCtx.ClientSecret,
				RefreshToken: oauthCtx.RefreshToken,
			},
			oauthCtx.Refresher,
		),
	)
	if err != nil {
		return fmt.Errorf("failed to create file %s on GitLab instance %s, error: %w", filePath, instanceURL, err)
	}

	if code >= 300 {
		return fmt.Errorf("failed to create file %s on GitLab instance %s, status code: %d",
			filePath,
			instanceURL,
			code,
		)
	}
	return nil
}

// ReadFileMeta reads the file metadata.
func (p *Provider) ReadFileMeta(ctx context.Context, oauthCtx common.OauthContext, instanceURL string, repositoryID string, filePath string, ref string) (*vcs.FileMeta, error) {
	file, err := p.readFile(ctx, oauthCtx, instanceURL, repositoryID, filePath, ref)
	if err != nil {
		return nil, fmt.Errorf("failed to read file metadata %s from GitLab instance %s: %w", filePath, instanceURL, err)
	}

	return &vcs.FileMeta{
		Name:         file.FileName,
		Path:         file.FilePath,
		Size:         file.Size,
		LastCommitID: file.LastCommitID,
	}, nil
}

// ReadFileContent reads the file content.
func (p *Provider) ReadFileContent(ctx context.Context, oauthCtx common.OauthContext, instanceURL string, repositoryID string, filePath string, ref string) (string, error) {
	file, err := p.readFile(ctx, oauthCtx, instanceURL, repositoryID, filePath, ref)
	if err != nil {
		return "", fmt.Errorf("failed to read file content %s from GitLab instance %s: %w", filePath, instanceURL, err)
	}

	return file.Content, nil
}

// CreateWebhook creates a webhook in a GitLab project.
func (p *Provider) CreateWebhook(ctx context.Context, oauthCtx common.OauthContext, instanceURL, repositoryID string, payload []byte) (string, error) {
	url := fmt.Sprintf("%s/projects/%s/hooks", p.APIURL(instanceURL), repositoryID)
	code, body, err := oauth.Post(
		ctx,
		p.client,
		url,
		&oauthCtx.AccessToken,
		bytes.NewReader(payload),
		tokenRefresher(
			instanceURL,
			oauthContext{
				ClientID:     oauthCtx.ClientID,
				ClientSecret: oauthCtx.ClientSecret,
				RefreshToken: oauthCtx.RefreshToken,
			},
			oauthCtx.Refresher,
		),
	)
	if err != nil {
		return "", fmt.Errorf("failed to create webhook for repository %s from GitLab instance %s: %w", repositoryID, instanceURL, err)
	}

	if code >= 300 {
		reason := fmt.Sprintf(
			"failed to create webhook for repository %s from GitLab instance %s, status code: %d",
			repositoryID,
			instanceURL,
			code,
		)
		// Add helper tips if the status code is 422, refer to bytebase#101 for more context.
		if code == http.StatusUnprocessableEntity {
			reason += ".\n\nIf GitLab and Bytebase are in the same private network, " +
				"please follow the instructions in https://docs.gitlab.com/ee/security/webhooks.html"
		}
		return "", fmt.Errorf(reason)
	}

	webhookInfo := &WebhookInfo{}
	if err := json.Unmarshal([]byte(body), webhookInfo); err != nil {
		return "", fmt.Errorf("failed to unmarshal create webhook response for repository %s from GitLab instance %s: %w", repositoryID, instanceURL, err)
	}
	return strconv.Itoa(webhookInfo.ID), nil
}

// PatchWebhook patches a webhook in a GitLab project.
func (p *Provider) PatchWebhook(ctx context.Context, oauthCtx common.OauthContext, instanceURL, repositoryID, webhookID string, payload []byte) error {
	url := fmt.Sprintf("%s/projects/%s/hooks/%s", p.APIURL(instanceURL), repositoryID, webhookID)
	code, _, err := oauth.Put(
		ctx,
		p.client,
		url,
		&oauthCtx.AccessToken,
		bytes.NewReader(payload),
		tokenRefresher(
			instanceURL,
			oauthContext{
				ClientID:     oauthCtx.ClientID,
				ClientSecret: oauthCtx.ClientSecret,
				RefreshToken: oauthCtx.RefreshToken,
			},
			oauthCtx.Refresher,
		),
	)
	if err != nil {
		return fmt.Errorf("failed to patch webhook ID %s for repository %s from GitLab instance %s: %w", webhookID, repositoryID, instanceURL, err)
	}

	if code >= 300 {
		return fmt.Errorf("failed to patch webhook ID %s for repository %s from GitLab instance %s, status code: %d", webhookID, repositoryID, instanceURL, code)
	}
	return nil
}

// DeleteWebhook deletes a webhook in a GitLab project.
func (p *Provider) DeleteWebhook(ctx context.Context, oauthCtx common.OauthContext, instanceURL, repositoryID, webhookID string) error {
	url := fmt.Sprintf("%s/projects/%s/hooks/%s", p.APIURL(instanceURL), repositoryID, webhookID)
	code, _, err := oauth.Delete(
		ctx,
		p.client,
		url,
		&oauthCtx.AccessToken,
		tokenRefresher(
			instanceURL,
			oauthContext{
				ClientID:     oauthCtx.ClientID,
				ClientSecret: oauthCtx.ClientSecret,
				RefreshToken: oauthCtx.RefreshToken,
			},
			oauthCtx.Refresher,
		),
	)
	if err != nil {
		return fmt.Errorf("failed to delete webhook ID %s for repository %s from GitLab instance %s: %w", webhookID, repositoryID, instanceURL, err)
	}

	if code >= 300 {
		return fmt.Errorf("failed to delete webhook ID %s for repository %s from GitLab instance %s, status code: %d", webhookID, repositoryID, instanceURL, code)
	}
	return nil
}

// readFile reads the file data including metadata and content.
func (p *Provider) readFile(ctx context.Context, oauthCtx common.OauthContext, instanceURL string, repositoryID string, filePath string, ref string) (*File, error) {
	url := fmt.Sprintf("%s/projects/%s/repository/files/%s?ref=%s", p.APIURL(instanceURL), repositoryID, url.QueryEscape(filePath), url.QueryEscape(ref))
	code, body, err := oauth.Get(
		ctx,
		p.client,
		url,
		&oauthCtx.AccessToken,
		tokenRefresher(
			instanceURL,
			oauthContext{
				ClientID:     oauthCtx.ClientID,
				ClientSecret: oauthCtx.ClientSecret,
				RefreshToken: oauthCtx.RefreshToken,
			},
			oauthCtx.Refresher,
		),
	)
	if err != nil {
		return nil, errors.Wrap(err, "GET")
	}
	if code == http.StatusNotFound {
		return nil, common.Errorf(common.NotFound, fmt.Errorf("failed to read file data from GitLab instance %s", instanceURL))
	} else if code >= 300 {
		return nil, fmt.Errorf("failed to read file data from GitLab instance %s, status code: %d",
			instanceURL,
			code,
		)
	}

	file := &File{}
	if err := json.Unmarshal([]byte(body), file); err != nil {
		return nil, fmt.Errorf("failed to unmarshal file from GitLab instance %s: %w", instanceURL, err)
	}

	content := file.Content
	if file.Encoding == "base64" {
		decodedContent, err := base64.StdEncoding.DecodeString(file.Content)
		if err != nil {
			return nil, fmt.Errorf("failed to decode file content, err %w", err)
		}
		content = string(decodedContent)
	}

	return &File{
		FileName:     file.FileName,
		FilePath:     file.FilePath,
		Size:         file.Size,
		Encoding:     file.Encoding,
		Content:      content,
		LastCommitID: file.LastCommitID,
	}, nil
}

// oauthContext is the request context for refreshing oauth token.
type oauthContext struct {
	ClientID     string `json:"client_id"`
	ClientSecret string `json:"client_secret"`
	RefreshToken string `json:"refresh_token"`
	GrantType    string `json:"grant_type"`
}

type refreshOauthResponse struct {
	AccessToken  string `json:"access_token"`
	RefreshToken string `json:"refresh_token"`
	ExpiresIn    int64  `json:"expires_in"`
	CreatedAt    int64  `json:"created_at"`
	// token_type, scope are not used.
}

func tokenRefresher(instanceURL string, oauthCtx oauthContext, refresher common.TokenRefresher) oauth.TokenRefresher {
	return func(ctx context.Context, client *http.Client, oldToken *string) error {
		url := fmt.Sprintf("%s/oauth/token", instanceURL)
		oauthCtx.GrantType = "refresh_token"
		body, err := json.Marshal(oauthCtx)
		if err != nil {
			return err
		}

		req, err := http.NewRequestWithContext(ctx, http.MethodPost, url, bytes.NewReader(body))
		if err != nil {
			return errors.Wrapf(err, "construct POST %s", url)
		}

		req.Header.Set("Content-Type", "application/json")
		resp, err := client.Do(req)
		if err != nil {
			return errors.Wrapf(err, "POST %s", url)
		}

		body, err = io.ReadAll(resp.Body)
		if err != nil {
			return errors.Wrapf(err, "read body of POST %s", url)
		}

		if resp.StatusCode != http.StatusOK {
			return errors.Errorf("non-200 status code %d with body %q", resp.StatusCode, body)
		}

		var r refreshOauthResponse
		if err := json.Unmarshal(body, &r); err != nil {
			return errors.Wrapf(err, "unmarshal body from POST %s", url)
		}

		// Update the old token to new value for retries.
		*oldToken = r.AccessToken

		// For GitLab, as of 13.12, the default config won't expire the access token,
		// thus this field is 0. See https://gitlab.com/gitlab-org/gitlab/-/issues/21745.
		var expireAt int64
		if r.ExpiresIn != 0 {
			expireAt = r.CreatedAt + r.ExpiresIn
		}
		if err := refresher(r.AccessToken, r.RefreshToken, expireAt); err != nil {
			return err
		}
		return nil
	}
}<|MERGE_RESOLUTION|>--- conflicted
+++ resolved
@@ -251,15 +251,10 @@
 	return oauthResp.toVCSOAuthToken(), nil
 }
 
-<<<<<<< HEAD
 // FetchAllRepositoryList fetches all repositories where the authenticated user
-// has a maintainer role.
+// has a maintainer role, which is required to create webhook in the project.
 //
 // Docs: https://docs.gitlab.com/ee/api/projects.html#list-all-projects
-=======
-// FetchAllRepositoryList fetches all repositories where the authenticated user has a maintainer role.
-// The maintainer role is required to create webhook in the project.
->>>>>>> c04804b2
 func (p *Provider) FetchAllRepositoryList(ctx context.Context, oauthCtx common.OauthContext, instanceURL string) ([]*vcs.Repository, error) {
 	var gitlabRepos []gitLabRepository
 	page := 1
