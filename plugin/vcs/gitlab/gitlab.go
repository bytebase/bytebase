--- conflicted
+++ resolved
@@ -759,32 +759,6 @@
 	return file.Content, nil
 }
 
-<<<<<<< HEAD
-// GetBranch gets the given branch in the repository.
-// TODO(ed): implement this in another PR.
-// Docs: https://docs.gitlab.com/ee/api/branches.html#get-single-repository-branch
-func (*Provider) GetBranch(_ context.Context, _ common.OauthContext, _, _, _ string) (*vcs.BranchInfo, error) {
-	return nil, errors.Errorf("GetBranch for GitLab is not implemented yet")
-}
-
-// CreateBranch creates the branch in the repository.
-// TODO(ed): implement this in another PR.
-// Docs: https://docs.gitlab.com/ee/api/branches.html#create-repository-branch
-func (*Provider) CreateBranch(_ context.Context, _ common.OauthContext, _, _ string, _ *vcs.BranchInfo) error {
-	return errors.Errorf("CreateBranch for GitLab is not implemented yet")
-}
-
-// CreatePullRequest creates the pull request in the repository.
-// TODO(ed): implement this in another PR.
-// Docs: https://docs.gitlab.com/ee/api/merge_requests.html#create-mr
-func (*Provider) CreatePullRequest(_ context.Context, _ common.OauthContext, _, _ string, _ *vcs.PullRequestCreate) error {
-	return errors.Errorf("CreatePullRequest for GitLab is not implemented yet")
-}
-
-// UpsertEnvironmentVariable creates or updates the environment variable in the repository.
-func (*Provider) UpsertEnvironmentVariable(_ context.Context, _ common.OauthContext, _, _, _, _ string) error {
-	return errors.Errorf("UpsertEnvironmentVariable for GitLab is not implemented yet")
-=======
 type gitlabBranch struct {
 	Name   string `json:"name"`
 	Commit Commit `json:"commit"`
@@ -1095,7 +1069,6 @@
 		)
 	}
 	return nil
->>>>>>> f38b3adb
 }
 
 // CreateWebhook creates a webhook in the repository with given payload.
