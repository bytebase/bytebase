// Package mysql provides the MySQL differ plugin.
package mysql

import (
	"bytes"
	"sort"

	"github.com/pingcap/tidb/parser"
	"github.com/pingcap/tidb/parser/ast"
	"github.com/pingcap/tidb/parser/format"
	"github.com/pingcap/tidb/parser/model"
	"github.com/pkg/errors"

	bbparser "github.com/bytebase/bytebase/plugin/parser"

	"github.com/bytebase/bytebase/plugin/parser/differ"

	// Register pingcap parser driver.
	_ "github.com/pingcap/tidb/types/parser_driver"
)

var (
	_ differ.SchemaDiffer = (*SchemaDiffer)(nil)
)

func init() {
	differ.Register(bbparser.MySQL, &SchemaDiffer{})
	differ.Register(bbparser.TiDB, &SchemaDiffer{})
}

// SchemaDiffer it the parser for MySQL dialect.
type SchemaDiffer struct {
}

// constraintMap returns a map of constraint name to constraint.
type constraintMap map[string]*ast.Constraint

// SchemaDiff returns the schema diff.
// It only supports schema information from mysqldump.
func (*SchemaDiffer) SchemaDiff(oldStmt, newStmt string) (string, error) {
	oldNodes, _, err := parser.New().Parse(oldStmt, "", "")
	if err != nil {
		return "", errors.Wrapf(err, "failed to parse old statement %q", oldStmt)
	}
	newNodes, _, err := parser.New().Parse(newStmt, "", "")
	if err != nil {
		return "", errors.Wrapf(err, "failed to parse new statement %q", newStmt)
	}

	var newNodeList []ast.Node
	var inplaceUpdate []ast.Node
	// inplaceDropNodeList and inplaceAddNodeList are used to handle destructive node updates.
	// For example, we should drop the old index named 'id_idx' and then add a new index named 'id_idx' in the same table.
	var inplaceDropNodeList []ast.Node
	var inplaceAddNodeList []ast.Node
	var dropNodeList []ast.Node

	oldTableMap := buildTableMap(oldNodes)
	oldViewMap := buildViewMap(oldNodes)

	for _, node := range newNodes {
		switch newStmt := node.(type) {
		case *ast.CreateTableStmt:
			tableName := newStmt.Table.Name.O
			oldStmt, ok := oldTableMap[tableName]
			if !ok {
				stmt := *newStmt
				stmt.IfNotExists = true
				newNodeList = append(newNodeList, &stmt)
				continue
			}
			if alterTableOptionStmt := diffTableOptions(newStmt.Table, oldStmt.Options, newStmt.Options); alterTableOptionStmt != nil {
				inplaceUpdate = append(inplaceUpdate, alterTableOptionStmt)
			}
			constraintMap := buildConstraintMap(oldStmt)
			var alterTableAddColumnSpecs []*ast.AlterTableSpec
			var alterTableModifyColumnSpecs []*ast.AlterTableSpec
			var alterTableAddNewConstraintSpecs []*ast.AlterTableSpec
			var alterTableDropExcessConstraintSpecs []*ast.AlterTableSpec
			var alterTableInplaceAddConstraintSpecs []*ast.AlterTableSpec
			var alterTableInplaceDropConstraintSpecs []*ast.AlterTableSpec

			oldColumnMap := buildColumnMap(oldNodes, newStmt.Table.Name)
			for _, columnDef := range newStmt.Cols {
				newColumnName := columnDef.Name.Name.O
				oldColumnDef, ok := oldColumnMap[newColumnName]
				if !ok {
					alterTableAddColumnSpecs = append(alterTableAddColumnSpecs, &ast.AlterTableSpec{
						Tp:         ast.AlterTableAddColumns,
						NewColumns: []*ast.ColumnDef{columnDef},
					})
					continue
				}
				// Compare the two column definitions.
				if !isColumnEqual(oldColumnDef, columnDef) {
					alterTableModifyColumnSpecs = append(alterTableModifyColumnSpecs, &ast.AlterTableSpec{
						Tp:         ast.AlterTableModifyColumn,
						NewColumns: []*ast.ColumnDef{columnDef},
						Position:   &ast.ColumnPosition{Tp: ast.ColumnPositionNone},
					})
				}
			}
			// Compare the create definitions
			for _, constraint := range newStmt.Constraints {
				switch constraint.Tp {
				case ast.ConstraintIndex, ast.ConstraintKey, ast.ConstraintUniq, ast.ConstraintUniqKey, ast.ConstraintUniqIndex, ast.ConstraintFulltext:
					indexName := constraint.Name
					if oldConstraint, ok := constraintMap[indexName]; ok {
						if !isIndexEqual(constraint, oldConstraint) {
							alterTableInplaceDropConstraintSpecs = append(alterTableInplaceDropConstraintSpecs, &ast.AlterTableSpec{
								Tp:   ast.AlterTableDropIndex,
								Name: indexName,
							})
							alterTableInplaceAddConstraintSpecs = append(alterTableInplaceAddConstraintSpecs, &ast.AlterTableSpec{
								Tp:         ast.AlterTableAddConstraint,
								Constraint: constraint,
							})
						}
						delete(constraintMap, indexName)
						continue
					}
					alterTableAddNewConstraintSpecs = append(alterTableAddNewConstraintSpecs, &ast.AlterTableSpec{
						Tp:         ast.AlterTableAddConstraint,
						Constraint: constraint,
					})
				case ast.ConstraintPrimaryKey:
					primaryKeyName := "PRIMARY"
					if oldConstraint, ok := constraintMap[primaryKeyName]; ok {
						if !isIndexEqual(constraint, oldConstraint) {
							alterTableInplaceDropConstraintSpecs = append(alterTableInplaceDropConstraintSpecs, &ast.AlterTableSpec{
								Tp: ast.AlterTableDropPrimaryKey,
							})
							alterTableInplaceAddConstraintSpecs = append(alterTableInplaceAddConstraintSpecs, &ast.AlterTableSpec{
								Tp:         ast.AlterTableAddConstraint,
								Constraint: constraint,
							})
						}
						delete(constraintMap, primaryKeyName)
						continue
					}
					alterTableAddNewConstraintSpecs = append(alterTableAddNewConstraintSpecs, &ast.AlterTableSpec{
						Tp:         ast.AlterTableAddConstraint,
						Constraint: constraint,
					})
				// The parent column in the foreign key always needs an index, so in the case of referencing itself,
				// we need to drop the foreign key before dropping the primary key.
				// Since the mysqldump statement always puts the primary key in front of the foreign key, and we will reverse the drop statements order.
				// TODO(zp): So we don't have to worry about this now until one of the statements doesn't come from mysqldump.
				case ast.ConstraintForeignKey:
					if oldConstraint, ok := constraintMap[constraint.Name]; ok {
						if !isForeignKeyConstraintEqual(constraint, oldConstraint) {
							alterTableInplaceDropConstraintSpecs = append(alterTableInplaceDropConstraintSpecs, &ast.AlterTableSpec{
								Tp:   ast.AlterTableDropForeignKey,
								Name: constraint.Name,
							})
							alterTableInplaceAddConstraintSpecs = append(alterTableInplaceAddConstraintSpecs, &ast.AlterTableSpec{
								Tp:         ast.AlterTableAddConstraint,
								Constraint: constraint,
							})
						}
						delete(constraintMap, constraint.Name)
						continue
					}
					alterTableAddNewConstraintSpecs = append(alterTableAddNewConstraintSpecs, &ast.AlterTableSpec{
						Tp:         ast.AlterTableAddConstraint,
						Constraint: constraint,
					})
				}
			}
			if len(alterTableAddColumnSpecs) > 0 {
				newNodeList = append(newNodeList, &ast.AlterTableStmt{
					Table: &ast.TableName{
						Name: model.NewCIStr(tableName),
					},
					Specs: alterTableAddColumnSpecs,
				})
			}
			if len(alterTableModifyColumnSpecs) > 0 {
				inplaceUpdate = append(inplaceUpdate, &ast.AlterTableStmt{
					Table: &ast.TableName{
						Name: model.NewCIStr(tableName),
					},
					Specs: alterTableModifyColumnSpecs,
				})
			}
			// We should drop the remaining indices in the indexMap.
			for indexName, constraint := range constraintMap {
				switch constraint.Tp {
				case ast.ConstraintIndex, ast.ConstraintKey, ast.ConstraintUniq, ast.ConstraintUniqKey, ast.ConstraintUniqIndex, ast.ConstraintFulltext:
					alterTableDropExcessConstraintSpecs = append(alterTableDropExcessConstraintSpecs, &ast.AlterTableSpec{
						Tp:   ast.AlterTableDropIndex,
						Name: indexName,
					})
				case ast.ConstraintPrimaryKey:
					alterTableDropExcessConstraintSpecs = append(alterTableDropExcessConstraintSpecs, &ast.AlterTableSpec{
						Tp: ast.AlterTableDropPrimaryKey,
					})
				case ast.ConstraintForeignKey:
					alterTableDropExcessConstraintSpecs = append(alterTableDropExcessConstraintSpecs, &ast.AlterTableSpec{
						Tp:   ast.AlterTableDropForeignKey,
						Name: constraint.Name,
					})
				}
			}

			if len(alterTableAddNewConstraintSpecs) > 0 {
				newNodeList = append(newNodeList, &ast.AlterTableStmt{
					Table: &ast.TableName{
						Name: model.NewCIStr(tableName),
					},
					Specs: alterTableAddNewConstraintSpecs,
				})
			}

			if len(alterTableDropExcessConstraintSpecs) > 0 {
				dropNodeList = append(dropNodeList, &ast.AlterTableStmt{
					Table: &ast.TableName{
						Name: model.NewCIStr(tableName),
					},
					Specs: alterTableDropExcessConstraintSpecs,
				})
			}

			if len(alterTableInplaceDropConstraintSpecs) > 0 {
				inplaceDropNodeList = append(inplaceDropNodeList, &ast.AlterTableStmt{
					Table: &ast.TableName{
						Name: model.NewCIStr(tableName),
					},
					Specs: alterTableInplaceDropConstraintSpecs,
				})
			}

			if len(alterTableInplaceAddConstraintSpecs) > 0 {
				inplaceAddNodeList = append(inplaceAddNodeList, &ast.AlterTableStmt{
					Table: &ast.TableName{
						Name: model.NewCIStr(tableName),
					},
					Specs: alterTableInplaceAddConstraintSpecs,
				})
			}
<<<<<<< HEAD
		case *ast.CreateViewStmt:
			viewName := newStmt.ViewName.Name.O
			createViewStmt := newStmt
			createViewStmt.OrReplace = true
			if view, ok := oldViewMap[viewName]; ok {
				if !isViewEqual(newStmt, view) {
					inplaceUpdate = append(inplaceUpdate, createViewStmt)
				}
				delete(oldViewMap, viewName)
				continue
			}
			newNodeList = append(newNodeList, createViewStmt)
		}
	}
	var viewNames []*ast.TableName
	// Drop the remaining views in the oldViewMap.
	for _, view := range oldViewMap {
		viewNames = append(viewNames, view.ViewName)
	}
	if len(viewNames) > 0 {
		dropNodeList = append(dropNodeList, &ast.DropTableStmt{
			Tables: viewNames,
			IsView: true,
		})
	}
=======
		default:
		}
	}
>>>>>>> 81328f4f
	return deparse(newNodeList, inplaceUpdate, inplaceAddNodeList, inplaceDropNodeList, dropNodeList, format.DefaultRestoreFlags|format.RestoreStringWithoutCharset)
}

func deparse(newNodeList []ast.Node, inplaceUpdate []ast.Node, inplaceAdd []ast.Node, inplaceDrop []ast.Node, dropNodeList []ast.Node, flag format.RestoreFlags) (string, error) {
	var buf bytes.Buffer
	// We should following the right order to avoid break the dependency:
	// Additions for new nodes.
	// Updates for in-place node updates.
	// Deletions for destructive (none in-place) node updates (in reverse order).
	// Additions for destructive node updates.
	// Deletions for deleted nodes (in reverse order).
	for _, node := range newNodeList {
		if err := node.Restore(format.NewRestoreCtx(flag, &buf)); err != nil {
			return "", err
		}
		if _, err := buf.Write([]byte(";\n")); err != nil {
			return "", err
		}
	}

	for _, node := range inplaceUpdate {
		if err := node.Restore(format.NewRestoreCtx(flag, &buf)); err != nil {
			return "", err
		}
		if _, err := buf.Write([]byte(";\n")); err != nil {
			return "", err
		}
	}

	for i := len(inplaceDrop) - 1; i >= 0; i-- {
		if err := inplaceDrop[i].Restore(format.NewRestoreCtx(flag, &buf)); err != nil {
			return "", err
		}
		if _, err := buf.Write([]byte(";\n")); err != nil {
			return "", err
		}
	}

	for i := len(inplaceAdd) - 1; i >= 0; i-- {
		if err := inplaceAdd[i].Restore(format.NewRestoreCtx(flag, &buf)); err != nil {
			return "", err
		}
		if _, err := buf.Write([]byte(";\n")); err != nil {
			return "", err
		}
	}

	for i := len(dropNodeList) - 1; i >= 0; i-- {
		if err := dropNodeList[i].Restore(format.NewRestoreCtx(flag, &buf)); err != nil {
			return "", err
		}
		if _, err := buf.Write([]byte(";\n")); err != nil {
			return "", err
		}
	}
	return buf.String(), nil
}

// buildTableMap returns a map of table name to create table statements.
func buildTableMap(nodes []ast.StmtNode) map[string]*ast.CreateTableStmt {
	tableMap := make(map[string]*ast.CreateTableStmt)
	for _, node := range nodes {
		switch stmt := node.(type) {
		case *ast.CreateTableStmt:
			tableName := stmt.Table.Name.String()
			tableMap[tableName] = stmt
		default:
		}
	}
	return tableMap
}

// buildViewMap returns a map of view name to create view statements.
func buildViewMap(nodes []ast.StmtNode) map[string]*ast.CreateViewStmt {
	viewMap := make(map[string]*ast.CreateViewStmt)
	for _, node := range nodes {
		if stmt, ok := node.(*ast.CreateViewStmt); ok {
			viewName := stmt.ViewName.Name.O
			viewMap[viewName] = stmt
		}
	}
	return viewMap
}

// buildColumnMap returns a map of column name to column definition on a given table.
func buildColumnMap(nodes []ast.StmtNode, tableName model.CIStr) map[string]*ast.ColumnDef {
	oldColumnMap := make(map[string]*ast.ColumnDef)
	for _, node := range nodes {
		switch stmt := node.(type) {
		case *ast.CreateTableStmt:
			if stmt.Table.Name.O != tableName.O {
				continue
			}
			for _, columnDef := range stmt.Cols {
				oldColumnMap[columnDef.Name.Name.O] = columnDef
			}
		default:
		}
	}
	return oldColumnMap
}

// buildConstraintMap build a map of index name to constraint on given table name.
func buildConstraintMap(stmt *ast.CreateTableStmt) constraintMap {
	indexMap := make(constraintMap)
	for _, constraint := range stmt.Constraints {
		switch constraint.Tp {
		case ast.ConstraintIndex, ast.ConstraintKey, ast.ConstraintUniq, ast.ConstraintUniqKey, ast.ConstraintUniqIndex, ast.ConstraintFulltext, ast.ConstraintForeignKey:
			indexMap[constraint.Name] = constraint
		case ast.ConstraintPrimaryKey:
			// A table can have only one PRIMARY KEY.
			// The name of a PRIMARY KEY is always PRIMARY, which thus cannot be used as the name for any other kind of index.
			// https://dev.mysql.com/doc/refman/8.0/en/create-table.html
			// https://dev.mysql.com/doc/refman/5.7/en/create-table.html
			indexMap["PRIMARY"] = constraint
		}
	}
	return indexMap
}

// isColumnEqual returns true if definitions of two columns with the same name are the same.
func isColumnEqual(old, new *ast.ColumnDef) bool {
	if !isColumnTypesEqual(old, new) {
		return false
	}
	if !isColumnOptionsEqual(old.Options, new.Options) {
		return false
	}
	return true
}

func isColumnTypesEqual(old, new *ast.ColumnDef) bool {
	return old.Tp.String() == new.Tp.String()
}

func isColumnOptionsEqual(old, new []*ast.ColumnOption) bool {
	oldNormalizeOptions := normalizeColumnOptions(old)
	newNormalizeOptions := normalizeColumnOptions(new)
	if len(oldNormalizeOptions) != len(newNormalizeOptions) {
		return false
	}
	for idx, oldOption := range oldNormalizeOptions {
		newOption := newNormalizeOptions[idx]
		if oldOption.Tp != newOption.Tp {
			return false
		}
		// TODO(zp): it's not enough to compare the type for some options.
		switch oldOption.Tp {
		case ast.ColumnOptionComment, ast.ColumnOptionDefaultValue:
			if oldOption.Expr.(ast.ValueExpr).GetValue() != newOption.Expr.(ast.ValueExpr).GetValue() {
				return false
			}
		case ast.ColumnOptionCollate:
			if oldOption.StrValue != newOption.StrValue {
				return false
			}
		default:
		}
	}
	return true
}

// normalizeColumnOptions normalizes the column options.
// It skips the NULL option, NO option and then order the options by OptionType.
func normalizeColumnOptions(options []*ast.ColumnOption) []*ast.ColumnOption {
	var retOptions []*ast.ColumnOption
	for _, option := range options {
		if option.Tp == ast.ColumnOptionNull || option.Tp == ast.ColumnOptionNoOption {
			continue
		}
		retOptions = append(retOptions, option)
	}
	sort.Slice(retOptions, func(i, j int) bool {
		return retOptions[i].Tp < retOptions[j].Tp
	})
	return retOptions
}

// isIndexEqual returns true if definitions of two indexes are the same.
func isIndexEqual(old, new *ast.Constraint) bool {
	// {INDEX | KEY} [index_name] [index_type] (key_part,...) [index_option] ...
	if old.Name != new.Name {
		return false
	}
	if (old.Option == nil) != (new.Option == nil) {
		return false
	}
	if old.Option != nil && new.Option != nil {
		if old.Option.Tp != new.Option.Tp {
			return false
		}
	}

	if !isKeyPartEqual(old.Keys, new.Keys) {
		return false
	}
	if !isIndexOptionEqual(old.Option, new.Option) {
		return false
	}
	return true
}

// isKeyPartEqual returns true if two key parts are the same.
func isKeyPartEqual(old, new []*ast.IndexPartSpecification) bool {
	if len(old) != len(new) {
		return false
	}
	// key_part: {col_name [(length)] | (expr)} [ASC | DESC]
	for idx, oldKeyPart := range old {
		newKeyPart := new[idx]
		if (oldKeyPart.Column == nil) != (newKeyPart.Column == nil) {
			return false
		}
		if oldKeyPart.Column != nil && newKeyPart.Column != nil {
			if oldKeyPart.Column.Name.String() != newKeyPart.Column.Name.String() {
				return false
			}
			if oldKeyPart.Length != newKeyPart.Length {
				return false
			}
		}
		if (oldKeyPart.Expr == nil) != (newKeyPart.Expr == nil) {
			// if the key part uses expression instead of column name, the expression node is nil.
			return false
		}
		if oldKeyPart.Expr != nil && newKeyPart.Expr != nil {
			var oldExpr bytes.Buffer
			var newExpr bytes.Buffer
			if err := oldKeyPart.Expr.Restore(format.NewRestoreCtx(format.DefaultRestoreFlags, &oldExpr)); err != nil {
				// Return error will cause the logic to be more complicated, so we just return false here.
				return false
			}
			if err := newKeyPart.Expr.Restore(format.NewRestoreCtx(format.DefaultRestoreFlags, &newExpr)); err != nil {
				return false
			}
			if oldExpr.String() != newExpr.String() {
				return false
			}
		}
		// TODO(zp): TiDB MySQL parser doesn't record the index order field in go struct, but it can parse correctly.
		// https://sourcegraph.com/github.com/pingcap/tidb/-/blob/parser/parser.y?L3688
		// We can support the index order until we implement the parser by ourself or https://github.com/pingcap/tidb/pull/38137 is merged.
	}
	return true
}

// isIndexOptionEqual returns true if two index options are the same.
func isIndexOptionEqual(old, new *ast.IndexOption) bool {
	// index_option: {
	// 	KEY_BLOCK_SIZE [=] value
	//   | index_type
	//   | WITH PARSER parser_name
	//   | COMMENT 'string'
	//   | {VISIBLE | INVISIBLE}
	//   |ENGINE_ATTRIBUTE [=] 'string'
	//   |SECONDARY_ENGINE_ATTRIBUTE [=] 'string'
	// }
	if (old == nil) != (new == nil) {
		return false
	}
	if old == nil && new == nil {
		return true
	}
	if old.KeyBlockSize != new.KeyBlockSize {
		return false
	}
	if old.Tp != new.Tp {
		return false
	}
	if old.ParserName.O != new.ParserName.O {
		return false
	}
	if old.Comment != new.Comment {
		return false
	}
	if old.Visibility != new.Visibility {
		return false
	}
	// TODO(zp): support ENGINE_ATTRIBUTE and SECONDARY_ENGINE_ATTRIBUTE.
	return true
}

// isForeignKeyEqual returns true if two foreign keys are the same.
func isForeignKeyConstraintEqual(old, new *ast.Constraint) bool {
	// FOREIGN KEY [index_name] (index_col_name,...) reference_definition
	if old.Name != new.Name {
		return false
	}
	if !isKeyPartEqual(old.Keys, new.Keys) {
		return false
	}
	if !isReferenceDefinitionEqual(old.Refer, new.Refer) {
		return false
<<<<<<< HEAD
	}
	return true
}

// isReferenceDefinitionEqual returns true if two reference definitions are the same.
func isReferenceDefinitionEqual(old, new *ast.ReferenceDef) bool {
	// reference_definition:
	// 	REFERENCES tbl_name (index_col_name,...)
	//   [MATCH FULL | MATCH PARTIAL | MATCH SIMPLE]
	//   [ON DELETE reference_option]
	//   [ON UPDATE reference_option]
	if old.Table.Name.String() != new.Table.Name.String() {
		return false
	}

	if len(old.IndexPartSpecifications) != len(new.IndexPartSpecifications) {
		return false
	}
	for idx, oldIndexColName := range old.IndexPartSpecifications {
		newIndexColName := new.IndexPartSpecifications[idx]
		if oldIndexColName.Column.Name.String() != newIndexColName.Column.Name.String() {
			return false
		}
	}

	if old.Match != new.Match {
		return false
	}

	if (old.OnDelete == nil) != (new.OnDelete == nil) {
		return false
	}
	if old.OnDelete != nil && new.OnDelete != nil && old.OnDelete.ReferOpt != new.OnDelete.ReferOpt {
		return false
	}

	if (old.OnUpdate == nil) != (new.OnUpdate == nil) {
		return false
	}
=======
	}
	return true
}

// isReferenceDefinitionEqual returns true if two reference definitions are the same.
func isReferenceDefinitionEqual(old, new *ast.ReferenceDef) bool {
	// reference_definition:
	// 	REFERENCES tbl_name (index_col_name,...)
	//   [MATCH FULL | MATCH PARTIAL | MATCH SIMPLE]
	//   [ON DELETE reference_option]
	//   [ON UPDATE reference_option]
	if old.Table.Name.String() != new.Table.Name.String() {
		return false
	}

	if len(old.IndexPartSpecifications) != len(new.IndexPartSpecifications) {
		return false
	}
	for idx, oldIndexColName := range old.IndexPartSpecifications {
		newIndexColName := new.IndexPartSpecifications[idx]
		if oldIndexColName.Column.Name.String() != newIndexColName.Column.Name.String() {
			return false
		}
	}

	if old.Match != new.Match {
		return false
	}

	if (old.OnDelete == nil) != (new.OnDelete == nil) {
		return false
	}
	if old.OnDelete != nil && new.OnDelete != nil && old.OnDelete.ReferOpt != new.OnDelete.ReferOpt {
		return false
	}

	if (old.OnUpdate == nil) != (new.OnUpdate == nil) {
		return false
	}
>>>>>>> 81328f4f
	if old.OnUpdate != nil && new.OnUpdate != nil && old.OnUpdate.ReferOpt != new.OnUpdate.ReferOpt {
		return false
	}

	return true
}

// diffTableOptions returns the diff of two table options, returns nil if they are the same.
func diffTableOptions(tableName *ast.TableName, old, new []*ast.TableOption) *ast.AlterTableStmt {
	// https://dev.mysql.com/doc/refman/8.0/en/create-table.html
	// table_option: {
	// 	AUTOEXTEND_SIZE [=] value
	//   | AUTO_INCREMENT [=] value
	//   | AVG_ROW_LENGTH [=] value
	//   | [DEFAULT] CHARACTER SET [=] charset_name
	//   | CHECKSUM [=] {0 | 1}
	//   | [DEFAULT] COLLATE [=] collation_name
	//   | COMMENT [=] 'string'
	//   | COMPRESSION [=] {'ZLIB' | 'LZ4' | 'NONE'}
	//   | CONNECTION [=] 'connect_string'
	//   | {DATA | INDEX} DIRECTORY [=] 'absolute path to directory'
	//   | DELAY_KEY_WRITE [=] {0 | 1}
	//   | ENCRYPTION [=] {'Y' | 'N'}
	//   | ENGINE [=] engine_name
	//   | ENGINE_ATTRIBUTE [=] 'string'
	//   | INSERT_METHOD [=] { NO | FIRST | LAST }
	//   | KEY_BLOCK_SIZE [=] value
	//   | MAX_ROWS [=] value
	//   | MIN_ROWS [=] value
	//   | PACK_KEYS [=] {0 | 1 | DEFAULT}
	//   | PASSWORD [=] 'string'
	//   | ROW_FORMAT [=] {DEFAULT | DYNAMIC | FIXED | COMPRESSED | REDUNDANT | COMPACT}
	//   | START TRANSACTION	// This is an internal-use table option.
	//							// It was introduced in MySQL 8.0.21 to permit CREATE TABLE ... SELECT to be logged as a single,
	//							// atomic transaction in the binary log when using row-based replication with a storage engine that supports atomic DDL.
	//   | SECONDARY_ENGINE_ATTRIBUTE [=] 'string'
	//   | STATS_AUTO_RECALC [=] {DEFAULT | 0 | 1}
	//   | STATS_PERSISTENT [=] {DEFAULT | 0 | 1}
	//   | STATS_SAMPLE_PAGES [=] value
	//   | TABLESPACE tablespace_name [STORAGE {DISK | MEMORY}]
	//   | UNION [=] (tbl_name[,tbl_name]...)
	// }

	// We use map to record the table options, so we can easily find the difference.
	oldOptionsMap := buildTableOptionMap(old)
	newOptionsMap := buildTableOptionMap(new)

	var options []*ast.TableOption
	for oldTp, oldOption := range oldOptionsMap {
		newOption, ok := newOptionsMap[oldTp]
		if !ok {
			// We should drop the table option if it doesn't exist in the new table options.
			if astOption := dropTableOption(oldOption); astOption != nil {
				options = append(options, astOption)
			}
			continue
		}
		if !isTableOptionValEqual(oldOption, newOption) {
			options = append(options, newOption)
		}
	}
	// We should add the table option if it doesn't exist in the old table options.
	for newTp, newOption := range newOptionsMap {
		if _, ok := oldOptionsMap[newTp]; !ok {
			// We should add the table option if it doesn't exist in the old table options.
			options = append(options, newOption)
		}
	}
	if len(options) == 0 {
		return nil
	}
	return &ast.AlterTableStmt{
		Table: tableName,
		Specs: []*ast.AlterTableSpec{
			{
				Tp:      ast.AlterTableOption,
				Options: options,
			},
		},
	}
}

// dropTableOption generate the table options node need to oppended to the ALTER TABLE OPTION spec.
func dropTableOption(option *ast.TableOption) *ast.TableOption {
	switch option.Tp {
	case ast.TableOptionAutoIncrement:
		// You cannot reset the counter to a value less than or equal to the value that is currently in use.
		// For both InnoDB and MyISAM, if the value is less than or equal to the maximum value currently in the AUTO_INCREMENT column,
		// the value is reset to the current maximum AUTO_INCREMENT column value plus one.
		// https://dev.mysql.com/doc/refman/8.0/en/alter-table.html
		// So we always set the auto_increment value to 0, it will be reset to the current maximum AUTO_INCREMENT column value plus one.
		return &ast.TableOption{
			Tp:        ast.TableOptionAutoIncrement,
			UintValue: 0,
		}
	case ast.TableOptionAvgRowLength:
		// AVG_ROW_LENGTH only works in MyISAM tables.
		return &ast.TableOption{
			Tp:        ast.TableOptionAvgRowLength,
			UintValue: 0,
		}
	case ast.TableOptionCharset:
		// TODO(zp): we use utf8mb4 as the default charset, but it's not always true. We should consider the database default charset.
		return &ast.TableOption{
			Tp:       ast.TableOptionCharset,
			StrValue: "utf8mb4",
		}
	case ast.TableOptionCollate:
		// TODO(zp): default collate is related with the charset.
		return &ast.TableOption{
			Tp:       ast.TableOptionCollate,
			StrValue: "utf8mb4_general_ci",
		}
	case ast.TableOptionCheckSum:
		return &ast.TableOption{
			Tp:        ast.TableOptionCheckSum,
			UintValue: 0,
		}
	case ast.TableOptionComment:
		// Set to "" to remove the comment.
		return &ast.TableOption{
			Tp: ast.TableOptionComment,
		}
	case ast.TableOptionCompression:
		// TODO(zp): handle the compression
	case ast.TableOptionConnection:
		// Set to "" to remove the connection.
		return &ast.TableOption{
			Tp: ast.TableOptionConnection,
		}
	case ast.TableOptionDataDirectory:
	case ast.TableOptionIndexDirectory:
		// TODO(zp): handle the default data directory and index directory, there are a lot of situations we need to consider.
		// 1. Data Directory and Index Directory will be ignored on Windows.
		// 2. For a normal table, data directory and index directory cannot changed after the table is created, but for a partition table, it can be changed by USING `alter add PARTITIONS data DIRECTORY ...`
		// 3. We should know the default data directory like /var/mysql/data, and the default index directory like /var/mysql/index.
	case ast.TableOptionDelayKeyWrite:
		return &ast.TableOption{
			Tp:        ast.TableOptionDelayKeyWrite,
			UintValue: 0,
		}
	case ast.TableOptionEncryption:
		return &ast.TableOption{
			Tp:       ast.TableOptionEncryption,
			StrValue: "N",
		}
	case ast.TableOptionEngine:
		// TODO(zp): handle the default engine
	case ast.TableOptionInsertMethod:
		// INSERT METHOD only support in MERGE storage engine.
		// https://dev.mysql.com/doc/refman/8.0/en/create-table.html
		return &ast.TableOption{
			Tp:       ast.TableOptionInsertMethod,
			StrValue: "NO",
		}
	case ast.TableOptionKeyBlockSize:
		// TODO(zp): InnoDB doesn't support this. And the default value will be ensured when compiling.
	case ast.TableOptionMaxRows:
		return &ast.TableOption{
			Tp:        ast.TableOptionMaxRows,
			UintValue: 0,
		}
	case ast.TableOptionMinRows:
		return &ast.TableOption{
			Tp:        ast.TableOptionMinRows,
			UintValue: 0,
		}
	case ast.TableOptionPackKeys:
		// TiDB doesn't support this, and the restore will always write "DEFAULT".
		return &ast.TableOption{
			Tp: ast.TableOptionPackKeys,
		}
	case ast.TableOptionPassword:
		// mysqldump will not dump the password, but we handle it to pass the test.
		return &ast.TableOption{
			Tp: ast.TableOptionPassword,
		}
	case ast.TableOptionRowFormat:
		return &ast.TableOption{
			Tp:        ast.TableOptionRowFormat,
			UintValue: ast.RowFormatDefault,
		}
	case ast.TableOptionStatsAutoRecalc:
		return &ast.TableOption{
			Tp:      ast.TableOptionStatsAutoRecalc,
			Default: true,
		}
	case ast.TableOptionStatsPersistent:
		// TiDB doesn't support this, and the restore will always write "DEFAULT".
		return &ast.TableOption{
			Tp: ast.TableOptionStatsPersistent,
		}
	case ast.TableOptionStatsSamplePages:
		return &ast.TableOption{
			Tp:      ast.TableOptionStatsSamplePages,
			Default: true,
		}
	case ast.TableOptionTablespace:
		// TODO(zp): handle the table space
	case ast.TableOptionUnion:
		// TODO(zp): handle the union
	}
	return nil
}

// isTableOptionValEqual compare the two table options value, if they are equal, returns true.
// Caller need to ensure the two table options are not nil and the type is the same.
func isTableOptionValEqual(old, new *ast.TableOption) bool {
	switch old.Tp {
	case ast.TableOptionAutoIncrement:
		// You cannot reset the counter to a value less than or equal to the value that is currently in use.
		// For both InnoDB and MyISAM, if the value is less than or equal to the maximum value currently in the AUTO_INCREMENT column,
		// the value is reset to the current maximum AUTO_INCREMENT column value plus one.
		// https://dev.mysql.com/doc/refman/8.0/en/alter-table.html
		return old.UintValue == new.UintValue
	case ast.TableOptionAvgRowLength:
		return old.UintValue == new.UintValue
	case ast.TableOptionCharset:
		if old.Default != new.Default {
			return false
		}
		if old.Default && new.Default {
			return true
		}
		return old.StrValue == new.StrValue
	case ast.TableOptionCollate:
		return old.StrValue == new.StrValue
	case ast.TableOptionCheckSum:
		return old.UintValue == new.UintValue
	case ast.TableOptionComment:
		return old.StrValue == new.StrValue
	case ast.TableOptionCompression:
		return old.StrValue == new.StrValue
	case ast.TableOptionConnection:
		return old.StrValue == new.StrValue
	case ast.TableOptionDataDirectory:
		return old.StrValue == new.StrValue
	case ast.TableOptionIndexDirectory:
		return old.StrValue == new.StrValue
	case ast.TableOptionDelayKeyWrite:
		return old.UintValue == new.UintValue
	case ast.TableOptionEncryption:
		return old.StrValue == new.StrValue
	case ast.TableOptionEngine:
		return old.StrValue == new.StrValue
	case ast.TableOptionInsertMethod:
		return old.StrValue == new.StrValue
	case ast.TableOptionKeyBlockSize:
		return old.UintValue == new.UintValue
	case ast.TableOptionMaxRows:
		return old.UintValue == new.UintValue
	case ast.TableOptionMinRows:
		return old.UintValue == new.UintValue
	case ast.TableOptionPackKeys:
		// TiDB doesn't support this, and the restore will always write "DEFAULT".
		// The parser will ignore it. So we can only ignore it here.
		// https://github.com/pingcap/tidb/blob/master/parser/parser.y#L11661
		return old.Default == new.Default
	case ast.TableOptionPassword:
		// mysqldump will not dump the password, so we just return false here.
		return false
	case ast.TableOptionRowFormat:
		return old.UintValue == new.UintValue
	case ast.TableOptionStatsAutoRecalc:
		// TiDB parser will ignore the DEFAULT value. So we just can compare the UINT value here.
		// https://github.com/pingcap/tidb/blob/master/parser/parser.y#L11599
		return old.UintValue == new.UintValue
	case ast.TableOptionStatsPersistent:
		// TiDB parser doesn't support this, it only assign the type without any value.
		// https://github.com/pingcap/tidb/blob/master/parser/parser.y#L11595
		return true
	case ast.TableOptionStatsSamplePages:
		return old.UintValue == new.UintValue
	case ast.TableOptionTablespace:
		return old.StrValue == new.StrValue
	case ast.TableOptionUnion:
		oldTableNames := old.TableNames
		newTableNames := new.TableNames
		if len(oldTableNames) != len(newTableNames) {
			return false
		}
		for i, oldTableName := range oldTableNames {
			newTableName := newTableNames[i]
			if oldTableName.Name.O != newTableName.Name.O {
				return false
			}
		}
		return true
	}
	return true
}

// isViewEqual checks whether two views with same name are equal.
func isViewEqual(old, new *ast.CreateViewStmt) bool {
	// CREATE
	// 		[OR REPLACE]
	// 		[ALGORITHM = {UNDEFINED | MERGE | TEMPTABLE}]
	// 		[DEFINER = user]
	// 		[SQL SECURITY { DEFINER | INVOKER }]
	// 		VIEW view_name [(column_list)]
	// 		AS select_statement
	// 		[WITH [CASCADED | LOCAL] CHECK OPTION]
	// We can easily replace view statement by using `CREATE OR REPLACE VIEW` statement to replace the old one.
	// So we don't need to compare each part, just compare the restore string.
	var oldBuf, newBuf bytes.Buffer
	oldRestoreCtx := format.NewRestoreCtx(format.DefaultRestoreFlags, &oldBuf)
	newRestoreCtx := format.NewRestoreCtx(format.DefaultRestoreFlags, &newBuf)
	if err := old.Restore(oldRestoreCtx); err != nil {
		return false
	}
	if err := new.Restore(newRestoreCtx); err != nil {
		return false
	}
	return oldBuf.String() == newBuf.String()
}

// buildTableOptionMap builds a map of table options.
func buildTableOptionMap(options []*ast.TableOption) map[ast.TableOptionType]*ast.TableOption {
	m := make(map[ast.TableOptionType]*ast.TableOption)
	for _, option := range options {
		m[option.Tp] = option
	}
	return m
}<|MERGE_RESOLUTION|>--- conflicted
+++ resolved
@@ -238,7 +238,6 @@
 					Specs: alterTableInplaceAddConstraintSpecs,
 				})
 			}
-<<<<<<< HEAD
 		case *ast.CreateViewStmt:
 			viewName := newStmt.ViewName.Name.O
 			createViewStmt := newStmt
@@ -252,23 +251,18 @@
 			}
 			newNodeList = append(newNodeList, createViewStmt)
 		}
-	}
-	var viewNames []*ast.TableName
-	// Drop the remaining views in the oldViewMap.
-	for _, view := range oldViewMap {
-		viewNames = append(viewNames, view.ViewName)
-	}
-	if len(viewNames) > 0 {
-		dropNodeList = append(dropNodeList, &ast.DropTableStmt{
-			Tables: viewNames,
-			IsView: true,
-		})
-	}
-=======
-		default:
-		}
-	}
->>>>>>> 81328f4f
+		var viewNames []*ast.TableName
+		// Drop the remaining views in the oldViewMap.
+		for _, view := range oldViewMap {
+			viewNames = append(viewNames, view.ViewName)
+		}
+		if len(viewNames) > 0 {
+			dropNodeList = append(dropNodeList, &ast.DropTableStmt{
+				Tables: viewNames,
+				IsView: true,
+			})
+		}
+	}
 	return deparse(newNodeList, inplaceUpdate, inplaceAddNodeList, inplaceDropNodeList, dropNodeList, format.DefaultRestoreFlags|format.RestoreStringWithoutCharset)
 }
 
@@ -562,7 +556,6 @@
 	}
 	if !isReferenceDefinitionEqual(old.Refer, new.Refer) {
 		return false
-<<<<<<< HEAD
 	}
 	return true
 }
@@ -602,51 +595,6 @@
 	if (old.OnUpdate == nil) != (new.OnUpdate == nil) {
 		return false
 	}
-=======
-	}
-	return true
-}
-
-// isReferenceDefinitionEqual returns true if two reference definitions are the same.
-func isReferenceDefinitionEqual(old, new *ast.ReferenceDef) bool {
-	// reference_definition:
-	// 	REFERENCES tbl_name (index_col_name,...)
-	//   [MATCH FULL | MATCH PARTIAL | MATCH SIMPLE]
-	//   [ON DELETE reference_option]
-	//   [ON UPDATE reference_option]
-	if old.Table.Name.String() != new.Table.Name.String() {
-		return false
-	}
-
-	if len(old.IndexPartSpecifications) != len(new.IndexPartSpecifications) {
-		return false
-	}
-	for idx, oldIndexColName := range old.IndexPartSpecifications {
-		newIndexColName := new.IndexPartSpecifications[idx]
-		if oldIndexColName.Column.Name.String() != newIndexColName.Column.Name.String() {
-			return false
-		}
-	}
-
-	if old.Match != new.Match {
-		return false
-	}
-
-	if (old.OnDelete == nil) != (new.OnDelete == nil) {
-		return false
-	}
-	if old.OnDelete != nil && new.OnDelete != nil && old.OnDelete.ReferOpt != new.OnDelete.ReferOpt {
-		return false
-	}
-
-	if (old.OnUpdate == nil) != (new.OnUpdate == nil) {
-		return false
-	}
->>>>>>> 81328f4f
-	if old.OnUpdate != nil && new.OnUpdate != nil && old.OnUpdate.ReferOpt != new.OnUpdate.ReferOpt {
-		return false
-	}
-
 	return true
 }
 
