package ast

// Visitor is the interface for visitor pattern.
type Visitor interface {
	Visit(Node) Visitor
}

// Walk walks the AST.
func Walk(v Visitor, node Node) {
	if v = v.Visit(node); v == nil {
		return
	}

	switch n := node.(type) {
	case *AddColumnListStmt:
		if n.Table != nil {
			Walk(v, n.Table)
		}
		for _, col := range n.ColumnList {
			Walk(v, col)
		}
	case *AddConstraintStmt:
		if n.Table != nil {
			Walk(v, n.Table)
		}
		if n.Constraint != nil {
			Walk(v, n.Constraint)
		}
	case *AlterTableStmt:
		if n.Table != nil {
			Walk(v, n.Table)
		}
		for _, cmd := range n.AlterItemList {
			Walk(v, cmd)
		}
	case *ChangeColumnStmt:
		if n.Table != nil {
			Walk(v, n.Table)
		}
		if n.Column != nil {
			Walk(v, n.Column)
		}
	case *ColumnDef:
		for _, cons := range n.ConstraintList {
			Walk(v, cons)
		}
	case *ColumnNameDef:
		if n.Table != nil {
			Walk(v, n.Table)
		}
	case *ConstraintDef:
		if n.Foreign != nil {
			Walk(v, n.Foreign)
		}
	case *CreateIndexStmt:
		if n.Index != nil {
			Walk(v, n.Index)
		}
	case *CreateTableStmt:
		if n.Name != nil {
			Walk(v, n.Name)
		}
		for _, col := range n.ColumnList {
			Walk(v, col)
		}
		for _, cons := range n.ConstraintList {
			Walk(v, cons)
		}
	case *DeleteStmt:
		if n.Table != nil {
			Walk(v, n.Table)
		}
		if n.WhereClause != nil {
			Walk(v, n.WhereClause)
		}

		for _, like := range n.PatternLikeList {
			Walk(v, like)
		}
		for _, subquery := range n.SubqueryList {
			Walk(v, subquery)
		}
	case *DropColumnStmt:
		if n.Table != nil {
			Walk(v, n.Table)
		}
	case *DropConstraintStmt:
		if n.Table != nil {
			Walk(v, n.Table)
		}
	case *DropDatabaseStmt:
<<<<<<< HEAD
=======
		// No members to walk through.
>>>>>>> 29f7d468
	case *DropIndexStmt:
		for _, indexDef := range n.IndexList {
			Walk(v, indexDef)
		}
	case *DropNotNullStmt:
		if n.Table != nil {
			Walk(v, n.Table)
		}
	case *DropTableStmt:
		for _, tableDef := range n.TableList {
			Walk(v, tableDef)
		}
	case *ForeignDef:
		if n.Table != nil {
			Walk(v, n.Table)
		}
	case *IndexDef:
		if n.Table != nil {
			Walk(v, n.Table)
		}
		for _, keyDef := range n.KeyList {
			Walk(v, keyDef)
		}
	case *IndexKeyDef:
<<<<<<< HEAD
=======
		// No members to walk through.
>>>>>>> 29f7d468
	case *PatternLikeDef:
		if n.Expression != nil {
			Walk(v, n.Expression)
		}
		if n.Pattern != nil {
			Walk(v, n.Pattern)
		}
	case *RenameColumnStmt:
		if n.Table != nil {
			Walk(v, n.Table)
		}
	case *RenameConstraintStmt:
		if n.Table != nil {
			Walk(v, n.Table)
		}
	case *RenameIndexStmt:
		if n.Table != nil {
			Walk(v, n.Table)
		}
	case *RenameTableStmt:
		if n.Table != nil {
			Walk(v, n.Table)
		}
	case *SelectStmt:
		if n.LQuery != nil {
			Walk(v, n.LQuery)
		}
		if n.RQuery != nil {
			Walk(v, n.RQuery)
		}
		for _, field := range n.FieldList {
			Walk(v, field)
		}
		if n.WhereClause != nil {
			Walk(v, n.WhereClause)
		}

		for _, like := range n.PatternLikeList {
			Walk(v, like)
		}
		for _, subquery := range n.SubqueryList {
			Walk(v, subquery)
		}
	case *SetNotNullStmt:
		if n.Table != nil {
			Walk(v, n.Table)
		}
	case *SetSchemaStmt:
		if n.Table != nil {
			Walk(v, n.Table)
		}
	case *StringDef:
<<<<<<< HEAD
=======
		// No members to walk through.
>>>>>>> 29f7d468
	case *SubqueryDef:
		if n.Select != nil {
			Walk(v, n.Select)
		}
	case *TableDef:
<<<<<<< HEAD
	case *UnconvertedExpressionDef:
=======
		// No members to walk through.
	case *UnconvertedExpressionDef:
		// No members to walk through.
>>>>>>> 29f7d468
	case *UpdateStmt:
		if n.Table != nil {
			Walk(v, n.Table)
		}
		if n.WhereClause != nil {
			Walk(v, n.WhereClause)
		}

		for _, like := range n.PatternLikeList {
			Walk(v, like)
		}
		for _, subquery := range n.SubqueryList {
			Walk(v, subquery)
		}
	}
}<|MERGE_RESOLUTION|>--- conflicted
+++ resolved
@@ -89,10 +89,7 @@
 			Walk(v, n.Table)
 		}
 	case *DropDatabaseStmt:
-<<<<<<< HEAD
-=======
 		// No members to walk through.
->>>>>>> 29f7d468
 	case *DropIndexStmt:
 		for _, indexDef := range n.IndexList {
 			Walk(v, indexDef)
@@ -117,10 +114,7 @@
 			Walk(v, keyDef)
 		}
 	case *IndexKeyDef:
-<<<<<<< HEAD
-=======
 		// No members to walk through.
->>>>>>> 29f7d468
 	case *PatternLikeDef:
 		if n.Expression != nil {
 			Walk(v, n.Expression)
@@ -173,22 +167,15 @@
 			Walk(v, n.Table)
 		}
 	case *StringDef:
-<<<<<<< HEAD
-=======
 		// No members to walk through.
->>>>>>> 29f7d468
 	case *SubqueryDef:
 		if n.Select != nil {
 			Walk(v, n.Select)
 		}
 	case *TableDef:
-<<<<<<< HEAD
-	case *UnconvertedExpressionDef:
-=======
 		// No members to walk through.
 	case *UnconvertedExpressionDef:
 		// No members to walk through.
->>>>>>> 29f7d468
 	case *UpdateStmt:
 		if n.Table != nil {
 			Walk(v, n.Table)
