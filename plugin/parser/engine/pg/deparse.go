package pg

import (
	"fmt"
	"strconv"
	"strings"

	"github.com/pkg/errors"

	"github.com/bytebase/bytebase/plugin/parser"
	"github.com/bytebase/bytebase/plugin/parser/ast"
)

func deparse(context parser.DeparseContext, in ast.Node, buf *strings.Builder) error {
	switch node := in.(type) {
	case ast.DataType:
		return deparseDataType(context, node, buf)
	case *ast.CreateTableStmt:
		if err := deparseCreateTable(context, node, buf); err != nil {
			return err
		}
		return buf.WriteByte(';')
	case *ast.DropTableStmt:
		if err := deparseDropTable(context, node, buf); err != nil {
			return err
		}
		return buf.WriteByte(';')
	case *ast.AlterTableStmt:
		if err := deparseAlterTable(context, node, buf); err != nil {
			return err
		}
		return buf.WriteByte(';')
	case *ast.TableDef:
		return deparseTableDef(context, node, buf)
	case *ast.ColumnDef:
		return deparseColumnDef(context, node, buf)
	case *ast.CreateSchemaStmt:
		if err := deparseCreateSchema(context, node, buf); err != nil {
			return err
		}
		return buf.WriteByte(';')
	case *ast.DropSchemaStmt:
		if err := deparseDropSchema(context, node, buf); err != nil {
			return err
		}
		return buf.WriteByte(';')
	case *ast.ConstraintDef:
		return deparseConstraintDef(context, node, buf)
	case *ast.CreateIndexStmt:
		if err := deparseCreateIndex(context, node, buf); err != nil {
			return err
		}
		return buf.WriteByte(';')
	case *ast.DropIndexStmt:
		if err := deparseDropIndex(context, node, buf); err != nil {
			return err
		}
		return buf.WriteByte(';')
	}
	return errors.Errorf("failed to deparse %T", in)
}

func deparseDropIndex(context parser.DeparseContext, in *ast.DropIndexStmt, buf *strings.Builder) error {
	if err := context.WriteIndent(buf, parser.DeparseIndentString); err != nil {
		return err
	}

	if _, err := buf.WriteString("DROP INDEX "); err != nil {
		return err
	}

	if in.IfExists {
		if _, err := buf.WriteString("IF EXISTS "); err != nil {
			return err
		}
	}

	for i, index := range in.IndexList {
		if i != 0 {
			if _, err := buf.WriteString(", "); err != nil {
				return err
			}
		}

		if index.Table != nil && index.Table.Schema != "" {
			if err := writeSurrounding(buf, index.Table.Schema, `"`); err != nil {
				return err
			}
			if err := buf.WriteByte('.'); err != nil {
				return err
			}
		}

		if err := writeSurrounding(buf, index.Name, `"`); err != nil {
			return err
		}
	}

	if in.Behavior == ast.DropBehaviorCascade {
		if _, err := buf.WriteString(" CASCADE"); err != nil {
			return err
		}
	}
	return nil
}

func deparseCreateIndex(context parser.DeparseContext, in *ast.CreateIndexStmt, buf *strings.Builder) error {
	if err := context.WriteIndent(buf, parser.DeparseIndentString); err != nil {
		return err
	}

	if _, err := buf.WriteString("CREATE "); err != nil {
		return err
	}

	if in.Index.Unique {
		if _, err := buf.WriteString("UNIQUE "); err != nil {
			return err
		}
	}

	if _, err := buf.WriteString("INDEX "); err != nil {
		return err
	}

	if in.IfNotExists {
		if _, err := buf.WriteString("IF NOT EXISTS "); err != nil {
			return err
		}
	}

	if err := writeSurrounding(buf, in.Index.Name, `"`); err != nil {
		return err
	}

	if _, err := buf.WriteString(" ON "); err != nil {
		return err
	}

	if err := deparseTableDef(context, in.Index.Table, buf); err != nil {
		return err
	}

	if _, err := buf.WriteString(" USING "); err != nil {
		return err
	}

	if err := deparseIndexMethod(in.Index.Method, buf); err != nil {
		return err
	}

	if _, err := buf.WriteString(" ("); err != nil {
		return err
	}

	for i, key := range in.Index.KeyList {
		if i != 0 {
			if _, err := buf.WriteString(", "); err != nil {
				return err
			}
		}
		if err := deparseIndexKey(parser.DeparseContext{IndentLevel: 0}, key, buf); err != nil {
			return err
		}
	}

	if _, err := buf.WriteString(")"); err != nil {
		return err
	}

	return nil
}

func deparseIndexMethod(method ast.IndexMethodType, buf *strings.Builder) (err error) {
	switch method {
	case ast.IndexMethodTypeBTree:
		_, err = buf.WriteString("btree")
	case ast.IndexMethodTypeHash:
		_, err = buf.WriteString("hash")
	case ast.IndexMethodTypeGiST:
		_, err = buf.WriteString("gist")
	case ast.IndexMethodTypeSpGiST:
		_, err = buf.WriteString("spgist")
	case ast.IndexMethodTypeGin:
		_, err = buf.WriteString("gin")
	case ast.IndexMethodTypeBrin:
		_, err = buf.WriteString("brin")
	}
	return err
}

func deparseIndexKey(context parser.DeparseContext, in *ast.IndexKeyDef, buf *strings.Builder) error {
	if err := context.WriteIndent(buf, parser.DeparseIndentString); err != nil {
		return err
	}

	switch in.Type {
	case ast.IndexKeyTypeColumn:
		if _, err := buf.WriteString(in.Key); err != nil {
			return err
		}
	case ast.IndexKeyTypeExpression:
		if err := buf.WriteByte('('); err != nil {
			return err
		}
		if _, err := buf.WriteString(in.Key); err != nil {
			return err
		}
		if err := buf.WriteByte(')'); err != nil {
			return err
		}
	}

	if in.SortOrder == ast.SortOrderTypeDescending {
		if _, err := buf.WriteString(" DESC"); err != nil {
			return err
		}
	}

	switch in.NullOrder {
	case ast.NullOrderTypeFirst:
		if _, err := buf.WriteString(" NULLS FIRST"); err != nil {
			return err
		}
	case ast.NullOrderTypeLast:
		if _, err := buf.WriteString(" NULLS LAST"); err != nil {
			return err
		}
	}

	return nil
}

func deparseDropTable(context parser.DeparseContext, in *ast.DropTableStmt, buf *strings.Builder) error {
	if err := context.WriteIndent(buf, parser.DeparseIndentString); err != nil {
		return err
	}

	if _, err := buf.WriteString("DROP TABLE "); err != nil {
		return err
	}
	if in.IfExists {
		if _, err := buf.WriteString("IF EXISTS "); err != nil {
			return err
		}
	}
	for i, table := range in.TableList {
		if i != 0 {
			if _, err := buf.WriteString(", "); err != nil {
				return err
			}
		}
		if err := deparseTableDef(parser.DeparseContext{IndentLevel: 0}, table, buf); err != nil {
			return err
		}
	}
	return deparseDropBehavior(context, in.Behavior, buf)
}

func deparseAlterTable(context parser.DeparseContext, in *ast.AlterTableStmt, buf *strings.Builder) error {
	if _, err := buf.WriteString("ALTER TABLE "); err != nil {
		return err
	}
	if err := deparseTableDef(context, in.Table, buf); err != nil {
		return err
	}
	itemContext := parser.DeparseContext{
		IndentLevel: context.IndentLevel + 1,
	}
	for i, item := range in.AlterItemList {
		if i != 0 {
			if _, err := buf.WriteString(","); err != nil {
				return err
			}
		}
		if _, err := buf.WriteString("\n"); err != nil {
			return err
		}
		switch action := item.(type) {
		case *ast.AddColumnListStmt:
			if err := deparseAddColumnList(itemContext, action, buf); err != nil {
				return err
			}
		case *ast.AlterColumnTypeStmt:
			if err := deparseAlterColumnType(itemContext, action, buf); err != nil {
				return err
			}
		case *ast.DropColumnStmt:
			if err := deparseDropColumn(itemContext, action, buf); err != nil {
				return err
			}
		case *ast.SetNotNullStmt:
			if err := deparseSetNotNull(itemContext, action, buf); err != nil {
				return err
			}
		case *ast.DropNotNullStmt:
			if err := deparseDropNotNull(itemContext, action, buf); err != nil {
				return err
			}
		case *ast.AddConstraintStmt:
			if err := deparseAddConstraint(itemContext, action, buf); err != nil {
				return err
			}
		case *ast.DropConstraintStmt:
			if err := deparseDropConstraint(itemContext, action, buf); err != nil {
				return err
			}
		case *ast.SetDefaultStmt:
			if err := deparseSetDefault(itemContext, action, buf); err != nil {
				return err
			}
		case *ast.DropDefaultStmt:
			if err := deparseDropDefault(itemContext, action, buf); err != nil {
				return err
			}
		}
	}
	return nil
}

func deparseSetDefault(context parser.DeparseContext, in *ast.SetDefaultStmt, buf *strings.Builder) error {
	if err := context.WriteIndent(buf, parser.DeparseIndentString); err != nil {
		return err
	}
	if _, err := buf.WriteString("ALTER COLUMN "); err != nil {
		return err
	}
	if err := writeSurrounding(buf, in.ColumnName, `"`); err != nil {
		return err
	}
	if _, err := buf.WriteString(" SET DEFAULT "); err != nil {
		return err
	}
	if _, err := buf.WriteString(in.Expression.Text()); err != nil {
		return err
	}
	return nil
}

func deparseDropDefault(context parser.DeparseContext, in *ast.DropDefaultStmt, buf *strings.Builder) error {
	if err := context.WriteIndent(buf, parser.DeparseIndentString); err != nil {
		return err
	}
	if _, err := buf.WriteString("ALTER COLUMN "); err != nil {
		return err
	}
	if err := writeSurrounding(buf, in.ColumnName, `"`); err != nil {
		return err
	}
	if _, err := buf.WriteString(" DROP DEFAULT"); err != nil {
		return err
	}
	return nil
}

func deparseAddConstraint(context parser.DeparseContext, in *ast.AddConstraintStmt, buf *strings.Builder) error {
	if err := context.WriteIndent(buf, parser.DeparseIndentString); err != nil {
		return err
	}
	if _, err := buf.WriteString("ADD "); err != nil {
		return err
	}
	if in.Constraint.Name != "" {
		if _, err := buf.WriteString("CONSTRAINT "); err != nil {
			return err
		}
		if err := writeSurrounding(buf, in.Constraint.Name, `"`); err != nil {
			return err
		}
		if _, err := buf.WriteString(" "); err != nil {
			return err
		}
	}
	return deparseConstraintDef(context, in.Constraint, buf)
}

func deparseConstraintDef(_ parser.DeparseContext, in *ast.ConstraintDef, buf *strings.Builder) error {
	switch in.Type {
	case ast.ConstraintTypeUniqueUsingIndex:
		if _, err := buf.WriteString("UNIQUE USING INDEX "); err != nil {
			return err
		}
		if err := writeSurrounding(buf, in.IndexName, `"`); err != nil {
			return err
		}

		if in.Initdeferred {
			if _, err := buf.WriteString(" INITIALLY DEFERRED"); err != nil {
				return err
			}
		} else if in.Deferrable {
			if _, err := buf.WriteString(" DEFERRABLE"); err != nil {
				return err
			}
		}
	case ast.ConstraintTypeUnique:
		if _, err := buf.WriteString("UNIQUE ("); err != nil {
			return err
		}
		if err := deparseKeyList(parser.DeparseContext{}, in.KeyList, buf); err != nil {
			return err
		}

		if len(in.Including) > 0 {
			if _, err := buf.WriteString(") INCLUDE ("); err != nil {
				return err
			}
			if err := deparseKeyList(parser.DeparseContext{}, in.Including, buf); err != nil {
				return err
			}
		}
		if _, err := buf.WriteString(")"); err != nil {
			return err
		}
		if in.IndexTableSpace != "" {
			if _, err := buf.WriteString(" USING INDEX TABLESPACE "); err != nil {
				return err
			}
			if err := writeSurrounding(buf, in.IndexTableSpace, `"`); err != nil {
				return err
			}
		}
	case ast.ConstraintTypePrimary:
		if _, err := buf.WriteString("PRIMARY KEY ("); err != nil {
			return err
		}
		if err := deparseKeyList(parser.DeparseContext{}, in.KeyList, buf); err != nil {
			return err
		}
		if len(in.Including) > 0 {
			if _, err := buf.WriteString(") INCLUDE ("); err != nil {
				return err
			}
			if err := deparseKeyList(parser.DeparseContext{}, in.Including, buf); err != nil {
				return err
			}
		}
		if _, err := buf.WriteString(")"); err != nil {
			return err
		}
		if in.IndexTableSpace != "" {
			if _, err := buf.WriteString(" USING INDEX TABLESPACE "); err != nil {
				return err
			}
			if err := writeSurrounding(buf, in.IndexTableSpace, `"`); err != nil {
				return err
			}
		}
	case ast.ConstraintTypeCheck:
		if _, err := buf.WriteString("CHECK ("); err != nil {
			return err
		}
		if _, err := buf.WriteString(in.Expression.Text()); err != nil {
			return err
		}
		if _, err := buf.WriteString(")"); err != nil {
			return err
		}
<<<<<<< HEAD
	case ast.ConstraintTypeExclusion:
		if _, err := buf.WriteString("EXCLUDE USING "); err != nil {
			return err
		}
		if err := deparseIndexMethod(in.AccessMethod, buf); err != nil {
			return err
		}
		if _, err := buf.WriteString(" ("); err != nil {
			return err
		}
		if _, err := buf.WriteString(in.Exclusions); err != nil {
			return err
		}
		if err := buf.WriteByte(')'); err != nil {
			return err
		}
		if in.WhereClause != "" {
			if _, err := buf.WriteString(" WHERE ("); err != nil {
				return err
			}
			if _, err := buf.WriteString(in.WhereClause); err != nil {
				return err
			}
			if err := buf.WriteByte(')'); err != nil {
				return err
			}
		}
=======
	case ast.ConstraintTypeForeign:
		if _, err := buf.WriteString("FOREIGN KEY ("); err != nil {
			return err
		}
		for i, column := range in.KeyList {
			if i != 0 {
				if _, err := buf.WriteString(", "); err != nil {
					return err
				}
			}
			if err := writeSurrounding(buf, column, `"`); err != nil {
				return err
			}
		}
		if _, err := buf.WriteString(") REFERENCES "); err != nil {
			return err
		}
		if err := deparseTableDef(parser.DeparseContext{}, in.Foreign.Table, buf); err != nil {
			return err
		}
		if _, err := buf.WriteString(" ("); err != nil {
			return err
		}
		for i, column := range in.Foreign.ColumnList {
			if i != 0 {
				if _, err := buf.WriteString(", "); err != nil {
					return err
				}
			}
			if err := writeSurrounding(buf, column, `"`); err != nil {
				return err
			}
		}
		if _, err := buf.WriteString(")"); err != nil {
			return err
		}

		if err := deparseForeignMatchType(parser.DeparseContext{}, in.Foreign.MatchType, buf); err != nil {
			return err
		}

		if err := deparseReferentialAction(parser.DeparseContext{}, "ON DELETE", in.Foreign.OnDelete, buf); err != nil {
			return err
		}

		if err := deparseReferentialAction(parser.DeparseContext{}, "ON UPDATE", in.Foreign.OnUpdate, buf); err != nil {
			return err
		}
	}
	return nil
}

func deparseReferentialAction(_ parser.DeparseContext, prefix string, in *ast.ReferentialActionDef, buf *strings.Builder) error {
	if in.Type == ast.ReferentialActionTypeNoAction {
		// It's default value, no need to print.
		return nil
	}
	if err := buf.WriteByte(' '); err != nil {
		return err
	}
	if _, err := buf.WriteString(prefix); err != nil {
		return err
	}
	if err := buf.WriteByte(' '); err != nil {
		return err
	}
	switch in.Type {
	case ast.ReferentialActionTypeRestrict:
		if _, err := buf.WriteString("RESTRICT"); err != nil {
			return err
		}
	case ast.ReferentialActionTypeCascade:
		if _, err := buf.WriteString("CASCADE"); err != nil {
			return err
		}
	case ast.ReferentialActionTypeSetNull:
		if _, err := buf.WriteString("SET NULL"); err != nil {
			return err
		}
	case ast.ReferentialActionTypeSetDefault:
		if _, err := buf.WriteString("SET DEFAULT"); err != nil {
			return err
		}
	}
	return nil
}

func deparseForeignMatchType(_ parser.DeparseContext, in ast.ForeignMatchType, buf *strings.Builder) error {
	switch in {
	case ast.ForeignMatchTypeSimple:
		// It's default value, no need to print.
	case ast.ForeignMatchTypeFull:
		if _, err := buf.WriteString(" MATCH FULL"); err != nil {
			return err
		}
	case ast.ForeignMatchTypePartial:
		if _, err := buf.WriteString(" MATCH PARTIAL"); err != nil {
			return err
		}
>>>>>>> cebf5ba8
	}
	return nil
}

func deparseDropConstraint(context parser.DeparseContext, in *ast.DropConstraintStmt, buf *strings.Builder) error {
	if err := context.WriteIndent(buf, parser.DeparseIndentString); err != nil {
		return err
	}
	if _, err := buf.WriteString("DROP CONSTRAINT "); err != nil {
		return err
	}
	if in.IfExists {
		if _, err := buf.WriteString("IF EXISTS "); err != nil {
			return err
		}
	}

	return writeSurrounding(buf, in.ConstraintName, `"`)
}

func deparseDropNotNull(context parser.DeparseContext, in *ast.DropNotNullStmt, buf *strings.Builder) error {
	if err := context.WriteIndent(buf, parser.DeparseIndentString); err != nil {
		return err
	}

	if _, err := buf.WriteString("ALTER COLUMN "); err != nil {
		return err
	}
	if err := writeSurrounding(buf, in.ColumnName, `"`); err != nil {
		return err
	}
	if _, err := buf.WriteString(" DROP NOT NULL"); err != nil {
		return err
	}
	return nil
}

func deparseSetNotNull(context parser.DeparseContext, in *ast.SetNotNullStmt, buf *strings.Builder) error {
	if err := context.WriteIndent(buf, parser.DeparseIndentString); err != nil {
		return err
	}

	if _, err := buf.WriteString("ALTER COLUMN "); err != nil {
		return err
	}
	if err := writeSurrounding(buf, in.ColumnName, `"`); err != nil {
		return err
	}
	if _, err := buf.WriteString(" SET NOT NULL"); err != nil {
		return err
	}
	return nil
}

func deparseDropColumn(context parser.DeparseContext, in *ast.DropColumnStmt, buf *strings.Builder) error {
	if err := context.WriteIndent(buf, parser.DeparseIndentString); err != nil {
		return err
	}

	if _, err := buf.WriteString("DROP COLUMN "); err != nil {
		return err
	}
	return writeSurrounding(buf, in.ColumnName, `"`)
}

func deparseAlterColumnType(context parser.DeparseContext, in *ast.AlterColumnTypeStmt, buf *strings.Builder) error {
	if err := context.WriteIndent(buf, parser.DeparseIndentString); err != nil {
		return err
	}

	if _, err := buf.WriteString("ALTER COLUMN "); err != nil {
		return err
	}
	if err := writeSurrounding(buf, in.ColumnName, `"`); err != nil {
		return err
	}
	if _, err := buf.WriteString(" SET DATA TYPE "); err != nil {
		return err
	}
	return deparseDataType(context, in.Type, buf)
}

func deparseAddColumnList(context parser.DeparseContext, in *ast.AddColumnListStmt, buf *strings.Builder) error {
	if err := context.WriteIndent(buf, parser.DeparseIndentString); err != nil {
		return err
	}

	if _, err := buf.WriteString("ADD COLUMN "); err != nil {
		return err
	}

	if len(in.ColumnList) != 1 {
		return errors.Errorf("PostgreSQL doesn't support zero or multi-columns for ALTER TABLE ADD COLUMN statements")
	}

	return deparseColumnDef(parser.DeparseContext{IndentLevel: 0}, in.ColumnList[0], buf)
}

func deparseCreateTable(context parser.DeparseContext, in *ast.CreateTableStmt, buf *strings.Builder) error {
	if _, err := buf.WriteString("CREATE TABLE"); err != nil {
		return err
	}
	if in.IfNotExists {
		if _, err := buf.WriteString(" IF NOT EXISTS"); err != nil {
			return err
		}
	}
	if _, err := buf.WriteString(" "); err != nil {
		return err
	}
	if err := deparseTableDef(context, in.Name, buf); err != nil {
		return err
	}

	if len(in.ColumnList) != 0 {
		if _, err := buf.WriteString(" ("); err != nil {
			return err
		}
	}
	columnContext := parser.DeparseContext{
		IndentLevel: context.IndentLevel + 1,
	}
	for i, column := range in.ColumnList {
		if i != 0 {
			if _, err := buf.WriteString(","); err != nil {
				return err
			}
		}
		if _, err := buf.WriteString("\n"); err != nil {
			return err
		}
		if err := deparseColumnDef(columnContext, column, buf); err != nil {
			return err
		}
	}
	if _, err := buf.WriteString("\n"); err != nil {
		return err
	}
	if len(in.ColumnList) != 0 {
		if _, err := buf.WriteString(")"); err != nil {
			return err
		}
	}

	return nil
}

func deparseColumnDef(context parser.DeparseContext, in *ast.ColumnDef, buf *strings.Builder) error {
	if err := context.WriteIndent(buf, parser.DeparseIndentString); err != nil {
		return err
	}

	if err := writeSurrounding(buf, in.ColumnName, "\""); err != nil {
		return err
	}
	if _, err := buf.WriteString(" "); err != nil {
		return err
	}
	if err := deparseDataType(context, in.Type, buf); err != nil {
		return err
	}
	for _, constraint := range in.ConstraintList {
		if _, err := buf.WriteString(" "); err != nil {
			return err
		}
		if err := deparseColumnConstraint(context, constraint, buf); err != nil {
			return err
		}
	}
	return nil
}

func deparseColumnConstraint(_ parser.DeparseContext, in *ast.ConstraintDef, buf *strings.Builder) error {
	if in.Name != "" {
		if _, err := buf.WriteString("CONSTRAINT "); err != nil {
			return err
		}
		if err := writeSurrounding(buf, in.Name, "\""); err != nil {
			return err
		}
		if _, err := buf.WriteString(" "); err != nil {
			return err
		}
	}
	switch in.Type {
	case ast.ConstraintTypeNotNull:
		if _, err := buf.WriteString("NOT NULL"); err != nil {
			return err
		}
	case ast.ConstraintTypeUnique:
		if _, err := buf.WriteString("UNIQUE"); err != nil {
			return err
		}
	case ast.ConstraintTypePrimary:
		if _, err := buf.WriteString("PRIMARY KEY"); err != nil {
			return err
		}
	case ast.ConstraintTypeDefault:
		if _, err := buf.WriteString("DEFAULT "); err != nil {
			return err
		}
		if _, err := buf.WriteString(in.Expression.Text()); err != nil {
			return err
		}
	default:
		return errors.Errorf("failed to deparse column constraint: not support %d", in.Type)
	}
	return nil
}

func deparseTableDef(_ parser.DeparseContext, in *ast.TableDef, buf *strings.Builder) error {
	if in.Schema != "" {
		if err := writeSurrounding(buf, in.Schema, "\""); err != nil {
			return err
		}
		if _, err := buf.WriteString("."); err != nil {
			return err
		}
	}
	return writeSurrounding(buf, in.Name, "\"")
}

func deparseDataType(_ parser.DeparseContext, in ast.DataType, buf *strings.Builder) error {
	switch node := in.(type) {
	case *ast.Integer:
		switch node.Size {
		case 8:
			if _, err := buf.WriteString("bigint"); err != nil {
				return err
			}
		case 4:
			if _, err := buf.WriteString("integer"); err != nil {
				return err
			}
		case 2:
			if _, err := buf.WriteString("smallint"); err != nil {
				return err
			}
		default:
			return errors.Errorf("failed to deparse integer with %d size", node.Size)
		}
	case *ast.Decimal:
		if _, err := buf.WriteString("numeric"); err != nil {
			return err
		}
		if node.Precision != 0 {
			if _, err := buf.WriteString("("); err != nil {
				return err
			}
			if _, err := buf.WriteString(strconv.Itoa(node.Precision)); err != nil {
				return err
			}
		}
		if node.Scale != 0 {
			if _, err := buf.WriteString(", "); err != nil {
				return err
			}
			if _, err := buf.WriteString(strconv.Itoa(node.Scale)); err != nil {
				return err
			}
		}
		if node.Precision != 0 {
			if _, err := buf.WriteString(")"); err != nil {
				return err
			}
		}
	case *ast.Float:
		switch node.Size {
		case 8:
			if _, err := buf.WriteString("double precision"); err != nil {
				return err
			}
		case 4:
			if _, err := buf.WriteString("real"); err != nil {
				return err
			}
		default:
			return errors.Errorf("failed to deparse float with %d size", node.Size)
		}
	case *ast.Serial:
		switch node.Size {
		case 8:
			if _, err := buf.WriteString("bigserial"); err != nil {
				return err
			}
		case 4:
			if _, err := buf.WriteString("serial"); err != nil {
				return err
			}
		case 2:
			if _, err := buf.WriteString("smallserial"); err != nil {
				return err
			}
		default:
			return errors.Errorf("failed to deparse serial with %d size", node.Size)
		}
	case *ast.Character:
		if _, err := buf.WriteString("character("); err != nil {
			return err
		}
		if _, err := buf.WriteString(strconv.Itoa(node.Size)); err != nil {
			return err
		}
		if _, err := buf.WriteString(")"); err != nil {
			return err
		}
	case *ast.CharacterVarying:
		if _, err := buf.WriteString("character varying("); err != nil {
			return err
		}
		if _, err := buf.WriteString(strconv.Itoa(node.Size)); err != nil {
			return err
		}
		if _, err := buf.WriteString(")"); err != nil {
			return err
		}
	case *ast.Text:
		if _, err := buf.WriteString("text"); err != nil {
			return err
		}
	case *ast.UnconvertedDataType:
		var nameList []string
		for _, name := range node.Name {
			nameList = append(nameList, fmt.Sprintf(`"%s"`, name))
		}
		if _, err := buf.WriteString(strings.Join(nameList, ".")); err != nil {
			return err
		}
	default:
		return errors.Errorf("failed to deparse data type %T", in)
	}
	return nil
}

func deparseCreateSchema(ctx parser.DeparseContext, in *ast.CreateSchemaStmt, buf *strings.Builder) error {
	if _, err := buf.WriteString("CREATE SCHEMA "); err != nil {
		return err
	}

	if in.IfNotExists {
		if _, err := buf.WriteString("IF NOT EXISTS "); err != nil {
			return err
		}
	}
	if in.Name != "" {
		if err := writeSurrounding(buf, in.Name, `"`); err != nil {
			return err
		}
	}
	if in.RoleSpec != nil && in.RoleSpec.Type != ast.RoleSpecTypeNone {
		if in.Name != "" {
			if _, err := buf.WriteString(" "); err != nil {
				return err
			}
		}
		if err := deparseRoleSpec(ctx, in.RoleSpec, buf); err != nil {
			return err
		}
	}
	for _, ele := range in.SchemaElementList {
		if _, err := buf.WriteString(" "); err != nil {
			return err
		}
		if createTableStmt, ok := ele.(*ast.CreateTableStmt); ok {
			if err := deparseCreateTable(ctx, createTableStmt, buf); err != nil {
				return err
			}
		}
	}
	return nil
}

func deparseRoleSpec(_ parser.DeparseContext, in *ast.RoleSpec, buf *strings.Builder) error {
	if in != nil && in.Type != ast.RoleSpecTypeNone {
		if _, err := buf.WriteString("AUTHORIZATION "); err != nil {
			return err
		}
		switch in.Type {
		case ast.RoleSpecTypeUser:
			if err := writeSurrounding(buf, in.Value, `"`); err != nil {
				return err
			}
		case ast.RoleSpecTypeCurrentRole:
			if _, err := buf.WriteString("CURRENT_ROLE"); err != nil {
				return err
			}
		case ast.RoleSpecTypeCurrentUser:
			if _, err := buf.WriteString("CURRENT_USER"); err != nil {
				return err
			}
		case ast.RoleSpecTypeSessionUser:
			if _, err := buf.WriteString("SESSION_USER"); err != nil {
				return err
			}
		}
	}
	return nil
}

func deparseDropSchema(_ parser.DeparseContext, in *ast.DropSchemaStmt, buf *strings.Builder) error {
	if in == nil {
		return nil
	}
	if _, err := buf.WriteString("DROP SCHEMA"); err != nil {
		return err
	}
	if in.IfExists {
		if _, err := buf.WriteString(" IF EXISTS"); err != nil {
			return err
		}
	}
	for idx, schema := range in.SchemaList {
		if idx >= 1 {
			if _, err := buf.WriteString(","); err != nil {
				return err
			}
		}
		if _, err := buf.WriteString(" "); err != nil {
			return err
		}
		if err := writeSurrounding(buf, schema, `"`); err != nil {
			return err
		}
	}
	return deparseDropBehavior(parser.DeparseContext{}, in.Behavior, buf)
}

func deparseDropBehavior(_ parser.DeparseContext, behavior ast.DropBehavior, buf *strings.Builder) error {
	if behavior == ast.DropBehaviorCascade {
		if _, err := buf.WriteString(" CASCADE"); err != nil {
			return err
		}
	}
	return nil
}

func deparseKeyList(_ parser.DeparseContext, in []string, buf *strings.Builder) error {
	if len(in) == 0 {
		return nil
	}
	for idx, key := range in {
		if idx >= 1 {
			if _, err := buf.WriteString(", "); err != nil {
				return err
			}
		}
		if err := writeSurrounding(buf, key, `"`); err != nil {
			return err
		}
	}
	return nil
}

func writeSurrounding(buf *strings.Builder, s string, enclosure string) error {
	if _, err := buf.WriteString(enclosure); err != nil {
		return err
	}
	if _, err := buf.WriteString(s); err != nil {
		return err
	}
	if _, err := buf.WriteString(enclosure); err != nil {
		return err
	}
	return nil
}<|MERGE_RESOLUTION|>--- conflicted
+++ resolved
@@ -456,7 +456,6 @@
 		if _, err := buf.WriteString(")"); err != nil {
 			return err
 		}
-<<<<<<< HEAD
 	case ast.ConstraintTypeExclusion:
 		if _, err := buf.WriteString("EXCLUDE USING "); err != nil {
 			return err
@@ -484,7 +483,6 @@
 				return err
 			}
 		}
-=======
 	case ast.ConstraintTypeForeign:
 		if _, err := buf.WriteString("FOREIGN KEY ("); err != nil {
 			return err
@@ -584,7 +582,6 @@
 		if _, err := buf.WriteString(" MATCH PARTIAL"); err != nil {
 			return err
 		}
->>>>>>> cebf5ba8
 	}
 	return nil
 }
