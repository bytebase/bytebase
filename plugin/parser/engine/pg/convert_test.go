package pg

import (
	"testing"

	"github.com/bytebase/bytebase/plugin/parser"
	"github.com/bytebase/bytebase/plugin/parser/ast"
	"github.com/kr/pretty"
	"github.com/stretchr/testify/require"
)

type testData struct {
	stmt string
	want []ast.Node
}

func runTests(t *testing.T, tests []testData) {
	p := &PostgreSQLParser{}

	for _, test := range tests {
		res, err := p.Parse(parser.Context{}, test.stmt)
		require.NoError(t, err)
		require.Nilf(t, pretty.Diff(test.want, res), "stmt: %s", test.stmt)
	}
}

func TestPGConvertCreateTableStmt(t *testing.T) {
	tests := []testData{
		{
			stmt: "CREATE TABLE \"techBook\" (a int, b int)",
			want: []ast.Node{
				&ast.CreateTableStmt{
					IfNotExists: false,
					Name: &ast.TableDef{
						Name: "techBook",
					},
					ColumnList: []*ast.ColumnDef{
						{ColumnName: "a"},
						{ColumnName: "b"},
					},
				},
			},
		},
		{
			stmt: "CREATE TABLE IF NOT EXISTS techBook (\"A\" int, b int)",
			want: []ast.Node{
				&ast.CreateTableStmt{
					IfNotExists: true,
					Name: &ast.TableDef{
						Name: "techbook",
					},
					ColumnList: []*ast.ColumnDef{
						{ColumnName: "A"},
						{ColumnName: "b"},
					},
				},
			},
		},
		{
			stmt: "CREATE TABLE tech_book(a INT CONSTRAINT t_pk_a PRIMARY KEY)",
			want: []ast.Node{
				&ast.CreateTableStmt{
					Name: &ast.TableDef{
						Name: "tech_book",
					},
					ColumnList: []*ast.ColumnDef{
						{
							ColumnName: "a",
							ConstraintList: []*ast.ConstraintDef{
								{
									Name:    "t_pk_a",
									Type:    ast.ConstraintTypePrimary,
									KeyList: []string{"a"},
								},
							},
						},
					},
				},
			},
		},
		{
			stmt: "CREATE TABLE tech_book(a INT, b int CONSTRAINT uk_b UNIQUE, CONSTRAINT t_pk_a PRIMARY KEY(a))",
			want: []ast.Node{
				&ast.CreateTableStmt{
					Name: &ast.TableDef{
						Name: "tech_book",
					},
					ColumnList: []*ast.ColumnDef{
						{
							ColumnName: "a",
						},
						{
							ColumnName: "b",
							ConstraintList: []*ast.ConstraintDef{
								{
									Name:    "uk_b",
									Type:    ast.ConstraintTypeUnique,
									KeyList: []string{"b"},
								},
							},
						},
					},
					ConstraintList: []*ast.ConstraintDef{
						{
							Name:    "t_pk_a",
							Type:    ast.ConstraintTypePrimary,
							KeyList: []string{"a"},
						},
					},
				},
			},
		},
		{
			stmt: "CREATE TABLE tech_book(a INT CONSTRAINT fk_a REFERENCES people(id), CONSTRAINT fk_a_people_b FOREIGN KEY (a) REFERENCES people(b))",
			want: []ast.Node{
				&ast.CreateTableStmt{
					Name: &ast.TableDef{
						Name: "tech_book",
					},
					ColumnList: []*ast.ColumnDef{
						{
							ColumnName: "a",
							ConstraintList: []*ast.ConstraintDef{
								{
									Name:    "fk_a",
									Type:    ast.ConstraintTypeForeign,
									KeyList: []string{"a"},
									Foreign: &ast.ForeignDef{
										Table:      &ast.TableDef{Name: "people"},
										ColumnList: []string{"id"},
									},
								},
							},
						},
					},
					ConstraintList: []*ast.ConstraintDef{
						{
							Name:    "fk_a_people_b",
							Type:    ast.ConstraintTypeForeign,
							KeyList: []string{"a"},
							Foreign: &ast.ForeignDef{
								Table:      &ast.TableDef{Name: "people"},
								ColumnList: []string{"b"},
							},
						},
					},
				},
			},
		},
	}

	runTests(t, tests)
}

func TestPGAddColumnStmt(t *testing.T) {
	tests := []testData{
		{
			stmt: "ALTER TABLE techbook ADD COLUMN a int",
			want: []ast.Node{
				&ast.AlterTableStmt{
					Table: &ast.TableDef{
						Name: "techbook",
					},
					AlterItemList: []ast.Node{
						&ast.AddColumnListStmt{
							Table: &ast.TableDef{
								Name: "techbook",
							},
							ColumnList: []*ast.ColumnDef{
								{ColumnName: "a"},
							},
						},
					},
				},
			},
		},
		{
			stmt: "ALTER TABLE techbook ADD COLUMN a int CONSTRAINT uk_techbook_a UNIQUE",
			want: []ast.Node{
				&ast.AlterTableStmt{
					Table: &ast.TableDef{
						Name: "techbook",
					},
					AlterItemList: []ast.Node{
						&ast.AddColumnListStmt{
							Table: &ast.TableDef{
								Name: "techbook",
							},
							ColumnList: []*ast.ColumnDef{
								{
									ColumnName: "a",
									ConstraintList: []*ast.ConstraintDef{
										{
											Type:    ast.ConstraintTypeUnique,
											Name:    "uk_techbook_a",
											KeyList: []string{"a"},
										},
									},
								},
							},
						},
					},
				},
			},
		},
	}

	runTests(t, tests)
}

func TestPGRenameTableStmt(t *testing.T) {
	tests := []testData{
		{
			stmt: "ALTER TABLE techbook RENAME TO \"techBook\"",
			want: []ast.Node{
				&ast.RenameTableStmt{
					Table: &ast.TableDef{
						Name: "techbook",
					},
					NewName: "techBook",
				},
			},
		},
	}

	runTests(t, tests)
}

func TestPGRenameColumnStmt(t *testing.T) {
	tests := []testData{
		{
			stmt: "ALTER TABLE techbook RENAME abc TO \"ABC\"",
			want: []ast.Node{
				&ast.RenameColumnStmt{
					Table: &ast.TableDef{
						Name: "techbook",
					},
					ColumnName: "abc",
					NewName:    "ABC",
				},
			},
		},
	}

	runTests(t, tests)
}

func TestPGRenameConstraintStmt(t *testing.T) {
	tests := []testData{
		{
			stmt: "ALTER TABLE tech_book RENAME CONSTRAINT uk_tech_a to \"UK_TECH_A\"",
			want: []ast.Node{
				&ast.RenameConstraintStmt{
					Table:          &ast.TableDef{Name: "tech_book"},
					ConstraintName: "uk_tech_a",
					NewName:        "UK_TECH_A",
				},
			},
		},
	}

	p := &PostgreSQLParser{}

	for _, test := range tests {
		res, err := p.Parse(parser.Context{}, test.stmt)
		require.NoError(t, err)
		require.Nilf(t, pretty.Diff(test.want, res), "stmt: %s", test.stmt)
	}
}

<<<<<<< HEAD
func TestPGCreateIndexStmt(t *testing.T) {
	tests := []testData{
		{
			stmt: "CREATE INDEX idx_id ON tech_book (id)",
			want: []ast.Node{
				&ast.CreateIndexStmt{
					Index: &ast.IndexDef{
						Name:   "idx_id",
						Table:  &ast.TableDef{Name: "tech_book"},
						Unique: false,
						KeyList: []*ast.IndexKeyDef{
							{
								Type: ast.IndexKeyTypeColumn,
								Key:  "id",
							},
						},
					},
				},
			},
		},
		{
			stmt: "CREATE UNIQUE INDEX idx_id ON tech_book (id)",
			want: []ast.Node{
				&ast.CreateIndexStmt{
					Index: &ast.IndexDef{
						Name:   "idx_id",
						Table:  &ast.TableDef{Name: "tech_book"},
						Unique: true,
						KeyList: []*ast.IndexKeyDef{
							{
								Type: ast.IndexKeyTypeColumn,
								Key:  "id",
							},
						},
					},
				},
			},
		},
	}

	p := &PostgreSQLParser{}

	for _, test := range tests {
		res, err := p.Parse(parser.Context{}, test.stmt)
		require.NoError(t, err)
		require.Nilf(t, pretty.Diff(test.want, res), "stmt: %s", test.stmt)
	}
}

func TestPGDropIndexStmt(t *testing.T) {
	tests := []testData{
		{
			stmt: "DROP INDEX xschema.idx_id, idx_x",
			want: []ast.Node{
				&ast.DropIndexStmt{
					IndexList: []*ast.IndexDef{
						{
							Table: &ast.TableDef{Schema: "xschema"},
							Name:  "idx_id",
						},
						{Name: "idx_x"},
					},
				},
			},
		},
	}

	p := &PostgreSQLParser{}

	for _, test := range tests {
		res, err := p.Parse(parser.Context{}, test.stmt)
		require.NoError(t, err)
		require.Nilf(t, pretty.Diff(test.want, res), "stmt: %s", test.stmt)
	}
}

func TestPGAlterIndexStmt(t *testing.T) {
	tests := []testData{
		{
			stmt: "ALTER INDEX xschema.idx_id RENAME TO \"IDX_ID\"",
			want: []ast.Node{
				&ast.RenameIndexStmt{
					Table:     &ast.TableDef{Schema: "xschema"},
					IndexName: "idx_id",
					NewName:   "IDX_ID",
				},
			},
		},
		{
			stmt: "ALTER INDEX idx_id RENAME TO \"IDX_ID\"",
			want: []ast.Node{
				&ast.RenameIndexStmt{
					IndexName: "idx_id",
					NewName:   "IDX_ID",
				},
			},
		},
	}

	p := &PostgreSQLParser{}

	for _, test := range tests {
		res, err := p.Parse(parser.Context{}, test.stmt)
		require.NoError(t, err)
		require.Nilf(t, pretty.Diff(test.want, res), "stmt: %s", test.stmt)
	}
=======
func TestPGDropConstraintStmt(t *testing.T) {
	tests := []testData{
		{
			stmt: "ALTER TABLE tech_book DROP CONSTRAINT uk_tech_a",
			want: []ast.Node{
				&ast.AlterTableStmt{
					Table: &ast.TableDef{Name: "tech_book"},
					AlterItemList: []ast.Node{
						&ast.DropConstraintStmt{
							Table:          &ast.TableDef{Name: "tech_book"},
							ConstraintName: "uk_tech_a",
						},
					},
				},
			},
		},
	}

	runTests(t, tests)
}

func TestPGAddConstraintStmt(t *testing.T) {
	tests := []testData{
		{
			stmt: "ALTER TABLE tech_book ADD CONSTRAINT uk_tech_book_id UNIQUE (id)",
			want: []ast.Node{
				&ast.AlterTableStmt{
					Table: &ast.TableDef{Name: "tech_book"},
					AlterItemList: []ast.Node{
						&ast.AddConstraintStmt{
							Table: &ast.TableDef{Name: "tech_book"},
							Constraint: &ast.ConstraintDef{
								Type:    ast.ConstraintTypeUnique,
								Name:    "uk_tech_book_id",
								KeyList: []string{"id"},
							},
						},
					},
				},
			},
		},
		{
			stmt: "ALTER TABLE tech_book ADD CONSTRAINT pk_tech_book_id PRIMARY KEY (id)",
			want: []ast.Node{
				&ast.AlterTableStmt{
					Table: &ast.TableDef{Name: "tech_book"},
					AlterItemList: []ast.Node{
						&ast.AddConstraintStmt{
							Table: &ast.TableDef{Name: "tech_book"},
							Constraint: &ast.ConstraintDef{
								Type:    ast.ConstraintTypePrimary,
								Name:    "pk_tech_book_id",
								KeyList: []string{"id"},
							},
						},
					},
				},
			},
		},
		{
			stmt: "ALTER TABLE tech_book ADD CONSTRAINT fk_tech_book_id FOREIGN KEY (id) REFERENCES people(id)",
			want: []ast.Node{
				&ast.AlterTableStmt{
					Table: &ast.TableDef{Name: "tech_book"},
					AlterItemList: []ast.Node{
						&ast.AddConstraintStmt{
							Table: &ast.TableDef{Name: "tech_book"},
							Constraint: &ast.ConstraintDef{
								Type:    ast.ConstraintTypeForeign,
								Name:    "fk_tech_book_id",
								KeyList: []string{"id"},
								Foreign: &ast.ForeignDef{
									Table:      &ast.TableDef{Name: "people"},
									ColumnList: []string{"id"},
								},
							},
						},
					},
				},
			},
		},
		{
			stmt: "ALTER TABLE tech_book ADD CONSTRAINT uk_tech_book_id UNIQUE USING INDEX uk_id",
			want: []ast.Node{
				&ast.AlterTableStmt{
					Table: &ast.TableDef{Name: "tech_book"},
					AlterItemList: []ast.Node{
						&ast.AddConstraintStmt{
							Table: &ast.TableDef{Name: "tech_book"},
							Constraint: &ast.ConstraintDef{
								Type:      ast.ConstraintTypeUniqueUsingIndex,
								Name:      "uk_tech_book_id",
								IndexName: "uk_id",
							},
						},
					},
				},
			},
		},
		{
			stmt: "ALTER TABLE tech_book ADD CONSTRAINT pk_tech_book_id PRIMARY KEY USING INDEX pk_id",
			want: []ast.Node{
				&ast.AlterTableStmt{
					Table: &ast.TableDef{Name: "tech_book"},
					AlterItemList: []ast.Node{
						&ast.AddConstraintStmt{
							Table: &ast.TableDef{Name: "tech_book"},
							Constraint: &ast.ConstraintDef{
								Type:      ast.ConstraintTypePrimaryUsingIndex,
								Name:      "pk_tech_book_id",
								IndexName: "pk_id",
							},
						},
					},
				},
			},
		},
	}

	runTests(t, tests)
>>>>>>> 5fab5196
}<|MERGE_RESOLUTION|>--- conflicted
+++ resolved
@@ -259,16 +259,9 @@
 		},
 	}
 
-	p := &PostgreSQLParser{}
-
-	for _, test := range tests {
-		res, err := p.Parse(parser.Context{}, test.stmt)
-		require.NoError(t, err)
-		require.Nilf(t, pretty.Diff(test.want, res), "stmt: %s", test.stmt)
-	}
-}
-
-<<<<<<< HEAD
+	runTests(t, tests)
+}
+
 func TestPGCreateIndexStmt(t *testing.T) {
 	tests := []testData{
 		{
@@ -309,13 +302,7 @@
 		},
 	}
 
-	p := &PostgreSQLParser{}
-
-	for _, test := range tests {
-		res, err := p.Parse(parser.Context{}, test.stmt)
-		require.NoError(t, err)
-		require.Nilf(t, pretty.Diff(test.want, res), "stmt: %s", test.stmt)
-	}
+	runTests(t, tests)
 }
 
 func TestPGDropIndexStmt(t *testing.T) {
@@ -336,13 +323,7 @@
 		},
 	}
 
-	p := &PostgreSQLParser{}
-
-	for _, test := range tests {
-		res, err := p.Parse(parser.Context{}, test.stmt)
-		require.NoError(t, err)
-		require.Nilf(t, pretty.Diff(test.want, res), "stmt: %s", test.stmt)
-	}
+	runTests(t, tests)
 }
 
 func TestPGAlterIndexStmt(t *testing.T) {
@@ -368,14 +349,9 @@
 		},
 	}
 
-	p := &PostgreSQLParser{}
-
-	for _, test := range tests {
-		res, err := p.Parse(parser.Context{}, test.stmt)
-		require.NoError(t, err)
-		require.Nilf(t, pretty.Diff(test.want, res), "stmt: %s", test.stmt)
-	}
-=======
+	runTests(t, tests)
+}
+
 func TestPGDropConstraintStmt(t *testing.T) {
 	tests := []testData{
 		{
@@ -496,5 +472,4 @@
 	}
 
 	runTests(t, tests)
->>>>>>> 5fab5196
 }