package mysql

import (
	"fmt"
	"strings"

	"github.com/bytebase/bytebase/plugin/advisor"
	"github.com/bytebase/bytebase/plugin/advisor/catalog"
	"github.com/pingcap/tidb/parser/ast"
)

const (
	primaryKeyName = "PRIMARY"
)

var (
	_ advisor.Advisor = (*TableRequirePKAdvisor)(nil)
	_ ast.Visitor     = (*tableRequirePKChecker)(nil)
)

func init() {
	advisor.Register(advisor.MySQL, advisor.MySQLTableRequirePK, &TableRequirePKAdvisor{})
	advisor.Register(advisor.TiDB, advisor.MySQLTableRequirePK, &TableRequirePKAdvisor{})
}

// TableRequirePKAdvisor is the advisor checking table requires PK.
type TableRequirePKAdvisor struct {
}

// Check checks table requires PK.
func (*TableRequirePKAdvisor) Check(ctx advisor.Context, statement string) ([]advisor.Advice, error) {
	root, errAdvice := parseStatement(statement, ctx.Charset, ctx.Collation)
	if errAdvice != nil {
		return errAdvice, nil
	}

	level, err := advisor.NewStatusBySQLReviewRuleLevel(ctx.Rule.Level)
	if err != nil {
		return nil, err
	}
	checker := &tableRequirePKChecker{
		level:    level,
		title:    string(ctx.Rule.Type),
		tables:   make(tablePK),
		database: ctx.Database,
	}

	for _, stmtNode := range root {
		(stmtNode).Accept(checker)
	}

	return checker.generateAdviceList(), nil
}

type tableRequirePKChecker struct {
	adviceList []advisor.Advice
	level      advisor.Status
	title      string
	tables     tablePK
	database   *catalog.Database
}

// Enter implements the ast.Visitor interface.
func (v *tableRequirePKChecker) Enter(in ast.Node) (ast.Node, bool) {
	switch node := in.(type) {
	// CREATE TABLE
	case *ast.CreateTableStmt:
		v.createTable(node)
	// DROP TABLE
	case *ast.DropTableStmt:
		for _, table := range node.Tables {
			delete(v.tables, table.Name.String())
		}
	// ALTER TABLE
	case *ast.AlterTableStmt:
		tableName := node.Table.Name.O
		for _, spec := range node.Specs {
			switch spec.Tp {
			// ADD CONSTRAINT
			case ast.AlterTableAddConstraint:
				if spec.Constraint.Tp == ast.ConstraintPrimaryKey {
					v.tables[tableName] = newColumnSet(convertConstraintToKeySlice(spec.Constraint))
				}
			// DROP PRIMARY KEY
			case ast.AlterTableDropPrimaryKey:
				v.initEmptyTable(tableName)
			// DROP INDEX
			case ast.AlterTableDropIndex:
				if strings.ToUpper(spec.Name) == primaryKeyName {
					v.initEmptyTable(tableName)
				}
			// ADD COLUMNS
			case ast.AlterTableAddColumns:
				v.addPKIfExistByCols(tableName, spec.NewColumns)
			// CHANGE COLUMN
			case ast.AlterTableChangeColumn:
				v.changeColumn(tableName, spec.OldColumnName.Name.String(), spec.NewColumns[0].Name.Name.String())
				v.addPKIfExistByCols(tableName, spec.NewColumns[:1])
			// MODIFY COLUMN
			case ast.AlterTableModifyColumn:
				v.addPKIfExistByCols(tableName, spec.NewColumns[:1])
			// DROP COLUMN
			case ast.AlterTableDropColumn:
				v.dropColumn(tableName, spec.OldColumnName.Name.String())
			}
		}
	}

	return in, false
}

<<<<<<< HEAD
// Leave implements the ast.Visitor interface
func (*tableRequirePKChecker) Leave(in ast.Node) (ast.Node, bool) {
=======
// Leave implements the ast.Visitor interface.
func (v *tableRequirePKChecker) Leave(in ast.Node) (ast.Node, bool) {
>>>>>>> e6d204de
	return in, true
}

func (v *tableRequirePKChecker) generateAdviceList() []advisor.Advice {
	tableList := v.tables.tableList()
	for _, tableName := range tableList {
		if len(v.tables[tableName]) == 0 {
			v.adviceList = append(v.adviceList, advisor.Advice{
				Status:  v.level,
				Code:    advisor.TableNoPK,
				Title:   v.title,
				Content: fmt.Sprintf("Table `%s` requires PRIMARY KEY", tableName),
			})
		}
	}

	if len(v.adviceList) == 0 {
		v.adviceList = append(v.adviceList, advisor.Advice{
			Status:  advisor.Success,
			Code:    advisor.Ok,
			Title:   "OK",
			Content: "",
		})
	}
	return v.adviceList
}

func (v *tableRequirePKChecker) initEmptyTable(name string) columnSet {
	v.tables[name] = make(columnSet)
	return v.tables[name]
}

func (v *tableRequirePKChecker) createTable(node *ast.CreateTableStmt) {
	table := node.Table.Name.String()
	v.initEmptyTable(table)
	v.addPKIfExistByCols(table, node.Cols)

	for _, constraint := range node.Constraints {
		if constraint.Tp == ast.ConstraintPrimaryKey {
			v.tables[table] = newColumnSet(convertConstraintToKeySlice(constraint))
		}
	}
}

func (v *tableRequirePKChecker) dropColumn(table string, column string) {
	if _, ok := v.tables[table]; !ok {
		v.tables[table] = make(columnSet)
		_, pkList := v.database.FindIndex(&catalog.IndexFind{
			TableName: table,
			IndexName: primaryKeyName,
		})
		if len(pkList) == 0 {
			return
		}
		v.tables[table] = newColumnSet(catalog.GetColumnListForIndex(pkList))
	}

	delete(v.tables[table], column)
}

func (v *tableRequirePKChecker) changeColumn(table string, oldColumn string, newColumn string) {
	v.dropColumn(table, oldColumn)
	pk := v.tables[table]
	pk[newColumn] = true
}

func (v *tableRequirePKChecker) addPKIfExistByCols(table string, columns []*ast.ColumnDef) {
	for _, column := range columns {
		for _, option := range column.Options {
			if option.Tp == ast.ColumnOptionPrimaryKey {
				v.tables[table] = newColumnSet([]string{column.Name.Name.String()})
				return
			}
		}
	}
}

func convertConstraintToKeySlice(constraint *ast.Constraint) []string {
	var columns []string
	for _, key := range constraint.Keys {
		columns = append(columns, key.Column.Name.String())
	}
	return columns
}<|MERGE_RESOLUTION|>--- conflicted
+++ resolved
@@ -109,13 +109,8 @@
 	return in, false
 }
 
-<<<<<<< HEAD
-// Leave implements the ast.Visitor interface
+// Leave implements the ast.Visitor interface.
 func (*tableRequirePKChecker) Leave(in ast.Node) (ast.Node, bool) {
-=======
-// Leave implements the ast.Visitor interface.
-func (v *tableRequirePKChecker) Leave(in ast.Node) (ast.Node, bool) {
->>>>>>> e6d204de
 	return in, true
 }
 
