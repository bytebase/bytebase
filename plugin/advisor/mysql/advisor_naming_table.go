package mysql

import (
	"fmt"
	"regexp"

	"github.com/bytebase/bytebase/plugin/advisor"
	"github.com/pingcap/tidb/parser/ast"
)

var (
	_ advisor.Advisor = (*NamingTableConventionAdvisor)(nil)
	_ ast.Visitor     = (*namingTableConventionChecker)(nil)
)

func init() {
	advisor.Register(advisor.MySQL, advisor.MySQLNamingTableConvention, &NamingTableConventionAdvisor{})
	advisor.Register(advisor.TiDB, advisor.MySQLNamingTableConvention, &NamingTableConventionAdvisor{})
}

// NamingTableConventionAdvisor is the advisor checking for table naming convention.
type NamingTableConventionAdvisor struct {
}

// Check checks for table naming convention.
func (*NamingTableConventionAdvisor) Check(ctx advisor.Context, statement string) ([]advisor.Advice, error) {
	root, errAdvice := parseStatement(statement, ctx.Charset, ctx.Collation)
	if errAdvice != nil {
		return errAdvice, nil
	}

	level, err := advisor.NewStatusBySQLReviewRuleLevel(ctx.Rule.Level)
	if err != nil {
		return nil, err
	}
	format, maxLength, err := advisor.UnamrshalNamingRulePayloadAsRegexp(ctx.Rule.Payload)
	if err != nil {
		return nil, err
	}
	checker := &namingTableConventionChecker{
		level:     level,
		title:     string(ctx.Rule.Type),
		format:    format,
		maxLength: maxLength,
	}
	for _, stmtNode := range root {
		(stmtNode).Accept(checker)
	}

	if len(checker.adviceList) == 0 {
		checker.adviceList = append(checker.adviceList, advisor.Advice{
			Status:  advisor.Success,
			Code:    advisor.Ok,
			Title:   "OK",
			Content: "",
		})
	}
	return checker.adviceList, nil
}

type namingTableConventionChecker struct {
	adviceList []advisor.Advice
	level      advisor.Status
	title      string
	format     *regexp.Regexp
	maxLength  int
}

// Enter implements the ast.Visitor interface.
func (v *namingTableConventionChecker) Enter(in ast.Node) (ast.Node, bool) {
	var tableNames []string
	switch node := in.(type) {
	// CREATE TABLE
	case *ast.CreateTableStmt:
		// Original string
		tableNames = append(tableNames, node.Table.Name.O)
	// ALTER TABLE
	case *ast.AlterTableStmt:
		for _, spec := range node.Specs {
			// RENAME TABLE
			if spec.Tp == ast.AlterTableRenameTable {
				tableNames = append(tableNames, spec.NewTable.Name.O)
			}
		}
	// RENAME TABLE
	case *ast.RenameTableStmt:
		for _, table2Table := range node.TableToTables {
			tableNames = append(tableNames, table2Table.NewTable.Name.O)
		}
	}

	for _, tableName := range tableNames {
		if !v.format.MatchString(tableName) {
			v.adviceList = append(v.adviceList, advisor.Advice{
				Status:  v.level,
				Code:    advisor.NamingTableConventionMismatch,
				Title:   v.title,
				Content: fmt.Sprintf("`%s` mismatches table naming convention, naming format should be %q", tableName, v.format),
			})
		}
		if v.maxLength > 0 && len(tableName) > v.maxLength {
			v.adviceList = append(v.adviceList, advisor.Advice{
				Status:  v.level,
				Code:    advisor.NamingTableConventionMismatch,
				Title:   v.title,
				Content: fmt.Sprintf("`%s` mismatches table naming convention, its length should be within %d characters", tableName, v.maxLength),
			})
		}
	}
	return in, false
}

<<<<<<< HEAD
// Leave implements the ast.Visitor interface
func (*namingTableConventionChecker) Leave(in ast.Node) (ast.Node, bool) {
=======
// Leave implements the ast.Visitor interface.
func (v *namingTableConventionChecker) Leave(in ast.Node) (ast.Node, bool) {
>>>>>>> e6d204de
	return in, true
}<|MERGE_RESOLUTION|>--- conflicted
+++ resolved
@@ -110,12 +110,7 @@
 	return in, false
 }
 
-<<<<<<< HEAD
-// Leave implements the ast.Visitor interface
+// Leave implements the ast.Visitor interface.
 func (*namingTableConventionChecker) Leave(in ast.Node) (ast.Node, bool) {
-=======
-// Leave implements the ast.Visitor interface.
-func (v *namingTableConventionChecker) Leave(in ast.Node) (ast.Node, bool) {
->>>>>>> e6d204de
 	return in, true
 }