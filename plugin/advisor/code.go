--- conflicted
+++ resolved
@@ -43,15 +43,10 @@
 	NamingPKConventionMismatch Code = 306
 
 	// 401 ~ 499 column error code.
-<<<<<<< HEAD
-	NoRequiredColumn Code = 401
-	ColumnCanNotNull Code = 402
-	ChangeColumnType Code = 403
-=======
 	NoRequiredColumn             Code = 401
 	ColumnCanNotNull             Code = 402
+	ChangeColumnType             Code = 403
 	NotNullColumnWithNullDefault Code = 404
->>>>>>> 3dbe13e7
 
 	// 501 engine error code.
 	NotInnoDBEngine Code = 501
