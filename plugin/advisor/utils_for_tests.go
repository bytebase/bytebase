package advisor

import (
	"math/rand"
	"testing"
	"time"

	"github.com/bytebase/bytebase/plugin/advisor/catalog"
	"github.com/stretchr/testify/assert"
	"github.com/stretchr/testify/require"
)

const (
	// MockOldIndexName is the mock old index for test.
	MockOldIndexName = "old_index"
	// MockOldUKName is the mock old unique key for test.
	MockOldUKName = "old_uk"
<<<<<<< HEAD
	// MockOldMySQLPKName is the mock old primary key for MySQL test.
	MockOldMySQLPKName = "PRIMARY"
	// MockOldPostgreSQLPKName is the mock old primary key for PostgreSQL test.
	MockOldPostgreSQLPKName = "old_pk"
=======
	// MockOldPKName is the mock old foreign key for test.
	MockOldPKName = "PRIMARY"
	// MockTableName is the mock table for test.
	MockTableName = "tech_book"
>>>>>>> 024635af
)

var (
	// MockIndexColumnList is the mock index column list for test.
	MockIndexColumnList = []string{"id", "name"}
<<<<<<< HEAD
	// MockMySQLDatabase is the mock MySQL database for test.
	MockMySQLDatabase = &catalog.Database{
		Name: "test",
		SchemaList: []*catalog.Schema{
			{
				TableList: []*catalog.Table{
					{
						Name: "tech_book",
						ColumnList: []*catalog.Column{
							{Name: "id"},
							{Name: "name"},
						},
						IndexList: []*catalog.Index{
							{
								Name:       MockOldMySQLPKName,
								Expression: "id",
								Unique:     true,
								Primary:    true,
							},
							{
								Name:       MockOldMySQLPKName,
								Expression: "name",
								Unique:     true,
								Primary:    true,
							},
							{
								Name:       MockOldUKName,
								Expression: "id",
								Unique:     true,
							},
							{
								Name:       MockOldUKName,
								Expression: "name",
								Unique:     true,
							},
							{
								Name:       MockOldIndexName,
								Expression: "id",
							},
							{
								Name:       MockOldIndexName,
								Expression: "name",
							},
						},
					},
				},
			},
		},
=======

	_ catalog.Catalog = (*MockCatalogService)(nil)
)

// FindIndex implements the catalog interface.
func (*MockCatalogService) FindIndex(_ context.Context, find *catalog.IndexFind) (*catalog.Index, error) {
	switch find.IndexName {
	case MockOldIndexName:
		return &catalog.Index{
			Name:              MockOldIndexName,
			TableName:         MockTableName,
			ColumnExpressions: MockIndexColumnList,
		}, nil
	case MockOldUKName:
		return &catalog.Index{
			Unique:            true,
			Name:              MockOldIndexName,
			TableName:         MockTableName,
			ColumnExpressions: MockIndexColumnList,
		}, nil
	case MockOldPKName:
		return &catalog.Index{
			Unique:            true,
			Name:              MockOldPKName,
			TableName:         MockTableName,
			ColumnExpressions: MockIndexColumnList,
		}, nil
>>>>>>> 024635af
	}
	// MockPostgreSQLDatabase is the mock PostgreSQL database for test.
	MockPostgreSQLDatabase = &catalog.Database{
		Name: "test",
		SchemaList: []*catalog.Schema{
			{
				Name: "public",
				TableList: []*catalog.Table{
					{
						Name: "tech_book",
						ColumnList: []*catalog.Column{
							{Name: "id"},
							{Name: "name"},
						},
						IndexList: []*catalog.Index{
							{
								Name:       MockOldPostgreSQLPKName,
								Expression: "id",
								Unique:     true,
								Primary:    true,
							},
							{
								Name:       MockOldPostgreSQLPKName,
								Expression: "name",
								Unique:     true,
								Primary:    true,
							},
							{
								Name:       MockOldUKName,
								Expression: "id",
								Unique:     true,
							},
							{
								Name:       MockOldUKName,
								Expression: "name",
								Unique:     true,
							},
							{
								Name:       MockOldIndexName,
								Expression: "id",
							},
							{
								Name:       MockOldIndexName,
								Expression: "name",
							},
						},
					},
				},
			},
		},
	}
)

// TestCase is the data struct for test.
type TestCase struct {
	Statement string
	Want      []Advice
}

// RunSchemaReviewRuleTests helps to test the schema review rule.
func RunSchemaReviewRuleTests(
	t *testing.T,
	tests []TestCase,
	adv Advisor,
	rule *SQLReviewRule,
	database *catalog.Database,
) {
	ctx := Context{
		Charset:   "",
		Collation: "",
		Rule:      rule,
		Database:  database,
	}
	for _, tc := range tests {
		adviceList, err := adv.Check(ctx, tc.Statement)
		require.NoError(t, err)
		assert.Equal(t, tc.Want, adviceList, tc.Statement)
	}
}

// RandomString returns random string with specific length.
func RandomString(length int) string {
	var letters = []rune("abcdefghijklmnopqrstuvwxyz")
	rand.Seed(time.Now().UnixNano())

	b := make([]rune, length)
	for i := range b {
		b[i] = letters[rand.Intn(len(letters))]
	}
	return string(b)
}<|MERGE_RESOLUTION|>--- conflicted
+++ resolved
@@ -15,23 +15,17 @@
 	MockOldIndexName = "old_index"
 	// MockOldUKName is the mock old unique key for test.
 	MockOldUKName = "old_uk"
-<<<<<<< HEAD
 	// MockOldMySQLPKName is the mock old primary key for MySQL test.
 	MockOldMySQLPKName = "PRIMARY"
 	// MockOldPostgreSQLPKName is the mock old primary key for PostgreSQL test.
 	MockOldPostgreSQLPKName = "old_pk"
-=======
-	// MockOldPKName is the mock old foreign key for test.
-	MockOldPKName = "PRIMARY"
 	// MockTableName is the mock table for test.
 	MockTableName = "tech_book"
->>>>>>> 024635af
 )
 
 var (
 	// MockIndexColumnList is the mock index column list for test.
 	MockIndexColumnList = []string{"id", "name"}
-<<<<<<< HEAD
 	// MockMySQLDatabase is the mock MySQL database for test.
 	MockMySQLDatabase = &catalog.Database{
 		Name: "test",
@@ -39,7 +33,7 @@
 			{
 				TableList: []*catalog.Table{
 					{
-						Name: "tech_book",
+						Name: MockTableName,
 						ColumnList: []*catalog.Column{
 							{Name: "id"},
 							{Name: "name"},
@@ -80,35 +74,6 @@
 				},
 			},
 		},
-=======
-
-	_ catalog.Catalog = (*MockCatalogService)(nil)
-)
-
-// FindIndex implements the catalog interface.
-func (*MockCatalogService) FindIndex(_ context.Context, find *catalog.IndexFind) (*catalog.Index, error) {
-	switch find.IndexName {
-	case MockOldIndexName:
-		return &catalog.Index{
-			Name:              MockOldIndexName,
-			TableName:         MockTableName,
-			ColumnExpressions: MockIndexColumnList,
-		}, nil
-	case MockOldUKName:
-		return &catalog.Index{
-			Unique:            true,
-			Name:              MockOldIndexName,
-			TableName:         MockTableName,
-			ColumnExpressions: MockIndexColumnList,
-		}, nil
-	case MockOldPKName:
-		return &catalog.Index{
-			Unique:            true,
-			Name:              MockOldPKName,
-			TableName:         MockTableName,
-			ColumnExpressions: MockIndexColumnList,
-		}, nil
->>>>>>> 024635af
 	}
 	// MockPostgreSQLDatabase is the mock PostgreSQL database for test.
 	MockPostgreSQLDatabase = &catalog.Database{
@@ -118,7 +83,7 @@
 				Name: "public",
 				TableList: []*catalog.Table{
 					{
-						Name: "tech_book",
+						Name: MockTableName,
 						ColumnList: []*catalog.Column{
 							{Name: "id"},
 							{Name: "name"},
