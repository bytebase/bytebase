// Package advisor defines the interface for analyzing sql statements.
// The advisor could be syntax checker, index suggestion etc.
package advisor

import (
	"fmt"
	"sync"

	"github.com/bytebase/bytebase/plugin/advisor/catalog"
	"go.uber.org/zap/zapcore"
)

// Status is the advisor result status.
type Status string

const (
	// Success is the advisor status for successes.
	Success Status = "SUCCESS"
	// Warn is the advisor status for warnings.
	Warn Status = "WARN"
	// Error is the advisor status for errors.
	Error Status = "ERROR"

	// SyntaxErrorTitle is the error title for syntax error.
	SyntaxErrorTitle string = "Syntax error"
)

// NewStatusBySQLReviewRuleLevel returns status by SQLReviewRuleLevel.
func NewStatusBySQLReviewRuleLevel(level SQLReviewRuleLevel) (Status, error) {
	switch level {
	case SchemaRuleLevelError:
		return Error, nil
	case SchemaRuleLevelWarning:
		return Warn, nil
	}
	return "", fmt.Errorf("unexpected rule level type: %s", level)
}

// Type is the type of advisor.
// nolint
type Type string

const (
	// Fake is a fake advisor type for testing.
	Fake Type = "bb.plugin.advisor.fake"

	// MySQL Advisor.

	// MySQLSyntax is an advisor type for MySQL syntax.
	MySQLSyntax Type = "bb.plugin.advisor.mysql.syntax"

	// MySQLUseInnoDB is an advisor type for MySQL InnoDB Engine.
	MySQLUseInnoDB Type = "bb.plugin.advisor.mysql.use-innodb"

	// MySQLMigrationCompatibility is an advisor type for MySQL migration compatibility.
	MySQLMigrationCompatibility Type = "bb.plugin.advisor.mysql.migration-compatibility"

	// MySQLWhereRequirement is an advisor type for MySQL WHERE clause requirement.
	MySQLWhereRequirement Type = "bb.plugin.advisor.mysql.where.require"

	// MySQLNoLeadingWildcardLike is an advisor type for MySQL no leading wildcard LIKE.
	MySQLNoLeadingWildcardLike Type = "bb.plugin.advisor.mysql.where.no-leading-wildcard-like"

	// MySQLNamingTableConvention is an advisor type for MySQL table naming convention.
	MySQLNamingTableConvention Type = "bb.plugin.advisor.mysql.naming.table"

	// MySQLNamingIndexConvention is an advisor type for MySQL index key naming convention.
	MySQLNamingIndexConvention Type = "bb.plugin.advisor.mysql.naming.index"

	// MySQLNamingUKConvention is an advisor type for MySQL unique key naming convention.
	MySQLNamingUKConvention Type = "bb.plugin.advisor.mysql.naming.uk"

	// MySQLNamingFKConvention is an advisor type for MySQL foreign key naming convention.
	MySQLNamingFKConvention Type = "bb.plugin.advisor.mysql.naming.fk"

	// MySQLNamingColumnConvention is an advisor type for MySQL column naming convention.
	MySQLNamingColumnConvention Type = "bb.plugin.advisor.mysql.naming.column"

	// MySQLColumnRequirement is an advisor type for MySQL column requirement.
	MySQLColumnRequirement Type = "bb.plugin.advisor.mysql.column.require"

	// MySQLColumnNoNull is an advisor type for MySQL column no NULL value.
	MySQLColumnNoNull Type = "bb.plugin.advisor.mysql.column.no-null"

	// MySQLNoSelectAll is an advisor type for MySQL no select all.
	MySQLNoSelectAll Type = "bb.plugin.advisor.mysql.select.no-select-all"

	// MySQLTableRequirePK is an advisor type for MySQL table require primary key.
	MySQLTableRequirePK Type = "bb.plugin.advisor.mysql.table.require-pk"

	// MySQLTableNoFK is an advisor type for MySQL table disallow foreign key.
	MySQLTableNoFK Type = "bb.plugin.advisor.mysql.table.no-foreign-key"

	// MySQLTableDropNamingConvention is an advisor type for MySQL table drop with naming convention.
	MySQLTableDropNamingConvention Type = "bb.plugin.advisor.mysql.table.drop-naming-convention"

	// MySQLDatabaseAllowDropIfEmpty is an advisor type for MySQL only allow drop empty database.
	MySQLDatabaseAllowDropIfEmpty Type = "bb.plugin.advisor.mysql.database.drop-empty-database"

	// PostgreSQL Advisor.

	// PostgreSQLSyntax is an advisor type for PostgreSQL syntax.
	PostgreSQLSyntax Type = "bb.plugin.advisor.postgresql.syntax"

	// PostgreSQLNamingTableConvention is an advisor type for PostgreSQL table naming convention.
	PostgreSQLNamingTableConvention Type = "bb.plugin.advisor.postgresql.naming.table"

	// PostgreSQLNamingColumnConvention is an advisor type for PostgreSQL column naming convention.
	PostgreSQLNamingColumnConvention Type = "bb.plugin.advisor.postgresql.naming.column"

<<<<<<< HEAD
	// PostgreSQLNamingPKConvention is an advisor type for PostgreSQL primary key naming convention.
	PostgreSQLNamingPKConvention Type = "bb.plugin.advisor.postgresql.naming.pk"
=======
	// PostgreSQLNamingIndexConvention is an advisor type for PostgreSQL index naming convention.
	PostgreSQLNamingIndexConvention Type = "bb.plugin.advisor.postgresql.naming.index"
>>>>>>> 602f9a0d

	// PostgreSQLNamingUKConvention is an advisor type for PostgreSQL unique key naming convention.
	PostgreSQLNamingUKConvention Type = "bb.plugin.advisor.postgresql.naming.uk"

	// PostgreSQLNamingFKConvention is an advisor type for PostgreSQL foreign key naming convention.
	PostgreSQLNamingFKConvention Type = "bb.plugin.advisor.postgresql.naming.fk"

	// PostgreSQLColumnNoNull is an advisor type for PostgreSQL column no NULL value.
	PostgreSQLColumnNoNull Type = "bb.plugin.advisor.postgresql.column.no-null"

	// PostgreSQLColumnRequirement is an advisor type for PostgreSQL column requirement.
	PostgreSQLColumnRequirement Type = "bb.plugin.advisor.postgresql.column.require"

	// PostgreSQLTableRequirePK is an advisor type for PostgreSQL table require primary key.
	PostgreSQLTableRequirePK Type = "bb.plugin.advisor.postgresql.table.require-pk"

	// PostgreSQLNoLeadingWildcardLike is an advisor type for PostgreSQL no leading wildcard LIKE.
	PostgreSQLNoLeadingWildcardLike Type = "bb.plugin.advisor.postgresql.where.no-leading-wildcard-like"

	// PostgreSQLWhereRequirement is an advisor type for PostgreSQL WHERE clause requirement.
	PostgreSQLWhereRequirement Type = "bb.plugin.advisor.postgresql.where.require"

	// PostgreSQLNoSelectAll is an advisor type for PostgreSQL no select all.
	PostgreSQLNoSelectAll Type = "bb.plugin.advisor.postgresql.select.no-select-all"

	// PostgreSQLMigrationCompatibility is an advisor type for PostgreSQL migration compatibility.
	PostgreSQLMigrationCompatibility Type = "bb.plugin.advisor.postgresql.migration-compatibility"
)

// Advice is the result of an advisor.
type Advice struct {
	// Status is the SQL check result. Could be "SUCCESS", "WARN", "ERROR"
	Status Status `json:"status"`
	// Code is the SQL check error code.
	Code    Code   `json:"code"`
	Title   string `json:"title"`
	Content string `json:"content"`
}

// MarshalLogObject constructs a field that carries Advice.
func (a Advice) MarshalLogObject(enc zapcore.ObjectEncoder) error {
	enc.AddString("status", string(a.Status))
	enc.AddInt("code", int(a.Code))
	enc.AddString("title", a.Title)
	enc.AddString("content", a.Content)
	return nil
}

// ZapAdviceArray is a helper to format zap.Array.
type ZapAdviceArray []Advice

// MarshalLogArray implements the zapcore.ArrayMarshaler interface.
func (array ZapAdviceArray) MarshalLogArray(enc zapcore.ArrayEncoder) error {
	for i := range array {
		if err := enc.AppendObject(array[i]); err != nil {
			return err
		}
	}
	return nil
}

// Context is the context for advisor.
type Context struct {
	Charset   string
	Collation string

	// Schema review rule special fields.
	Rule     *SQLReviewRule
	Database *catalog.Database
}

// Advisor is the interface for advisor.
type Advisor interface {
	Check(ctx Context, statement string) ([]Advice, error)
}

var (
	advisorMu sync.RWMutex
	advisors  = make(map[DBType]map[Type]Advisor)
)

// Register makes a advisor available by the provided id.
// If Register is called twice with the same name or if advisor is nil,
// it panics.
func Register(dbType DBType, advType Type, f Advisor) {
	advisorMu.Lock()
	defer advisorMu.Unlock()
	if f == nil {
		panic("advisor: Register advisor is nil")
	}
	dbAdvisors, ok := advisors[dbType]
	if !ok {
		advisors[dbType] = map[Type]Advisor{
			advType: f,
		}
	} else {
		if _, dup := dbAdvisors[advType]; dup {
			panic(fmt.Sprintf("advisor: Register called twice for advisor %v for %v", advType, dbType))
		}
		dbAdvisors[advType] = f
	}
}

// Check runs the advisor and returns the advices.
func Check(dbType DBType, advType Type, ctx Context, statement string) ([]Advice, error) {
	advisorMu.RLock()
	dbAdvisors, ok := advisors[dbType]
	defer advisorMu.RUnlock()
	if !ok {
		return nil, fmt.Errorf("advisor: unknown db advisor type %v", dbType)
	}

	f, ok := dbAdvisors[advType]
	if !ok {
		return nil, fmt.Errorf("advisor: unknown advisor %v for %v", advType, dbType)
	}

	return f.Check(ctx, statement)
}

// IsSyntaxCheckSupported checks the engine type if syntax check supports it.
func IsSyntaxCheckSupported(dbType DBType) bool {
	switch dbType {
	case MySQL, TiDB, Postgres:
		return true
	}
	return false
}

// IsSQLReviewSupported checks the engine type if schema review supports it.
func IsSQLReviewSupported(dbType DBType) bool {
	switch dbType {
	case MySQL, TiDB, Postgres:
		return true
	}
	return false
}<|MERGE_RESOLUTION|>--- conflicted
+++ resolved
@@ -108,13 +108,11 @@
 	// PostgreSQLNamingColumnConvention is an advisor type for PostgreSQL column naming convention.
 	PostgreSQLNamingColumnConvention Type = "bb.plugin.advisor.postgresql.naming.column"
 
-<<<<<<< HEAD
 	// PostgreSQLNamingPKConvention is an advisor type for PostgreSQL primary key naming convention.
 	PostgreSQLNamingPKConvention Type = "bb.plugin.advisor.postgresql.naming.pk"
-=======
+
 	// PostgreSQLNamingIndexConvention is an advisor type for PostgreSQL index naming convention.
 	PostgreSQLNamingIndexConvention Type = "bb.plugin.advisor.postgresql.naming.index"
->>>>>>> 602f9a0d
 
 	// PostgreSQLNamingUKConvention is an advisor type for PostgreSQL unique key naming convention.
 	PostgreSQLNamingUKConvention Type = "bb.plugin.advisor.postgresql.naming.uk"
