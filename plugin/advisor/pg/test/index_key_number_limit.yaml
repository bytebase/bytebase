- statement: CREATE TABLE t(name char(20));
  want:
    - status: SUCCESS
      code: 0
      title: OK
      content: ""
      line: 0
- statement: CREATE TABLE t(name varchar(225));
  want:
    - status: SUCCESS
      code: 0
      title: OK
      content: ""
      line: 0
- statement: CREATE TABLE t(name char(225), PRIMARY KEY (name));
  want:
    - status: SUCCESS
      code: 0
      title: OK
      content: ""
      line: 0
- statement: CREATE TABLE t(id int, name char(225), c1 int, c2 int, c3 int, c4 int, CONSTRAINT t_id_name PRIMARY KEY (id, name, c1, c2, c3, c4));
  want:
    - status: WARN
      code: 802
      title: index.key-number-limit
      content: The number of keys of index "t_id_name" in table "t" should be not greater than 5
      line: 1
- statement: CREATE TABLE t(id int, name char(225), c1 int, c2 int, c3 int, c4 int, CONSTRAINT t_id_name UNIQUE (id, name, c1, c2, c3, c4));
  want:
    - status: WARN
      code: 802
      title: index.key-number-limit
      content: The number of keys of index "t_id_name" in table "t" should be not greater than 5
      line: 1
- statement: |-
    CREATE TABLE address(id int, phone varchar(225), c1 int, c2 int, c3 int, c4 int);
    CREATE INDEX idx_address_phone ON address(id, phone, c1, c2, c3, c4);
  want:
    - status: WARN
      code: 802
      title: index.key-number-limit
<<<<<<< HEAD
      content: The number of keys of index "idx_address_phone" in table "address" should be not greater than 5
=======
      content: The number of index `idx_address_phone` in table `address` should be not greater than 5
>>>>>>> 8a83ae71
      line: 2
- statement: |-
    CREATE TABLE address(id int, phone varchar(225), c1 int, c2 int, c3 int, c4 int);
    CREATE UNIQUE INDEX idx_address_phone ON address(id, phone, c2, c1, c3, c4);
  want:
    - status: WARN
      code: 802
      title: index.key-number-limit
<<<<<<< HEAD
      content: The number of keys of index "idx_address_phone" in table "address" should be not greater than 5
=======
      content: The number of index `idx_address_phone` in table `address` should be not greater than 5
>>>>>>> 8a83ae71
      line: 2
- statement: |-
    CREATE TABLE address(id int, phone varchar(225), c1 int, c2 int, c3 int, c4 int);
    ALTER TABLE address ADD CONSTRAINT address_id_name UNIQUE (id, phone, c1, c2, c3, c4);
  want:
    - status: WARN
      code: 802
      title: index.key-number-limit
<<<<<<< HEAD
      content: The number of keys of index "address_id_name" in table "address" should be not greater than 5
=======
      content: The number of index `address_id_name` in table `address` should be not greater than 5
>>>>>>> 8a83ae71
      line: 2<|MERGE_RESOLUTION|>--- conflicted
+++ resolved
@@ -24,51 +24,35 @@
     - status: WARN
       code: 802
       title: index.key-number-limit
-      content: The number of keys of index "t_id_name" in table "t" should be not greater than 5
+      content: The number of index `t_id_name` in table `t` should be not greater than 5
       line: 1
 - statement: CREATE TABLE t(id int, name char(225), c1 int, c2 int, c3 int, c4 int, CONSTRAINT t_id_name UNIQUE (id, name, c1, c2, c3, c4));
   want:
     - status: WARN
       code: 802
       title: index.key-number-limit
-      content: The number of keys of index "t_id_name" in table "t" should be not greater than 5
+      content: The number of index `t_id_name` in table `t` should be not greater than 5
       line: 1
 - statement: |-
-    CREATE TABLE address(id int, phone varchar(225), c1 int, c2 int, c3 int, c4 int);
+    CREATE TABLE address(id int, phone varchar(225), c1 int, c2 int c3 int, c4 int)
     CREATE INDEX idx_address_phone ON address(id, phone, c1, c2, c3, c4);
   want:
-    - status: WARN
-      code: 802
-      title: index.key-number-limit
-<<<<<<< HEAD
-      content: The number of keys of index "idx_address_phone" in table "address" should be not greater than 5
-=======
-      content: The number of index `idx_address_phone` in table `address` should be not greater than 5
->>>>>>> 8a83ae71
-      line: 2
-- statement: |-
-    CREATE TABLE address(id int, phone varchar(225), c1 int, c2 int, c3 int, c4 int);
-    CREATE UNIQUE INDEX idx_address_phone ON address(id, phone, c2, c1, c3, c4);
+    - status: ERROR
+      code: 604
+      title: Table does not exist
+      content: Table `address` does not exist
+      line: 1
+- statement: CREATE UNIQUE INDEX idx_address_phone ON address(id, phone, c2, c1, c3, c4);
   want:
-    - status: WARN
-      code: 802
-      title: index.key-number-limit
-<<<<<<< HEAD
-      content: The number of keys of index "idx_address_phone" in table "address" should be not greater than 5
-=======
-      content: The number of index `idx_address_phone` in table `address` should be not greater than 5
->>>>>>> 8a83ae71
-      line: 2
-- statement: |-
-    CREATE TABLE address(id int, phone varchar(225), c1 int, c2 int, c3 int, c4 int);
-    ALTER TABLE address ADD CONSTRAINT address_id_name UNIQUE (id, phone, c1, c2, c3, c4);
+    - status: ERROR
+      code: 604
+      title: Table does not exist
+      content: Table `address` does not exist
+      line: 1
+- statement: ALTER TABLE t ADD CONSTRAINT t_id_name UNIQUE (id, name, c1, c2, c3, c4);
   want:
-    - status: WARN
-      code: 802
-      title: index.key-number-limit
-<<<<<<< HEAD
-      content: The number of keys of index "address_id_name" in table "address" should be not greater than 5
-=======
-      content: The number of index `address_id_name` in table `address` should be not greater than 5
->>>>>>> 8a83ae71
-      line: 2+    - status: ERROR
+      code: 604
+      title: Table does not exist
+      content: The table "t" doesn't exists in schema "public"
+      line: 1