--- conflicted
+++ resolved
@@ -686,151 +686,4 @@
 		return false, "", "", errors.Errorf("invalid stored version %q, major, minor, patch version of %q should be < 10000", storedVersion, prefix)
 	}
 	return true, fmt.Sprintf("%d.%d.%d", major, minor, patch), suffix, nil
-<<<<<<< HEAD
-=======
-}
-
-type sensitiveFiledMap map[int]bool
-
-func extractSensitiveField(dbType db.Type, statement string, currentDatabase string, fieldName []string, sensitiveDataMap db.SensitiveDataMap) (sensitiveFiledMap, error) {
-	fieldMap := make(sensitiveFiledMap)
-	switch dbType {
-	case db.MySQL, db.TiDB:
-	default:
-		return fieldMap, nil
-	}
-
-	if sensitiveDataMap == nil {
-		return fieldMap, nil
-	}
-	p := tidbparser.New()
-
-	// To support MySQL8 window function syntax.
-	// See https://github.com/bytebase/bytebase/issues/175.
-	p.EnableWindowFunc(true)
-	nodeList, _, err := p.Parse(statement, "", "")
-	if err != nil {
-		return nil, err
-	}
-	if len(nodeList) != 1 {
-		return nil, errors.Errorf("expect one statement but found %d", len(nodeList))
-	}
-	node, ok := nodeList[0].(*tidbast.SelectStmt)
-	if !ok {
-		return fieldMap, nil
-	}
-
-	selectStmt, ok := extractMySQLOriginSelect(node)
-	if !ok {
-		return fieldMap, nil
-	}
-
-	databaseName, tableName, ok := extractMySQLSingleTable(selectStmt.From)
-	if !ok {
-		return fieldMap, nil
-	}
-	if databaseName == "" {
-		databaseName = currentDatabase
-	}
-	starLength := extractMySQLStarLength(fieldName, selectStmt)
-	fieldPosition := 0
-	for _, field := range selectStmt.Fields.Fields {
-		if field.WildCard != nil {
-			for i := 0; i < starLength; i++ {
-				position := fieldPosition + i
-				column := db.SensitiveData{
-					Database: databaseName,
-					Table:    tableName,
-					Column:   fieldName[position],
-				}
-				if _, ok := sensitiveDataMap[column]; ok {
-					fieldMap[position] = true
-				}
-			}
-			fieldPosition += starLength
-		} else {
-			if field.Expr != nil {
-				columnName, ok := field.Expr.(*tidbast.ColumnNameExpr)
-				if ok {
-					column := db.SensitiveData{
-						Database: databaseName,
-						Table:    tableName,
-						Column:   columnName.Name.Name.O,
-					}
-					if _, ok := sensitiveDataMap[column]; ok {
-						fieldMap[fieldPosition] = true
-					}
-				}
-			}
-			fieldPosition++
-		}
-	}
-	return fieldMap, nil
-}
-
-func extractMySQLOriginSelect(in *tidbast.SelectStmt) (*tidbast.SelectStmt, bool) {
-	// For read only MySQL query, we will run as SELECT * FROM (sql) result LIMIT,
-	// so we need to extract the origin SELECT statement.
-	// details see getMySQLStatementWithResultLimit()
-	if in == nil || in.From == nil || in.From.TableRefs == nil || in.From.TableRefs.Left == nil || in.From.TableRefs.Right != nil {
-		return nil, false
-	}
-	tableSource, ok := in.From.TableRefs.Left.(*tidbast.TableSource)
-	if !ok {
-		return nil, false
-	}
-	selectStmt, ok := tableSource.Source.(*tidbast.SelectStmt)
-	if !ok {
-		return nil, false
-	}
-	return selectStmt, true
-}
-
-// extractMySQLStarLength works for single table in FROM clause.
-func extractMySQLStarLength(fieldName []string, selectStmt *tidbast.SelectStmt) int {
-	starFieldCount := 0
-	for _, field := range selectStmt.Fields.Fields {
-		if field.WildCard != nil {
-			starFieldCount++
-		}
-	}
-	if starFieldCount == 0 {
-		return 0
-	}
-	nonStarFieldCount := len(selectStmt.Fields.Fields) - starFieldCount
-	return (len(fieldName) - nonStarFieldCount) / starFieldCount
-}
-
-func extractMySQLSingleTable(fromClause *tidbast.TableRefsClause) (string, string, bool) {
-	if fromClause == nil || fromClause.TableRefs == nil {
-		return "", "", false
-	}
-	if fromClause.TableRefs.Right != nil {
-		return "", "", false
-	}
-	if fromClause.TableRefs.Left == nil {
-		return "", "", false
-	}
-	tableSource, ok := fromClause.TableRefs.Left.(*tidbast.TableSource)
-	if !ok {
-		return "", "", false
-	}
-	tableName, ok := tableSource.Source.(*tidbast.TableName)
-	if !ok {
-		return "", "", false
-	}
-	return tableName.Schema.O, tableName.Name.O, true
-}
-
-// IsAffectedRowsStatement returns true if the statement will return the number of affected rows.
-func IsAffectedRowsStatement(stmt string) bool {
-	affectedRowsStatementPrefix := []string{"INSERT ", "UPDATE ", "DELETE "}
-	upperStatement := strings.ToUpper(stmt)
-	for _, prefix := range affectedRowsStatementPrefix {
-		if strings.HasPrefix(upperStatement, prefix) {
-			return true
-		}
-	}
-	return false
->>>>>>> 5bf7fbf3
 }