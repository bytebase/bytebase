--- conflicted
+++ resolved
@@ -38,14 +38,10 @@
 	resourceDir   string
 	binlogDir     string
 	db            *sql.DB
-<<<<<<< HEAD
-	lastTxnConnID string
-=======
 	// conn is used to execute migrations.
 	// Use a single connection for executing migrations in the lifetime of the driver can keep the thread ID unchanged.
 	// So that it's easy to get the thread ID for rollback SQL.
 	conn *sql.Conn
->>>>>>> 6eee5fc9
 
 	replayedBinlogBytes *common.CountingReader
 	restoredBackupBytes *common.CountingReader
@@ -175,14 +171,6 @@
 	}
 	defer tx.Rollback()
 
-	connID, err := driver.getConnID(ctx, tx)
-	if err != nil {
-		return err
-	}
-	// Save the thread ID of the latest executed transaction.
-	// It is used to filter the binlog events of the current transaction in the rollback SQL generation.
-	driver.lastTxnConnID = connID
-
 	_, err = tx.ExecContext(ctx, transformedStatement)
 
 	if err == nil {
@@ -194,15 +182,10 @@
 	return err
 }
 
-// GetLastTxnConnID returns the thread ID when executing the last transaction.
-func (driver *Driver) GetLastTxnConnID() string {
-	return driver.lastTxnConnID
-}
-
-// getConnID gets the connection ID.
-func (*Driver) getConnID(ctx context.Context, tx *sql.Tx) (string, error) {
+// GetMigrationConnID gets the ID of the connection executing migrations.
+func (driver *Driver) GetMigrationConnID(ctx context.Context) (string, error) {
 	var id string
-	if err := tx.QueryRowContext(ctx, "SELECT CONNECTION_ID();").Scan(&id); err != nil {
+	if err := driver.conn.QueryRowContext(ctx, "SELECT CONNECTION_ID();").Scan(&id); err != nil {
 		return "", errors.Wrap(err, "failed to get the connection ID")
 	}
 	return id, nil
