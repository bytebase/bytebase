--- conflicted
+++ resolved
@@ -902,17 +902,12 @@
 		return "", err
 	}
 	defer rows.Close()
-<<<<<<< HEAD
-	if ok := rows.Next(); !ok {
-		return "", fmt.Errorf("SHOW VARIABLES LIKE '%s' returns empty set", varName)
-=======
 	var found bool
 	if rows.Next() {
 		found = true
 	}
 	if err := rows.Err(); err != nil {
 		return "", util.FormatErrorWithQuery(err, query)
->>>>>>> 6b5fc84b
 	}
 	if !found {
 		return "", common.FormatDBErrorEmptyRowWithQuery(query)
