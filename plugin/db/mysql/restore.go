package mysql

// This file implements recovery functions for MySQL.
// For example, the original database is `dbfoo`. The suffixTs, derived from the PITR issue's CreateTs, is 1653018005.
// Bytebase will do the following:
// 1. Create a database called `dbfoo_pitr_1653018005`, and do PITR restore to it.
// 2. Create a database called `dbfoo_pitr_1653018005_del`, and move tables
// 	  from `dbfoo` to `dbfoo_pitr_1653018005_del`, and tables from `dbfoo_pitr_1653018005` to `dbfoo`.

import (
	"bufio"
	"bytes"
	"context"
	"database/sql"
	"encoding/json"
	"fmt"
	"io"
<<<<<<< HEAD
	"io/ioutil"
=======
	"io/fs"
>>>>>>> 50cc34cf
	"math"
	"os"
	"os/exec"
	"path"
	"path/filepath"
	"sort"
	"strconv"
	"strings"
	"time"

	"go.uber.org/zap"
	"go.uber.org/zap/zapcore"

	"github.com/bytebase/bytebase/api"
	"github.com/bytebase/bytebase/common"
	"github.com/bytebase/bytebase/common/log"
	"github.com/bytebase/bytebase/plugin/db/util"
	"github.com/bytebase/bytebase/plugin/storage"
	"github.com/bytebase/bytebase/resources/mysqlutil"
	"github.com/pkg/errors"

	"github.com/blang/semver/v4"
)

const (
	// Variable lower_case_table_names related.

	// LetterCaseOnDiskLetterCaseCmp stores table and database names using the letter case specified in the CREATE TABLE or CREATE DATABASE statement.
	// Name comparisons are case-sensitive.
	LetterCaseOnDiskLetterCaseCmp = 0
	// LowerCaseOnDiskLowerCaseCmp stores table names in lowercase on disk and name comparisons are not case-sensitive.
	LowerCaseOnDiskLowerCaseCmp = 1
	// LetterCaseOnDiskLowerCaseCmp stores table and database names are stored on disk using the letter case specified in the CREATE TABLE or CREATE DATABASE statement, but MySQL converts them to lowercase on lookup.
	// Name comparisons are not case-sensitive.
	LetterCaseOnDiskLowerCaseCmp = 2

	// binlog metadata file suffix.
	binlogMetaSuffix = ".meta"
)

// BinlogFile is the metadata of the MySQL binlog file.
type BinlogFile struct {
	Name string
	Size int64

	// Seq is parsed from Name and is for the sorting purpose.
	Seq int64
}

func newBinlogFile(name string, size int64) (BinlogFile, error) {
	seq, err := GetBinlogNameSeq(name)
	if err != nil {
		return BinlogFile{}, err
	}
	return BinlogFile{Name: name, Size: size, Seq: seq}, nil
}

// ZapBinlogFiles is a helper to format zap.Array.
type ZapBinlogFiles []BinlogFile

// MarshalLogArray implements the zapcore.ArrayMarshaler interface.
func (files ZapBinlogFiles) MarshalLogArray(arr zapcore.ArrayEncoder) error {
	for _, file := range files {
		arr.AppendString(fmt.Sprintf("%s[%d]", file.Name, file.Size))
	}
	return nil
}

type binlogCoordinate struct {
	Seq int64
	Pos int64
}

func newBinlogCoordinate(binlogFileName string, pos int64) (binlogCoordinate, error) {
	seq, err := GetBinlogNameSeq(binlogFileName)
	if err != nil {
		return binlogCoordinate{}, err
	}
	return binlogCoordinate{Seq: seq, Pos: pos}, nil
}

type binlogFileMeta struct {
	FirstEventTs int64 `json:"first_event_ts"`

	// Do not persist the following fields.
	seq int64
}

func (driver *Driver) readBinlogMetaFile(fileName string) (binlogFileMeta, error) {
	metaFilePath := filepath.Join(driver.binlogDir, fileName)
	fileContent, err := os.ReadFile(metaFilePath)
	if err != nil {
		return binlogFileMeta{}, errors.Wrapf(err, "failed to read binlog metadata file %q", metaFilePath)
	}
	var meta binlogFileMeta
	if err := json.Unmarshal(fileContent, &meta); err != nil {
		return binlogFileMeta{}, errors.Wrapf(err, "failed to unmarshal binlog metadata file %q", metaFilePath)
	}
	return meta, nil
}

// ReplayBinlog replays the binlog for `originDatabase` from `startBinlogInfo.Position` to `targetTs`, read binlog from `driver.binlogDir“.
func (driver *Driver) replayBinlog(ctx context.Context, originalDatabase, targetDatabase string, startBinlogInfo api.BinlogInfo, targetTs int64) error {
	return driver.replayBinlogReadFromDir(ctx, originalDatabase, targetDatabase, startBinlogInfo, targetTs, driver.binlogDir)
}

// replayBinlogReadFromDir replays the binlog for `originDatabase` from `startBinlogInfo.Position` to `targetTs`, read binlog from `binlogDir`.
func (driver *Driver) replayBinlogReadFromDir(ctx context.Context, originalDatabase, targetDatabase string, startBinlogInfo api.BinlogInfo, targetTs int64, binlogDir string) error {
	replayBinlogPaths, err := GetBinlogReplayList(startBinlogInfo, binlogDir)
	if err != nil {
		return err
	}

	caseVariable := "lower_case_table_names"
	identifierCaseSensitive, err := driver.getServerVariable(ctx, caseVariable)
	if err != nil {
		return err
	}

	identifierCaseSensitiveValue, err := strconv.Atoi(identifierCaseSensitive)
	if err != nil {
		return err
	}

	var originalDBName string
	switch identifierCaseSensitiveValue {
	case LetterCaseOnDiskLetterCaseCmp:
		originalDBName = originalDatabase
	case LowerCaseOnDiskLowerCaseCmp:
		originalDBName = strings.ToLower(originalDatabase)
	case LetterCaseOnDiskLowerCaseCmp:
		originalDBName = strings.ToLower(originalDatabase)
	default:
		return errors.Errorf("expecting value of %s in range [%d, %d, %d], but get %s", caseVariable, 0, 1, 2, identifierCaseSensitive)
	}

	// Extract the SQL statements from the binlog and replay them to the pitrDatabase via the mysql client by pipe.
	mysqlbinlogArgs := []string{
		// Verify checksum binlog events.
		"--verify-binlog-checksum",
		// Disable binary logging.
		"--disable-log-bin",
		// Create rewrite rules for databases when playing back from logs written in row-based format, so that we can apply the binlog to PITR database instead of the original database.
		"--rewrite-db", fmt.Sprintf("%s->%s", originalDBName, targetDatabase),
		// List entries for just this database. It's applied after the --rewrite-db option, so we should provide the rewritten database, i.e., pitrDatabase.
		"--database", targetDatabase,
		// Start decoding the binary log at the log position, this option applies to the first log file named on the command line.
		"--start-position", fmt.Sprintf("%d", startBinlogInfo.Position),
		// Stop reading the binary log at the first event having a timestamp equal to or later than the datetime argument.
		"--stop-datetime", formatDateTime(targetTs),
	}

	mysqlbinlogArgs = append(mysqlbinlogArgs, replayBinlogPaths...)

	mysqlArgs := []string{
		"--host", driver.connCfg.Host,
		"--user", driver.connCfg.Username,
	}
	if driver.connCfg.Port != "" {
		mysqlArgs = append(mysqlArgs, "--port", driver.connCfg.Port)
	}
	if driver.connCfg.Password != "" {
		// The --password parameter of mysql/mysqlbinlog does not support the "--password PASSWORD" format (split by space).
		// If provided like that, the program will hang.
		mysqlArgs = append(mysqlArgs, fmt.Sprintf("--password=%s", driver.connCfg.Password))
	}

	mysqlbinlogCmd := exec.CommandContext(ctx, mysqlutil.GetPath(mysqlutil.MySQLBinlog, driver.resourceDir), mysqlbinlogArgs...)
	mysqlCmd := exec.CommandContext(ctx, mysqlutil.GetPath(mysqlutil.MySQL, driver.resourceDir), mysqlArgs...)
	log.Debug("Start replay binlog commands.",
		zap.String("mysqlbinlog", mysqlbinlogCmd.String()),
		zap.String("mysql", mysqlCmd.String()))

	mysqlRead, err := mysqlbinlogCmd.StdoutPipe()
	if err != nil {
		return errors.Wrap(err, "cannot get mysqlbinlog stdout pipe")
	}
	defer mysqlRead.Close()

	mysqlbinlogCmd.Stderr = os.Stderr

	countingReader := common.NewCountingReader(mysqlRead)
	mysqlCmd.Stderr = os.Stderr
	mysqlCmd.Stdout = os.Stderr
	mysqlCmd.Stdin = countingReader
	driver.replayBinlogCounter = countingReader

	if err := mysqlbinlogCmd.Start(); err != nil {
		return errors.Wrap(err, "cannot start mysqlbinlog command")
	}
	if err := mysqlCmd.Run(); err != nil {
		return errors.Wrap(err, "mysql command fails")
	}
	if err := mysqlbinlogCmd.Wait(); err != nil {
		return errors.Wrap(err, "error occurred while waiting for mysqlbinlog to exit")
	}

	log.Debug("Replayed binlog successfully.")
	return nil
}

// GetReplayedBinlogBytes gets the replayed binlog bytes.
func (driver *Driver) GetReplayedBinlogBytes() int64 {
	if driver.replayBinlogCounter == nil {
		return 0
	}
	return driver.replayBinlogCounter.Count()
}

// ReplayBinlogToDatabase replays the binlog of originDatabaseName to the targetDatabaseName.
func (driver *Driver) ReplayBinlogToDatabase(ctx context.Context, originDatabaseName, targetDatabaseName string, startBinlogInfo api.BinlogInfo, targetTs int64, binlogDir string) error {
	return driver.replayBinlogReadFromDir(ctx, originDatabaseName, targetDatabaseName, startBinlogInfo, targetTs, binlogDir)
}

// ReplayBinlogToPITRDatabase replays binlog to the PITR database.
// It's the second step of the PITR process.
func (driver *Driver) ReplayBinlogToPITRDatabase(ctx context.Context, databaseName string, startBinlogInfo api.BinlogInfo, suffixTs, targetTs int64) error {
	pitrDatabaseName := util.GetPITRDatabaseName(databaseName, suffixTs)
	return driver.replayBinlog(ctx, databaseName, pitrDatabaseName, startBinlogInfo, targetTs)
}

// RestoreBackupToDatabase create the database named `databaseName` and restores a full backup to the given database.
func (driver *Driver) RestoreBackupToDatabase(ctx context.Context, backup io.Reader, databaseName string) error {
	// Create the pitr database.
	return driver.restoreImpl(ctx, backup, databaseName)
}

// RestoreBackupToPITRDatabase restores a full backup to the PITR database.
// It's the first step of the PITR process.
func (driver *Driver) RestoreBackupToPITRDatabase(ctx context.Context, backup io.Reader, databaseName string, suffixTs int64) error {
	pitrDatabaseName := util.GetPITRDatabaseName(databaseName, suffixTs)
	stmt := fmt.Sprintf("CREATE DATABASE `%s`;", pitrDatabaseName)
	db, err := driver.GetDBConnection(ctx, "")
	if err != nil {
		return err
	}
	if _, err := db.ExecContext(ctx, stmt); err != nil {
		return err
	}
	// Create the pitr database.
	return driver.RestoreBackupToDatabase(ctx, backup, pitrDatabaseName)
}

// GetBinlogReplayList returns the path list of the binlog that need be replayed.
func GetBinlogReplayList(startBinlogInfo api.BinlogInfo, binlogDir string) ([]string, error) {
	startBinlogSeq, err := GetBinlogNameSeq(startBinlogInfo.FileName)
	if err != nil {
		return nil, errors.Wrapf(err, "cannot parse the start binlog file name %q", startBinlogInfo.FileName)
	}

	binlogFiles, err := os.ReadDir(binlogDir)
	if err != nil {
		return nil, errors.Wrapf(err, "cannot read binlog directory %s", binlogDir)
	}

	var binlogFilesToReplay []BinlogFile
	for _, f := range binlogFiles {
		if strings.HasSuffix(f.Name(), binlogMetaSuffix) {
			continue
		}
		fileInfo, err := f.Info()
		if err != nil {
			return nil, errors.Wrapf(err, "cannot get file info %s", f.Name())
		}
		binlogFile, err := newBinlogFile(f.Name(), fileInfo.Size())
		if err != nil {
			return nil, err
		}
		if binlogFile.Seq >= startBinlogSeq {
			binlogFilesToReplay = append(binlogFilesToReplay, binlogFile)
		}
	}
	if len(binlogFilesToReplay) == 0 {
		log.Error("No binlog files found locally after given start binlog info", zap.Any("startBinlogInfo", startBinlogInfo))
		return nil, errors.Errorf("no binlog files found locally after given start binlog info: %v", startBinlogInfo)
	}

	binlogFilesToReplaySorted := sortBinlogFiles(binlogFilesToReplay)

	if binlogFilesToReplaySorted[0].Seq != startBinlogSeq {
		log.Error("The starting binlog file does not exist locally", zap.String("filename", startBinlogInfo.FileName))
		return nil, errors.Errorf("the starting binlog file %q does not exist locally", startBinlogInfo.FileName)
	}

	if !binlogFilesAreContinuous(binlogFilesToReplaySorted) {
		return nil, errors.Errorf("discontinuous binlog file extensions detected, skip ")
	}

	var binlogReplayList []string
	for _, binlogFile := range binlogFilesToReplaySorted {
		binlogReplayList = append(binlogReplayList, filepath.Join(binlogDir, binlogFile.Name))
	}

	return binlogReplayList, nil
}

// sortBinlogFiles will sort binlog files in ascending order by their numeric extension.
// For mysql binlog, after the serial number reaches 999999, the next serial number will not return to 000000, but 1000000,
// so we cannot directly use string to compare lexicographical order.
func sortBinlogFiles(binlogFiles []BinlogFile) []BinlogFile {
	var sorted []BinlogFile
	sorted = append(sorted, binlogFiles...)
	sort.Slice(sorted, func(i, j int) bool {
		return sorted[i].Seq < sorted[j].Seq
	})
	return sorted
}

// GetLatestBackupBeforeOrEqualTs finds the latest logical backup and corresponding binlog info whose time is before or equal to `targetTs`.
// The backupList should only contain DONE backups.
func (driver *Driver) GetLatestBackupBeforeOrEqualTs(ctx context.Context, backupList []*api.Backup, targetTs int64, mode common.ReleaseMode) (*api.Backup, error) {
	if len(backupList) == 0 {
		return nil, errors.Errorf("no valid backup")
	}

	targetBinlogCoordinate, err := driver.getBinlogCoordinateByTs(ctx, targetTs)
	if err != nil {
		log.Error("Failed to get binlog coordinate by targetTs", zap.Int64("targetTs", targetTs), zap.Error(err))
		return nil, errors.Wrapf(err, "failed to get binlog coordinate by targetTs %d", targetTs)
	}
	log.Debug("Got binlog coordinate by targetTs", zap.Int64("targetTs", targetTs), zap.Any("binlogCoordinate", *targetBinlogCoordinate))

	var validBackupList []*api.Backup
	for _, b := range backupList {
		if b.Payload.BinlogInfo.IsEmpty() {
			log.Debug("Skip parsing binlog event timestamp of the backup where BinlogInfo is empty", zap.Int("backupId", b.ID), zap.String("backupName", b.Name))
			continue
		}
		validBackupList = append(validBackupList, b)
	}

	return driver.getLatestBackupBeforeOrEqualBinlogCoord(validBackupList, *targetBinlogCoordinate, mode)
}

func (driver *Driver) getLatestBackupBeforeOrEqualBinlogCoord(backupList []*api.Backup, targetBinlogCoordinate binlogCoordinate, mode common.ReleaseMode) (*api.Backup, error) {
	type backupBinlogCoordinate struct {
		binlogCoordinate
		backup *api.Backup
	}
	var backupCoordinateListSorted []backupBinlogCoordinate
	for _, b := range backupList {
		c, err := newBinlogCoordinate(b.Payload.BinlogInfo.FileName, b.Payload.BinlogInfo.Position)
		if err != nil {
			return nil, err
		}
		backupCoordinateListSorted = append(backupCoordinateListSorted, backupBinlogCoordinate{binlogCoordinate: c, backup: b})
	}

	// Sort in order that latest binlog coordinate comes first.
	sort.Slice(backupCoordinateListSorted, func(i, j int) bool {
		return backupCoordinateListSorted[i].Seq > backupCoordinateListSorted[j].Seq ||
			(backupCoordinateListSorted[i].Seq == backupCoordinateListSorted[j].Seq && backupCoordinateListSorted[i].Pos > backupCoordinateListSorted[j].Pos)
	})

	var backup *api.Backup
	for _, bc := range backupCoordinateListSorted {
		if bc.Seq < targetBinlogCoordinate.Seq || (bc.Seq == targetBinlogCoordinate.Seq && bc.Pos <= targetBinlogCoordinate.Pos) {
			if bc.backup.Status == api.BackupStatusDone {
				backup = bc.backup
				break
			}
			if bc.backup.Status == api.BackupStatusFailed && bc.backup.Type == api.BackupTypePITR {
				return nil, errors.Errorf("the backup %q taken after a former PITR cutover is failed, so we cannot recover to a point in time before this backup", bc.backup.Name)
			}
			if bc.backup.Status == api.BackupStatusPendingCreate && bc.backup.Type == api.BackupTypePITR {
				return nil, errors.Errorf("the backup %q taken after a former PITR cutover is still in progress, please try again later", bc.backup.Name)
			}
		}
	}

	if backup == nil {
		if mode == common.ReleaseModeDev {
			args := []string{
				"-v",
				"--base64-output=DECODE-ROWS",
				filepath.Join(driver.binlogDir, fmt.Sprintf("binlog.%06d", targetBinlogCoordinate.Seq)),
			}
			cmd := exec.Command(mysqlutil.GetPath(mysqlutil.MySQLBinlog, driver.resourceDir), args...)
			var out bytes.Buffer
			cmd.Stdout = &out
			if err := cmd.Run(); err != nil {
				return nil, err
			}
			log.Debug(out.String())
		}
		oldestBackupBinlogCoordinate := backupCoordinateListSorted[len(backupCoordinateListSorted)-1]
		log.Error("The target binlog coordinate is earlier than the oldest backup's binlog coordinate",
			zap.Any("targetBinlogCoordinate", targetBinlogCoordinate),
			zap.Any("oldestBackupBinlogCoordinate", oldestBackupBinlogCoordinate))
		return nil, errors.Errorf("the target binlog coordinate %v is earlier than the oldest backup's binlog coordinate %v", targetBinlogCoordinate, oldestBackupBinlogCoordinate)
	}

	return backup, nil
}

// SwapPITRDatabase renames the pitr database to the target, and the original to the old database
// It returns the pitr and old database names after swap.
// It performs the step 2 of the restore process.
func SwapPITRDatabase(ctx context.Context, conn *sql.Conn, database string, suffixTs int64) (string, string, error) {
	pitrDatabaseName := util.GetPITRDatabaseName(database, suffixTs)
	pitrOldDatabase := util.GetPITROldDatabaseName(database, suffixTs)

	// Handle the case that the original database does not exist, because user could drop a database and want to restore it.
	log.Debug("Checking database exists.", zap.String("database", database))
	dbExists, err := databaseExists(ctx, conn, database)
	if err != nil {
		return pitrDatabaseName, pitrOldDatabase, errors.Wrapf(err, "failed to check whether database %q exists", database)
	}

	log.Debug("Turning binlog OFF.")
	// Set OFF the session variable sql_log_bin so that the writes in the following SQL statements will not be recorded in the binlog.
	if _, err := conn.ExecContext(ctx, "SET sql_log_bin=OFF"); err != nil {
		return pitrDatabaseName, pitrOldDatabase, err
	}

	if !dbExists {
		log.Debug("Database does not exist, creating...", zap.String("database", database))
		if _, err := conn.ExecContext(ctx, fmt.Sprintf("CREATE DATABASE `%s`", database)); err != nil {
			return pitrDatabaseName, pitrOldDatabase, errors.Wrapf(err, "failed to create non-exist database %q", database)
		}
	}

	log.Debug("Getting tables in the original and PITR databases.")
	tables, err := getTables(ctx, conn, database)
	if err != nil {
		return pitrDatabaseName, pitrOldDatabase, errors.Wrapf(err, "failed to get tables of database %q", database)
	}
	tablesPITR, err := getTables(ctx, conn, pitrDatabaseName)
	if err != nil {
		return pitrDatabaseName, pitrOldDatabase, errors.Wrapf(err, "failed to get tables of database %q", pitrDatabaseName)
	}

	if len(tables) == 0 && len(tablesPITR) == 0 {
		log.Warn("Both databases are empty, skip renaming tables",
			zap.String("originalDatabase", database),
			zap.String("pitrDatabase", pitrDatabaseName))
		return pitrDatabaseName, pitrOldDatabase, nil
	}

	if _, err := conn.ExecContext(ctx, fmt.Sprintf("CREATE DATABASE `%s`", pitrOldDatabase)); err != nil {
		return pitrDatabaseName, pitrOldDatabase, err
	}

	var tableRenames []string
	for _, table := range tables {
		tableRenames = append(tableRenames, fmt.Sprintf("`%s`.`%s` TO `%s`.`%s`", database, table.Name, pitrOldDatabase, table.Name))
	}
	for _, table := range tablesPITR {
		tableRenames = append(tableRenames, fmt.Sprintf("`%s`.`%s` TO `%s`.`%s`", pitrDatabaseName, table.Name, database, table.Name))
	}
	renameStmt := fmt.Sprintf("RENAME TABLE %s;", strings.Join(tableRenames, ", "))
	log.Debug("generated RENAME TABLE statement", zap.String("stmt", renameStmt))

	if _, err := conn.ExecContext(ctx, renameStmt); err != nil {
		return pitrDatabaseName, pitrOldDatabase, err
	}

	if _, err := conn.ExecContext(ctx, "SET sql_log_bin=ON"); err != nil {
		return pitrDatabaseName, pitrOldDatabase, err
	}

	return pitrDatabaseName, pitrOldDatabase, nil
}

func databaseExists(ctx context.Context, conn *sql.Conn, database string) (bool, error) {
	query := fmt.Sprintf("SELECT 1 FROM INFORMATION_SCHEMA.SCHEMATA WHERE SCHEMA_NAME='%s'", database)
	var unused string
	if err := conn.QueryRowContext(ctx, query).Scan(&unused); err != nil {
		if err == sql.ErrNoRows {
			// The query returns empty row, which means there's no such database.
			return false, nil
		}
		return false, util.FormatErrorWithQuery(err, query)
	}
	return true, nil
}

func (driver *Driver) getSortedLocalBinlogFilesMeta() ([]binlogFileMeta, error) {
	metaFileInfoListLocal, err := ioutil.ReadDir(driver.binlogDir)
	if err != nil {
		return nil, err
	}

	var metaList []binlogFileMeta
	for _, fileInfo := range metaFileInfoListLocal {
		if !strings.HasSuffix(fileInfo.Name(), binlogMetaSuffix) {
			continue
		}
		meta, err := driver.readBinlogMetaFile(fileInfo.Name())
		if err != nil {
			return nil, err
		}
		seq, err := GetBinlogNameSeq(strings.TrimSuffix(fileInfo.Name(), binlogMetaSuffix))
		if err != nil {
			return nil, errors.Wrapf(err, "failed to get seq from binlog metadata file name %q", fileInfo.Name())
		}
		meta.seq = seq
		metaList = append(metaList, meta)
	}

	return sortBinlogFilesMeta(metaList), nil
}

func sortBinlogFilesMeta(binlogFilesMeta []binlogFileMeta) []binlogFileMeta {
	var sorted []binlogFileMeta
	sorted = append(sorted, binlogFilesMeta...)
	sort.Slice(sorted, func(i, j int) bool {
		return sorted[i].seq < sorted[j].seq
	})
	return sorted
}

// GetSortedLocalBinlogFiles returns a sorted BinlogFile list in the given binlog dir.
func (driver *Driver) GetSortedLocalBinlogFiles() ([]BinlogFile, error) {
	binlogFilesInfoLocal, err := os.ReadDir(driver.binlogDir)
	if err != nil {
		return nil, err
	}
	var binlogFilesLocal []BinlogFile
	// TODO(dragonly): Get binlog files according to the metadata files.
	for _, fileInfo := range binlogFilesInfoLocal {
		if strings.HasSuffix(fileInfo.Name(), binlogMetaSuffix) {
			continue
		}
		fi, err := fileInfo.Info()
		if err != nil {
			return nil, errors.Wrapf(err, "cannot get file info %s", fileInfo.Name())
		}
		binlogFile, err := newBinlogFile(fileInfo.Name(), fi.Size())
		if err != nil {
			return nil, err
		}
		binlogFilesLocal = append(binlogFilesLocal, binlogFile)
	}
	return sortBinlogFiles(binlogFilesLocal), nil
}

func binlogFilesAreContinuous(files []BinlogFile) bool {
	for i := 0; i < len(files)-1; i++ {
		if files[i].Seq+1 != files[i+1].Seq {
			return false
		}
	}
	return true
}

func getBinlogRelativeDir(binlogDir string) string {
	instanceID := filepath.Base(binlogDir)
	return filepath.Join("backup", "instance", instanceID)
}

// Download binlog files on server.
func (driver *Driver) downloadBinlogFilesOnServer(ctx context.Context, metaList []binlogFileMeta, binlogFilesOnServerSorted []BinlogFile, downloadLatestBinlogFile bool, uploader storage.Uploader) error {
	if len(binlogFilesOnServerSorted) == 0 {
		log.Debug("No binlog file found on server to download")
		return nil
	}
	latestBinlogFileOnServer := binlogFilesOnServerSorted[len(binlogFilesOnServerSorted)-1]
	metaMap := make(map[int64]bool)
	for _, meta := range metaList {
		metaMap[meta.seq] = true
	}
	log.Debug("Downloading binlog files", zap.Array("fileList", ZapBinlogFiles(binlogFilesOnServerSorted)))
	for _, fileOnServer := range binlogFilesOnServerSorted {
		if fileOnServer.Name == latestBinlogFileOnServer.Name && !downloadLatestBinlogFile {
			continue
		}
		_, exist := metaMap[fileOnServer.Seq]
		if !exist {
			binlogFilePath := filepath.Join(driver.binlogDir, fileOnServer.Name)
			if err := driver.downloadBinlogFileFromServer(ctx, fileOnServer, fileOnServer.Name == latestBinlogFileOnServer.Name); err != nil {
				log.Error("Failed to download binlog file", zap.String("path", binlogFilePath), zap.Error(err))
				return errors.Wrapf(err, "failed to download binlog file %q", binlogFilePath)
			}
			if err := driver.writeBinlogMetadataFile(ctx, fileOnServer.Name); err != nil {
				return errors.Wrapf(err, "failed to write binlog metadata file for binlog file %q", binlogFilePath)
			}
			if uploader != nil {
				if err := driver.uploadBinlogFileToCloud(ctx, uploader, fileOnServer.Name); err != nil {
					return errors.Wrapf(err, "failed to upload binlog file %q to cloud storage", binlogFilePath)
				}
			}
		}
	}
	return nil
}

// GetBinlogDir gets the binlogDir.
func (driver *Driver) GetBinlogDir() string {
	return driver.binlogDir
}

// FetchAllBinlogFilesFromMySQL downloads all binlog files on server to `binlogDir`.
func (driver *Driver) FetchAllBinlogFilesFromMySQL(ctx context.Context, downloadLatestBinlogFile bool, uploader storage.Uploader) error {
	if err := os.MkdirAll(driver.binlogDir, os.ModePerm); err != nil {
		return errors.Wrapf(err, "failed to create binlog directory %q", driver.binlogDir)
	}
	// Read binlog files list on server.
	binlogFilesOnServerSorted, err := driver.GetSortedBinlogFilesMetaOnServer(ctx)
	if err != nil {
		return err
	}
	if len(binlogFilesOnServerSorted) == 0 {
		log.Debug("No binlog file found on server to download")
		return nil
	}
	log.Debug("Got sorted binlog file list on server", zap.Array("list", ZapBinlogFiles(binlogFilesOnServerSorted)))

	// Read the local binlog metadata files.
	metaList, err := driver.getSortedLocalBinlogFilesMeta()
	if err != nil {
		return errors.Wrap(err, "failed to read local binlog files")
	}

	return driver.downloadBinlogFilesOnServer(ctx, metaList, binlogFilesOnServerSorted, downloadLatestBinlogFile, uploader)
}

// Syncs the binlog specified by `meta` between the instance and local.
// If isLast is true, it means that this is the last binlog file containing the targetTs event.
// It may keep growing as there are ongoing writes to the database. So we just need to check that
// the file size is larger or equal to the binlog file size we queried from the MySQL server earlier.
func (driver *Driver) downloadBinlogFileFromServer(ctx context.Context, binlogFileToDownload BinlogFile, isLast bool) error {
	// for mysqlbinlog binary, --result-file must end with '/'
	mysqlbinlogResultFileDir := strings.TrimRight(driver.binlogDir, "/") + "/"
	// TODO(zp): support ssl?
	args := []string{
		binlogFileToDownload.Name,
		"--read-from-remote-server",
		// Verify checksum binlog events.
		"--verify-binlog-checksum",
		"--raw",
		"--host", driver.connCfg.Host,
		"--user", driver.connCfg.Username,
		"--result-file", mysqlbinlogResultFileDir,
	}
	if driver.connCfg.Port != "" {
		args = append(args, "--port", driver.connCfg.Port)
	}
	if driver.connCfg.Password != "" {
		args = append(args, fmt.Sprintf("--password=%s", driver.connCfg.Password))
	}

	cmd := exec.CommandContext(ctx, mysqlutil.GetPath(mysqlutil.MySQLBinlog, driver.resourceDir), args...)
	cmd.Stdout = os.Stderr
	cmd.Stderr = os.Stderr

	log.Debug("Downloading binlog files using mysqlbinlog", zap.String("cmd", cmd.String()))
	binlogFilePath := filepath.Join(driver.binlogDir, binlogFileToDownload.Name)
	if err := cmd.Run(); err != nil {
		log.Error("Failed to execute mysqlbinlog binary", zap.Error(err))
		return errors.Wrap(err, "failed to execute mysqlbinlog binary")
	}

	log.Debug("Checking downloaded binlog file stat", zap.String("path", binlogFilePath))
	fileInfo, err := os.Stat(binlogFilePath)
	if err != nil {
		log.Error("Failed to get stat of the binlog file.", zap.String("path", binlogFilePath), zap.Error(err))
		return errors.Wrapf(err, "failed to get stat of the binlog file %q", binlogFilePath)
	}
	if !isLast && fileInfo.Size() != binlogFileToDownload.Size {
		log.Error("Downloaded archived binlog file size is not equal to size queried on the MySQL server earlier.",
			zap.String("binlog", binlogFileToDownload.Name),
			zap.Int64("sizeInfo", binlogFileToDownload.Size),
			zap.Int64("downloadedSize", fileInfo.Size()),
		)
		return errors.Errorf("downloaded archived binlog file %q size %d is not equal to size %d queried on MySQL server earlier", binlogFilePath, fileInfo.Size(), binlogFileToDownload.Size)
	}

	return nil
}

func (driver *Driver) uploadBinlogFileToCloud(ctx context.Context, uploader storage.Uploader, binlogFileName string) error {
	binlogFilePath := filepath.Join(driver.binlogDir, binlogFileName)
	metaFileName := binlogFileName + binlogMetaSuffix
	metaFilePath := filepath.Join(driver.binlogDir, metaFileName)
	binlogFile, err := os.Open(binlogFilePath)
	if err != nil {
		return errors.Wrapf(err, "failed to open local binlog file %q for uploading", binlogFilePath)
	}
	defer binlogFile.Close()
	defer os.Remove(binlogFilePath)
	relativeDir := getBinlogRelativeDir(driver.binlogDir)
	if err := uploader.UploadObject(ctx, path.Join(relativeDir, binlogFileName), binlogFile); err != nil {
		// Remove the local metadata file so that it can be re-uploaded later.
		os.Remove(metaFilePath)
		return errors.Wrapf(err, "failed to upload binlog file %q to cloud storage", binlogFileName)
	}

	metaFile, err := os.Open(metaFilePath)
	if err != nil {
		return errors.Wrapf(err, "failed to open local binlog metadata file %q for uploading", metaFilePath)
	}
	defer metaFile.Close()
	// We leave the local metadata file to indicate that the binlog file has been uploaded successfully.
	if err := uploader.UploadObject(ctx, path.Join(relativeDir, metaFileName), metaFile); err != nil {
		return errors.Wrapf(err, "failed to upload binlog metadata file %q to cloud storage", metaFileName)
	}

	return nil
}

func (driver *Driver) writeBinlogMetadataFile(ctx context.Context, binlogFileName string) error {
	eventTs, err := driver.parseLocalBinlogFirstEventTs(ctx, binlogFileName)
	if err != nil {
		return errors.Wrapf(err, "failed to parse the local binlog file %q's first binlog event ts", binlogFileName)
	}
	metadataFilePath := filepath.Join(driver.binlogDir, binlogFileName+".meta")
	metadataFile, err := os.Create(metadataFilePath)
	if err != nil {
		return errors.Wrapf(err, "failed to create binlog metadata file %q", metadataFilePath)
	}
	metadata := binlogFileMeta{
		FirstEventTs: eventTs,
	}
	metadataBytes, err := json.Marshal(metadata)
	if err != nil {
		return errors.Wrapf(err, "failed to marshal binlog metadata %+v", metadata)
	}
	if _, err := metadataFile.Write(metadataBytes); err != nil {
		return errors.Wrapf(err, "failed to write binlog metadata file %q", metadataFilePath)
	}
	return nil
}

// GetSortedBinlogFilesMetaOnServer returns the metadata of binlog files in ascending order by their numeric extension.
func (driver *Driver) GetSortedBinlogFilesMetaOnServer(ctx context.Context) ([]BinlogFile, error) {
	db, err := driver.GetDBConnection(ctx, "")
	if err != nil {
		return nil, err
	}

	query := "SHOW BINARY LOGS"
	rows, err := db.QueryContext(ctx, query)
	if err != nil {
		return nil, err
	}
	defer rows.Close()

	var binlogFiles []BinlogFile
	for rows.Next() {
		var name string
		var size int64
		var unused interface{}
		if err := rows.Scan(&name, &size, &unused /*Encrypted column*/); err != nil {
			return nil, err
		}
		binlogFile, err := newBinlogFile(name, size)
		if err != nil {
			return nil, err
		}
		binlogFiles = append(binlogFiles, binlogFile)
	}
	if err := rows.Err(); err != nil {
		return nil, util.FormatErrorWithQuery(err, query)
	}

	return sortBinlogFiles(binlogFiles), nil
}

// getBinlogCoordinateByTs converts a timestamp to binlog coordinate using local binlog files.
func (driver *Driver) getBinlogCoordinateByTs(ctx context.Context, targetTs int64) (*binlogCoordinate, error) {
	binlogFilesLocalSorted, err := driver.GetSortedLocalBinlogFiles()
	if err != nil {
		return nil, errors.Wrap(err, "failed to read sorted local binlog files")
	}
	if len(binlogFilesLocalSorted) == 0 {
		return nil, errors.Errorf("no local binlog files found")
	}
	if !binlogFilesAreContinuous(binlogFilesLocalSorted) {
		return nil, errors.Errorf("local binlog files are not continuous")
	}

	var binlogFileTarget *BinlogFile
	for i, file := range binlogFilesLocalSorted {
		eventTs, err := driver.parseLocalBinlogFirstEventTs(ctx, file.Name)
		if err != nil {
			return nil, errors.Wrapf(err, "failed to parse the local binlog file %q's first binlog event ts", file.Name)
		}
		log.Debug("Parsed first binlog event ts", zap.String("file", file.Name), zap.Int64("eventTs", eventTs))
		if eventTs >= targetTs {
			if i == 0 {
				return nil, errors.Errorf("the targetTs %d is before the first event ts %d of the oldest binlog file %q", targetTs, eventTs, file.Name)
			}
			// The previous local binlog file contains targetTs.
			binlogFileTarget = &binlogFilesLocalSorted[i-1]
			break
		}
	}
	// All of the local binlog files' first event start ts <= targetTs, so we choose the last binlog file as probably "containing" targetTs.
	// This may not be true, because possibly targetTs > last eventTs of the last binlog file.
	// In this case, we should return an error.
	var isLastBinlogFile bool
	if binlogFileTarget == nil {
		isLastBinlogFile = true
		binlogFileTarget = &binlogFilesLocalSorted[len(binlogFilesLocalSorted)-1]
	}
	log.Debug("Found potential binlog file containing targetTs", zap.String("binlogFile", binlogFileTarget.Name), zap.Int64("targetTs", targetTs), zap.Bool("isLastBinlogFile", isLastBinlogFile))
	targetSeq, err := GetBinlogNameSeq(binlogFileTarget.Name)
	if err != nil {
		return nil, errors.Errorf("failed to parse seq from binlog file name %q", binlogFileTarget.Name)
	}

	eventPos, err := driver.getBinlogEventPositionAtOrAfterTs(ctx, *binlogFileTarget, targetTs)
	if err != nil {
		if common.ErrorCode(err) == common.NotFound {
			// All the binlog events in this binlog file have ts < targetTs.
			// If this is the last binlog file, the user wants to recover to a time in the future and we should return an error.
			// Otherwise, we should return the end position of the current binlog file.
			if isLastBinlogFile {
				return nil, errors.Errorf("the targetTs %d is after the last event ts of the latest binlog file %q", targetTs, binlogFileTarget.Name)
			}
			return &binlogCoordinate{Seq: targetSeq, Pos: math.MaxInt64}, nil
		}
		return nil, errors.Wrapf(err, "failed to find the binlog event after targetTs %d", targetTs)
	}
	return &binlogCoordinate{Seq: targetSeq, Pos: eventPos}, nil
}

func parseBinlogEventTsInLine(line string) (eventTs int64, found bool, err error) {
	// The target line starts with string like "#220421 14:49:26 server id 1"
	if !strings.Contains(line, "server id") {
		return 0, false, nil
	}
	if strings.Contains(line, "end_log_pos 0") {
		// https://github.com/mysql/mysql-server/blob/8.0/client/mysqlbinlog.cc#L1209-L1212
		// Fake events with end_log_pos=0 could be generated and we need to ignore them.
		return 0, false, nil
	}
	fields := strings.Fields(line)
	// fields should starts with ["#220421", "14:49:26", "server", "id", "1", "end_log_pos", "34794"]
	if len(fields) < 7 ||
		(len(fields[0]) != 7 || fields[2] != "server" || fields[3] != "id" || fields[5] != "end_log_pos") {
		return 0, false, errors.Errorf("found unexpected mysqlbinlog output line %q when parsing binlog event timestamp", line)
	}
	datetime, err := time.ParseInLocation("060102 15:04:05", fmt.Sprintf("%s %s", fields[0][1:], fields[1]), time.Local)
	if err != nil {
		return 0, false, err
	}
	return datetime.Unix(), true, nil
}

func parseBinlogEventPosInLine(line string) (pos int64, found bool, err error) {
	// The mysqlbinlog output will contains a line starting with "# at 35065", which is the binlog event's start position.
	if !strings.HasPrefix(line, "# at ") {
		return 0, false, nil
	}
	// This is the line containing the start position of the binlog event.
	fields := strings.Fields(line)
	if len(fields) != 3 {
		return 0, false, errors.Errorf("unexpected mysqlbinlog output line %q when parsing binlog event start position", line)
	}
	pos, err = strconv.ParseInt(fields[2], 10, 0)
	if err != nil {
		return 0, false, err
	}
	return pos, true, nil
}

// Parse the first binlog eventTs of a local binlog file.
func (driver *Driver) parseLocalBinlogFirstEventTs(ctx context.Context, fileName string) (int64, error) {
	args := []string{
		// Local binlog file path.
		path.Join(driver.binlogDir, fileName),
		// Verify checksum binlog events.
		"--verify-binlog-checksum",
		// Tell mysqlbinlog to suppress the BINLOG statements for row events, which reduces the unneeded output.
		"--base64-output=DECODE-ROWS",
	}
	cmd := exec.CommandContext(ctx, mysqlutil.GetPath(mysqlutil.MySQLBinlog, driver.resourceDir), args...)
	cmd.Stderr = os.Stderr
	pr, err := cmd.StdoutPipe()
	if err != nil {
		return 0, err
	}
	s := bufio.NewScanner(pr)
	if err := cmd.Start(); err != nil {
		return 0, err
	}
	defer func() {
		_ = pr.Close()
		_ = cmd.Process.Kill()
	}()

	var eventTs int64
	for s.Scan() {
		line := s.Text()
		eventTsParsed, found, err := parseBinlogEventTsInLine(line)
		if err != nil {
			return 0, errors.Wrap(err, "failed to parse binlog eventTs from mysqlbinlog output")
		}
		if !found {
			continue
		}
		eventTs = eventTsParsed
		break
	}

	return eventTs, nil
}

// Use command like mysqlbinlog --start-datetime=targetTs binlog.000001 to parse the first binlog event position with timestamp equal or after targetTs.
// TODO(dragonly): Add integration test.
func (driver *Driver) getBinlogEventPositionAtOrAfterTs(ctx context.Context, binlogFile BinlogFile, targetTs int64) (int64, error) {
	args := []string{
		// Local binlog file path.
		path.Join(driver.binlogDir, binlogFile.Name),
		// Verify checksum binlog events.
		"--verify-binlog-checksum",
		// Tell mysqlbinlog to suppress the BINLOG statements for row events, which reduces the unneeded output.
		"--base64-output=DECODE-ROWS",
		// Instruct mysqlbinlog to start output only after encountering the first binlog event with timestamp equal or after targetTs.
		"--start-datetime", formatDateTime(targetTs),
	}
	cmd := exec.CommandContext(ctx, mysqlutil.GetPath(mysqlutil.MySQLBinlog, driver.resourceDir), args...)
	cmd.Stderr = os.Stderr
	pr, err := cmd.StdoutPipe()
	if err != nil {
		return 0, err
	}
	s := bufio.NewScanner(pr)
	if err := cmd.Start(); err != nil {
		return 0, err
	}
	defer func() {
		_ = pr.Close()
		_ = cmd.Process.Kill()
	}()

	var pos int64
	for s.Scan() {
		line := s.Text()
		posParsed, found, err := parseBinlogEventPosInLine(line)
		if err != nil {
			return 0, errors.Wrap(err, "failed to parse binlog event start position from mysqlbinlog output")
		}
		if !found {
			continue
		}
		if posParsed == 4 {
			// When invoking mysqlbinlog with --start-datetime, the first valid event will always be FORMAT_DESCRIPTION_EVENT which should be skipped.
			continue
		}
		pos = posParsed
		break
	}

	if pos == 0 {
		return 0, common.Errorf(common.NotFound, "failed to find event position at or after targetTs %d", targetTs)
	}

	return pos, nil
}

// GetBinlogNameSeq returns the numeric extension to the binary log base name by using split the dot.
// For example: ("binlog.000001") => 1, ("binlog000001") => err.
func GetBinlogNameSeq(name string) (int64, error) {
	s := strings.Split(name, ".")
	if len(s) != 2 {
		return 0, errors.Errorf("failed to parse binlog extension, expecting two parts in the binlog file name %q but got %d", name, len(s))
	}
	return strconv.ParseInt(s[1], 10, 0)
}

// checks the MySQL version is >=8.0.
func checkVersionForPITR(version string) error {
	v, err := semver.Parse(version)
	if err != nil {
		return err
	}
	v8 := semver.MustParse("8.0.0")
	if v.LT(v8) {
		return errors.Errorf("version %s is not supported for PITR; the minimum supported version is 8.0", version)
	}
	return nil
}

// CheckServerVersionForPITR checks that the MySQL server version meets the requirements of PITR.
func (driver *Driver) CheckServerVersionForPITR(ctx context.Context) error {
	value, err := driver.getServerVariable(ctx, "version")
	if err != nil {
		return err
	}
	return checkVersionForPITR(value)
}

// CheckEngineInnoDB checks that the tables in the database is all using InnoDB as the storage engine.
func (driver *Driver) CheckEngineInnoDB(ctx context.Context, database string) error {
	db, err := driver.GetDBConnection(ctx, "")
	if err != nil {
		return err
	}

	// ref: https://dev.mysql.com/doc/refman/8.0/en/information-schema-tables-table.html
	query := fmt.Sprintf("SELECT table_name, engine FROM information_schema.tables WHERE table_schema='%s';", database)
	rows, err := db.QueryContext(ctx, query)
	if err != nil {
		return err
	}
	defer rows.Close()
	var tablesNotInnoDB []string
	for rows.Next() {
		var tableName, engine string
		if err := rows.Scan(&tableName, &engine); err != nil {
			return err
		}
		if strings.ToLower(engine) != "innodb" {
			tablesNotInnoDB = append(tablesNotInnoDB, tableName)
		}
	}
	if err := rows.Err(); err != nil {
		return util.FormatErrorWithQuery(err, query)
	}
	if len(tablesNotInnoDB) != 0 {
		return errors.Errorf("tables %v of database %s do not use the InnoDB engine, which is required for PITR", tablesNotInnoDB, database)
	}
	return nil
}

func (driver *Driver) getServerVariable(ctx context.Context, varName string) (string, error) {
	db, err := driver.GetDBConnection(ctx, "")
	if err != nil {
		return "", err
	}

	query := fmt.Sprintf("SHOW VARIABLES LIKE '%s'", varName)
	var varNameFound, value string
	if err := db.QueryRowContext(ctx, query).Scan(&varNameFound, &value); err != nil {
		if err == sql.ErrNoRows {
			return "", common.FormatDBErrorEmptyRowWithQuery(query)
		}
		return "", util.FormatErrorWithQuery(err, query)
	}
	if varName != varNameFound {
		return "", errors.Errorf("expecting variable %s, but got %s", varName, varNameFound)
	}
	return value, nil
}

// CheckBinlogEnabled checks whether binlog is enabled for the current instance.
func (driver *Driver) CheckBinlogEnabled(ctx context.Context) error {
	value, err := driver.getServerVariable(ctx, "log_bin")
	if err != nil {
		return err
	}
	if strings.ToUpper(value) != "ON" {
		return errors.Errorf("binlog is not enabled")
	}
	return nil
}

// CheckBinlogRowFormat checks whether the binlog format is ROW.
func (driver *Driver) CheckBinlogRowFormat(ctx context.Context) error {
	value, err := driver.getServerVariable(ctx, "binlog_format")
	if err != nil {
		return err
	}
	if strings.ToUpper(value) != "ROW" {
		return errors.Errorf("binlog format is not ROW but %s", value)
	}
	return nil
}

// formatDateTime formats the timestamp to the local time string.
func formatDateTime(ts int64) string {
	t := time.Unix(ts, 0)
	return fmt.Sprintf("%d-%d-%d %d:%d:%d", t.Year(), t.Month(), t.Day(), t.Hour(), t.Minute(), t.Second())
}<|MERGE_RESOLUTION|>--- conflicted
+++ resolved
@@ -15,11 +15,7 @@
 	"encoding/json"
 	"fmt"
 	"io"
-<<<<<<< HEAD
 	"io/ioutil"
-=======
-	"io/fs"
->>>>>>> 50cc34cf
 	"math"
 	"os"
 	"os/exec"
