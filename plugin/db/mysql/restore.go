package mysql

// This file implements recovery functions for MySQL.
// For example, the original database is `dbfoo`. The suffixTs, derived from the PITR issue's CreateTs, is 1653018005.
// Bytebase will do the following:
// 1. Create a database called `dbfoo_pitr_1653018005`, and do PITR restore to it.
// 2. Create a database called `dbfoo_pitr_1653018005_del`, and move tables
// 	  from `dbfoo` to `dbfoo_pitr_1653018005_del`, and tables from `dbfoo_pitr_1653018005` to `dbfoo`.

import (
	"bufio"
	"bytes"
	"context"
	"database/sql"
	"fmt"
	"io/ioutil"
	"math"
	"os"
	"os/exec"
	"path"
	"path/filepath"
	"sort"
	"strconv"
	"strings"
	"sync/atomic"
	"time"

	"go.uber.org/zap"
	"go.uber.org/zap/zapcore"

	"github.com/bytebase/bytebase/api"
	"github.com/bytebase/bytebase/common"
	"github.com/bytebase/bytebase/common/log"
	"github.com/bytebase/bytebase/plugin/db/util"
	"github.com/bytebase/bytebase/resources/mysqlutil"

	"github.com/blang/semver/v4"
)

const (
	// MaxDatabaseNameLength is the allowed max database name length in MySQL.
	MaxDatabaseNameLength = 64

	// Variable lower_case_table_names related.

	// LetterCaseOnDiskLetterCaseCmp stores table and database names using the letter case specified in the CREATE TABLE or CREATE DATABASE statement.
	// Name comparisons are case-sensitive.
	LetterCaseOnDiskLetterCaseCmp = 0
	// LowerCaseOnDiskLowerCaseCmp stores table names in lowercase on disk and name comparisons are not case-sensitive.
	LowerCaseOnDiskLowerCaseCmp = 1
	// LetterCaseOnDiskLowerCaseCmp stores table and database names are stored on disk using the letter case specified in the CREATE TABLE or CREATE DATABASE statement, but MySQL converts them to lowercase on lookup.
	// Name comparisons are not case-sensitive.
	LetterCaseOnDiskLowerCaseCmp = 2
)

// BinlogFile is the metadata of the MySQL binlog file.
type BinlogFile struct {
	Name string
	Size int64

	// Seq is parsed from Name and is for the sorting purpose.
	Seq int64
}

func newBinlogFile(name string, size int64) (BinlogFile, error) {
	seq, err := GetBinlogNameSeq(name)
	if err != nil {
		return BinlogFile{}, err
	}
	return BinlogFile{Name: name, Size: size, Seq: seq}, nil
}

// ZapBinlogFiles is a helper to format zap.Array.
type ZapBinlogFiles []BinlogFile

// MarshalLogArray implements the zapcore.ArrayMarshaler interface.
func (files ZapBinlogFiles) MarshalLogArray(arr zapcore.ArrayEncoder) error {
	for _, file := range files {
		arr.AppendString(fmt.Sprintf("%s[%d]", file.Name, file.Size))
	}
	return nil
}

type binlogCoordinate struct {
	Seq int64
	Pos int64
}

func newBinlogCoordinate(binlogFileName string, pos int64) (binlogCoordinate, error) {
	seq, err := GetBinlogNameSeq(binlogFileName)
	if err != nil {
		return binlogCoordinate{}, err
	}
	return binlogCoordinate{Seq: seq, Pos: pos}, nil
}

// SetUpForPITR sets necessary fields for MySQL PITR recovery.
func (driver *Driver) SetUpForPITR(mysqlutilInstance mysqlutil.Instance, binlogDir string) {
	driver.mysqlutil = mysqlutilInstance
	driver.binlogDir = binlogDir
}

// ReplayBinlog replays the binlog for `originDatabase` from `startBinlogInfo.Position` to `targetTs`.
func (driver *Driver) replayBinlog(ctx context.Context, originalDatabase, pitrDatabase string, startBinlogInfo api.BinlogInfo, targetTs int64) error {
	replayBinlogPaths, err := getBinlogReplayList(startBinlogInfo, driver.binlogDir)
	if err != nil {
		return err
	}

	caseVariable := "lower_case_table_names"
	identifierCaseSensitive, err := driver.getServerVariable(ctx, caseVariable)
	if err != nil {
		return err
	}

	identifierCaseSensitiveValue, err := strconv.Atoi(identifierCaseSensitive)
	if err != nil {
		return err
	}

	var originalDBName string
	switch identifierCaseSensitiveValue {
	case LetterCaseOnDiskLetterCaseCmp:
		originalDBName = originalDatabase
	case LowerCaseOnDiskLowerCaseCmp:
		originalDBName = strings.ToLower(originalDatabase)
	case LetterCaseOnDiskLowerCaseCmp:
		originalDBName = strings.ToLower(originalDatabase)
	default:
		return fmt.Errorf("expecting value of %s in range [%d, %d, %d], but get %s", caseVariable, 0, 1, 2, identifierCaseSensitive)
	}

	// Extract the SQL statements from the binlog and replay them to the pitrDatabase via the mysql client by pipe.
	mysqlbinlogArgs := []string{
		// Disable binary logging.
		"--disable-log-bin",
		// Create rewrite rules for databases when playing back from logs written in row-based format, so that we can apply the binlog to PITR database instead of the original database.
		"--rewrite-db", fmt.Sprintf("%s->%s", originalDBName, pitrDatabase),
		// List entries for just this database. It's applied after the --rewrite-db option, so we should provide the rewritten database, i.e., pitrDatabase.
		"--database", pitrDatabase,
		// Start decoding the binary log at the log position, this option applies to the first log file named on the command line.
		"--start-position", fmt.Sprintf("%d", startBinlogInfo.Position),
		// Stop reading the binary log at the first event having a timestamp equal to or later than the datetime argument.
		"--stop-datetime", formatDateTime(targetTs),
	}

	mysqlbinlogArgs = append(mysqlbinlogArgs, replayBinlogPaths...)

	mysqlArgs := []string{
		"--host", driver.connCfg.Host,
		"--user", driver.connCfg.Username,
	}
	if driver.connCfg.Port != "" {
		mysqlArgs = append(mysqlArgs, "--port", driver.connCfg.Port)
	}
	if driver.connCfg.Password != "" {
		// The --password parameter of mysql/mysqlbinlog does not support the "--password PASSWORD" format (split by space).
		// If provided like that, the program will hang.
		mysqlArgs = append(mysqlArgs, fmt.Sprintf("--password=%s", driver.connCfg.Password))
	}

	mysqlbinlogCmd := exec.CommandContext(ctx, driver.mysqlutil.GetPath(mysqlutil.MySQLBinlog), mysqlbinlogArgs...)
	mysqlCmd := exec.CommandContext(ctx, driver.mysqlutil.GetPath(mysqlutil.MySQL), mysqlArgs...)
	log.Debug("Start replay binlog commands.",
		zap.String("mysqlbinlog", mysqlbinlogCmd.String()),
		zap.String("mysql", mysqlCmd.String()))

	mysqlRead, err := mysqlbinlogCmd.StdoutPipe()
	if err != nil {
		return fmt.Errorf("cannot get mysqlbinlog stdout pipe, error: %w", err)
	}
	defer mysqlRead.Close()

	mysqlbinlogCmd.Stderr = os.Stderr

	mysqlStdin := common.NewCountingReader(mysqlRead)
	mysqlCmd.Stderr = os.Stderr
	mysqlCmd.Stdout = os.Stderr
	mysqlCmd.Stdin = mysqlStdin

	// Update replay binlog progress
	totalBinlogBytes, err := getFileSizeSum(replayBinlogPaths)
	if err != nil {
		return fmt.Errorf("failed to get file size sum of replay binlog files, error: %w", err)
	}
	driver.replayBinlogProgress = 0
	stopChan := make(chan struct{})
	go func() {
		ticker := time.NewTicker(1 * time.Second)
		defer ticker.Stop()
		for {
			select {
			case <-ticker.C:
				progress := mysqlStdin.Count() * 10000 / totalBinlogBytes
				atomic.StoreUint64(&driver.replayBinlogProgress, progress)
			case <-ctx.Done():
				return
			case <-stopChan:
				return
			}
		}
	}()

	if err := mysqlbinlogCmd.Start(); err != nil {
		return fmt.Errorf("cannot start mysqlbinlog command, error: %w", err)
	}
	if err := mysqlCmd.Run(); err != nil {
		return fmt.Errorf("mysql command fails, error: %w", err)
	}
	if err := mysqlbinlogCmd.Wait(); err != nil {
		return fmt.Errorf("error occurred while waiting for mysqlbinlog to exit: %w", err)
	}
<<<<<<< HEAD
	close(stopChan)
=======

	log.Debug("Replayed binlog successfully.")
>>>>>>> d9547c5c
	return nil
}

func getFileSizeSum(fileNameList []string) (uint64, error) {
	var sum uint64
	for _, fileName := range fileNameList {
		stat, err := os.Stat(fileName)
		if err != nil {
			return 0, err
		}
		sum += uint64(stat.Size())
	}
	return sum, nil
}

// RestorePITR is a wrapper to perform PITR. It restores a full backup followed by replaying the binlog.
// It performs the step 1 of the restore process.
// TODO(dragonly): Refactor so that the first part is in driver.Restore, and remove this wrapper.
func (driver *Driver) RestorePITR(ctx context.Context, fullBackup *bufio.Scanner, startBinlogInfo api.BinlogInfo, database string, suffixTs, targetTs int64) error {
	pitrDatabaseName := getPITRDatabaseName(database, suffixTs)
	query := fmt.Sprintf(""+
		// Create the pitr database.
		"CREATE DATABASE `%s`;"+
		// Change to the pitr database.
		"USE `%s`;"+
		// Set this to ignore foreign key constraints, otherwise the recovery of the full backup may encounter
		// wrong foreign key dependency order and fail.
		// We should turn it on after we the restore the full backup.
		"SET foreign_key_checks=OFF",
		pitrDatabaseName, pitrDatabaseName)

	db, err := driver.GetDBConnection(ctx, "")
	if err != nil {
		return err
	}

	tx, err := db.BeginTx(ctx, nil)
	if err != nil {
		return err
	}
	defer tx.Rollback()

	if _, err := tx.ExecContext(ctx, query); err != nil {
		return err
	}

	if err := driver.RestoreTx(ctx, tx, fullBackup); err != nil {
		return err
	}

	// The full backup is restored successfully, enable foreign key constraints as normal.
	if _, err := tx.ExecContext(ctx, "SET foreign_key_checks=ON"); err != nil {
		return err
	}

	if err := tx.Commit(); err != nil {
		return err
	}

	if err := driver.replayBinlog(ctx, database, pitrDatabaseName, startBinlogInfo, targetTs); err != nil {
		return fmt.Errorf("failed to replay binlog, error: %w", err)
	}

	return nil
}

// getBinlogReplayList returns the path list of the binlog that need be replayed.
func getBinlogReplayList(startBinlogInfo api.BinlogInfo, binlogDir string) ([]string, error) {
	startBinlogSeq, err := GetBinlogNameSeq(startBinlogInfo.FileName)
	if err != nil {
		return nil, fmt.Errorf("cannot parse the start binlog file name %q, error: %w", startBinlogInfo.FileName, err)
	}

	binlogFiles, err := ioutil.ReadDir(binlogDir)
	if err != nil {
		return nil, fmt.Errorf("cannot read binlog directory %s, error %w", binlogDir, err)
	}

	var binlogFilesToReplay []BinlogFile
	for _, f := range binlogFiles {
		if f.IsDir() {
			continue
		}
		binlogFile, err := newBinlogFile(f.Name(), f.Size())
		if err != nil {
			return nil, err
		}
		if binlogFile.Seq >= startBinlogSeq {
			binlogFilesToReplay = append(binlogFilesToReplay, binlogFile)
		}
	}
	if len(binlogFilesToReplay) == 0 {
		log.Error("No binlog files found locally after given start binlog info", zap.Any("startBinlogInfo", startBinlogInfo))
		return nil, fmt.Errorf("no binlog files found locally after given start binlog info: %v", startBinlogInfo)
	}

	binlogFilesToReplaySorted := sortBinlogFiles(binlogFilesToReplay)

	if binlogFilesToReplaySorted[0].Seq != startBinlogSeq {
		log.Error("The starting binlog file does not exist locally", zap.String("filename", startBinlogInfo.FileName))
		return nil, fmt.Errorf("the starting binlog file %q does not exist locally", startBinlogInfo.FileName)
	}

	if !binlogFilesAreContinuous(binlogFilesToReplaySorted) {
		return nil, fmt.Errorf("discontinuous binlog file extensions detected, skip ")
	}

	var binlogReplayList []string
	for _, binlogFile := range binlogFilesToReplaySorted {
		binlogReplayList = append(binlogReplayList, filepath.Join(binlogDir, binlogFile.Name))
	}

	return binlogReplayList, nil
}

// sortBinlogFiles will sort binlog files in ascending order by their numeric extension.
// For mysql binlog, after the serial number reaches 999999, the next serial number will not return to 000000, but 1000000,
// so we cannot directly use string to compare lexicographical order.
func sortBinlogFiles(binlogFiles []BinlogFile) []BinlogFile {
	var sorted []BinlogFile
	sorted = append(sorted, binlogFiles...)
	sort.Slice(sorted, func(i, j int) bool {
		return sorted[i].Seq < sorted[j].Seq
	})
	return sorted
}

// GetLatestBackupBeforeOrEqualTs finds the latest logical backup and corresponding binlog info whose time is before or equal to `targetTs`.
// The backupList should only contain DONE backups.
func (driver *Driver) GetLatestBackupBeforeOrEqualTs(ctx context.Context, backupList []*api.Backup, targetTs int64, mode common.ReleaseMode) (*api.Backup, error) {
	if len(backupList) == 0 {
		return nil, fmt.Errorf("no valid backup")
	}

	targetBinlogCoordinate, err := driver.getBinlogCoordinateByTs(ctx, targetTs)
	if err != nil {
		log.Error("Failed to get binlog coordinate by targetTs", zap.Int64("targetTs", targetTs), zap.Error(err))
		return nil, fmt.Errorf("failed to get binlog coordinate by targetTs %d, error: %w", targetTs, err)
	}
	log.Debug("Got binlog coordinate by targetTs", zap.Int64("targetTs", targetTs), zap.Any("binlogCoordinate", *targetBinlogCoordinate))

	var validBackupList []*api.Backup
	for _, b := range backupList {
		if b.Payload.BinlogInfo.IsEmpty() {
			log.Debug("Skip parsing binlog event timestamp of the backup where BinlogInfo is empty", zap.Int("backupId", b.ID), zap.String("backupName", b.Name))
			continue
		}
		validBackupList = append(validBackupList, b)
	}

	return driver.getLatestBackupBeforeOrEqualBinlogCoord(validBackupList, *targetBinlogCoordinate, mode)
}

func (driver *Driver) getLatestBackupBeforeOrEqualBinlogCoord(backupList []*api.Backup, targetBinlogCoordinate binlogCoordinate, mode common.ReleaseMode) (*api.Backup, error) {
	type backupBinlogCoordinate struct {
		binlogCoordinate
		backup *api.Backup
	}
	var backupCoordinateListSorted []backupBinlogCoordinate
	for _, b := range backupList {
		c, err := newBinlogCoordinate(b.Payload.BinlogInfo.FileName, b.Payload.BinlogInfo.Position)
		if err != nil {
			return nil, err
		}
		backupCoordinateListSorted = append(backupCoordinateListSorted, backupBinlogCoordinate{binlogCoordinate: c, backup: b})
	}

	// Sort in order that latest binlog coordinate comes first.
	sort.Slice(backupCoordinateListSorted, func(i, j int) bool {
		return backupCoordinateListSorted[i].Seq > backupCoordinateListSorted[j].Seq ||
			(backupCoordinateListSorted[i].Seq == backupCoordinateListSorted[j].Seq && backupCoordinateListSorted[i].Pos > backupCoordinateListSorted[j].Pos)
	})

	var backup *api.Backup
	for _, bc := range backupCoordinateListSorted {
		if bc.Seq < targetBinlogCoordinate.Seq || (bc.Seq == targetBinlogCoordinate.Seq && bc.Pos <= targetBinlogCoordinate.Pos) {
			if bc.backup.Status == api.BackupStatusDone {
				backup = bc.backup
				break
			}
			if mode == common.ReleaseModeDev {
				if bc.backup.Status == api.BackupStatusFailed && bc.backup.Type == api.BackupTypePITR {
					return nil, fmt.Errorf("the backup %q taken after a former PITR cutover is failed, so we cannot recover to a point in time before this backup", bc.backup.Name)
				}
				if bc.backup.Status == api.BackupStatusPendingCreate && bc.backup.Type == api.BackupTypePITR {
					return nil, fmt.Errorf("the backup %q taken after a former PITR cutover is still in progress, please try again later", bc.backup.Name)
				}
			}
		}
	}

	if backup == nil {
		if mode == common.ReleaseModeDev {
			args := []string{
				"-v",
				"--base64-output=DECODE-ROWS",
				filepath.Join(driver.binlogDir, fmt.Sprintf("binlog.%06d", targetBinlogCoordinate.Seq)),
			}
			cmd := exec.Command(driver.mysqlutil.GetPath(mysqlutil.MySQLBinlog), args...)
			var out bytes.Buffer
			cmd.Stdout = &out
			if err := cmd.Run(); err != nil {
				return nil, err
			}
			log.Debug(out.String())
		}
		oldestBackupBinlogCoordinate := backupCoordinateListSorted[len(backupCoordinateListSorted)-1]
		log.Error("The target binlog coordinate is earlier than the oldest backup's binlog coordinate",
			zap.Any("targetBinlogCoordinate", targetBinlogCoordinate),
			zap.Any("oldestBackupBinlogCoordinate", oldestBackupBinlogCoordinate))
		return nil, fmt.Errorf("the target binlog coordinate %v is earlier than the oldest backup's binlog coordinate %v", targetBinlogCoordinate, oldestBackupBinlogCoordinate)
	}

	return backup, nil
}

// SwapPITRDatabase renames the pitr database to the target, and the original to the old database
// It returns the pitr and old database names after swap.
// It performs the step 2 of the restore process.
func SwapPITRDatabase(ctx context.Context, conn *sql.Conn, database string, suffixTs int64) (string, string, error) {
	pitrDatabaseName := getPITRDatabaseName(database, suffixTs)
	pitrOldDatabase := getPITROldDatabaseName(database, suffixTs)

	// Handle the case that the original database does not exist, because user could drop a database and want to restore it.
	log.Debug("Checking database exists.", zap.String("database", database))
	dbExists, err := databaseExists(ctx, conn, database)
	if err != nil {
		return pitrDatabaseName, pitrOldDatabase, fmt.Errorf("failed to check whether database %q exists, error: %w", database, err)
	}

	log.Debug("Turning binlog OFF.")
	// Set OFF the session variable sql_log_bin so that the writes in the following SQL statements will not be recorded in the binlog.
	if _, err := conn.ExecContext(ctx, "SET sql_log_bin=OFF"); err != nil {
		return pitrDatabaseName, pitrOldDatabase, err
	}

	if !dbExists {
		log.Debug("Database does not exist, creating...", zap.String("database", database))
		if _, err := conn.ExecContext(ctx, fmt.Sprintf("CREATE DATABASE `%s`", database)); err != nil {
			return pitrDatabaseName, pitrOldDatabase, fmt.Errorf("failed to create non-exist database %q, error: %w", database, err)
		}
	}

	log.Debug("Getting tables in the original and PITR databases.")
	tables, err := getTables(ctx, conn, database)
	if err != nil {
		return pitrDatabaseName, pitrOldDatabase, fmt.Errorf("failed to get tables of database %q, error: %w", database, err)
	}
	tablesPITR, err := getTables(ctx, conn, pitrDatabaseName)
	if err != nil {
		return pitrDatabaseName, pitrOldDatabase, fmt.Errorf("failed to get tables of database %q, error: %w", pitrDatabaseName, err)
	}

	if len(tables) == 0 && len(tablesPITR) == 0 {
		log.Warn("Both databases are empty, skip renaming tables",
			zap.String("originalDatabase", database),
			zap.String("pitrDatabase", pitrDatabaseName))
		return pitrDatabaseName, pitrOldDatabase, nil
	}

	if _, err := conn.ExecContext(ctx, fmt.Sprintf("CREATE DATABASE `%s`", pitrOldDatabase)); err != nil {
		return pitrDatabaseName, pitrOldDatabase, err
	}

	var tableRenames []string
	for _, table := range tables {
		tableRenames = append(tableRenames, fmt.Sprintf("`%s`.`%s` TO `%s`.`%s`", database, table.Name, pitrOldDatabase, table.Name))
	}
	for _, table := range tablesPITR {
		tableRenames = append(tableRenames, fmt.Sprintf("`%s`.`%s` TO `%s`.`%s`", pitrDatabaseName, table.Name, database, table.Name))
	}
	renameStmt := fmt.Sprintf("RENAME TABLE %s;", strings.Join(tableRenames, ", "))
	log.Debug("generated RENAME TABLE statement", zap.String("stmt", renameStmt))

	if _, err := conn.ExecContext(ctx, renameStmt); err != nil {
		return pitrDatabaseName, pitrOldDatabase, err
	}

	if _, err := conn.ExecContext(ctx, "SET sql_log_bin=ON"); err != nil {
		return pitrDatabaseName, pitrOldDatabase, err
	}

	return pitrDatabaseName, pitrOldDatabase, nil
}

func databaseExists(ctx context.Context, conn *sql.Conn, database string) (bool, error) {
	query := fmt.Sprintf("SELECT 1 FROM INFORMATION_SCHEMA.SCHEMATA WHERE SCHEMA_NAME='%s'", database)
	var unused string
	if err := conn.QueryRowContext(ctx, query).Scan(&unused); err != nil {
		if err == sql.ErrNoRows {
			// The query returns empty row, which means there's no such database.
			return false, nil
		}
		return false, util.FormatErrorWithQuery(err, query)
	}
	return true, nil
}

// Composes a pitr database name that we use as the target database for full backup recovery and binlog recovery.
// For example, getPITRDatabaseName("dbfoo", 1653018005) -> "dbfoo_pitr_1653018005".
func getPITRDatabaseName(database string, suffixTs int64) string {
	suffix := fmt.Sprintf("pitr_%d", suffixTs)
	return getSafeName(database, suffix)
}

// Composes a database name that we use as the target database for swapping out the original database.
// For example, getPITROldDatabaseName("dbfoo", 1653018005) -> "dbfoo_pitr_1653018005_del".
func getPITROldDatabaseName(database string, suffixTs int64) string {
	suffix := fmt.Sprintf("pitr_%d_del", suffixTs)
	return getSafeName(database, suffix)
}

// GetSortedLocalBinlogFiles returns a sorted BinlogFile list in the given binlog dir.
func GetSortedLocalBinlogFiles(binlogDir string) ([]BinlogFile, error) {
	binlogFilesInfoLocal, err := ioutil.ReadDir(binlogDir)
	if err != nil {
		return nil, err
	}
	var binlogFilesLocal []BinlogFile
	for _, fileInfo := range binlogFilesInfoLocal {
		binlogFile, err := newBinlogFile(fileInfo.Name(), fileInfo.Size())
		if err != nil {
			return nil, err
		}
		binlogFilesLocal = append(binlogFilesLocal, binlogFile)
	}
	return sortBinlogFiles(binlogFilesLocal), nil
}

func binlogFilesAreContinuous(files []BinlogFile) bool {
	for i := 0; i < len(files)-1; i++ {
		if files[i].Seq+1 != files[i+1].Seq {
			return false
		}
	}
	return true
}

// Download binlog files on server.
func (driver *Driver) downloadBinlogFilesOnServer(ctx context.Context, binlogFilesLocal, binlogFilesOnServerSorted []BinlogFile, downloadLatestBinlogFile bool) error {
	if len(binlogFilesOnServerSorted) == 0 {
		log.Debug("No binlog file found on server to download")
		return nil
	}
	latestBinlogFileOnServer := binlogFilesOnServerSorted[len(binlogFilesOnServerSorted)-1]
	binlogFilesLocalMap := make(map[string]BinlogFile)
	for _, file := range binlogFilesLocal {
		binlogFilesLocalMap[file.Name] = file
	}
	log.Debug("Downloading binlog files", zap.Array("fileList", ZapBinlogFiles(binlogFilesOnServerSorted)))
	for _, fileOnServer := range binlogFilesOnServerSorted {
		if fileOnServer.Name == latestBinlogFileOnServer.Name && !downloadLatestBinlogFile {
			continue
		}
		fileLocal, existLocal := binlogFilesLocalMap[fileOnServer.Name]
		path := filepath.Join(driver.binlogDir, fileOnServer.Name)
		if !existLocal {
			if err := driver.downloadBinlogFile(ctx, fileOnServer, fileOnServer.Name == latestBinlogFileOnServer.Name); err != nil {
				log.Error("Failed to download binlog file", zap.String("path", path), zap.Error(err))
				return fmt.Errorf("failed to download binlog file %q, error: %w", path, err)
			}
		} else if fileLocal.Size != fileOnServer.Size {
			log.Debug("Deleting inconsistent local binlog file",
				zap.String("path", path),
				zap.Int64("sizeLocal", fileLocal.Size),
				zap.Int64("sizeOnServer", fileOnServer.Size))
			if err := os.Remove(path); err != nil {
				log.Error("Failed to remove inconsistent local binlog file", zap.String("path", path), zap.Error(err))
				return fmt.Errorf("failed to remove inconsistent local binlog file %q, error: %w", path, err)
			}
			if err := driver.downloadBinlogFile(ctx, fileOnServer, fileOnServer.Name == latestBinlogFileOnServer.Name); err != nil {
				log.Error("Failed to re-download inconsistent local binlog file", zap.String("path", path), zap.Error(err))
				return fmt.Errorf("failed to re-download inconsistent local binlog file %q, error: %w", path, err)
			}
		}
	}
	return nil
}

// FetchAllBinlogFiles downloads all binlog files on server to `binlogDir`.
func (driver *Driver) FetchAllBinlogFiles(ctx context.Context, downloadLatestBinlogFile bool) error {
	// Read binlog files list on server.
	binlogFilesOnServerSorted, err := driver.GetSortedBinlogFilesMetaOnServer(ctx)
	if err != nil {
		return err
	}
	if len(binlogFilesOnServerSorted) == 0 {
		log.Debug("No binlog file found on server to download")
		return nil
	}
	log.Debug("Got sorted binlog file list on server", zap.Array("list", ZapBinlogFiles(binlogFilesOnServerSorted)))

	// Read the local binlog files.
	binlogFilesLocalSorted, err := GetSortedLocalBinlogFiles(driver.binlogDir)
	if err != nil {
		return fmt.Errorf("failed to read local binlog files, error: %w", err)
	}

	return driver.downloadBinlogFilesOnServer(ctx, binlogFilesLocalSorted, binlogFilesOnServerSorted, downloadLatestBinlogFile)
}

// Syncs the binlog specified by `meta` between the instance and local.
// If isLast is true, it means that this is the last binlog file containing the targetTs event.
// It may keep growing as there are ongoing writes to the database. So we just need to check that
// the file size is larger or equal to the binlog file size we queried from the MySQL server earlier.
func (driver *Driver) downloadBinlogFile(ctx context.Context, binlogFileToDownload BinlogFile, isLast bool) error {
	// for mysqlbinlog binary, --result-file must end with '/'
	resultFileDir := strings.TrimRight(driver.binlogDir, "/") + "/"
	// TODO(zp): support ssl?
	args := []string{
		binlogFileToDownload.Name,
		"--read-from-remote-server",
		"--raw",
		"--host", driver.connCfg.Host,
		"--user", driver.connCfg.Username,
		"--result-file", resultFileDir,
	}
	if driver.connCfg.Port != "" {
		args = append(args, "--port", driver.connCfg.Port)
	}
	if driver.connCfg.Password != "" {
		args = append(args, fmt.Sprintf("--password=%s", driver.connCfg.Password))
	}

	cmd := exec.CommandContext(ctx, driver.mysqlutil.GetPath(mysqlutil.MySQLBinlog), args...)
	cmd.Stdout = os.Stderr
	cmd.Stderr = os.Stderr

	log.Debug("Downloading binlog files using mysqlbinlog", zap.String("cmd", cmd.String()))
	resultFilePath := filepath.Join(resultFileDir, binlogFileToDownload.Name)
	if err := cmd.Run(); err != nil {
		_ = os.Remove(resultFilePath)
		return fmt.Errorf("executing mysqlbinlog fails, error: %w", err)
	}

	log.Debug("Checking downloaded binlog file stat", zap.String("path", resultFilePath))
	fileInfo, err := os.Stat(resultFilePath)
	if err != nil {
		if err := os.Remove(resultFilePath); err != nil {
			log.Error("Failed to get stat of the binlog file.", zap.String("path", resultFilePath), zap.Error(err))
		}
		return fmt.Errorf("cannot get file %q stat, error: %w", resultFilePath, err)
	}
	if !isLast && fileInfo.Size() != binlogFileToDownload.Size {
		log.Error("Downloaded archived binlog file size is not equal to size queried on the MySQL server.",
			zap.String("binlog", binlogFileToDownload.Name),
			zap.Int64("sizeInfo", binlogFileToDownload.Size),
			zap.Int64("downloadedSize", fileInfo.Size()),
		)
		if err := os.Remove(resultFilePath); err != nil {
			log.Error("Failed to remove the inconsistent archived binlog file.", zap.String("path", resultFilePath), zap.Error(err))
		}
		return fmt.Errorf("downloaded binlog file %q size %d is not equal to size %d queried on MySQL server earlier", resultFilePath, fileInfo.Size(), binlogFileToDownload.Size)
	}

	return nil
}

// GetSortedBinlogFilesMetaOnServer returns the metadata of binlog files in ascending order by their numeric extension.
func (driver *Driver) GetSortedBinlogFilesMetaOnServer(ctx context.Context) ([]BinlogFile, error) {
	db, err := driver.GetDBConnection(ctx, "")
	if err != nil {
		return nil, err
	}

	query := "SHOW BINARY LOGS"
	rows, err := db.QueryContext(ctx, query)
	if err != nil {
		return nil, err
	}
	defer rows.Close()

	var binlogFiles []BinlogFile
	for rows.Next() {
		var name string
		var size int64
		var unused interface{}
		if err := rows.Scan(&name, &size, &unused /*Encrypted column*/); err != nil {
			return nil, err
		}
		binlogFile, err := newBinlogFile(name, size)
		if err != nil {
			return nil, err
		}
		binlogFiles = append(binlogFiles, binlogFile)
	}
	if err := rows.Err(); err != nil {
		return nil, util.FormatErrorWithQuery(err, query)
	}

	return sortBinlogFiles(binlogFiles), nil
}

// getBinlogCoordinateByTs converts a timestamp to binlog coordinate using local binlog files.
func (driver *Driver) getBinlogCoordinateByTs(ctx context.Context, targetTs int64) (*binlogCoordinate, error) {
	binlogFilesLocalSorted, err := GetSortedLocalBinlogFiles(driver.binlogDir)
	if err != nil {
		return nil, fmt.Errorf("failed to read sorted local binlog files, error: %w", err)
	}
	if len(binlogFilesLocalSorted) == 0 {
		return nil, fmt.Errorf("no local binlog files found")
	}
	if !binlogFilesAreContinuous(binlogFilesLocalSorted) {
		return nil, fmt.Errorf("local binlog files are not continuous")
	}

	var binlogFileTarget *BinlogFile
	for i, file := range binlogFilesLocalSorted {
		eventTs, err := driver.parseLocalBinlogFirstEventTs(ctx, file.Name)
		if err != nil {
			return nil, fmt.Errorf("failed to parse the local binlog file %q's first binlog event ts, error: %w", file.Name, err)
		}
		log.Debug("Parsed first binlog event ts", zap.String("file", file.Name), zap.Int64("eventTs", eventTs))
		if eventTs >= targetTs {
			if i == 0 {
				return nil, fmt.Errorf("the targetTs %d is before the first event ts %d of the oldest binlog file %q", targetTs, eventTs, file.Name)
			}
			// The previous local binlog file contains targetTs.
			binlogFileTarget = &binlogFilesLocalSorted[i-1]
			break
		}
	}
	// All of the local binlog files' first event start ts <= targetTs, so we choose the last binlog file as probably "containing" targetTs.
	// This may not be true, because possibly targetTs > last eventTs of the last binlog file.
	// In this case, we should return an error.
	var isLastBinlogFile bool
	if binlogFileTarget == nil {
		isLastBinlogFile = true
		binlogFileTarget = &binlogFilesLocalSorted[len(binlogFilesLocalSorted)-1]
	}
	log.Debug("Found potential binlog file containing targetTs", zap.String("binlogFile", binlogFileTarget.Name), zap.Int64("targetTs", targetTs), zap.Bool("isLastBinlogFile", isLastBinlogFile))
	targetSeq, err := GetBinlogNameSeq(binlogFileTarget.Name)
	if err != nil {
		return nil, fmt.Errorf("failed to parse seq from binlog file name %q", binlogFileTarget.Name)
	}

	eventPos, err := driver.getBinlogEventPositionAtOrAfterTs(ctx, *binlogFileTarget, targetTs)
	if err != nil {
		if common.ErrorCode(err) == common.NotFound {
			// All the binlog events in this binlog file have ts < targetTs.
			// If this is the last binlog file, the user wants to recover to a time in the future and we should return an error.
			// Otherwise, we should return the end position of the current binlog file.
			if isLastBinlogFile {
				return nil, fmt.Errorf("the targetTs %d is after the last event ts of the latest binlog file %q", targetTs, binlogFileTarget.Name)
			}
			return &binlogCoordinate{Seq: targetSeq, Pos: math.MaxInt64}, nil
		}
		return nil, fmt.Errorf("failed to find the binlog event after targetTs %d, error: %w", targetTs, err)
	}
	return &binlogCoordinate{Seq: targetSeq, Pos: eventPos}, nil
}

func parseBinlogEventTsInLine(line string) (eventTs int64, found bool, err error) {
	// The target line starts with string like "#220421 14:49:26 server id 1"
	if !strings.Contains(line, "server id") {
		return 0, false, nil
	}
	if strings.Contains(line, "end_log_pos 0") {
		// https://github.com/mysql/mysql-server/blob/8.0/client/mysqlbinlog.cc#L1209-L1212
		// Fake events with end_log_pos=0 could be generated and we need to ignore them.
		return 0, false, nil
	}
	fields := strings.Fields(line)
	// fields should starts with ["#220421", "14:49:26", "server", "id", "1", "end_log_pos", "34794"]
	if len(fields) < 7 ||
		(len(fields[0]) != 7 || fields[2] != "server" || fields[3] != "id" || fields[5] != "end_log_pos") {
		return 0, false, fmt.Errorf("found unexpected mysqlbinlog output line %q when parsing binlog event timestamp", line)
	}
	datetime, err := time.ParseInLocation("060102 15:04:05", fmt.Sprintf("%s %s", fields[0][1:], fields[1]), time.Local)
	if err != nil {
		return 0, false, err
	}
	return datetime.Unix(), true, nil
}

func parseBinlogEventPosInLine(line string) (pos int64, found bool, err error) {
	// The mysqlbinlog output will contains a line starting with "# at 35065", which is the binlog event's start position.
	if !strings.HasPrefix(line, "# at ") {
		return 0, false, nil
	}
	// This is the line containing the start position of the binlog event.
	fields := strings.Fields(line)
	if len(fields) != 3 {
		return 0, false, fmt.Errorf("unexpected mysqlbinlog output line %q when parsing binlog event start position", line)
	}
	pos, err = strconv.ParseInt(fields[2], 10, 0)
	if err != nil {
		return 0, false, err
	}
	return pos, true, nil
}

// Parse the first binlog eventTs of a local binlog file.
func (driver *Driver) parseLocalBinlogFirstEventTs(ctx context.Context, fileName string) (int64, error) {
	args := []string{
		// Local binlog file path.
		path.Join(driver.binlogDir, fileName),
		// Tell mysqlbinlog to suppress the BINLOG statements for row events, which reduces the unneeded output.
		"--base64-output=DECODE-ROWS",
	}
	cmd := exec.CommandContext(ctx, driver.mysqlutil.GetPath(mysqlutil.MySQLBinlog), args...)
	cmd.Stderr = os.Stderr
	pr, err := cmd.StdoutPipe()
	if err != nil {
		return 0, err
	}
	s := bufio.NewScanner(pr)
	if err := cmd.Start(); err != nil {
		return 0, err
	}
	defer func() {
		_ = pr.Close()
		_ = cmd.Process.Kill()
	}()

	var eventTs int64
	for s.Scan() {
		line := s.Text()
		eventTsParsed, found, err := parseBinlogEventTsInLine(line)
		if err != nil {
			return 0, fmt.Errorf("failed to parse binlog eventTs from mysqlbinlog output, error: %w", err)
		}
		if !found {
			continue
		}
		eventTs = eventTsParsed
		break
	}

	return eventTs, nil
}

// Use command like mysqlbinlog --start-datetime=targetTs binlog.000001 to parse the first binlog event position with timestamp equal or after targetTs.
// TODO(dragonly): Add integration test.
func (driver *Driver) getBinlogEventPositionAtOrAfterTs(ctx context.Context, binlogFile BinlogFile, targetTs int64) (int64, error) {
	args := []string{
		// Local binlog file path.
		path.Join(driver.binlogDir, binlogFile.Name),
		// Tell mysqlbinlog to suppress the BINLOG statements for row events, which reduces the unneeded output.
		"--base64-output=DECODE-ROWS",
		// Instruct mysqlbinlog to start output only after encountering the first binlog event with timestamp equal or after targetTs.
		"--start-datetime", formatDateTime(targetTs),
	}
	cmd := exec.CommandContext(ctx, driver.mysqlutil.GetPath(mysqlutil.MySQLBinlog), args...)
	cmd.Stderr = os.Stderr
	pr, err := cmd.StdoutPipe()
	if err != nil {
		return 0, err
	}
	s := bufio.NewScanner(pr)
	if err := cmd.Start(); err != nil {
		return 0, err
	}
	defer func() {
		_ = pr.Close()
		_ = cmd.Process.Kill()
	}()

	var pos int64
	for s.Scan() {
		line := s.Text()
		posParsed, found, err := parseBinlogEventPosInLine(line)
		if err != nil {
			return 0, fmt.Errorf("failed to parse binlog event start position from mysqlbinlog output, error: %w", err)
		}
		if !found {
			continue
		}
		if posParsed == 4 {
			// When invoking mysqlbinlog with --start-datetime, the first valid event will always be FORMAT_DESCRIPTION_EVENT which should be skipped.
			continue
		}
		pos = posParsed
		break
	}

	if pos == 0 {
		return 0, common.Errorf(common.NotFound, "failed to find event position at or after targetTs %d", targetTs)
	}

	return pos, nil
}

// GetBinlogNameSeq returns the numeric extension to the binary log base name by using split the dot.
// For example: ("binlog.000001") => 1, ("binlog000001") => err.
func GetBinlogNameSeq(name string) (int64, error) {
	s := strings.Split(name, ".")
	if len(s) != 2 {
		return 0, fmt.Errorf("failed to parse binlog extension, expecting two parts in the binlog file name %q but got %d", name, len(s))
	}
	return strconv.ParseInt(s[1], 10, 0)
}

func getSafeName(baseName, suffix string) string {
	name := fmt.Sprintf("%s_%s", baseName, suffix)
	if len(name) <= MaxDatabaseNameLength {
		return name
	}
	extraCharacters := len(name) - MaxDatabaseNameLength
	return fmt.Sprintf("%s_%s", baseName[0:len(baseName)-extraCharacters], suffix)
}

// checks the MySQL version is >=8.0.
func checkVersionForPITR(version string) error {
	v, err := semver.Parse(version)
	if err != nil {
		return err
	}
	v8 := semver.MustParse("8.0.0")
	if v.LT(v8) {
		return fmt.Errorf("version %s is not supported for PITR; the minimum supported version is 8.0", version)
	}
	return nil
}

// CheckServerVersionForPITR checks that the MySQL server version meets the requirements of PITR.
func (driver *Driver) CheckServerVersionForPITR(ctx context.Context) error {
	value, err := driver.getServerVariable(ctx, "version")
	if err != nil {
		return err
	}
	if err := checkVersionForPITR(value); err != nil {
		return err
	}
	return nil
}

// CheckEngineInnoDB checks that the tables in the database is all using InnoDB as the storage engine.
func (driver *Driver) CheckEngineInnoDB(ctx context.Context, database string) error {
	db, err := driver.GetDBConnection(ctx, "")
	if err != nil {
		return err
	}

	// ref: https://dev.mysql.com/doc/refman/8.0/en/information-schema-tables-table.html
	query := fmt.Sprintf("SELECT table_name, engine FROM information_schema.tables WHERE table_schema='%s';", database)
	rows, err := db.QueryContext(ctx, query)
	if err != nil {
		return err
	}
	defer rows.Close()
	var tablesNotInnoDB []string
	for rows.Next() {
		var tableName, engine string
		if err := rows.Scan(&tableName, &engine); err != nil {
			return err
		}
		if strings.ToLower(engine) != "innodb" {
			tablesNotInnoDB = append(tablesNotInnoDB, tableName)
		}
	}
	if err := rows.Err(); err != nil {
		return util.FormatErrorWithQuery(err, query)
	}
	if len(tablesNotInnoDB) != 0 {
		return fmt.Errorf("tables %v of database %s do not use the InnoDB engine, which is required for PITR", tablesNotInnoDB, database)
	}
	return nil
}

func (driver *Driver) getServerVariable(ctx context.Context, varName string) (string, error) {
	db, err := driver.GetDBConnection(ctx, "")
	if err != nil {
		return "", err
	}

	query := fmt.Sprintf("SHOW VARIABLES LIKE '%s'", varName)
	var varNameFound, value string
	if err := db.QueryRowContext(ctx, query).Scan(&varNameFound, &value); err != nil {
		if err == sql.ErrNoRows {
			return "", common.FormatDBErrorEmptyRowWithQuery(query)
		}
		return "", util.FormatErrorWithQuery(err, query)
	}
	if varName != varNameFound {
		return "", fmt.Errorf("expecting variable %s, but got %s", varName, varNameFound)
	}
	return value, nil
}

// CheckBinlogEnabled checks whether binlog is enabled for the current instance.
func (driver *Driver) CheckBinlogEnabled(ctx context.Context) error {
	value, err := driver.getServerVariable(ctx, "log_bin")
	if err != nil {
		return err
	}
	if strings.ToUpper(value) != "ON" {
		return fmt.Errorf("binlog is not enabled")
	}
	return nil
}

// CheckBinlogRowFormat checks whether the binlog format is ROW.
func (driver *Driver) CheckBinlogRowFormat(ctx context.Context) error {
	value, err := driver.getServerVariable(ctx, "binlog_format")
	if err != nil {
		return err
	}
	if strings.ToUpper(value) != "ROW" {
		return fmt.Errorf("binlog format is not ROW but %s", value)
	}
	return nil
}

// formatDateTime formats the timestamp to the local time string.
func formatDateTime(ts int64) string {
	t := time.Unix(ts, 0)
	return fmt.Sprintf("%d-%d-%d %d:%d:%d", t.Year(), t.Month(), t.Day(), t.Hour(), t.Minute(), t.Second())
}<|MERGE_RESOLUTION|>--- conflicted
+++ resolved
@@ -210,12 +210,9 @@
 	if err := mysqlbinlogCmd.Wait(); err != nil {
 		return fmt.Errorf("error occurred while waiting for mysqlbinlog to exit: %w", err)
 	}
-<<<<<<< HEAD
 	close(stopChan)
-=======
 
 	log.Debug("Replayed binlog successfully.")
->>>>>>> d9547c5c
 	return nil
 }
 
