--- conflicted
+++ resolved
@@ -94,16 +94,8 @@
 		if err != nil {
 			return errors.Wrapf(err, "failed to request link: %s", link)
 		}
-<<<<<<< HEAD
-		defer res.Body.Close()
-
-		if res.StatusCode != http.StatusOK {
-			time.Sleep(1 * time.Minute)
-			continue
-=======
 		if success {
 			return nil
->>>>>>> 3cfb4e9e
 		}
 		time.Sleep(1 * time.Minute)
 	}
