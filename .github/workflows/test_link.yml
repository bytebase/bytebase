name: Release Test Link

on:
  workflow_dispatch:
  pull_request:
    branches:
      - main
    paths:
      - "frontend/**"

jobs:
  go-tests:
    runs-on: self-hosted
    timeout-minutes: 30
    steps:
      - uses: actions/checkout@v4
      - uses: actions/setup-go@v5
        with:
<<<<<<< HEAD
          go-version: '1.24.0'
=======
          go-version: 1.24.1
          cache: false
>>>>>>> 6d706991
      - name: Validate links
        run: go test -timeout 600s -v ./scripts/... | tee test.log; exit ${PIPESTATUS[0]}<|MERGE_RESOLUTION|>--- conflicted
+++ resolved
@@ -16,11 +16,6 @@
       - uses: actions/checkout@v4
       - uses: actions/setup-go@v5
         with:
-<<<<<<< HEAD
-          go-version: '1.24.0'
-=======
-          go-version: 1.24.1
-          cache: false
->>>>>>> 6d706991
+          go-version: '1.24.1'
       - name: Validate links
         run: go test -timeout 600s -v ./scripts/... | tee test.log; exit ${PIPESTATUS[0]}