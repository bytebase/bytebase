name: Test

on:
  push:
    branches:
      - main
      - "release/*.*.*"
  pull_request:

jobs:
  go-static-checks:
    runs-on: ubuntu-latest
    steps:
      - uses: actions/checkout@v3
      - uses: actions/setup-go@v3
        with:
          go-version: 1.17
<<<<<<< HEAD
      - name: Verify go.mod is tidy
        run: |
          go mod tidy
          git diff --exit-code
=======
          check-latest: true
          cache: true
>>>>>>> fa8c2bcf
      - name: go generate -tags mysql ./...
        run: go generate -tags mysql ./...
      - name: golangci-lint
        uses: golangci/golangci-lint-action@v3
        with:
          version: v1.45.2
          args: -v

<<<<<<< HEAD
=======
  go-tidy:
    runs-on: ubuntu-latest
    steps:
      - uses: actions/checkout@v3
      - uses: actions/setup-go@v3
        with:
          go-version: 1.17
          check-latest: true
          cache: true
      - name: Verify go.mod is tidy
        run: |
          go mod tidy
          git diff --exit-code

>>>>>>> fa8c2bcf
  # Copied from draft-release.yml, should be consistent if updating draft-release.yml.
  release-dry-run:
    runs-on: ubuntu-latest
    steps:
      - uses: actions/checkout@v3
      - uses: pnpm/action-setup@v2.1.0
        with:
          version: 6.10.0
      - uses: actions/setup-node@v3
        with:
          node-version: "14"
          cache: pnpm
          cache-dependency-path: "frontend/pnpm-lock.yaml"
      - run: pnpm install --frozen-lockfile
        working-directory: frontend
      - run: pnpm release
        working-directory: frontend
      - uses: actions/setup-go@v3
        with:
          go-version: 1.16
          check-latest: true
          cache: true
      - name: Release dry-run
        uses: goreleaser/goreleaser-action@v2
        with:
          args: release --skip-publish
        env:
          GITHUB_TOKEN: ${{ secrets.GITHUB_TOKEN }}

  go-tests:
    strategy:
      matrix:
        release-tags:
          - "release,mysql"
          - "mysql"
    runs-on: ubuntu-latest
    timeout-minutes: 15
    steps:
      - name: Checkout
        uses: actions/checkout@v3
        with:
          fetch-depth: 0
      - uses: actions/setup-go@v3
        with:
          go-version: 1.17
          check-latest: true
          cache: true
      - name: Cache MySQL
        uses: actions/cache@v3
        with:
          path: |
            ./resources/mysql/*.tar.gz
            ./resources/mysql/*.tar.xz
          key: ${{ runner.OS }}-build-mysql-cache
      # Release mode needs to embed frontend dist
      - name: Touch garbage dist/index.html
        if: ${{ matrix.release-tags == 'release,mysql' }}
        run: |
          mkdir -p server/dist
          touch server/dist/index.html
      - name: Install dependencies
        run: go generate -tags ${{ matrix.release-tags }} ./...
      - name: Run all tests
        run: go test -v ./... -tags=${{ matrix.release-tags }} | tee test.log
      - name: Pretty print tests running time
        # grep: filter out lines like "--- PASS: TestVCS (15.04s)"
        # sed: remove unnecessary characters
        # awk: re-format lines to "PASS: TestVCS (15.04s)"
        # sort: cut into columns by delimiter ' ' (single space) and sort by column 3 (test time in seconds) as numeric type in reverse order (largest comes first)
        # awk: accumulate sum by test time in seconds
        run: grep --color=never -e '--- PASS:' -e '--- FAIL:' test.log | sed 's/[:()]//g' | awk '{print $2,$3,$4}' | sort -t' ' -nk3 -r | awk '{sum += $3; print $1,$2,$3,sum"s"}'<|MERGE_RESOLUTION|>--- conflicted
+++ resolved
@@ -15,15 +15,12 @@
       - uses: actions/setup-go@v3
         with:
           go-version: 1.17
-<<<<<<< HEAD
       - name: Verify go.mod is tidy
         run: |
           go mod tidy
           git diff --exit-code
-=======
           check-latest: true
           cache: true
->>>>>>> fa8c2bcf
       - name: go generate -tags mysql ./...
         run: go generate -tags mysql ./...
       - name: golangci-lint
@@ -32,23 +29,6 @@
           version: v1.45.2
           args: -v
 
-<<<<<<< HEAD
-=======
-  go-tidy:
-    runs-on: ubuntu-latest
-    steps:
-      - uses: actions/checkout@v3
-      - uses: actions/setup-go@v3
-        with:
-          go-version: 1.17
-          check-latest: true
-          cache: true
-      - name: Verify go.mod is tidy
-        run: |
-          go mod tidy
-          git diff --exit-code
-
->>>>>>> fa8c2bcf
   # Copied from draft-release.yml, should be consistent if updating draft-release.yml.
   release-dry-run:
     runs-on: ubuntu-latest
