--- conflicted
+++ resolved
@@ -90,13 +90,8 @@
 	go.mongodb.org/mongo-driver v1.17.1
 	go.uber.org/multierr v1.11.0
 	golang.org/x/crypto v0.29.0
-<<<<<<< HEAD
-	golang.org/x/exp v0.0.0-20241009180824-f66d83c29e7c
+	golang.org/x/exp v0.0.0-20240525044651-4c93da0ed11d
 	golang.org/x/oauth2 v0.24.0
-=======
-	golang.org/x/exp v0.0.0-20241108190413-2d47ceb2692f
-	golang.org/x/oauth2 v0.23.0
->>>>>>> e43364da
 	golang.org/x/text v0.20.0
 	google.golang.org/api v0.204.0
 	google.golang.org/genproto v0.0.0-20241104194629-dd2ea8efbc28
@@ -218,11 +213,7 @@
 	go.opentelemetry.io/otel/sdk v1.29.0 // indirect
 	go.opentelemetry.io/otel/sdk/metric v1.29.0 // indirect
 	go.uber.org/zap v1.27.0 // indirect
-<<<<<<< HEAD
-	golang.org/x/mod v0.21.0 // indirect
-=======
 	golang.org/x/mod v0.22.0 // indirect
->>>>>>> e43364da
 	golang.org/x/sys v0.27.0 // indirect
 	golang.org/x/term v0.26.0 // indirect
 	gopkg.in/ini.v1 v1.67.0 // indirect
@@ -339,11 +330,7 @@
 	go.opentelemetry.io/otel v1.29.0 // indirect
 	go.opentelemetry.io/otel/trace v1.29.0 // indirect
 	go.uber.org/atomic v1.11.0 // indirect
-<<<<<<< HEAD
-	golang.org/x/net v0.30.0 // indirect
-=======
 	golang.org/x/net v0.31.0 // indirect
->>>>>>> e43364da
 	golang.org/x/sync v0.9.0 // indirect
 	golang.org/x/time v0.7.0 // indirect
 	golang.org/x/tools v0.27.0 // indirect
