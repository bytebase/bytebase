# Protocol Documentation
<a name="top"></a>

## Table of Contents

- [store/approval.proto](#store_approval-proto)
    - [ApprovalFlow](#bytebase-store-ApprovalFlow)
    - [ApprovalNode](#bytebase-store-ApprovalNode)
    - [ApprovalStep](#bytebase-store-ApprovalStep)
    - [ApprovalTemplate](#bytebase-store-ApprovalTemplate)
    - [IssuePayloadApproval](#bytebase-store-IssuePayloadApproval)
    - [IssuePayloadApproval.Approver](#bytebase-store-IssuePayloadApproval-Approver)
  
    - [ApprovalNode.GroupValue](#bytebase-store-ApprovalNode-GroupValue)
    - [ApprovalNode.Type](#bytebase-store-ApprovalNode-Type)
    - [ApprovalStep.Type](#bytebase-store-ApprovalStep-Type)
    - [IssuePayloadApproval.Approver.Status](#bytebase-store-IssuePayloadApproval-Approver-Status)
    - [IssuePayloadApproval.RiskLevel](#bytebase-store-IssuePayloadApproval-RiskLevel)
  
- [store/activity.proto](#store_activity-proto)
    - [ActivityIssueApprovalNotifyPayload](#bytebase-store-ActivityIssueApprovalNotifyPayload)
    - [ActivityIssueCommentCreatePayload](#bytebase-store-ActivityIssueCommentCreatePayload)
    - [ActivityIssueCommentCreatePayload.ApprovalEvent](#bytebase-store-ActivityIssueCommentCreatePayload-ApprovalEvent)
    - [ActivityIssueCommentCreatePayload.ExternalApprovalEvent](#bytebase-store-ActivityIssueCommentCreatePayload-ExternalApprovalEvent)
    - [ActivityIssueCommentCreatePayload.TaskRollbackBy](#bytebase-store-ActivityIssueCommentCreatePayload-TaskRollbackBy)
    - [ActivityIssueCreatePayload](#bytebase-store-ActivityIssueCreatePayload)
  
    - [ActivityIssueCommentCreatePayload.ApprovalEvent.Status](#bytebase-store-ActivityIssueCommentCreatePayload-ApprovalEvent-Status)
    - [ActivityIssueCommentCreatePayload.ExternalApprovalEvent.Action](#bytebase-store-ActivityIssueCommentCreatePayload-ExternalApprovalEvent-Action)
    - [ActivityIssueCommentCreatePayload.ExternalApprovalEvent.Type](#bytebase-store-ActivityIssueCommentCreatePayload-ExternalApprovalEvent-Type)
  
- [store/common.proto](#store_common-proto)
    - [PageToken](#bytebase-store-PageToken)
    - [Position](#bytebase-store-Position)
  
    - [Engine](#bytebase-store-Engine)
    - [ExportFormat](#bytebase-store-ExportFormat)
    - [MaskingLevel](#bytebase-store-MaskingLevel)
    - [VCSType](#bytebase-store-VCSType)
  
- [store/advice.proto](#store_advice-proto)
    - [Advice](#bytebase-store-Advice)
  
    - [Advice.Status](#bytebase-store-Advice-Status)
  
- [store/audit_log.proto](#store_audit_log-proto)
    - [AuditLog](#bytebase-store-AuditLog)
  
    - [AuditLog.Severity](#bytebase-store-AuditLog-Severity)
  
- [store/database.proto](#store_database-proto)
    - [ColumnConfig](#bytebase-store-ColumnConfig)
    - [ColumnConfig.LabelsEntry](#bytebase-store-ColumnConfig-LabelsEntry)
    - [ColumnMetadata](#bytebase-store-ColumnMetadata)
    - [DatabaseConfig](#bytebase-store-DatabaseConfig)
    - [DatabaseMetadata](#bytebase-store-DatabaseMetadata)
    - [DatabaseMetadata.LabelsEntry](#bytebase-store-DatabaseMetadata-LabelsEntry)
    - [DatabaseSchemaMetadata](#bytebase-store-DatabaseSchemaMetadata)
    - [DependentColumn](#bytebase-store-DependentColumn)
    - [ExtensionMetadata](#bytebase-store-ExtensionMetadata)
    - [ExternalTableMetadata](#bytebase-store-ExternalTableMetadata)
    - [ForeignKeyMetadata](#bytebase-store-ForeignKeyMetadata)
    - [FunctionConfig](#bytebase-store-FunctionConfig)
    - [FunctionMetadata](#bytebase-store-FunctionMetadata)
    - [IndexMetadata](#bytebase-store-IndexMetadata)
    - [InstanceRoleMetadata](#bytebase-store-InstanceRoleMetadata)
    - [LinkedDatabaseMetadata](#bytebase-store-LinkedDatabaseMetadata)
    - [MaterializedViewMetadata](#bytebase-store-MaterializedViewMetadata)
    - [ProcedureConfig](#bytebase-store-ProcedureConfig)
    - [ProcedureMetadata](#bytebase-store-ProcedureMetadata)
    - [SchemaConfig](#bytebase-store-SchemaConfig)
    - [SchemaMetadata](#bytebase-store-SchemaMetadata)
    - [SecretItem](#bytebase-store-SecretItem)
    - [Secrets](#bytebase-store-Secrets)
    - [SequenceMetadata](#bytebase-store-SequenceMetadata)
    - [StreamMetadata](#bytebase-store-StreamMetadata)
    - [TableConfig](#bytebase-store-TableConfig)
    - [TableMetadata](#bytebase-store-TableMetadata)
    - [TablePartitionMetadata](#bytebase-store-TablePartitionMetadata)
    - [TaskMetadata](#bytebase-store-TaskMetadata)
    - [ViewConfig](#bytebase-store-ViewConfig)
    - [ViewMetadata](#bytebase-store-ViewMetadata)
  
    - [StreamMetadata.Mode](#bytebase-store-StreamMetadata-Mode)
    - [StreamMetadata.Type](#bytebase-store-StreamMetadata-Type)
    - [TablePartitionMetadata.Type](#bytebase-store-TablePartitionMetadata-Type)
    - [TaskMetadata.State](#bytebase-store-TaskMetadata-State)
  
- [store/branch.proto](#store_branch-proto)
    - [BranchConfig](#bytebase-store-BranchConfig)
    - [BranchSnapshot](#bytebase-store-BranchSnapshot)
  
- [store/changelist.proto](#store_changelist-proto)
    - [Changelist](#bytebase-store-Changelist)
    - [Changelist.Change](#bytebase-store-Changelist-Change)
  
- [store/data_source.proto](#store_data_source-proto)
    - [DataSourceExternalSecret](#bytebase-store-DataSourceExternalSecret)
    - [DataSourceExternalSecret.AppRoleAuthOption](#bytebase-store-DataSourceExternalSecret-AppRoleAuthOption)
    - [DataSourceOptions](#bytebase-store-DataSourceOptions)
    - [DataSourceOptions.Address](#bytebase-store-DataSourceOptions-Address)
    - [KerberosConfig](#bytebase-store-KerberosConfig)
    - [SASLConfig](#bytebase-store-SASLConfig)
  
    - [DataSourceExternalSecret.AppRoleAuthOption.SecretType](#bytebase-store-DataSourceExternalSecret-AppRoleAuthOption-SecretType)
    - [DataSourceExternalSecret.AuthType](#bytebase-store-DataSourceExternalSecret-AuthType)
    - [DataSourceExternalSecret.SecretType](#bytebase-store-DataSourceExternalSecret-SecretType)
    - [DataSourceOptions.AuthenticationType](#bytebase-store-DataSourceOptions-AuthenticationType)
  
- [store/export_archive.proto](#store_export_archive-proto)
    - [ExportArchivePayload](#bytebase-store-ExportArchivePayload)
  
- [store/idp.proto](#store_idp-proto)
    - [FieldMapping](#bytebase-store-FieldMapping)
    - [IdentityProviderConfig](#bytebase-store-IdentityProviderConfig)
    - [IdentityProviderUserInfo](#bytebase-store-IdentityProviderUserInfo)
    - [LDAPIdentityProviderConfig](#bytebase-store-LDAPIdentityProviderConfig)
    - [OAuth2IdentityProviderConfig](#bytebase-store-OAuth2IdentityProviderConfig)
    - [OIDCIdentityProviderConfig](#bytebase-store-OIDCIdentityProviderConfig)
  
    - [IdentityProviderType](#bytebase-store-IdentityProviderType)
    - [OAuth2AuthStyle](#bytebase-store-OAuth2AuthStyle)
  
- [store/instance.proto](#store_instance-proto)
    - [InstanceMetadata](#bytebase-store-InstanceMetadata)
    - [InstanceOptions](#bytebase-store-InstanceOptions)
  
- [store/instance_change_history.proto](#store_instance_change_history-proto)
    - [ChangedResourceDatabase](#bytebase-store-ChangedResourceDatabase)
    - [ChangedResourceSchema](#bytebase-store-ChangedResourceSchema)
    - [ChangedResourceTable](#bytebase-store-ChangedResourceTable)
    - [ChangedResources](#bytebase-store-ChangedResources)
    - [InstanceChangeHistoryPayload](#bytebase-store-InstanceChangeHistoryPayload)
  
- [store/issue.proto](#store_issue-proto)
    - [GrantRequest](#bytebase-store-GrantRequest)
    - [IssuePayload](#bytebase-store-IssuePayload)
  
- [store/issue_comment.proto](#store_issue_comment-proto)
    - [IssueCommentPayload](#bytebase-store-IssueCommentPayload)
    - [IssueCommentPayload.Approval](#bytebase-store-IssueCommentPayload-Approval)
    - [IssueCommentPayload.IssueUpdate](#bytebase-store-IssueCommentPayload-IssueUpdate)
    - [IssueCommentPayload.StageEnd](#bytebase-store-IssueCommentPayload-StageEnd)
    - [IssueCommentPayload.TaskPriorBackup](#bytebase-store-IssueCommentPayload-TaskPriorBackup)
    - [IssueCommentPayload.TaskPriorBackup.Table](#bytebase-store-IssueCommentPayload-TaskPriorBackup-Table)
    - [IssueCommentPayload.TaskUpdate](#bytebase-store-IssueCommentPayload-TaskUpdate)
  
    - [IssueCommentPayload.Approval.Status](#bytebase-store-IssueCommentPayload-Approval-Status)
    - [IssueCommentPayload.IssueUpdate.IssueStatus](#bytebase-store-IssueCommentPayload-IssueUpdate-IssueStatus)
    - [IssueCommentPayload.TaskUpdate.Status](#bytebase-store-IssueCommentPayload-TaskUpdate-Status)
  
- [store/plan.proto](#store_plan-proto)
    - [PlanConfig](#bytebase-store-PlanConfig)
    - [PlanConfig.ChangeDatabaseConfig](#bytebase-store-PlanConfig-ChangeDatabaseConfig)
    - [PlanConfig.ChangeDatabaseConfig.GhostFlagsEntry](#bytebase-store-PlanConfig-ChangeDatabaseConfig-GhostFlagsEntry)
    - [PlanConfig.ChangeDatabaseConfig.PreUpdateBackupDetail](#bytebase-store-PlanConfig-ChangeDatabaseConfig-PreUpdateBackupDetail)
    - [PlanConfig.CreateDatabaseConfig](#bytebase-store-PlanConfig-CreateDatabaseConfig)
    - [PlanConfig.CreateDatabaseConfig.LabelsEntry](#bytebase-store-PlanConfig-CreateDatabaseConfig-LabelsEntry)
    - [PlanConfig.ExportDataConfig](#bytebase-store-PlanConfig-ExportDataConfig)
    - [PlanConfig.Spec](#bytebase-store-PlanConfig-Spec)
    - [PlanConfig.Step](#bytebase-store-PlanConfig-Step)
    - [PlanConfig.VCSSource](#bytebase-store-PlanConfig-VCSSource)
  
    - [PlanConfig.ChangeDatabaseConfig.Type](#bytebase-store-PlanConfig-ChangeDatabaseConfig-Type)
  
- [store/plan_check_run.proto](#store_plan_check_run-proto)
    - [PlanCheckRunConfig](#bytebase-store-PlanCheckRunConfig)
    - [PlanCheckRunConfig.GhostFlagsEntry](#bytebase-store-PlanCheckRunConfig-GhostFlagsEntry)
    - [PlanCheckRunConfig.PreUpdateBackupDetail](#bytebase-store-PlanCheckRunConfig-PreUpdateBackupDetail)
    - [PlanCheckRunResult](#bytebase-store-PlanCheckRunResult)
    - [PlanCheckRunResult.Result](#bytebase-store-PlanCheckRunResult-Result)
    - [PlanCheckRunResult.Result.SqlReviewReport](#bytebase-store-PlanCheckRunResult-Result-SqlReviewReport)
    - [PlanCheckRunResult.Result.SqlSummaryReport](#bytebase-store-PlanCheckRunResult-Result-SqlSummaryReport)
  
    - [PlanCheckRunConfig.ChangeDatabaseType](#bytebase-store-PlanCheckRunConfig-ChangeDatabaseType)
    - [PlanCheckRunResult.Result.Status](#bytebase-store-PlanCheckRunResult-Result-Status)
  
- [store/policy.proto](#store_policy-proto)
    - [MaskData](#bytebase-store-MaskData)
    - [MaskingExceptionPolicy](#bytebase-store-MaskingExceptionPolicy)
    - [MaskingExceptionPolicy.MaskingException](#bytebase-store-MaskingExceptionPolicy-MaskingException)
    - [MaskingPolicy](#bytebase-store-MaskingPolicy)
    - [MaskingRulePolicy](#bytebase-store-MaskingRulePolicy)
    - [MaskingRulePolicy.MaskingRule](#bytebase-store-MaskingRulePolicy-MaskingRule)
    - [RolloutPolicy](#bytebase-store-RolloutPolicy)
    - [SQLReviewPolicy](#bytebase-store-SQLReviewPolicy)
    - [SQLReviewRule](#bytebase-store-SQLReviewRule)
  
    - [MaskingExceptionPolicy.MaskingException.Action](#bytebase-store-MaskingExceptionPolicy-MaskingException-Action)
    - [SQLReviewRuleLevel](#bytebase-store-SQLReviewRuleLevel)
  
- [store/project.proto](#store_project-proto)
    - [Binding](#bytebase-store-Binding)
    - [Label](#bytebase-store-Label)
    - [Project](#bytebase-store-Project)
    - [ProjectIamPolicy](#bytebase-store-ProjectIamPolicy)
    - [ProtectionRule](#bytebase-store-ProtectionRule)
  
    - [ProtectionRule.BranchSource](#bytebase-store-ProtectionRule-BranchSource)
    - [ProtectionRule.Target](#bytebase-store-ProtectionRule-Target)
  
- [store/project_webhook.proto](#store_project_webhook-proto)
    - [ProjectWebhookPayload](#bytebase-store-ProjectWebhookPayload)
  
- [store/query_history.proto](#store_query_history-proto)
    - [QueryHistoryPayload](#bytebase-store-QueryHistoryPayload)
  
- [store/role.proto](#store_role-proto)
    - [RolePermissions](#bytebase-store-RolePermissions)
  
- [store/setting.proto](#store_setting-proto)
    - [AgentPluginSetting](#bytebase-store-AgentPluginSetting)
    - [Announcement](#bytebase-store-Announcement)
    - [AppIMSetting](#bytebase-store-AppIMSetting)
    - [AppIMSetting.Feishu](#bytebase-store-AppIMSetting-Feishu)
    - [AppIMSetting.Slack](#bytebase-store-AppIMSetting-Slack)
    - [DataClassificationSetting](#bytebase-store-DataClassificationSetting)
    - [DataClassificationSetting.DataClassificationConfig](#bytebase-store-DataClassificationSetting-DataClassificationConfig)
    - [DataClassificationSetting.DataClassificationConfig.ClassificationEntry](#bytebase-store-DataClassificationSetting-DataClassificationConfig-ClassificationEntry)
    - [DataClassificationSetting.DataClassificationConfig.DataClassification](#bytebase-store-DataClassificationSetting-DataClassificationConfig-DataClassification)
    - [DataClassificationSetting.DataClassificationConfig.Level](#bytebase-store-DataClassificationSetting-DataClassificationConfig-Level)
    - [ExternalApprovalSetting](#bytebase-store-ExternalApprovalSetting)
    - [ExternalApprovalSetting.Node](#bytebase-store-ExternalApprovalSetting-Node)
    - [MaskingAlgorithmSetting](#bytebase-store-MaskingAlgorithmSetting)
    - [MaskingAlgorithmSetting.Algorithm](#bytebase-store-MaskingAlgorithmSetting-Algorithm)
    - [MaskingAlgorithmSetting.Algorithm.FullMask](#bytebase-store-MaskingAlgorithmSetting-Algorithm-FullMask)
    - [MaskingAlgorithmSetting.Algorithm.InnerOuterMask](#bytebase-store-MaskingAlgorithmSetting-Algorithm-InnerOuterMask)
    - [MaskingAlgorithmSetting.Algorithm.MD5Mask](#bytebase-store-MaskingAlgorithmSetting-Algorithm-MD5Mask)
    - [MaskingAlgorithmSetting.Algorithm.RangeMask](#bytebase-store-MaskingAlgorithmSetting-Algorithm-RangeMask)
    - [MaskingAlgorithmSetting.Algorithm.RangeMask.Slice](#bytebase-store-MaskingAlgorithmSetting-Algorithm-RangeMask-Slice)
    - [SMTPMailDeliverySetting](#bytebase-store-SMTPMailDeliverySetting)
    - [SchemaTemplateSetting](#bytebase-store-SchemaTemplateSetting)
    - [SchemaTemplateSetting.ColumnType](#bytebase-store-SchemaTemplateSetting-ColumnType)
    - [SchemaTemplateSetting.FieldTemplate](#bytebase-store-SchemaTemplateSetting-FieldTemplate)
    - [SchemaTemplateSetting.TableTemplate](#bytebase-store-SchemaTemplateSetting-TableTemplate)
    - [SemanticTypeSetting](#bytebase-store-SemanticTypeSetting)
    - [SemanticTypeSetting.SemanticType](#bytebase-store-SemanticTypeSetting-SemanticType)
    - [WorkspaceApprovalSetting](#bytebase-store-WorkspaceApprovalSetting)
    - [WorkspaceApprovalSetting.Rule](#bytebase-store-WorkspaceApprovalSetting-Rule)
    - [WorkspaceProfileSetting](#bytebase-store-WorkspaceProfileSetting)
  
    - [Announcement.AlertLevel](#bytebase-store-Announcement-AlertLevel)
    - [MaskingAlgorithmSetting.Algorithm.InnerOuterMask.MaskType](#bytebase-store-MaskingAlgorithmSetting-Algorithm-InnerOuterMask-MaskType)
    - [SMTPMailDeliverySetting.Authentication](#bytebase-store-SMTPMailDeliverySetting-Authentication)
    - [SMTPMailDeliverySetting.Encryption](#bytebase-store-SMTPMailDeliverySetting-Encryption)
  
- [store/sheet.proto](#store_sheet-proto)
    - [SheetCommand](#bytebase-store-SheetCommand)
    - [SheetPayload](#bytebase-store-SheetPayload)
  
- [store/slow_query.proto](#store_slow_query-proto)
    - [SlowQueryDetails](#bytebase-store-SlowQueryDetails)
    - [SlowQueryStatistics](#bytebase-store-SlowQueryStatistics)
    - [SlowQueryStatisticsItem](#bytebase-store-SlowQueryStatisticsItem)
  
- [store/task_run.proto](#store_task_run-proto)
    - [TaskRunResult](#bytebase-store-TaskRunResult)
    - [TaskRunResult.Position](#bytebase-store-TaskRunResult-Position)
  
- [store/task_run_log.proto](#store_task_run_log-proto)
    - [TaskRunLog](#bytebase-store-TaskRunLog)
    - [TaskRunLog.CommandExecute](#bytebase-store-TaskRunLog-CommandExecute)
    - [TaskRunLog.CommandResponse](#bytebase-store-TaskRunLog-CommandResponse)
    - [TaskRunLog.SchemaDumpEnd](#bytebase-store-TaskRunLog-SchemaDumpEnd)
    - [TaskRunLog.SchemaDumpStart](#bytebase-store-TaskRunLog-SchemaDumpStart)
  
    - [TaskRunLog.Type](#bytebase-store-TaskRunLog-Type)
  
- [store/user.proto](#store_user-proto)
    - [MFAConfig](#bytebase-store-MFAConfig)
  
- [store/user_group.proto](#store_user_group-proto)
    - [UserGroupMember](#bytebase-store-UserGroupMember)
    - [UserGroupPayload](#bytebase-store-UserGroupPayload)
  
    - [UserGroupMember.Role](#bytebase-store-UserGroupMember-Role)
  
- [store/vcs.proto](#store_vcs-proto)
    - [VCSConnector](#bytebase-store-VCSConnector)
  
- [Scalar Value Types](#scalar-value-types)



<a name="store_approval-proto"></a>
<p align="right"><a href="#top">Top</a></p>

## store/approval.proto



<a name="bytebase-store-ApprovalFlow"></a>

### ApprovalFlow



| Field | Type | Label | Description |
| ----- | ---- | ----- | ----------- |
| steps | [ApprovalStep](#bytebase-store-ApprovalStep) | repeated |  |






<a name="bytebase-store-ApprovalNode"></a>

### ApprovalNode



| Field | Type | Label | Description |
| ----- | ---- | ----- | ----------- |
| type | [ApprovalNode.Type](#bytebase-store-ApprovalNode-Type) |  |  |
| group_value | [ApprovalNode.GroupValue](#bytebase-store-ApprovalNode-GroupValue) |  |  |
| role | [string](#string) |  | Format: roles/{role} |
| external_node_id | [string](#string) |  |  |






<a name="bytebase-store-ApprovalStep"></a>

### ApprovalStep



| Field | Type | Label | Description |
| ----- | ---- | ----- | ----------- |
| type | [ApprovalStep.Type](#bytebase-store-ApprovalStep-Type) |  |  |
| nodes | [ApprovalNode](#bytebase-store-ApprovalNode) | repeated |  |






<a name="bytebase-store-ApprovalTemplate"></a>

### ApprovalTemplate



| Field | Type | Label | Description |
| ----- | ---- | ----- | ----------- |
| flow | [ApprovalFlow](#bytebase-store-ApprovalFlow) |  |  |
| title | [string](#string) |  |  |
| description | [string](#string) |  |  |
| creator_id | [int32](#int32) |  |  |






<a name="bytebase-store-IssuePayloadApproval"></a>

### IssuePayloadApproval
IssuePayloadApproval is a part of the payload of an issue.
IssuePayloadApproval records the approval template used and the approval history.


| Field | Type | Label | Description |
| ----- | ---- | ----- | ----------- |
| approval_templates | [ApprovalTemplate](#bytebase-store-ApprovalTemplate) | repeated |  |
| approvers | [IssuePayloadApproval.Approver](#bytebase-store-IssuePayloadApproval-Approver) | repeated |  |
| approval_finding_done | [bool](#bool) |  | If the value is `false`, it means that the backend is still finding matching approval templates. If `true`, other fields are available. |
| approval_finding_error | [string](#string) |  |  |
| risk_level | [IssuePayloadApproval.RiskLevel](#bytebase-store-IssuePayloadApproval-RiskLevel) |  |  |






<a name="bytebase-store-IssuePayloadApproval-Approver"></a>

### IssuePayloadApproval.Approver



| Field | Type | Label | Description |
| ----- | ---- | ----- | ----------- |
| status | [IssuePayloadApproval.Approver.Status](#bytebase-store-IssuePayloadApproval-Approver-Status) |  | The new status. |
| principal_id | [int32](#int32) |  | The principal id of the approver. |





 


<a name="bytebase-store-ApprovalNode-GroupValue"></a>

### ApprovalNode.GroupValue
The predefined user groups are:
- WORKSPACE_OWNER
- WORKSPACE_DBA
- PROJECT_OWNER
- PROJECT_MEMBER

| Name | Number | Description |
| ---- | ------ | ----------- |
| GROUP_VALUE_UNSPECIFILED | 0 |  |
| WORKSPACE_OWNER | 1 |  |
| WORKSPACE_DBA | 2 |  |
| PROJECT_OWNER | 3 |  |
| PROJECT_MEMBER | 4 |  |



<a name="bytebase-store-ApprovalNode-Type"></a>

### ApprovalNode.Type
Type of the ApprovalNode.
type determines who should approve this node.
ANY_IN_GROUP means the ApprovalNode can be approved by an user from our predefined user group.
See GroupValue below for the predefined user groups.

| Name | Number | Description |
| ---- | ------ | ----------- |
| TYPE_UNSPECIFIED | 0 |  |
| ANY_IN_GROUP | 1 |  |



<a name="bytebase-store-ApprovalStep-Type"></a>

### ApprovalStep.Type
Type of the ApprovalStep
ALL means every node must be approved to proceed.
ANY means approving any node will proceed.

| Name | Number | Description |
| ---- | ------ | ----------- |
| TYPE_UNSPECIFIED | 0 |  |
| ALL | 1 |  |
| ANY | 2 |  |



<a name="bytebase-store-IssuePayloadApproval-Approver-Status"></a>

### IssuePayloadApproval.Approver.Status


| Name | Number | Description |
| ---- | ------ | ----------- |
| STATUS_UNSPECIFIED | 0 |  |
| PENDING | 1 |  |
| APPROVED | 2 |  |
| REJECTED | 3 |  |



<a name="bytebase-store-IssuePayloadApproval-RiskLevel"></a>

### IssuePayloadApproval.RiskLevel


| Name | Number | Description |
| ---- | ------ | ----------- |
| RISK_LEVEL_UNSPECIFIED | 0 |  |
| LOW | 1 |  |
| MODERATE | 2 |  |
| HIGH | 3 |  |


 

 

 



<a name="store_activity-proto"></a>
<p align="right"><a href="#top">Top</a></p>

## store/activity.proto



<a name="bytebase-store-ActivityIssueApprovalNotifyPayload"></a>

### ActivityIssueApprovalNotifyPayload



| Field | Type | Label | Description |
| ----- | ---- | ----- | ----------- |
| approval_step | [ApprovalStep](#bytebase-store-ApprovalStep) |  |  |






<a name="bytebase-store-ActivityIssueCommentCreatePayload"></a>

### ActivityIssueCommentCreatePayload
ActivityIssueCommentCreatePayload is the payloads for creating issue comments.


| Field | Type | Label | Description |
| ----- | ---- | ----- | ----------- |
| external_approval_event | [ActivityIssueCommentCreatePayload.ExternalApprovalEvent](#bytebase-store-ActivityIssueCommentCreatePayload-ExternalApprovalEvent) |  |  |
| task_rollback_by | [ActivityIssueCommentCreatePayload.TaskRollbackBy](#bytebase-store-ActivityIssueCommentCreatePayload-TaskRollbackBy) |  |  |
| approval_event | [ActivityIssueCommentCreatePayload.ApprovalEvent](#bytebase-store-ActivityIssueCommentCreatePayload-ApprovalEvent) |  |  |
| issue_name | [string](#string) |  |  |






<a name="bytebase-store-ActivityIssueCommentCreatePayload-ApprovalEvent"></a>

### ActivityIssueCommentCreatePayload.ApprovalEvent



| Field | Type | Label | Description |
| ----- | ---- | ----- | ----------- |
| status | [ActivityIssueCommentCreatePayload.ApprovalEvent.Status](#bytebase-store-ActivityIssueCommentCreatePayload-ApprovalEvent-Status) |  | The new status. |






<a name="bytebase-store-ActivityIssueCommentCreatePayload-ExternalApprovalEvent"></a>

### ActivityIssueCommentCreatePayload.ExternalApprovalEvent



| Field | Type | Label | Description |
| ----- | ---- | ----- | ----------- |
| type | [ActivityIssueCommentCreatePayload.ExternalApprovalEvent.Type](#bytebase-store-ActivityIssueCommentCreatePayload-ExternalApprovalEvent-Type) |  |  |
| action | [ActivityIssueCommentCreatePayload.ExternalApprovalEvent.Action](#bytebase-store-ActivityIssueCommentCreatePayload-ExternalApprovalEvent-Action) |  |  |
| stage_name | [string](#string) |  |  |






<a name="bytebase-store-ActivityIssueCommentCreatePayload-TaskRollbackBy"></a>

### ActivityIssueCommentCreatePayload.TaskRollbackBy
TaskRollbackBy records an issue rollback activity.
The task with taskID in IssueID is rollbacked by the task with RollbackByTaskID in RollbackByIssueID.


| Field | Type | Label | Description |
| ----- | ---- | ----- | ----------- |
| issue_id | [int64](#int64) |  |  |
| task_id | [int64](#int64) |  |  |
| rollback_by_issue_id | [int64](#int64) |  |  |
| rollback_by_task_id | [int64](#int64) |  |  |






<a name="bytebase-store-ActivityIssueCreatePayload"></a>

### ActivityIssueCreatePayload
ActivityIssueCreatePayload is the payloads for creating issues.
These payload types are only used when marshalling to the json format for saving into the database.
So we annotate with json tag using camelCase naming which is consistent with normal
json naming convention. More importantly, frontend code can simply use JSON.parse to
convert to the expected struct there.


| Field | Type | Label | Description |
| ----- | ---- | ----- | ----------- |
| issue_name | [string](#string) |  |  |





 


<a name="bytebase-store-ActivityIssueCommentCreatePayload-ApprovalEvent-Status"></a>

### ActivityIssueCommentCreatePayload.ApprovalEvent.Status


| Name | Number | Description |
| ---- | ------ | ----------- |
| STATUS_UNSPECIFIED | 0 |  |
| PENDING | 1 |  |
| APPROVED | 2 |  |
| REJECTED | 3 |  |



<a name="bytebase-store-ActivityIssueCommentCreatePayload-ExternalApprovalEvent-Action"></a>

### ActivityIssueCommentCreatePayload.ExternalApprovalEvent.Action


| Name | Number | Description |
| ---- | ------ | ----------- |
| ACTION_UNSPECIFIED | 0 |  |
| ACTION_APPROVE | 1 |  |
| ACTION_REJECT | 2 |  |



<a name="bytebase-store-ActivityIssueCommentCreatePayload-ExternalApprovalEvent-Type"></a>

### ActivityIssueCommentCreatePayload.ExternalApprovalEvent.Type


| Name | Number | Description |
| ---- | ------ | ----------- |
| TYPE_UNSPECIFIED | 0 |  |
| TYPE_FEISHU | 1 |  |


 

 

 



<a name="store_common-proto"></a>
<p align="right"><a href="#top">Top</a></p>

## store/common.proto



<a name="bytebase-store-PageToken"></a>

### PageToken
Used internally for obfuscating the page token.


| Field | Type | Label | Description |
| ----- | ---- | ----- | ----------- |
| limit | [int32](#int32) |  |  |
| offset | [int32](#int32) |  |  |






<a name="bytebase-store-Position"></a>

### Position



| Field | Type | Label | Description |
| ----- | ---- | ----- | ----------- |
| line | [int32](#int32) |  |  |
| column | [int32](#int32) |  |  |





 


<a name="bytebase-store-Engine"></a>

### Engine


| Name | Number | Description |
| ---- | ------ | ----------- |
| ENGINE_UNSPECIFIED | 0 |  |
| CLICKHOUSE | 1 |  |
| MYSQL | 2 |  |
| POSTGRES | 3 |  |
| SNOWFLAKE | 4 |  |
| SQLITE | 5 |  |
| TIDB | 6 |  |
| MONGODB | 7 |  |
| REDIS | 8 |  |
| ORACLE | 9 |  |
| SPANNER | 10 |  |
| MSSQL | 11 |  |
| REDSHIFT | 12 |  |
| MARIADB | 13 |  |
| OCEANBASE | 14 |  |
| DM | 15 |  |
| RISINGWAVE | 16 |  |
| OCEANBASE_ORACLE | 17 |  |
| STARROCKS | 18 |  |
| DORIS | 19 |  |
| HIVE | 20 |  |
| ELASTICSEARCH | 21 |  |
| BIGQUERY | 22 |  |
| DYNAMODB | 23 |  |



<a name="bytebase-store-ExportFormat"></a>

### ExportFormat


| Name | Number | Description |
| ---- | ------ | ----------- |
| FORMAT_UNSPECIFIED | 0 |  |
| CSV | 1 |  |
| JSON | 2 |  |
| SQL | 3 |  |
| XLSX | 4 |  |



<a name="bytebase-store-MaskingLevel"></a>

### MaskingLevel


| Name | Number | Description |
| ---- | ------ | ----------- |
| MASKING_LEVEL_UNSPECIFIED | 0 |  |
| NONE | 1 |  |
| PARTIAL | 2 |  |
| FULL | 3 |  |



<a name="bytebase-store-VCSType"></a>

### VCSType


| Name | Number | Description |
| ---- | ------ | ----------- |
| VCS_TYPE_UNSPECIFIED | 0 |  |
| GITHUB | 1 | GitHub type. Using for GitHub community edition(ce). |
| GITLAB | 2 | GitLab type. Using for GitLab community edition(ce) and enterprise edition(ee). |
| BITBUCKET | 3 | BitBucket type. Using for BitBucket cloud or BitBucket server. |
| AZURE_DEVOPS | 4 | Azure DevOps. Using for Azure DevOps GitOps workflow. |


 

 

 



<a name="store_advice-proto"></a>
<p align="right"><a href="#top">Top</a></p>

## store/advice.proto



<a name="bytebase-store-Advice"></a>

### Advice



| Field | Type | Label | Description |
| ----- | ---- | ----- | ----------- |
| status | [Advice.Status](#bytebase-store-Advice-Status) |  | The advice status. |
| code | [int32](#int32) |  | The advice code. |
| title | [string](#string) |  | The advice title. |
| content | [string](#string) |  | The advice content. |
| detail | [string](#string) |  | The advice detail. |
| start_position | [Position](#bytebase-store-Position) |  |  |





 


<a name="bytebase-store-Advice-Status"></a>

### Advice.Status


| Name | Number | Description |
| ---- | ------ | ----------- |
| STATUS_UNSPECIFIED | 0 | Unspecified. |
| SUCCESS | 1 |  |
| WARNING | 2 |  |
| ERROR | 3 |  |


 

 

 



<a name="store_audit_log-proto"></a>
<p align="right"><a href="#top">Top</a></p>

## store/audit_log.proto



<a name="bytebase-store-AuditLog"></a>

### AuditLog



| Field | Type | Label | Description |
| ----- | ---- | ----- | ----------- |
| parent | [string](#string) |  | The project or workspace the audit log belongs to. Formats: - projects/{project} - workspaces/{workspace} |
| method | [string](#string) |  | e.g. /bytebase.v1.SQLService/Query |
| resource | [string](#string) |  | resource name projects/{project} |
| user | [string](#string) |  | Format: users/{userUID}. |
| severity | [AuditLog.Severity](#bytebase-store-AuditLog-Severity) |  |  |
| request | [string](#string) |  | Marshalled request. |
| response | [string](#string) |  | Marshalled response. Some fields are omitted because they are too large or contain sensitive information. |
| status | [google.rpc.Status](#google-rpc-Status) |  |  |





 


<a name="bytebase-store-AuditLog-Severity"></a>

### AuditLog.Severity


| Name | Number | Description |
| ---- | ------ | ----------- |
| DEFAULT | 0 |  |
| DEBUG | 1 |  |
| INFO | 2 |  |
| NOTICE | 3 |  |
| WARNING | 4 |  |
| ERROR | 5 |  |
| CRITICAL | 6 |  |
| ALERT | 7 |  |
| EMERGENCY | 8 |  |


 

 

 



<a name="store_database-proto"></a>
<p align="right"><a href="#top">Top</a></p>

## store/database.proto



<a name="bytebase-store-ColumnConfig"></a>

### ColumnConfig



| Field | Type | Label | Description |
| ----- | ---- | ----- | ----------- |
| name | [string](#string) |  | The name is the name of a column. |
| semantic_type_id | [string](#string) |  |  |
| labels | [ColumnConfig.LabelsEntry](#bytebase-store-ColumnConfig-LabelsEntry) | repeated | The user labels for a column. |
| classification_id | [string](#string) |  |  |






<a name="bytebase-store-ColumnConfig-LabelsEntry"></a>

### ColumnConfig.LabelsEntry



| Field | Type | Label | Description |
| ----- | ---- | ----- | ----------- |
| key | [string](#string) |  |  |
| value | [string](#string) |  |  |






<a name="bytebase-store-ColumnMetadata"></a>

### ColumnMetadata
ColumnMetadata is the metadata for columns.


| Field | Type | Label | Description |
| ----- | ---- | ----- | ----------- |
| name | [string](#string) |  | The name is the name of a column. |
| position | [int32](#int32) |  | The position is the position in columns. |
| default | [google.protobuf.StringValue](#google-protobuf-StringValue) |  | The default is the default of a column. Use google.protobuf.StringValue to distinguish between an empty string default value or no default. |
| default_null | [bool](#bool) |  |  |
| default_expression | [string](#string) |  |  |
| on_update | [string](#string) |  | The on_update is the on update action of a column. For MySQL like databases, it&#39;s only supported for TIMESTAMP columns with CURRENT_TIMESTAMP as on update value. |
| nullable | [bool](#bool) |  | The nullable is the nullable of a column. |
| type | [string](#string) |  | The type is the type of a column. |
| character_set | [string](#string) |  | The character_set is the character_set of a column. |
| collation | [string](#string) |  | The collation is the collation of a column. |
| comment | [string](#string) |  | The comment is the comment of a column. classification and user_comment is parsed from the comment. |
| user_comment | [string](#string) |  | The user_comment is the user comment of a table parsed from the comment. |






<a name="bytebase-store-DatabaseConfig"></a>

### DatabaseConfig



| Field | Type | Label | Description |
| ----- | ---- | ----- | ----------- |
| name | [string](#string) |  |  |
| schema_configs | [SchemaConfig](#bytebase-store-SchemaConfig) | repeated | The schema_configs is the list of configs for schemas in a database. |
| classification_from_config | [bool](#bool) |  | If true, we will only store the classification in the config. Otherwise we will get the classification from table/column comment, and write back to the schema metadata. |






<a name="bytebase-store-DatabaseMetadata"></a>

### DatabaseMetadata
DatabaseMetadata is the metadata for databases.


| Field | Type | Label | Description |
| ----- | ---- | ----- | ----------- |
| labels | [DatabaseMetadata.LabelsEntry](#bytebase-store-DatabaseMetadata-LabelsEntry) | repeated |  |
| last_sync_time | [google.protobuf.Timestamp](#google-protobuf-Timestamp) |  |  |






<a name="bytebase-store-DatabaseMetadata-LabelsEntry"></a>

### DatabaseMetadata.LabelsEntry



| Field | Type | Label | Description |
| ----- | ---- | ----- | ----------- |
| key | [string](#string) |  |  |
| value | [string](#string) |  |  |






<a name="bytebase-store-DatabaseSchemaMetadata"></a>

### DatabaseSchemaMetadata
DatabaseSchemaMetadata is the schema metadata for databases.


| Field | Type | Label | Description |
| ----- | ---- | ----- | ----------- |
| name | [string](#string) |  |  |
| schemas | [SchemaMetadata](#bytebase-store-SchemaMetadata) | repeated | The schemas is the list of schemas in a database. |
| character_set | [string](#string) |  | The character_set is the character set of a database. |
| collation | [string](#string) |  | The collation is the collation of a database. |
| extensions | [ExtensionMetadata](#bytebase-store-ExtensionMetadata) | repeated | The extensions is the list of extensions in a database. |
| datashare | [bool](#bool) |  | The database belongs to a datashare. |
| service_name | [string](#string) |  | The service name of the database. It&#39;s the Oracle specific concept. |
| linked_databases | [LinkedDatabaseMetadata](#bytebase-store-LinkedDatabaseMetadata) | repeated |  |






<a name="bytebase-store-DependentColumn"></a>

### DependentColumn
DependentColumn is the metadata for dependent columns.


| Field | Type | Label | Description |
| ----- | ---- | ----- | ----------- |
| schema | [string](#string) |  | The schema is the schema of a reference column. |
| table | [string](#string) |  | The table is the table of a reference column. |
| column | [string](#string) |  | The column is the name of a reference column. |






<a name="bytebase-store-ExtensionMetadata"></a>

### ExtensionMetadata
ExtensionMetadata is the metadata for extensions.


| Field | Type | Label | Description |
| ----- | ---- | ----- | ----------- |
| name | [string](#string) |  | The name is the name of an extension. |
| schema | [string](#string) |  | The schema is the extension that is installed to. But the extension usage is not limited to the schema. |
| version | [string](#string) |  | The version is the version of an extension. |
| description | [string](#string) |  | The description is the description of an extension. |






<a name="bytebase-store-ExternalTableMetadata"></a>

### ExternalTableMetadata



| Field | Type | Label | Description |
| ----- | ---- | ----- | ----------- |
| name | [string](#string) |  | The name is the name of a external table. |
| external_server_name | [string](#string) |  | The external_server_name is the name of the external server. |
| external_database_name | [string](#string) |  | The external_database_name is the name of the external database. |
| columns | [ColumnMetadata](#bytebase-store-ColumnMetadata) | repeated | The columns is the ordered list of columns in a foreign table. |






<a name="bytebase-store-ForeignKeyMetadata"></a>

### ForeignKeyMetadata
ForeignKeyMetadata is the metadata for foreign keys.


| Field | Type | Label | Description |
| ----- | ---- | ----- | ----------- |
| name | [string](#string) |  | The name is the name of a foreign key. |
| columns | [string](#string) | repeated | The columns are the ordered referencing columns of a foreign key. |
| referenced_schema | [string](#string) |  | The referenced_schema is the referenced schema name of a foreign key. It is an empty string for databases without such concept such as MySQL. |
| referenced_table | [string](#string) |  | The referenced_table is the referenced table name of a foreign key. |
| referenced_columns | [string](#string) | repeated | The referenced_columns are the ordered referenced columns of a foreign key. |
| on_delete | [string](#string) |  | The on_delete is the on delete action of a foreign key. |
| on_update | [string](#string) |  | The on_update is the on update action of a foreign key. |
| match_type | [string](#string) |  | The match_type is the match type of a foreign key. The match_type is the PostgreSQL specific field. It&#39;s empty string for other databases. |






<a name="bytebase-store-FunctionConfig"></a>

### FunctionConfig



| Field | Type | Label | Description |
| ----- | ---- | ----- | ----------- |
| name | [string](#string) |  | The name is the name of a function. |
| updater | [string](#string) |  | The last updater of the function in branch. Format: users/{userUID}. |
| update_time | [google.protobuf.Timestamp](#google-protobuf-Timestamp) |  | The timestamp when the function is updated in branch. |






<a name="bytebase-store-FunctionMetadata"></a>

### FunctionMetadata
FunctionMetadata is the metadata for functions.


| Field | Type | Label | Description |
| ----- | ---- | ----- | ----------- |
| name | [string](#string) |  | The name is the name of a function. |
| definition | [string](#string) |  | The definition is the definition of a function. |






<a name="bytebase-store-IndexMetadata"></a>

### IndexMetadata
IndexMetadata is the metadata for indexes.


| Field | Type | Label | Description |
| ----- | ---- | ----- | ----------- |
| name | [string](#string) |  | The name is the name of an index. |
| expressions | [string](#string) | repeated | The expressions are the ordered columns or expressions of an index. This could refer to a column or an expression. |
| key_length | [int64](#int64) | repeated | The key_lengths are the ordered key lengths of an index. If the key length is not specified, it&#39;s -1. |
| type | [string](#string) |  | The type is the type of an index. |
| unique | [bool](#bool) |  | The unique is whether the index is unique. |
| primary | [bool](#bool) |  | The primary is whether the index is a primary key index. |
| visible | [bool](#bool) |  | The visible is whether the index is visible. |
| comment | [string](#string) |  | The comment is the comment of an index. |
| definition | [string](#string) |  | The definition of an index. |






<a name="bytebase-store-InstanceRoleMetadata"></a>

### InstanceRoleMetadata
InstanceRoleMetadata is the message for instance role.


| Field | Type | Label | Description |
| ----- | ---- | ----- | ----------- |
| name | [string](#string) |  | The role name. It&#39;s unique within the instance. |
| grant | [string](#string) |  | The grant display string on the instance. It&#39;s generated by database engine. |






<a name="bytebase-store-LinkedDatabaseMetadata"></a>

### LinkedDatabaseMetadata



| Field | Type | Label | Description |
| ----- | ---- | ----- | ----------- |
| name | [string](#string) |  |  |
| username | [string](#string) |  |  |
| host | [string](#string) |  |  |






<a name="bytebase-store-MaterializedViewMetadata"></a>

### MaterializedViewMetadata
MaterializedViewMetadata is the metadata for materialized views.


| Field | Type | Label | Description |
| ----- | ---- | ----- | ----------- |
| name | [string](#string) |  | The name is the name of a view. |
| definition | [string](#string) |  | The definition is the definition of a view. |
| comment | [string](#string) |  | The comment is the comment of a view. |
| dependent_columns | [DependentColumn](#bytebase-store-DependentColumn) | repeated | The dependent_columns is the list of dependent columns of a view. |






<a name="bytebase-store-ProcedureConfig"></a>

### ProcedureConfig



| Field | Type | Label | Description |
| ----- | ---- | ----- | ----------- |
| name | [string](#string) |  | The name is the name of a procedure. |
| updater | [string](#string) |  | The last updater of the procedure in branch. Format: users/{userUID}. |
| update_time | [google.protobuf.Timestamp](#google-protobuf-Timestamp) |  | The timestamp when the procedure is updated in branch. |






<a name="bytebase-store-ProcedureMetadata"></a>

### ProcedureMetadata
ProcedureMetadata is the metadata for procedures.


| Field | Type | Label | Description |
| ----- | ---- | ----- | ----------- |
| name | [string](#string) |  | The name is the name of a procedure. |
| definition | [string](#string) |  | The definition is the definition of a procedure. |






<a name="bytebase-store-SchemaConfig"></a>

### SchemaConfig



| Field | Type | Label | Description |
| ----- | ---- | ----- | ----------- |
| name | [string](#string) |  | The name is the schema name. It is an empty string for databases without such concept such as MySQL. |
| table_configs | [TableConfig](#bytebase-store-TableConfig) | repeated | The table_configs is the list of configs for tables in a schema. |
| function_configs | [FunctionConfig](#bytebase-store-FunctionConfig) | repeated |  |
| procedure_configs | [ProcedureConfig](#bytebase-store-ProcedureConfig) | repeated |  |
| view_configs | [ViewConfig](#bytebase-store-ViewConfig) | repeated |  |






<a name="bytebase-store-SchemaMetadata"></a>

### SchemaMetadata
SchemaMetadata is the metadata for schemas.
This is the concept of schema in Postgres, but it&#39;s a no-op for MySQL.


| Field | Type | Label | Description |
| ----- | ---- | ----- | ----------- |
| name | [string](#string) |  | The name is the schema name. It is an empty string for databases without such concept such as MySQL. |
| tables | [TableMetadata](#bytebase-store-TableMetadata) | repeated | The tables is the list of tables in a schema. |
| external_tables | [ExternalTableMetadata](#bytebase-store-ExternalTableMetadata) | repeated | The external_tables is the list of external tables in a schema. |
| views | [ViewMetadata](#bytebase-store-ViewMetadata) | repeated | The views is the list of views in a schema. |
| functions | [FunctionMetadata](#bytebase-store-FunctionMetadata) | repeated | The functions is the list of functions in a schema. |
| procedures | [ProcedureMetadata](#bytebase-store-ProcedureMetadata) | repeated | The procedures is the list of procedures in a schema. |
| streams | [StreamMetadata](#bytebase-store-StreamMetadata) | repeated | The streams is the list of streams in a schema, currently, only used for Snowflake. |
| tasks | [TaskMetadata](#bytebase-store-TaskMetadata) | repeated | The routines is the list of routines in a schema, currently, only used for Snowflake. |
| materialized_views | [MaterializedViewMetadata](#bytebase-store-MaterializedViewMetadata) | repeated | The materialized_views is the list of materialized views in a schema. |
| sequences | [SequenceMetadata](#bytebase-store-SequenceMetadata) | repeated | The sequences is the list of sequences in a schema. |






<a name="bytebase-store-SecretItem"></a>

### SecretItem



| Field | Type | Label | Description |
| ----- | ---- | ----- | ----------- |
| name | [string](#string) |  | The name is the name of the secret. |
| value | [string](#string) |  | The value is the value of the secret. |
| description | [string](#string) |  | The description is the description of the secret. |






<a name="bytebase-store-Secrets"></a>

### Secrets



| Field | Type | Label | Description |
| ----- | ---- | ----- | ----------- |
| items | [SecretItem](#bytebase-store-SecretItem) | repeated | The list of secrets. |






<a name="bytebase-store-SequenceMetadata"></a>

### SequenceMetadata
SequenceMetadata is the metadata for sequences.


| Field | Type | Label | Description |
| ----- | ---- | ----- | ----------- |
| name | [string](#string) |  | The name of a sequence. |
| data_type | [string](#string) |  | The data type of a sequence. |






<a name="bytebase-store-StreamMetadata"></a>

### StreamMetadata



| Field | Type | Label | Description |
| ----- | ---- | ----- | ----------- |
| name | [string](#string) |  | The name is the name of a stream. |
| table_name | [string](#string) |  | The table_name is the name of the table/view that the stream is created on. |
| owner | [string](#string) |  | The owner of the stream. |
| comment | [string](#string) |  | The comment of the stream. |
| type | [StreamMetadata.Type](#bytebase-store-StreamMetadata-Type) |  | The type of the stream. |
| stale | [bool](#bool) |  | Indicates whether the stream was last read before the `stale_after` time. |
| mode | [StreamMetadata.Mode](#bytebase-store-StreamMetadata-Mode) |  | The mode of the stream. |
| definition | [string](#string) |  | The definition of the stream. |






<a name="bytebase-store-TableConfig"></a>

### TableConfig



| Field | Type | Label | Description |
| ----- | ---- | ----- | ----------- |
| name | [string](#string) |  | The name is the name of a table. |
| column_configs | [ColumnConfig](#bytebase-store-ColumnConfig) | repeated | The column_configs is the ordered list of configs for columns in a table. |
| classification_id | [string](#string) |  |  |
| updater | [string](#string) |  | The last updater of the table in branch. Format: users/{userUID}. |
| update_time | [google.protobuf.Timestamp](#google-protobuf-Timestamp) |  | The timestamp when the table is updated in branch. |






<a name="bytebase-store-TableMetadata"></a>

### TableMetadata
TableMetadata is the metadata for tables.


| Field | Type | Label | Description |
| ----- | ---- | ----- | ----------- |
| name | [string](#string) |  | The name is the name of a table. |
| columns | [ColumnMetadata](#bytebase-store-ColumnMetadata) | repeated | The columns is the ordered list of columns in a table. |
| indexes | [IndexMetadata](#bytebase-store-IndexMetadata) | repeated | The indexes is the list of indexes in a table. |
| engine | [string](#string) |  | The engine is the engine of a table. |
| collation | [string](#string) |  | The collation is the collation of a table. |
| row_count | [int64](#int64) |  | The row_count is the estimated number of rows of a table. |
| data_size | [int64](#int64) |  | The data_size is the estimated data size of a table. |
| index_size | [int64](#int64) |  | The index_size is the estimated index size of a table. |
| data_free | [int64](#int64) |  | The data_free is the estimated free data size of a table. |
| create_options | [string](#string) |  | The create_options is the create option of a table. |
| comment | [string](#string) |  | The comment is the comment of a table. classification and user_comment is parsed from the comment. |
| user_comment | [string](#string) |  | The user_comment is the user comment of a table parsed from the comment. |
| foreign_keys | [ForeignKeyMetadata](#bytebase-store-ForeignKeyMetadata) | repeated | The foreign_keys is the list of foreign keys in a table. |
| partitions | [TablePartitionMetadata](#bytebase-store-TablePartitionMetadata) | repeated | The partitions is the list of partitions in a table. |






<a name="bytebase-store-TablePartitionMetadata"></a>

### TablePartitionMetadata
TablePartitionMetadata is the metadata for table partitions.


| Field | Type | Label | Description |
| ----- | ---- | ----- | ----------- |
| name | [string](#string) |  | The name is the name of a table partition. |
| type | [TablePartitionMetadata.Type](#bytebase-store-TablePartitionMetadata-Type) |  | The type of a table partition. |
| expression | [string](#string) |  | The expression is the expression of a table partition. For PostgreSQL, the expression is the text of {FOR VALUES partition_bound_spec}, see https://www.postgresql.org/docs/current/sql-createtable.html. For MySQL, the expression is the `expr` or `column_list` of the following syntax. PARTITION BY { [LINEAR] HASH(expr) | [LINEAR] KEY [ALGORITHM={1 | 2}] (column_list) | RANGE{(expr) | COLUMNS(column_list)} | LIST{(expr) | COLUMNS(column_list)} }. |
| value | [string](#string) |  | The value is the value of a table partition. For MySQL, the value is for RANGE and LIST partition types, - For a RANGE partition, it contains the value set in the partition&#39;s VALUES LESS THAN clause, which can be either an integer or MAXVALUE. - For a LIST partition, this column contains the values defined in the partition&#39;s VALUES IN clause, which is a list of comma-separated integer values. - For others, it&#39;s an empty string. |
| use_default | [string](#string) |  | The use_default is whether the users use the default partition, it stores the different value for different database engines. For MySQL, it&#39;s [INT] type, 0 means not use default partition, otherwise, it&#39;s equals to number in syntax [SUB]PARTITION {number}. |
| subpartitions | [TablePartitionMetadata](#bytebase-store-TablePartitionMetadata) | repeated | The subpartitions is the list of subpartitions in a table partition. |






<a name="bytebase-store-TaskMetadata"></a>

### TaskMetadata



| Field | Type | Label | Description |
| ----- | ---- | ----- | ----------- |
| name | [string](#string) |  | The name is the name of a task. |
| id | [string](#string) |  | The id is the snowflake-generated id of a task. Example: 01ad32a0-1bb6-5e93-0000-000000000001 |
| owner | [string](#string) |  | The owner of the task. |
| comment | [string](#string) |  | The comment of the task. |
| warehouse | [string](#string) |  | The warehouse of the task. |
| schedule | [string](#string) |  | The schedule interval of the task. |
| predecessors | [string](#string) | repeated | The predecessor tasks of the task. |
| state | [TaskMetadata.State](#bytebase-store-TaskMetadata-State) |  | The state of the task. |
| condition | [string](#string) |  | The condition of the task. |
| definition | [string](#string) |  | The definition of the task. |






<a name="bytebase-store-ViewConfig"></a>

### ViewConfig



| Field | Type | Label | Description |
| ----- | ---- | ----- | ----------- |
| name | [string](#string) |  | The name is the name of a view. |
| updater | [string](#string) |  | The last updater of the view in branch. Format: users/{userUID}. |
| update_time | [google.protobuf.Timestamp](#google-protobuf-Timestamp) |  | The timestamp when the view is updated in branch. |






<a name="bytebase-store-ViewMetadata"></a>

### ViewMetadata
ViewMetadata is the metadata for views.


| Field | Type | Label | Description |
| ----- | ---- | ----- | ----------- |
| name | [string](#string) |  | The name is the name of a view. |
| definition | [string](#string) |  | The definition is the definition of a view. |
| comment | [string](#string) |  | The comment is the comment of a view. |
| dependent_columns | [DependentColumn](#bytebase-store-DependentColumn) | repeated | The dependent_columns is the list of dependent columns of a view. |





 


<a name="bytebase-store-StreamMetadata-Mode"></a>

### StreamMetadata.Mode


| Name | Number | Description |
| ---- | ------ | ----------- |
| MODE_UNSPECIFIED | 0 |  |
| MODE_DEFAULT | 1 |  |
| MODE_APPEND_ONLY | 2 |  |
| MODE_INSERT_ONLY | 3 |  |



<a name="bytebase-store-StreamMetadata-Type"></a>

### StreamMetadata.Type


| Name | Number | Description |
| ---- | ------ | ----------- |
| TYPE_UNSPECIFIED | 0 |  |
| TYPE_DELTA | 1 |  |



<a name="bytebase-store-TablePartitionMetadata-Type"></a>

### TablePartitionMetadata.Type
Type is the type of a table partition, some database engines may not support all types.
Only avilable for the following database engines now:
MySQL: RANGE, RANGE COLUMNS, LIST, LIST COLUMNS, HASH, LINEAR HASH, KEY, LINEAR_KEY (https://dev.mysql.com/doc/refman/8.0/en/partitioning-types.html)
TiDB: RANGE, RANGE COLUMNS, LIST, LIST COLUMNS, HASH, KEY
PostgreSQL: RANGE, LIST, HASH (https://www.postgresql.org/docs/current/ddl-partitioning.html)

| Name | Number | Description |
| ---- | ------ | ----------- |
| TYPE_UNSPECIFIED | 0 |  |
| RANGE | 1 |  |
| RANGE_COLUMNS | 2 |  |
| LIST | 3 |  |
| LIST_COLUMNS | 4 |  |
| HASH | 5 |  |
| LINEAR_HASH | 6 |  |
| KEY | 7 |  |
| LINEAR_KEY | 8 |  |



<a name="bytebase-store-TaskMetadata-State"></a>

### TaskMetadata.State


| Name | Number | Description |
| ---- | ------ | ----------- |
| STATE_UNSPECIFIED | 0 |  |
| STATE_STARTED | 1 |  |
| STATE_SUSPENDED | 2 |  |


 

 

 



<a name="store_branch-proto"></a>
<p align="right"><a href="#top">Top</a></p>

## store/branch.proto



<a name="bytebase-store-BranchConfig"></a>

### BranchConfig



| Field | Type | Label | Description |
| ----- | ---- | ----- | ----------- |
| source_database | [string](#string) |  | The name of source database. Optional. Example: instances/instance-id/databases/database-name. |
| source_branch | [string](#string) |  | The name of the source branch. Optional. Example: projects/project-id/branches/branch-id. |






<a name="bytebase-store-BranchSnapshot"></a>

### BranchSnapshot



| Field | Type | Label | Description |
| ----- | ---- | ----- | ----------- |
| metadata | [DatabaseSchemaMetadata](#bytebase-store-DatabaseSchemaMetadata) |  |  |
| database_config | [DatabaseConfig](#bytebase-store-DatabaseConfig) |  |  |





 

 

 

 



<a name="store_changelist-proto"></a>
<p align="right"><a href="#top">Top</a></p>

## store/changelist.proto



<a name="bytebase-store-Changelist"></a>

### Changelist



| Field | Type | Label | Description |
| ----- | ---- | ----- | ----------- |
| description | [string](#string) |  |  |
| changes | [Changelist.Change](#bytebase-store-Changelist-Change) | repeated |  |






<a name="bytebase-store-Changelist-Change"></a>

### Changelist.Change



| Field | Type | Label | Description |
| ----- | ---- | ----- | ----------- |
| sheet | [string](#string) |  | The name of a sheet. |
| source | [string](#string) |  | The source of origin. 1) change history: instances/{instance}/databases/{database}/changeHistories/{changeHistory}. 2) branch: projects/{project}/branches/{branch}. 3) raw SQL if empty. |
| version | [string](#string) |  | The migration version for a change. |





 

 

 

 



<<<<<<< HEAD
<a name="store_common-proto"></a>
<p align="right"><a href="#top">Top</a></p>

## store/common.proto



<a name="bytebase-store-PageToken"></a>

### PageToken
Used internally for obfuscating the page token.


| Field | Type | Label | Description |
| ----- | ---- | ----- | ----------- |
| limit | [int32](#int32) |  |  |
| offset | [int32](#int32) |  |  |





 


<a name="bytebase-store-Engine"></a>

### Engine


| Name | Number | Description |
| ---- | ------ | ----------- |
| ENGINE_UNSPECIFIED | 0 |  |
| CLICKHOUSE | 1 |  |
| MYSQL | 2 |  |
| POSTGRES | 3 |  |
| SNOWFLAKE | 4 |  |
| SQLITE | 5 |  |
| TIDB | 6 |  |
| MONGODB | 7 |  |
| REDIS | 8 |  |
| ORACLE | 9 |  |
| SPANNER | 10 |  |
| MSSQL | 11 |  |
| REDSHIFT | 12 |  |
| MARIADB | 13 |  |
| OCEANBASE | 14 |  |
| DM | 15 |  |
| RISINGWAVE | 16 |  |
| OCEANBASE_ORACLE | 17 |  |
| STARROCKS | 18 |  |
| DORIS | 19 |  |
| HIVE | 20 |  |
| ELASTICSEARCH | 21 |  |
| BIGQUERY | 22 |  |
| DYNAMODB | 23 |  |
| DATABRICKS | 24 |  |



<a name="bytebase-store-ExportFormat"></a>

### ExportFormat


| Name | Number | Description |
| ---- | ------ | ----------- |
| FORMAT_UNSPECIFIED | 0 |  |
| CSV | 1 |  |
| JSON | 2 |  |
| SQL | 3 |  |
| XLSX | 4 |  |



<a name="bytebase-store-MaskingLevel"></a>

### MaskingLevel


| Name | Number | Description |
| ---- | ------ | ----------- |
| MASKING_LEVEL_UNSPECIFIED | 0 |  |
| NONE | 1 |  |
| PARTIAL | 2 |  |
| FULL | 3 |  |



<a name="bytebase-store-VCSType"></a>

### VCSType


| Name | Number | Description |
| ---- | ------ | ----------- |
| VCS_TYPE_UNSPECIFIED | 0 |  |
| GITHUB | 1 | GitHub type. Using for GitHub community edition(ce). |
| GITLAB | 2 | GitLab type. Using for GitLab community edition(ce) and enterprise edition(ee). |
| BITBUCKET | 3 | BitBucket type. Using for BitBucket cloud or BitBucket server. |
| AZURE_DEVOPS | 4 | Azure DevOps. Using for Azure DevOps GitOps workflow. |


 

 

 



=======
>>>>>>> 9ee977cf
<a name="store_data_source-proto"></a>
<p align="right"><a href="#top">Top</a></p>

## store/data_source.proto



<a name="bytebase-store-DataSourceExternalSecret"></a>

### DataSourceExternalSecret



| Field | Type | Label | Description |
| ----- | ---- | ----- | ----------- |
| secret_type | [DataSourceExternalSecret.SecretType](#bytebase-store-DataSourceExternalSecret-SecretType) |  |  |
| url | [string](#string) |  |  |
| auth_type | [DataSourceExternalSecret.AuthType](#bytebase-store-DataSourceExternalSecret-AuthType) |  |  |
| app_role | [DataSourceExternalSecret.AppRoleAuthOption](#bytebase-store-DataSourceExternalSecret-AppRoleAuthOption) |  |  |
| token | [string](#string) |  |  |
| engine_name | [string](#string) |  | engine name is the name for secret engine. |
| secret_name | [string](#string) |  | the secret name in the engine to store the password. |
| password_key_name | [string](#string) |  | the key name for the password. |






<a name="bytebase-store-DataSourceExternalSecret-AppRoleAuthOption"></a>

### DataSourceExternalSecret.AppRoleAuthOption



| Field | Type | Label | Description |
| ----- | ---- | ----- | ----------- |
| role_id | [string](#string) |  |  |
| secret_id | [string](#string) |  | the secret id for the role without ttl. |
| type | [DataSourceExternalSecret.AppRoleAuthOption.SecretType](#bytebase-store-DataSourceExternalSecret-AppRoleAuthOption-SecretType) |  |  |
| mount_path | [string](#string) |  | The path where the approle auth method is mounted. |






<a name="bytebase-store-DataSourceOptions"></a>

### DataSourceOptions



| Field | Type | Label | Description |
| ----- | ---- | ----- | ----------- |
| srv | [bool](#bool) |  | srv is a boolean flag that indicates whether the host is a DNS SRV record. |
| authentication_database | [string](#string) |  | authentication_database is the database name to authenticate against, which stores the user credentials. |
| sid | [string](#string) |  | sid and service_name are used for Oracle. |
| service_name | [string](#string) |  |  |
| ssh_host | [string](#string) |  | SSH related The hostname of the SSH server agent. |
| ssh_port | [string](#string) |  | The port of the SSH server agent. It&#39;s 22 typically. |
| ssh_user | [string](#string) |  | The user to login the server. |
| ssh_obfuscated_password | [string](#string) |  | The password to login the server. If it&#39;s empty string, no password is required. |
| ssh_obfuscated_private_key | [string](#string) |  | The private key to login the server. If it&#39;s empty string, we will use the system default private key from os.Getenv(&#34;SSH_AUTH_SOCK&#34;). |
| authentication_private_key_obfuscated | [string](#string) |  | PKCS#8 private key in PEM format. If it&#39;s empty string, no private key is required. Used for authentication when connecting to the data source. |
| external_secret | [DataSourceExternalSecret](#bytebase-store-DataSourceExternalSecret) |  |  |
| authentication_type | [DataSourceOptions.AuthenticationType](#bytebase-store-DataSourceOptions-AuthenticationType) |  |  |
| sasl_config | [SASLConfig](#bytebase-store-SASLConfig) |  |  |
| additional_addresses | [DataSourceOptions.Address](#bytebase-store-DataSourceOptions-Address) | repeated | additional_addresses is used for MongoDB replica set. |
| replica_set | [string](#string) |  | replica_set is used for MongoDB replica set. |
| direct_connection | [bool](#bool) |  | direct_connection is used for MongoDB to dispatch all the operations to the node specified in the connection string. |
| region | [string](#string) |  | region is the location of where the DB is, works for AWS RDS. For example, us-east-1. |
| account_id | [string](#string) |  | account_id is used by Databricks. |






<a name="bytebase-store-DataSourceOptions-Address"></a>

### DataSourceOptions.Address



| Field | Type | Label | Description |
| ----- | ---- | ----- | ----------- |
| host | [string](#string) |  |  |
| port | [string](#string) |  |  |






<a name="bytebase-store-KerberosConfig"></a>

### KerberosConfig



| Field | Type | Label | Description |
| ----- | ---- | ----- | ----------- |
| primary | [string](#string) |  |  |
| instance | [string](#string) |  |  |
| realm | [string](#string) |  |  |
| keytab | [string](#string) |  |  |
| kdc_host | [string](#string) |  |  |
| kdc_port | [string](#string) |  |  |
| kdc_transport_protocol | [string](#string) |  |  |






<a name="bytebase-store-SASLConfig"></a>

### SASLConfig



| Field | Type | Label | Description |
| ----- | ---- | ----- | ----------- |
| krb_config | [KerberosConfig](#bytebase-store-KerberosConfig) |  |  |





 


<a name="bytebase-store-DataSourceExternalSecret-AppRoleAuthOption-SecretType"></a>

### DataSourceExternalSecret.AppRoleAuthOption.SecretType


| Name | Number | Description |
| ---- | ------ | ----------- |
| SECRET_TYPE_UNSPECIFIED | 0 |  |
| PLAIN | 1 |  |
| ENVIRONMENT | 2 |  |



<a name="bytebase-store-DataSourceExternalSecret-AuthType"></a>

### DataSourceExternalSecret.AuthType


| Name | Number | Description |
| ---- | ------ | ----------- |
| AUTH_TYPE_UNSPECIFIED | 0 |  |
| TOKEN | 1 | ref: https://developer.hashicorp.com/vault/docs/auth/token |
| VAULT_APP_ROLE | 2 | ref: https://developer.hashicorp.com/vault/docs/auth/approle |



<a name="bytebase-store-DataSourceExternalSecret-SecretType"></a>

### DataSourceExternalSecret.SecretType


| Name | Number | Description |
| ---- | ------ | ----------- |
| SAECRET_TYPE_UNSPECIFIED | 0 |  |
| VAULT_KV_V2 | 1 | ref: https://developer.hashicorp.com/vault/api-docs/secret/kv/kv-v2 |
| AWS_SECRETS_MANAGER | 2 | ref: https://docs.aws.amazon.com/secretsmanager/latest/userguide/intro.html |
| GCP_SECRET_MANAGER | 3 | ref: https://cloud.google.com/secret-manager/docs |



<a name="bytebase-store-DataSourceOptions-AuthenticationType"></a>

### DataSourceOptions.AuthenticationType


| Name | Number | Description |
| ---- | ------ | ----------- |
| AUTHENTICATION_UNSPECIFIED | 0 |  |
| PASSWORD | 1 |  |
| GOOGLE_CLOUD_SQL_IAM | 2 |  |
| AWS_RDS_IAM | 3 |  |


 

 

 



<a name="store_export_archive-proto"></a>
<p align="right"><a href="#top">Top</a></p>

## store/export_archive.proto



<a name="bytebase-store-ExportArchivePayload"></a>

### ExportArchivePayload



| Field | Type | Label | Description |
| ----- | ---- | ----- | ----------- |
| file_format | [ExportFormat](#bytebase-store-ExportFormat) |  | The exported file format. e.g. JSON, CSV, SQL |





 

 

 

 



<a name="store_idp-proto"></a>
<p align="right"><a href="#top">Top</a></p>

## store/idp.proto



<a name="bytebase-store-FieldMapping"></a>

### FieldMapping
FieldMapping saves the field names from user info API of identity provider.
As we save all raw json string of user info response data into `principal.idp_user_info`,
we can extract the relevant data based with `FieldMapping`.

e.g. For GitHub authenticated user API, it will return `login`, `name` and `email` in response.
Then the identifier of FieldMapping will be `login`, display_name will be `name`,
and email will be `email`.
reference: https://docs.github.com/en/rest/users/users?apiVersion=2022-11-28#get-the-authenticated-user


| Field | Type | Label | Description |
| ----- | ---- | ----- | ----------- |
| identifier | [string](#string) |  | Identifier is the field name of the unique identifier in 3rd-party idp user info. Required. |
| display_name | [string](#string) |  | DisplayName is the field name of display name in 3rd-party idp user info. Optional. |
| email | [string](#string) |  | Email is the field name of primary email in 3rd-party idp user info. Optional. |
| phone | [string](#string) |  | Phone is the field name of primary phone in 3rd-party idp user info. Optional. |






<a name="bytebase-store-IdentityProviderConfig"></a>

### IdentityProviderConfig



| Field | Type | Label | Description |
| ----- | ---- | ----- | ----------- |
| oauth2_config | [OAuth2IdentityProviderConfig](#bytebase-store-OAuth2IdentityProviderConfig) |  |  |
| oidc_config | [OIDCIdentityProviderConfig](#bytebase-store-OIDCIdentityProviderConfig) |  |  |
| ldap_config | [LDAPIdentityProviderConfig](#bytebase-store-LDAPIdentityProviderConfig) |  |  |






<a name="bytebase-store-IdentityProviderUserInfo"></a>

### IdentityProviderUserInfo



| Field | Type | Label | Description |
| ----- | ---- | ----- | ----------- |
| identifier | [string](#string) |  | Identifier is the value of the unique identifier in 3rd-party idp user info. |
| display_name | [string](#string) |  | DisplayName is the value of display name in 3rd-party idp user info. |
| email | [string](#string) |  | Email is the value of primary email in 3rd-party idp user info. |
| phone | [string](#string) |  | Phone is the value of primary phone in 3rd-party idp user info. |






<a name="bytebase-store-LDAPIdentityProviderConfig"></a>

### LDAPIdentityProviderConfig
LDAPIdentityProviderConfig is the structure for LDAP identity provider config.


| Field | Type | Label | Description |
| ----- | ---- | ----- | ----------- |
| host | [string](#string) |  | Host is the hostname or IP address of the LDAP server, e.g. &#34;ldap.example.com&#34;. |
| port | [int32](#int32) |  | Port is the port number of the LDAP server, e.g. 389. When not set, the default port of the corresponding security protocol will be used, i.e. 389 for StartTLS and 636 for LDAPS. |
| skip_tls_verify | [bool](#bool) |  | SkipTLSVerify controls whether to skip TLS certificate verification. |
| bind_dn | [string](#string) |  | BindDN is the DN of the user to bind as a service account to perform search requests. |
| bind_password | [string](#string) |  | BindPassword is the password of the user to bind as a service account. |
| base_dn | [string](#string) |  | BaseDN is the base DN to search for users, e.g. &#34;ou=users,dc=example,dc=com&#34;. |
| user_filter | [string](#string) |  | UserFilter is the filter to search for users, e.g. &#34;(uid=%s)&#34;. |
| security_protocol | [string](#string) |  | SecurityProtocol is the security protocol to be used for establishing connections with the LDAP server. It should be either StartTLS or LDAPS, and cannot be empty. |
| field_mapping | [FieldMapping](#bytebase-store-FieldMapping) |  | FieldMapping is the mapping of the user attributes returned by the LDAP server. |






<a name="bytebase-store-OAuth2IdentityProviderConfig"></a>

### OAuth2IdentityProviderConfig
OAuth2IdentityProviderConfig is the structure for OAuth2 identity provider config.


| Field | Type | Label | Description |
| ----- | ---- | ----- | ----------- |
| auth_url | [string](#string) |  |  |
| token_url | [string](#string) |  |  |
| user_info_url | [string](#string) |  |  |
| client_id | [string](#string) |  |  |
| client_secret | [string](#string) |  |  |
| scopes | [string](#string) | repeated |  |
| field_mapping | [FieldMapping](#bytebase-store-FieldMapping) |  |  |
| skip_tls_verify | [bool](#bool) |  |  |
| auth_style | [OAuth2AuthStyle](#bytebase-store-OAuth2AuthStyle) |  |  |






<a name="bytebase-store-OIDCIdentityProviderConfig"></a>

### OIDCIdentityProviderConfig
OIDCIdentityProviderConfig is the structure for OIDC identity provider config.


| Field | Type | Label | Description |
| ----- | ---- | ----- | ----------- |
| issuer | [string](#string) |  |  |
| client_id | [string](#string) |  |  |
| client_secret | [string](#string) |  |  |
| field_mapping | [FieldMapping](#bytebase-store-FieldMapping) |  |  |
| skip_tls_verify | [bool](#bool) |  |  |
| auth_style | [OAuth2AuthStyle](#bytebase-store-OAuth2AuthStyle) |  |  |





 


<a name="bytebase-store-IdentityProviderType"></a>

### IdentityProviderType


| Name | Number | Description |
| ---- | ------ | ----------- |
| IDENTITY_PROVIDER_TYPE_UNSPECIFIED | 0 |  |
| OAUTH2 | 1 |  |
| OIDC | 2 |  |
| LDAP | 3 |  |



<a name="bytebase-store-OAuth2AuthStyle"></a>

### OAuth2AuthStyle


| Name | Number | Description |
| ---- | ------ | ----------- |
| OAUTH2_AUTH_STYLE_UNSPECIFIED | 0 |  |
| IN_PARAMS | 1 | IN_PARAMS sends the &#34;client_id&#34; and &#34;client_secret&#34; in the POST body as application/x-www-form-urlencoded parameters. |
| IN_HEADER | 2 | IN_HEADER sends the client_id and client_password using HTTP Basic Authorization. This is an optional style described in the OAuth2 RFC 6749 section 2.3.1. |


 

 

 



<a name="store_instance-proto"></a>
<p align="right"><a href="#top">Top</a></p>

## store/instance.proto



<a name="bytebase-store-InstanceMetadata"></a>

### InstanceMetadata
InstanceMetadata is the metadata for instances.


| Field | Type | Label | Description |
| ----- | ---- | ----- | ----------- |
| mysql_lower_case_table_names | [int32](#int32) |  | The lower_case_table_names config for MySQL instances. It is used to determine whether the table names and database names are case sensitive. |
| last_sync_time | [google.protobuf.Timestamp](#google-protobuf-Timestamp) |  |  |






<a name="bytebase-store-InstanceOptions"></a>

### InstanceOptions
InstanceOptions is the option for instances.


| Field | Type | Label | Description |
| ----- | ---- | ----- | ----------- |
| sync_interval | [google.protobuf.Duration](#google-protobuf-Duration) |  | How often the instance is synced. |
| maximum_connections | [int32](#int32) |  | The maximum number of connections. The default is 10 if the value is unset or zero. |





 

 

 

 



<a name="store_instance_change_history-proto"></a>
<p align="right"><a href="#top">Top</a></p>

## store/instance_change_history.proto



<a name="bytebase-store-ChangedResourceDatabase"></a>

### ChangedResourceDatabase



| Field | Type | Label | Description |
| ----- | ---- | ----- | ----------- |
| name | [string](#string) |  |  |
| schemas | [ChangedResourceSchema](#bytebase-store-ChangedResourceSchema) | repeated |  |






<a name="bytebase-store-ChangedResourceSchema"></a>

### ChangedResourceSchema



| Field | Type | Label | Description |
| ----- | ---- | ----- | ----------- |
| name | [string](#string) |  |  |
| tables | [ChangedResourceTable](#bytebase-store-ChangedResourceTable) | repeated |  |






<a name="bytebase-store-ChangedResourceTable"></a>

### ChangedResourceTable



| Field | Type | Label | Description |
| ----- | ---- | ----- | ----------- |
| name | [string](#string) |  |  |
| table_rows | [int64](#int64) |  | estimated row count of the table |






<a name="bytebase-store-ChangedResources"></a>

### ChangedResources



| Field | Type | Label | Description |
| ----- | ---- | ----- | ----------- |
| databases | [ChangedResourceDatabase](#bytebase-store-ChangedResourceDatabase) | repeated |  |






<a name="bytebase-store-InstanceChangeHistoryPayload"></a>

### InstanceChangeHistoryPayload



| Field | Type | Label | Description |
| ----- | ---- | ----- | ----------- |
| changed_resources | [ChangedResources](#bytebase-store-ChangedResources) |  |  |





 

 

 

 



<a name="store_issue-proto"></a>
<p align="right"><a href="#top">Top</a></p>

## store/issue.proto



<a name="bytebase-store-GrantRequest"></a>

### GrantRequest



| Field | Type | Label | Description |
| ----- | ---- | ----- | ----------- |
| role | [string](#string) |  | The requested role. Format: roles/EXPORTER. |
| user | [string](#string) |  | The user to be granted. Format: users/{userUID}. |
| condition | [google.type.Expr](#google-type-Expr) |  |  |
| expiration | [google.protobuf.Duration](#google-protobuf-Duration) |  |  |






<a name="bytebase-store-IssuePayload"></a>

### IssuePayload



| Field | Type | Label | Description |
| ----- | ---- | ----- | ----------- |
| approval | [IssuePayloadApproval](#bytebase-store-IssuePayloadApproval) |  |  |
| grant_request | [GrantRequest](#bytebase-store-GrantRequest) |  |  |
| labels | [string](#string) | repeated |  |





 

 

 

 



<a name="store_issue_comment-proto"></a>
<p align="right"><a href="#top">Top</a></p>

## store/issue_comment.proto



<a name="bytebase-store-IssueCommentPayload"></a>

### IssueCommentPayload



| Field | Type | Label | Description |
| ----- | ---- | ----- | ----------- |
| comment | [string](#string) |  |  |
| approval | [IssueCommentPayload.Approval](#bytebase-store-IssueCommentPayload-Approval) |  |  |
| issue_update | [IssueCommentPayload.IssueUpdate](#bytebase-store-IssueCommentPayload-IssueUpdate) |  |  |
| stage_end | [IssueCommentPayload.StageEnd](#bytebase-store-IssueCommentPayload-StageEnd) |  |  |
| task_update | [IssueCommentPayload.TaskUpdate](#bytebase-store-IssueCommentPayload-TaskUpdate) |  |  |
| task_prior_backup | [IssueCommentPayload.TaskPriorBackup](#bytebase-store-IssueCommentPayload-TaskPriorBackup) |  |  |






<a name="bytebase-store-IssueCommentPayload-Approval"></a>

### IssueCommentPayload.Approval



| Field | Type | Label | Description |
| ----- | ---- | ----- | ----------- |
| status | [IssueCommentPayload.Approval.Status](#bytebase-store-IssueCommentPayload-Approval-Status) |  |  |






<a name="bytebase-store-IssueCommentPayload-IssueUpdate"></a>

### IssueCommentPayload.IssueUpdate



| Field | Type | Label | Description |
| ----- | ---- | ----- | ----------- |
| from_title | [string](#string) | optional |  |
| to_title | [string](#string) | optional |  |
| from_description | [string](#string) | optional |  |
| to_description | [string](#string) | optional |  |
| from_status | [IssueCommentPayload.IssueUpdate.IssueStatus](#bytebase-store-IssueCommentPayload-IssueUpdate-IssueStatus) | optional |  |
| to_status | [IssueCommentPayload.IssueUpdate.IssueStatus](#bytebase-store-IssueCommentPayload-IssueUpdate-IssueStatus) | optional |  |






<a name="bytebase-store-IssueCommentPayload-StageEnd"></a>

### IssueCommentPayload.StageEnd



| Field | Type | Label | Description |
| ----- | ---- | ----- | ----------- |
| stage | [string](#string) |  |  |






<a name="bytebase-store-IssueCommentPayload-TaskPriorBackup"></a>

### IssueCommentPayload.TaskPriorBackup



| Field | Type | Label | Description |
| ----- | ---- | ----- | ----------- |
| task | [string](#string) |  |  |
| tables | [IssueCommentPayload.TaskPriorBackup.Table](#bytebase-store-IssueCommentPayload-TaskPriorBackup-Table) | repeated |  |
| original_line | [int32](#int32) | optional |  |
| database | [string](#string) |  |  |






<a name="bytebase-store-IssueCommentPayload-TaskPriorBackup-Table"></a>

### IssueCommentPayload.TaskPriorBackup.Table



| Field | Type | Label | Description |
| ----- | ---- | ----- | ----------- |
| schema | [string](#string) |  |  |
| table | [string](#string) |  |  |






<a name="bytebase-store-IssueCommentPayload-TaskUpdate"></a>

### IssueCommentPayload.TaskUpdate



| Field | Type | Label | Description |
| ----- | ---- | ----- | ----------- |
| tasks | [string](#string) | repeated |  |
| from_sheet | [string](#string) | optional | Format: projects/{project}/sheets/{sheet} |
| to_sheet | [string](#string) | optional | Format: projects/{project}/sheets/{sheet} |
| from_earliest_allowed_time | [google.protobuf.Timestamp](#google-protobuf-Timestamp) | optional |  |
| to_earliest_allowed_time | [google.protobuf.Timestamp](#google-protobuf-Timestamp) | optional |  |
| to_status | [IssueCommentPayload.TaskUpdate.Status](#bytebase-store-IssueCommentPayload-TaskUpdate-Status) | optional |  |





 


<a name="bytebase-store-IssueCommentPayload-Approval-Status"></a>

### IssueCommentPayload.Approval.Status


| Name | Number | Description |
| ---- | ------ | ----------- |
| STATUS_UNSPECIFIED | 0 |  |
| PENDING | 1 |  |
| APPROVED | 2 |  |
| REJECTED | 3 |  |



<a name="bytebase-store-IssueCommentPayload-IssueUpdate-IssueStatus"></a>

### IssueCommentPayload.IssueUpdate.IssueStatus


| Name | Number | Description |
| ---- | ------ | ----------- |
| ISSUE_STATUS_UNSPECIFIED | 0 |  |
| OPEN | 1 |  |
| DONE | 2 |  |
| CANCELED | 3 |  |



<a name="bytebase-store-IssueCommentPayload-TaskUpdate-Status"></a>

### IssueCommentPayload.TaskUpdate.Status


| Name | Number | Description |
| ---- | ------ | ----------- |
| STATUS_UNSPECIFIED | 0 |  |
| PENDING | 1 |  |
| RUNNING | 2 |  |
| DONE | 3 |  |
| FAILED | 4 |  |
| SKIPPED | 5 |  |
| CANCELED | 6 |  |


 

 

 



<a name="store_plan-proto"></a>
<p align="right"><a href="#top">Top</a></p>

## store/plan.proto



<a name="bytebase-store-PlanConfig"></a>

### PlanConfig



| Field | Type | Label | Description |
| ----- | ---- | ----- | ----------- |
| steps | [PlanConfig.Step](#bytebase-store-PlanConfig-Step) | repeated |  |
| vcs_source | [PlanConfig.VCSSource](#bytebase-store-PlanConfig-VCSSource) |  |  |






<a name="bytebase-store-PlanConfig-ChangeDatabaseConfig"></a>

### PlanConfig.ChangeDatabaseConfig



| Field | Type | Label | Description |
| ----- | ---- | ----- | ----------- |
| target | [string](#string) |  | The resource name of the target. Format: instances/{instance-id}/databases/{database-name}. Format: projects/{project}/databaseGroups/{databaseGroup}. Format: projects/{project}/deploymentConfigs/default. The plan should have a single step and single spec for the deployment configuration type. |
| sheet | [string](#string) |  | The resource name of the sheet. Format: projects/{project}/sheets/{sheet} |
| type | [PlanConfig.ChangeDatabaseConfig.Type](#bytebase-store-PlanConfig-ChangeDatabaseConfig-Type) |  |  |
| schema_version | [string](#string) |  | schema_version is parsed from VCS file name. It is automatically generated in the UI workflow. |
| ghost_flags | [PlanConfig.ChangeDatabaseConfig.GhostFlagsEntry](#bytebase-store-PlanConfig-ChangeDatabaseConfig-GhostFlagsEntry) | repeated |  |
| pre_update_backup_detail | [PlanConfig.ChangeDatabaseConfig.PreUpdateBackupDetail](#bytebase-store-PlanConfig-ChangeDatabaseConfig-PreUpdateBackupDetail) | optional | If set, a backup of the modified data will be created automatically before any changes are applied. |






<a name="bytebase-store-PlanConfig-ChangeDatabaseConfig-GhostFlagsEntry"></a>

### PlanConfig.ChangeDatabaseConfig.GhostFlagsEntry



| Field | Type | Label | Description |
| ----- | ---- | ----- | ----------- |
| key | [string](#string) |  |  |
| value | [string](#string) |  |  |






<a name="bytebase-store-PlanConfig-ChangeDatabaseConfig-PreUpdateBackupDetail"></a>

### PlanConfig.ChangeDatabaseConfig.PreUpdateBackupDetail



| Field | Type | Label | Description |
| ----- | ---- | ----- | ----------- |
| database | [string](#string) |  | The database for keeping the backup data. Format: instances/{instance}/databases/{database} |






<a name="bytebase-store-PlanConfig-CreateDatabaseConfig"></a>

### PlanConfig.CreateDatabaseConfig



| Field | Type | Label | Description |
| ----- | ---- | ----- | ----------- |
| target | [string](#string) |  | The resource name of the instance on which the database is created. Format: instances/{instance} |
| database | [string](#string) |  | The name of the database to create. |
| table | [string](#string) |  | table is the name of the table, if it is not empty, Bytebase should create a table after creating the database. For example, in MongoDB, it only creates the database when we first store data in that database. |
| character_set | [string](#string) |  | character_set is the character set of the database. |
| collation | [string](#string) |  | collation is the collation of the database. |
| cluster | [string](#string) |  | cluster is the cluster of the database. This is only applicable to ClickHouse for &#34;ON CLUSTER &lt;&lt;cluster&gt;&gt;&#34;. |
| owner | [string](#string) |  | owner is the owner of the database. This is only applicable to Postgres for &#34;WITH OWNER &lt;&lt;owner&gt;&gt;&#34;. |
| backup | [string](#string) |  | backup is the resource name of the backup. Format: instances/{instance}/databases/{database}/backups/{backup-name} |
| environment | [string](#string) |  | The environment resource. Format: environments/prod where prod is the environment resource ID. |
| labels | [PlanConfig.CreateDatabaseConfig.LabelsEntry](#bytebase-store-PlanConfig-CreateDatabaseConfig-LabelsEntry) | repeated | labels of the database. |






<a name="bytebase-store-PlanConfig-CreateDatabaseConfig-LabelsEntry"></a>

### PlanConfig.CreateDatabaseConfig.LabelsEntry



| Field | Type | Label | Description |
| ----- | ---- | ----- | ----------- |
| key | [string](#string) |  |  |
| value | [string](#string) |  |  |






<a name="bytebase-store-PlanConfig-ExportDataConfig"></a>

### PlanConfig.ExportDataConfig



| Field | Type | Label | Description |
| ----- | ---- | ----- | ----------- |
| target | [string](#string) |  | The resource name of the target. Format: instances/{instance-id}/databases/{database-name} |
| sheet | [string](#string) |  | The resource name of the sheet. Format: projects/{project}/sheets/{sheet} |
| format | [ExportFormat](#bytebase-store-ExportFormat) |  | The format of the exported file. |
| password | [string](#string) | optional | The zip password provide by users. Leave it empty if no needs to encrypt the zip file. |






<a name="bytebase-store-PlanConfig-Spec"></a>

### PlanConfig.Spec



| Field | Type | Label | Description |
| ----- | ---- | ----- | ----------- |
| earliest_allowed_time | [google.protobuf.Timestamp](#google-protobuf-Timestamp) |  | earliest_allowed_time the earliest execution time of the change. |
| id | [string](#string) |  | A UUID4 string that uniquely identifies the Spec. |
| depends_on_specs | [string](#string) | repeated | IDs of the specs that this spec depends on. Must be a subset of the specs in the same step. |
| create_database_config | [PlanConfig.CreateDatabaseConfig](#bytebase-store-PlanConfig-CreateDatabaseConfig) |  |  |
| change_database_config | [PlanConfig.ChangeDatabaseConfig](#bytebase-store-PlanConfig-ChangeDatabaseConfig) |  |  |
| export_data_config | [PlanConfig.ExportDataConfig](#bytebase-store-PlanConfig-ExportDataConfig) |  |  |






<a name="bytebase-store-PlanConfig-Step"></a>

### PlanConfig.Step



| Field | Type | Label | Description |
| ----- | ---- | ----- | ----------- |
| title | [string](#string) |  | Use the title if set. Use a generated title if empty. |
| specs | [PlanConfig.Spec](#bytebase-store-PlanConfig-Spec) | repeated |  |






<a name="bytebase-store-PlanConfig-VCSSource"></a>

### PlanConfig.VCSSource



| Field | Type | Label | Description |
| ----- | ---- | ----- | ----------- |
| vcs_type | [VCSType](#bytebase-store-VCSType) |  |  |
| vcs_connector | [string](#string) |  | Optional. If present, we will update the pull request for rollout status. Format: projects/{project-ID}/vcsConnectors/{vcs-connector} |
| pull_request_url | [string](#string) |  |  |





 


<a name="bytebase-store-PlanConfig-ChangeDatabaseConfig-Type"></a>

### PlanConfig.ChangeDatabaseConfig.Type
Type is the database change type.

| Name | Number | Description |
| ---- | ------ | ----------- |
| TYPE_UNSPECIFIED | 0 |  |
| BASELINE | 1 | Used for establishing schema baseline, this is used when 1. Onboard the database into Bytebase since Bytebase needs to know the current database schema. 2. Had schema drift and need to re-establish the baseline. |
| MIGRATE | 2 | Used for DDL changes including CREATE DATABASE. |
| MIGRATE_SDL | 3 | Used for schema changes via state-based schema migration including CREATE DATABASE. |
| MIGRATE_GHOST | 4 | Used for DDL changes using gh-ost. |
| BRANCH | 5 | Used when restoring from a backup (the restored database branched from the original backup). |
| DATA | 6 | Used for DML change. |


 

 

 



<a name="store_plan_check_run-proto"></a>
<p align="right"><a href="#top">Top</a></p>

## store/plan_check_run.proto



<a name="bytebase-store-PlanCheckRunConfig"></a>

### PlanCheckRunConfig



| Field | Type | Label | Description |
| ----- | ---- | ----- | ----------- |
| sheet_uid | [int32](#int32) |  |  |
| change_database_type | [PlanCheckRunConfig.ChangeDatabaseType](#bytebase-store-PlanCheckRunConfig-ChangeDatabaseType) |  |  |
| instance_uid | [int32](#int32) |  |  |
| database_name | [string](#string) |  |  |
| database_group_uid | [int64](#int64) | optional | database_group_uid is optional. If it&#39;s set, it means the database is part of a database group. |
| ghost_flags | [PlanCheckRunConfig.GhostFlagsEntry](#bytebase-store-PlanCheckRunConfig-GhostFlagsEntry) | repeated |  |
| pre_update_backup_detail | [PlanCheckRunConfig.PreUpdateBackupDetail](#bytebase-store-PlanCheckRunConfig-PreUpdateBackupDetail) | optional | If set, a backup of the modified data will be created automatically before any changes are applied. |






<a name="bytebase-store-PlanCheckRunConfig-GhostFlagsEntry"></a>

### PlanCheckRunConfig.GhostFlagsEntry



| Field | Type | Label | Description |
| ----- | ---- | ----- | ----------- |
| key | [string](#string) |  |  |
| value | [string](#string) |  |  |






<a name="bytebase-store-PlanCheckRunConfig-PreUpdateBackupDetail"></a>

### PlanCheckRunConfig.PreUpdateBackupDetail



| Field | Type | Label | Description |
| ----- | ---- | ----- | ----------- |
| database | [string](#string) |  | The database for keeping the backup data. Format: instances/{instance}/databases/{database} |






<a name="bytebase-store-PlanCheckRunResult"></a>

### PlanCheckRunResult



| Field | Type | Label | Description |
| ----- | ---- | ----- | ----------- |
| results | [PlanCheckRunResult.Result](#bytebase-store-PlanCheckRunResult-Result) | repeated |  |
| error | [string](#string) |  |  |






<a name="bytebase-store-PlanCheckRunResult-Result"></a>

### PlanCheckRunResult.Result



| Field | Type | Label | Description |
| ----- | ---- | ----- | ----------- |
| status | [PlanCheckRunResult.Result.Status](#bytebase-store-PlanCheckRunResult-Result-Status) |  |  |
| title | [string](#string) |  |  |
| content | [string](#string) |  |  |
| code | [int32](#int32) |  |  |
| sql_summary_report | [PlanCheckRunResult.Result.SqlSummaryReport](#bytebase-store-PlanCheckRunResult-Result-SqlSummaryReport) |  |  |
| sql_review_report | [PlanCheckRunResult.Result.SqlReviewReport](#bytebase-store-PlanCheckRunResult-Result-SqlReviewReport) |  |  |






<a name="bytebase-store-PlanCheckRunResult-Result-SqlReviewReport"></a>

### PlanCheckRunResult.Result.SqlReviewReport



| Field | Type | Label | Description |
| ----- | ---- | ----- | ----------- |
| line | [int32](#int32) |  |  |
| column | [int32](#int32) |  |  |
| detail | [string](#string) |  |  |
| code | [int32](#int32) |  | Code from sql review. |






<a name="bytebase-store-PlanCheckRunResult-Result-SqlSummaryReport"></a>

### PlanCheckRunResult.Result.SqlSummaryReport



| Field | Type | Label | Description |
| ----- | ---- | ----- | ----------- |
| code | [int32](#int32) |  |  |
| statement_types | [string](#string) | repeated | statement_types are the types of statements that are found in the sql. |
| affected_rows | [int32](#int32) |  |  |
| changed_resources | [ChangedResources](#bytebase-store-ChangedResources) |  |  |





 


<a name="bytebase-store-PlanCheckRunConfig-ChangeDatabaseType"></a>

### PlanCheckRunConfig.ChangeDatabaseType


| Name | Number | Description |
| ---- | ------ | ----------- |
| CHANGE_DATABASE_TYPE_UNSPECIFIED | 0 |  |
| DDL | 1 |  |
| DML | 2 |  |
| SDL | 3 |  |
| DDL_GHOST | 4 |  |



<a name="bytebase-store-PlanCheckRunResult-Result-Status"></a>

### PlanCheckRunResult.Result.Status


| Name | Number | Description |
| ---- | ------ | ----------- |
| STATUS_UNSPECIFIED | 0 |  |
| ERROR | 1 |  |
| WARNING | 2 |  |
| SUCCESS | 3 |  |


 

 

 



<a name="store_policy-proto"></a>
<p align="right"><a href="#top">Top</a></p>

## store/policy.proto



<a name="bytebase-store-MaskData"></a>

### MaskData



| Field | Type | Label | Description |
| ----- | ---- | ----- | ----------- |
| schema | [string](#string) |  |  |
| table | [string](#string) |  |  |
| column | [string](#string) |  |  |
| masking_level | [MaskingLevel](#bytebase-store-MaskingLevel) |  |  |
| full_masking_algorithm_id | [string](#string) |  |  |
| partial_masking_algorithm_id | [string](#string) |  |  |






<a name="bytebase-store-MaskingExceptionPolicy"></a>

### MaskingExceptionPolicy
MaskingExceptionPolicy is the allowlist of users who can access sensitive data.


| Field | Type | Label | Description |
| ----- | ---- | ----- | ----------- |
| masking_exceptions | [MaskingExceptionPolicy.MaskingException](#bytebase-store-MaskingExceptionPolicy-MaskingException) | repeated |  |






<a name="bytebase-store-MaskingExceptionPolicy-MaskingException"></a>

### MaskingExceptionPolicy.MaskingException



| Field | Type | Label | Description |
| ----- | ---- | ----- | ----------- |
| action | [MaskingExceptionPolicy.MaskingException.Action](#bytebase-store-MaskingExceptionPolicy-MaskingException-Action) |  | action is the action that the user can access sensitive data. |
| masking_level | [MaskingLevel](#bytebase-store-MaskingLevel) |  | Level is the masking level that the user can access sensitive data. |
| member | [string](#string) |  | Member is the principal who bind to this exception policy instance.

Format: users/{userUID} or groups/{group email} |
| condition | [google.type.Expr](#google-type-Expr) |  | The condition that is associated with this exception policy instance. |






<a name="bytebase-store-MaskingPolicy"></a>

### MaskingPolicy



| Field | Type | Label | Description |
| ----- | ---- | ----- | ----------- |
| mask_data | [MaskData](#bytebase-store-MaskData) | repeated |  |






<a name="bytebase-store-MaskingRulePolicy"></a>

### MaskingRulePolicy



| Field | Type | Label | Description |
| ----- | ---- | ----- | ----------- |
| rules | [MaskingRulePolicy.MaskingRule](#bytebase-store-MaskingRulePolicy-MaskingRule) | repeated |  |






<a name="bytebase-store-MaskingRulePolicy-MaskingRule"></a>

### MaskingRulePolicy.MaskingRule



| Field | Type | Label | Description |
| ----- | ---- | ----- | ----------- |
| id | [string](#string) |  | A unique identifier for a node in UUID format. |
| condition | [google.type.Expr](#google-type-Expr) |  |  |
| masking_level | [MaskingLevel](#bytebase-store-MaskingLevel) |  |  |






<a name="bytebase-store-RolloutPolicy"></a>

### RolloutPolicy



| Field | Type | Label | Description |
| ----- | ---- | ----- | ----------- |
| automatic | [bool](#bool) |  |  |
| workspace_roles | [string](#string) | repeated |  |
| project_roles | [string](#string) | repeated |  |
| issue_roles | [string](#string) | repeated | roles/LAST_APPROVER roles/CREATOR |






<a name="bytebase-store-SQLReviewPolicy"></a>

### SQLReviewPolicy



| Field | Type | Label | Description |
| ----- | ---- | ----- | ----------- |
| name | [string](#string) |  |  |
| rule_list | [SQLReviewRule](#bytebase-store-SQLReviewRule) | repeated |  |






<a name="bytebase-store-SQLReviewRule"></a>

### SQLReviewRule



| Field | Type | Label | Description |
| ----- | ---- | ----- | ----------- |
| type | [string](#string) |  |  |
| level | [SQLReviewRuleLevel](#bytebase-store-SQLReviewRuleLevel) |  |  |
| payload | [string](#string) |  |  |
| engine | [Engine](#bytebase-store-Engine) |  |  |
| comment | [string](#string) |  |  |





 


<a name="bytebase-store-MaskingExceptionPolicy-MaskingException-Action"></a>

### MaskingExceptionPolicy.MaskingException.Action


| Name | Number | Description |
| ---- | ------ | ----------- |
| ACTION_UNSPECIFIED | 0 |  |
| QUERY | 1 |  |
| EXPORT | 2 |  |



<a name="bytebase-store-SQLReviewRuleLevel"></a>

### SQLReviewRuleLevel


| Name | Number | Description |
| ---- | ------ | ----------- |
| LEVEL_UNSPECIFIED | 0 |  |
| ERROR | 1 |  |
| WARNING | 2 |  |
| DISABLED | 3 |  |


 

 

 



<a name="store_project-proto"></a>
<p align="right"><a href="#top">Top</a></p>

## store/project.proto



<a name="bytebase-store-Binding"></a>

### Binding



| Field | Type | Label | Description |
| ----- | ---- | ----- | ----------- |
| role | [string](#string) |  | The role that is assigned to the members. Format: roles/{role} |
| members | [string](#string) | repeated | Specifies the principals requesting access for a Bytebase resource. For users, the member should be: users/{userUID} For groups, the member should be: groups/{email} |
| condition | [google.type.Expr](#google-type-Expr) |  | The condition that is associated with this binding. If the condition evaluates to true, then this binding applies to the current request. If the condition evaluates to false, then this binding does not apply to the current request. However, a different role binding might grant the same role to one or more of the principals in this binding. |






<a name="bytebase-store-Label"></a>

### Label



| Field | Type | Label | Description |
| ----- | ---- | ----- | ----------- |
| value | [string](#string) |  |  |
| color | [string](#string) |  |  |
| group | [string](#string) |  |  |






<a name="bytebase-store-Project"></a>

### Project



| Field | Type | Label | Description |
| ----- | ---- | ----- | ----------- |
| protection_rules | [ProtectionRule](#bytebase-store-ProtectionRule) | repeated |  |
| issue_labels | [Label](#bytebase-store-Label) | repeated |  |
| force_issue_labels | [bool](#bool) |  |  |






<a name="bytebase-store-ProjectIamPolicy"></a>

### ProjectIamPolicy



| Field | Type | Label | Description |
| ----- | ---- | ----- | ----------- |
| bindings | [Binding](#bytebase-store-Binding) | repeated | Collection of binding. A binding binds one or more members or groups to a single project role. |






<a name="bytebase-store-ProtectionRule"></a>

### ProtectionRule



| Field | Type | Label | Description |
| ----- | ---- | ----- | ----------- |
| id | [string](#string) |  | A unique identifier for a node in UUID format. |
| target | [ProtectionRule.Target](#bytebase-store-ProtectionRule-Target) |  |  |
| name_filter | [string](#string) |  | The name of the branch/changelist or wildcard. |
| allowed_roles | [string](#string) | repeated | The roles allowed to create branches or changelists, rebase branches, delete branches. Format: roles/projectOwner. |
| branch_source | [ProtectionRule.BranchSource](#bytebase-store-ProtectionRule-BranchSource) |  |  |





 


<a name="bytebase-store-ProtectionRule-BranchSource"></a>

### ProtectionRule.BranchSource


| Name | Number | Description |
| ---- | ------ | ----------- |
| BRANCH_SOURCE_UNSPECIFIED | 0 |  |
| DATABASE | 1 |  |



<a name="bytebase-store-ProtectionRule-Target"></a>

### ProtectionRule.Target
The type of target.

| Name | Number | Description |
| ---- | ------ | ----------- |
| PROTECTION_TARGET_UNSPECIFIED | 0 |  |
| BRANCH | 1 |  |
| CHANGELIST | 2 |  |


 

 

 



<a name="store_project_webhook-proto"></a>
<p align="right"><a href="#top">Top</a></p>

## store/project_webhook.proto



<a name="bytebase-store-ProjectWebhookPayload"></a>

### ProjectWebhookPayload



| Field | Type | Label | Description |
| ----- | ---- | ----- | ----------- |
| direct_message | [bool](#bool) |  | if direct_message is set, the notification is sent directly to the persons and url will be ignored. IM integration setting should be set for this function to work. |





 

 

 

 



<a name="store_query_history-proto"></a>
<p align="right"><a href="#top">Top</a></p>

## store/query_history.proto



<a name="bytebase-store-QueryHistoryPayload"></a>

### QueryHistoryPayload



| Field | Type | Label | Description |
| ----- | ---- | ----- | ----------- |
| error | [string](#string) | optional |  |
| duration | [google.protobuf.Duration](#google-protobuf-Duration) |  |  |





 

 

 

 



<a name="store_role-proto"></a>
<p align="right"><a href="#top">Top</a></p>

## store/role.proto



<a name="bytebase-store-RolePermissions"></a>

### RolePermissions



| Field | Type | Label | Description |
| ----- | ---- | ----- | ----------- |
| permissions | [string](#string) | repeated |  |





 

 

 

 



<a name="store_setting-proto"></a>
<p align="right"><a href="#top">Top</a></p>

## store/setting.proto



<a name="bytebase-store-AgentPluginSetting"></a>

### AgentPluginSetting



| Field | Type | Label | Description |
| ----- | ---- | ----- | ----------- |
| url | [string](#string) |  | The URL for the agent API. |
| token | [string](#string) |  | The token for the agent. |






<a name="bytebase-store-Announcement"></a>

### Announcement



| Field | Type | Label | Description |
| ----- | ---- | ----- | ----------- |
| level | [Announcement.AlertLevel](#bytebase-store-Announcement-AlertLevel) |  | The alert level of announcemnt |
| text | [string](#string) |  | The text of announcemnt |
| link | [string](#string) |  | The optional link, user can follow the link to check extra details |






<a name="bytebase-store-AppIMSetting"></a>

### AppIMSetting



| Field | Type | Label | Description |
| ----- | ---- | ----- | ----------- |
| slack | [AppIMSetting.Slack](#bytebase-store-AppIMSetting-Slack) |  |  |
| feishu | [AppIMSetting.Feishu](#bytebase-store-AppIMSetting-Feishu) |  |  |






<a name="bytebase-store-AppIMSetting-Feishu"></a>

### AppIMSetting.Feishu



| Field | Type | Label | Description |
| ----- | ---- | ----- | ----------- |
| app_id | [string](#string) |  |  |
| app_secret | [string](#string) |  |  |






<a name="bytebase-store-AppIMSetting-Slack"></a>

### AppIMSetting.Slack



| Field | Type | Label | Description |
| ----- | ---- | ----- | ----------- |
| token | [string](#string) |  |  |






<a name="bytebase-store-DataClassificationSetting"></a>

### DataClassificationSetting



| Field | Type | Label | Description |
| ----- | ---- | ----- | ----------- |
| configs | [DataClassificationSetting.DataClassificationConfig](#bytebase-store-DataClassificationSetting-DataClassificationConfig) | repeated |  |






<a name="bytebase-store-DataClassificationSetting-DataClassificationConfig"></a>

### DataClassificationSetting.DataClassificationConfig



| Field | Type | Label | Description |
| ----- | ---- | ----- | ----------- |
| id | [string](#string) |  | id is the uuid for classification. Each project can chose one classification config. |
| title | [string](#string) |  |  |
| levels | [DataClassificationSetting.DataClassificationConfig.Level](#bytebase-store-DataClassificationSetting-DataClassificationConfig-Level) | repeated | levels is user defined level list for classification. The order for the level decides its priority. |
| classification | [DataClassificationSetting.DataClassificationConfig.ClassificationEntry](#bytebase-store-DataClassificationSetting-DataClassificationConfig-ClassificationEntry) | repeated | classification is the id - DataClassification map. The id should in [0-9]&#43;-[0-9]&#43;-[0-9]&#43; format. |






<a name="bytebase-store-DataClassificationSetting-DataClassificationConfig-ClassificationEntry"></a>

### DataClassificationSetting.DataClassificationConfig.ClassificationEntry



| Field | Type | Label | Description |
| ----- | ---- | ----- | ----------- |
| key | [string](#string) |  |  |
| value | [DataClassificationSetting.DataClassificationConfig.DataClassification](#bytebase-store-DataClassificationSetting-DataClassificationConfig-DataClassification) |  |  |






<a name="bytebase-store-DataClassificationSetting-DataClassificationConfig-DataClassification"></a>

### DataClassificationSetting.DataClassificationConfig.DataClassification



| Field | Type | Label | Description |
| ----- | ---- | ----- | ----------- |
| id | [string](#string) |  | id is the classification id in [0-9]&#43;-[0-9]&#43;-[0-9]&#43; format. |
| title | [string](#string) |  |  |
| description | [string](#string) |  |  |
| level_id | [string](#string) | optional |  |






<a name="bytebase-store-DataClassificationSetting-DataClassificationConfig-Level"></a>

### DataClassificationSetting.DataClassificationConfig.Level



| Field | Type | Label | Description |
| ----- | ---- | ----- | ----------- |
| id | [string](#string) |  |  |
| title | [string](#string) |  |  |
| description | [string](#string) |  |  |






<a name="bytebase-store-ExternalApprovalSetting"></a>

### ExternalApprovalSetting



| Field | Type | Label | Description |
| ----- | ---- | ----- | ----------- |
| nodes | [ExternalApprovalSetting.Node](#bytebase-store-ExternalApprovalSetting-Node) | repeated |  |






<a name="bytebase-store-ExternalApprovalSetting-Node"></a>

### ExternalApprovalSetting.Node



| Field | Type | Label | Description |
| ----- | ---- | ----- | ----------- |
| id | [string](#string) |  | A unique identifier for a node in UUID format. We will also include the id in the message sending to the external relay service to identify the node. |
| title | [string](#string) |  | The title of the node. |
| endpoint | [string](#string) |  | The external endpoint for the relay service, e.g. &#34;http://hello:1234&#34;. |






<a name="bytebase-store-MaskingAlgorithmSetting"></a>

### MaskingAlgorithmSetting



| Field | Type | Label | Description |
| ----- | ---- | ----- | ----------- |
| algorithms | [MaskingAlgorithmSetting.Algorithm](#bytebase-store-MaskingAlgorithmSetting-Algorithm) | repeated | algorithms is the list of masking algorithms. |






<a name="bytebase-store-MaskingAlgorithmSetting-Algorithm"></a>

### MaskingAlgorithmSetting.Algorithm



| Field | Type | Label | Description |
| ----- | ---- | ----- | ----------- |
| id | [string](#string) |  | id is the uuid for masking algorithm. |
| title | [string](#string) |  | title is the title for masking algorithm. |
| description | [string](#string) |  | description is the description for masking algorithm. |
| category | [string](#string) |  | Category is the category for masking algorithm. Currently, it accepts 2 categories only: MASK and HASH. The range of accepted Payload is decided by the category. MASK: FullMask, RangeMask HASH: MD5Mask |
| full_mask | [MaskingAlgorithmSetting.Algorithm.FullMask](#bytebase-store-MaskingAlgorithmSetting-Algorithm-FullMask) |  |  |
| range_mask | [MaskingAlgorithmSetting.Algorithm.RangeMask](#bytebase-store-MaskingAlgorithmSetting-Algorithm-RangeMask) |  |  |
| md5_mask | [MaskingAlgorithmSetting.Algorithm.MD5Mask](#bytebase-store-MaskingAlgorithmSetting-Algorithm-MD5Mask) |  |  |
| inner_outer_mask | [MaskingAlgorithmSetting.Algorithm.InnerOuterMask](#bytebase-store-MaskingAlgorithmSetting-Algorithm-InnerOuterMask) |  |  |






<a name="bytebase-store-MaskingAlgorithmSetting-Algorithm-FullMask"></a>

### MaskingAlgorithmSetting.Algorithm.FullMask



| Field | Type | Label | Description |
| ----- | ---- | ----- | ----------- |
| substitution | [string](#string) |  | substitution is the string used to replace the original value, the max length of the string is 16 bytes. |






<a name="bytebase-store-MaskingAlgorithmSetting-Algorithm-InnerOuterMask"></a>

### MaskingAlgorithmSetting.Algorithm.InnerOuterMask



| Field | Type | Label | Description |
| ----- | ---- | ----- | ----------- |
| prefix_len | [int32](#int32) |  |  |
| suffix_len | [int32](#int32) |  |  |
| substitution | [string](#string) |  |  |
| type | [MaskingAlgorithmSetting.Algorithm.InnerOuterMask.MaskType](#bytebase-store-MaskingAlgorithmSetting-Algorithm-InnerOuterMask-MaskType) |  |  |






<a name="bytebase-store-MaskingAlgorithmSetting-Algorithm-MD5Mask"></a>

### MaskingAlgorithmSetting.Algorithm.MD5Mask



| Field | Type | Label | Description |
| ----- | ---- | ----- | ----------- |
| salt | [string](#string) |  | salt is the salt value to generate a different hash that with the word alone. |






<a name="bytebase-store-MaskingAlgorithmSetting-Algorithm-RangeMask"></a>

### MaskingAlgorithmSetting.Algorithm.RangeMask



| Field | Type | Label | Description |
| ----- | ---- | ----- | ----------- |
| slices | [MaskingAlgorithmSetting.Algorithm.RangeMask.Slice](#bytebase-store-MaskingAlgorithmSetting-Algorithm-RangeMask-Slice) | repeated | We store it as a repeated field to face the fact that the original value may have multiple parts should be masked. But frontend can be started with a single rule easily. |






<a name="bytebase-store-MaskingAlgorithmSetting-Algorithm-RangeMask-Slice"></a>

### MaskingAlgorithmSetting.Algorithm.RangeMask.Slice



| Field | Type | Label | Description |
| ----- | ---- | ----- | ----------- |
| start | [int32](#int32) |  | start is the start index of the original value, start from 0 and should be less than stop. |
| end | [int32](#int32) |  | stop is the stop index of the original value, should be less than the length of the original value. |
| substitution | [string](#string) |  | OriginalValue[start:end) would be replaced with replace_with. |






<a name="bytebase-store-SMTPMailDeliverySetting"></a>

### SMTPMailDeliverySetting



| Field | Type | Label | Description |
| ----- | ---- | ----- | ----------- |
| server | [string](#string) |  | The SMTP server address. |
| port | [int32](#int32) |  | The SMTP server port. |
| encryption | [SMTPMailDeliverySetting.Encryption](#bytebase-store-SMTPMailDeliverySetting-Encryption) |  | The SMTP server encryption. |
| ca | [string](#string) |  | The CA, KEY, and CERT for the SMTP server. |
| key | [string](#string) |  |  |
| cert | [string](#string) |  |  |
| authentication | [SMTPMailDeliverySetting.Authentication](#bytebase-store-SMTPMailDeliverySetting-Authentication) |  |  |
| username | [string](#string) |  |  |
| password | [string](#string) |  |  |
| from | [string](#string) |  | The sender email address. |






<a name="bytebase-store-SchemaTemplateSetting"></a>

### SchemaTemplateSetting



| Field | Type | Label | Description |
| ----- | ---- | ----- | ----------- |
| field_templates | [SchemaTemplateSetting.FieldTemplate](#bytebase-store-SchemaTemplateSetting-FieldTemplate) | repeated |  |
| column_types | [SchemaTemplateSetting.ColumnType](#bytebase-store-SchemaTemplateSetting-ColumnType) | repeated |  |
| table_templates | [SchemaTemplateSetting.TableTemplate](#bytebase-store-SchemaTemplateSetting-TableTemplate) | repeated |  |






<a name="bytebase-store-SchemaTemplateSetting-ColumnType"></a>

### SchemaTemplateSetting.ColumnType



| Field | Type | Label | Description |
| ----- | ---- | ----- | ----------- |
| engine | [Engine](#bytebase-store-Engine) |  |  |
| enabled | [bool](#bool) |  |  |
| types | [string](#string) | repeated |  |






<a name="bytebase-store-SchemaTemplateSetting-FieldTemplate"></a>

### SchemaTemplateSetting.FieldTemplate



| Field | Type | Label | Description |
| ----- | ---- | ----- | ----------- |
| id | [string](#string) |  |  |
| engine | [Engine](#bytebase-store-Engine) |  |  |
| category | [string](#string) |  |  |
| column | [ColumnMetadata](#bytebase-store-ColumnMetadata) |  |  |
| config | [ColumnConfig](#bytebase-store-ColumnConfig) |  |  |






<a name="bytebase-store-SchemaTemplateSetting-TableTemplate"></a>

### SchemaTemplateSetting.TableTemplate



| Field | Type | Label | Description |
| ----- | ---- | ----- | ----------- |
| id | [string](#string) |  |  |
| engine | [Engine](#bytebase-store-Engine) |  |  |
| category | [string](#string) |  |  |
| table | [TableMetadata](#bytebase-store-TableMetadata) |  |  |
| config | [TableConfig](#bytebase-store-TableConfig) |  |  |






<a name="bytebase-store-SemanticTypeSetting"></a>

### SemanticTypeSetting



| Field | Type | Label | Description |
| ----- | ---- | ----- | ----------- |
| types | [SemanticTypeSetting.SemanticType](#bytebase-store-SemanticTypeSetting-SemanticType) | repeated |  |






<a name="bytebase-store-SemanticTypeSetting-SemanticType"></a>

### SemanticTypeSetting.SemanticType



| Field | Type | Label | Description |
| ----- | ---- | ----- | ----------- |
| id | [string](#string) |  | id is the uuid for semantic type. |
| title | [string](#string) |  | the title of the semantic type, it should not be empty. |
| description | [string](#string) |  | the description of the semantic type, it can be empty. |
| partial_mask_algorithm_id | [string](#string) |  | the partial mask algorithm id for the semantic type, if it is empty, should use the default partial mask algorithm. |
| full_mask_algorithm_id | [string](#string) |  | the full mask algorithm id for the semantic type, if it is empty, should use the default full mask algorithm. |






<a name="bytebase-store-WorkspaceApprovalSetting"></a>

### WorkspaceApprovalSetting



| Field | Type | Label | Description |
| ----- | ---- | ----- | ----------- |
| rules | [WorkspaceApprovalSetting.Rule](#bytebase-store-WorkspaceApprovalSetting-Rule) | repeated |  |






<a name="bytebase-store-WorkspaceApprovalSetting-Rule"></a>

### WorkspaceApprovalSetting.Rule



| Field | Type | Label | Description |
| ----- | ---- | ----- | ----------- |
| expression | [google.api.expr.v1alpha1.ParsedExpr](#google-api-expr-v1alpha1-ParsedExpr) |  |  |
| template | [ApprovalTemplate](#bytebase-store-ApprovalTemplate) |  |  |
| condition | [google.type.Expr](#google-type-Expr) |  |  |






<a name="bytebase-store-WorkspaceProfileSetting"></a>

### WorkspaceProfileSetting



| Field | Type | Label | Description |
| ----- | ---- | ----- | ----------- |
| external_url | [string](#string) |  | The URL user visits Bytebase.

The external URL is used for: 1. Constructing the correct callback URL when configuring the VCS provider. The callback URL points to the frontend. 2. Creating the correct webhook endpoint when configuring the project GitOps workflow. The webhook endpoint points to the backend. |
| disallow_signup | [bool](#bool) |  | Disallow self-service signup, users can only be invited by the owner. |
| require_2fa | [bool](#bool) |  | Require 2FA for all users. |
| outbound_ip_list | [string](#string) | repeated | outbound_ip_list is the outbound IP for Bytebase instance in SaaS mode. |
| gitops_webhook_url | [string](#string) |  | The webhook URL for the GitOps workflow. |
| token_duration | [google.protobuf.Duration](#google-protobuf-Duration) |  | The duration for token. |
| announcement | [Announcement](#bytebase-store-Announcement) |  | The setting of custom announcement |
| maximum_role_expiration | [google.protobuf.Duration](#google-protobuf-Duration) |  | The max duration for role expired. |





 


<a name="bytebase-store-Announcement-AlertLevel"></a>

### Announcement.AlertLevel
We support three levels of AlertLevel: INFO, WARNING, and ERROR.

| Name | Number | Description |
| ---- | ------ | ----------- |
| ALERT_LEVEL_UNSPECIFIED | 0 |  |
| ALERT_LEVEL_INFO | 1 |  |
| ALERT_LEVEL_WARNING | 2 |  |
| ALERT_LEVEL_CRITICAL | 3 |  |



<a name="bytebase-store-MaskingAlgorithmSetting-Algorithm-InnerOuterMask-MaskType"></a>

### MaskingAlgorithmSetting.Algorithm.InnerOuterMask.MaskType


| Name | Number | Description |
| ---- | ------ | ----------- |
| MASK_TYPE_UNSPECIFIED | 0 |  |
| INNER | 1 |  |
| OUTER | 2 |  |



<a name="bytebase-store-SMTPMailDeliverySetting-Authentication"></a>

### SMTPMailDeliverySetting.Authentication
We support four types of SMTP authentication: NONE, PLAIN, LOGIN, and
CRAM-MD5.

| Name | Number | Description |
| ---- | ------ | ----------- |
| AUTHENTICATION_UNSPECIFIED | 0 |  |
| AUTHENTICATION_NONE | 1 |  |
| AUTHENTICATION_PLAIN | 2 |  |
| AUTHENTICATION_LOGIN | 3 |  |
| AUTHENTICATION_CRAM_MD5 | 4 |  |



<a name="bytebase-store-SMTPMailDeliverySetting-Encryption"></a>

### SMTPMailDeliverySetting.Encryption
We support three types of SMTP encryption: NONE, STARTTLS, and SSL/TLS.

| Name | Number | Description |
| ---- | ------ | ----------- |
| ENCRYPTION_UNSPECIFIED | 0 |  |
| ENCRYPTION_NONE | 1 |  |
| ENCRYPTION_STARTTLS | 2 |  |
| ENCRYPTION_SSL_TLS | 3 |  |


 

 

 



<a name="store_sheet-proto"></a>
<p align="right"><a href="#top">Top</a></p>

## store/sheet.proto



<a name="bytebase-store-SheetCommand"></a>

### SheetCommand



| Field | Type | Label | Description |
| ----- | ---- | ----- | ----------- |
| start | [int32](#int32) |  |  |
| end | [int32](#int32) |  |  |






<a name="bytebase-store-SheetPayload"></a>

### SheetPayload



| Field | Type | Label | Description |
| ----- | ---- | ----- | ----------- |
| database_config | [DatabaseConfig](#bytebase-store-DatabaseConfig) |  | The snapshot of the database config when creating the sheet, be used to compare with the baseline_database_config and apply the diff to the database. |
| baseline_database_config | [DatabaseConfig](#bytebase-store-DatabaseConfig) |  | The snapshot of the baseline database config when creating the sheet. |
| engine | [Engine](#bytebase-store-Engine) |  | The SQL dialect. |
| commands | [SheetCommand](#bytebase-store-SheetCommand) | repeated | The start and end position of each command in the sheet statement. |





 

 

 

 



<a name="store_slow_query-proto"></a>
<p align="right"><a href="#top">Top</a></p>

## store/slow_query.proto



<a name="bytebase-store-SlowQueryDetails"></a>

### SlowQueryDetails
SlowQueryDetails is the details of a slow query.


| Field | Type | Label | Description |
| ----- | ---- | ----- | ----------- |
| start_time | [google.protobuf.Timestamp](#google-protobuf-Timestamp) |  | start_time is the start time of the slow query. |
| query_time | [google.protobuf.Duration](#google-protobuf-Duration) |  | query_time is the query time of the slow query. |
| lock_time | [google.protobuf.Duration](#google-protobuf-Duration) |  | lock_time is the lock time of the slow query. |
| rows_sent | [int32](#int32) |  | rows_sent is the number of rows sent by the slow query. |
| rows_examined | [int32](#int32) |  | rows_examined is the number of rows examined by the slow query. |
| sql_text | [string](#string) |  | sql_text is the SQL text of the slow query. |






<a name="bytebase-store-SlowQueryStatistics"></a>

### SlowQueryStatistics
SlowQueryStatistics is the slow query statistics.


| Field | Type | Label | Description |
| ----- | ---- | ----- | ----------- |
| items | [SlowQueryStatisticsItem](#bytebase-store-SlowQueryStatisticsItem) | repeated | Items is the list of slow query statistics. |






<a name="bytebase-store-SlowQueryStatisticsItem"></a>

### SlowQueryStatisticsItem
SlowQueryStatisticsItem is the item of slow query statistics.


| Field | Type | Label | Description |
| ----- | ---- | ----- | ----------- |
| sql_fingerprint | [string](#string) |  | sql_fingerprint is the fingerprint of the slow query. |
| count | [int32](#int32) |  | count is the number of slow queries with the same fingerprint. |
| latest_log_time | [google.protobuf.Timestamp](#google-protobuf-Timestamp) |  | latest_log_time is the time of the latest slow query with the same fingerprint. |
| total_query_time | [google.protobuf.Duration](#google-protobuf-Duration) |  | The total query time of the slow query log. |
| maximum_query_time | [google.protobuf.Duration](#google-protobuf-Duration) |  | The maximum query time of the slow query log. |
| total_rows_sent | [int32](#int32) |  | The total rows sent of the slow query log. |
| maximum_rows_sent | [int32](#int32) |  | The maximum rows sent of the slow query log. |
| total_rows_examined | [int32](#int32) |  | The total rows examined of the slow query log. |
| maximum_rows_examined | [int32](#int32) |  | The maximum rows examined of the slow query log. |
| samples | [SlowQueryDetails](#bytebase-store-SlowQueryDetails) | repeated | samples are the details of the sample slow queries with the same fingerprint. |





 

 

 

 



<a name="store_task_run-proto"></a>
<p align="right"><a href="#top">Top</a></p>

## store/task_run.proto



<a name="bytebase-store-TaskRunResult"></a>

### TaskRunResult



| Field | Type | Label | Description |
| ----- | ---- | ----- | ----------- |
| detail | [string](#string) |  |  |
| change_history | [string](#string) |  | Format: instances/{instance}/databases/{database}/changeHistories/{changeHistory} |
| version | [string](#string) |  |  |
| start_position | [TaskRunResult.Position](#bytebase-store-TaskRunResult-Position) |  |  |
| end_position | [TaskRunResult.Position](#bytebase-store-TaskRunResult-Position) |  |  |
| export_archive_uid | [int32](#int32) |  |  |






<a name="bytebase-store-TaskRunResult-Position"></a>

### TaskRunResult.Position
The following fields are used for error reporting.


| Field | Type | Label | Description |
| ----- | ---- | ----- | ----------- |
| line | [int32](#int32) |  |  |
| column | [int32](#int32) |  |  |





 

 

 

 



<a name="store_task_run_log-proto"></a>
<p align="right"><a href="#top">Top</a></p>

## store/task_run_log.proto



<a name="bytebase-store-TaskRunLog"></a>

### TaskRunLog



| Field | Type | Label | Description |
| ----- | ---- | ----- | ----------- |
| type | [TaskRunLog.Type](#bytebase-store-TaskRunLog-Type) |  |  |
| schema_dump_start | [TaskRunLog.SchemaDumpStart](#bytebase-store-TaskRunLog-SchemaDumpStart) |  |  |
| schema_dump_end | [TaskRunLog.SchemaDumpEnd](#bytebase-store-TaskRunLog-SchemaDumpEnd) |  |  |
| command_execute | [TaskRunLog.CommandExecute](#bytebase-store-TaskRunLog-CommandExecute) |  |  |
| command_response | [TaskRunLog.CommandResponse](#bytebase-store-TaskRunLog-CommandResponse) |  |  |






<a name="bytebase-store-TaskRunLog-CommandExecute"></a>

### TaskRunLog.CommandExecute



| Field | Type | Label | Description |
| ----- | ---- | ----- | ----------- |
| command_indexes | [int32](#int32) | repeated | The indexes of the executed commands. |






<a name="bytebase-store-TaskRunLog-CommandResponse"></a>

### TaskRunLog.CommandResponse



| Field | Type | Label | Description |
| ----- | ---- | ----- | ----------- |
| command_indexes | [int32](#int32) | repeated | The indexes of the executed commands. |
| error | [string](#string) |  |  |
| affected_rows | [int32](#int32) |  |  |
| all_affected_rows | [int32](#int32) | repeated | `all_affected_rows` is the affected rows of each command. `all_affected_rows` may be unavailable if the database driver doesn&#39;t support it. Caller should fallback to `affected_rows` in that case. |






<a name="bytebase-store-TaskRunLog-SchemaDumpEnd"></a>

### TaskRunLog.SchemaDumpEnd



| Field | Type | Label | Description |
| ----- | ---- | ----- | ----------- |
| error | [string](#string) |  |  |






<a name="bytebase-store-TaskRunLog-SchemaDumpStart"></a>

### TaskRunLog.SchemaDumpStart






 


<a name="bytebase-store-TaskRunLog-Type"></a>

### TaskRunLog.Type


| Name | Number | Description |
| ---- | ------ | ----------- |
| TYPE_UNSPECIFIED | 0 |  |
| SCHEMA_DUMP_START | 1 |  |
| SCHEMA_DUMP_END | 2 |  |
| COMMAND_EXECUTE | 3 |  |
| COMMAND_RESPONSE | 4 |  |


 

 

 



<a name="store_user-proto"></a>
<p align="right"><a href="#top">Top</a></p>

## store/user.proto



<a name="bytebase-store-MFAConfig"></a>

### MFAConfig
MFAConfig is the MFA configuration for a user.


| Field | Type | Label | Description |
| ----- | ---- | ----- | ----------- |
| otp_secret | [string](#string) |  | The otp_secret is the secret key used to validate the OTP code. |
| temp_otp_secret | [string](#string) |  | The temp_otp_secret is the temporary secret key used to validate the OTP code and will replace the otp_secret in two phase commits. |
| recovery_codes | [string](#string) | repeated | The recovery_codes are the codes that can be used to recover the account. |
| temp_recovery_codes | [string](#string) | repeated | The temp_recovery_codes are the temporary codes that will replace the recovery_codes in two phase commits. |





 

 

 

 



<a name="store_user_group-proto"></a>
<p align="right"><a href="#top">Top</a></p>

## store/user_group.proto



<a name="bytebase-store-UserGroupMember"></a>

### UserGroupMember



| Field | Type | Label | Description |
| ----- | ---- | ----- | ----------- |
| member | [string](#string) |  | Member is the principal who belong to this user group.

Format: users/{userUID}. |
| role | [UserGroupMember.Role](#bytebase-store-UserGroupMember-Role) |  |  |






<a name="bytebase-store-UserGroupPayload"></a>

### UserGroupPayload



| Field | Type | Label | Description |
| ----- | ---- | ----- | ----------- |
| members | [UserGroupMember](#bytebase-store-UserGroupMember) | repeated |  |





 


<a name="bytebase-store-UserGroupMember-Role"></a>

### UserGroupMember.Role


| Name | Number | Description |
| ---- | ------ | ----------- |
| ROLE_UNSPECIFIED | 0 |  |
| OWNER | 1 |  |
| MEMBER | 2 |  |


 

 

 



<a name="store_vcs-proto"></a>
<p align="right"><a href="#top">Top</a></p>

## store/vcs.proto



<a name="bytebase-store-VCSConnector"></a>

### VCSConnector



| Field | Type | Label | Description |
| ----- | ---- | ----- | ----------- |
| title | [string](#string) |  | The title or display name of the VCS connector. |
| full_path | [string](#string) |  | Full path from the corresponding VCS provider. For GitLab, this is the project full path. e.g. group1/project-1 |
| web_url | [string](#string) |  | Web url from the corresponding VCS provider. For GitLab, this is the project web url. e.g. https://gitlab.example.com/group1/project-1 |
| branch | [string](#string) |  | Branch to listen to. |
| base_directory | [string](#string) |  | Base working directory we are interested. |
| external_id | [string](#string) |  | Repository id from the corresponding VCS provider. For GitLab, this is the project id. e.g. 123 |
| external_webhook_id | [string](#string) |  | Push webhook id from the corresponding VCS provider. For GitLab, this is the project webhook id. e.g. 123 |
| webhook_secret_token | [string](#string) |  | For GitLab, webhook request contains this in the &#39;X-Gitlab-Token&#34; header and we compare it with the one stored in db to validate it sends to the expected endpoint. |
| database_group | [string](#string) |  | Apply changes to the database group. Optional, if not set, will apply changes to all databases in the project. Format: projects/{project}/databaseGroups/{databaseGroup} |





 

 

 

 



## Scalar Value Types

| .proto Type | Notes | C++ | Java | Python | Go | C# | PHP | Ruby |
| ----------- | ----- | --- | ---- | ------ | -- | -- | --- | ---- |
| <a name="double" /> double |  | double | double | float | float64 | double | float | Float |
| <a name="float" /> float |  | float | float | float | float32 | float | float | Float |
| <a name="int32" /> int32 | Uses variable-length encoding. Inefficient for encoding negative numbers – if your field is likely to have negative values, use sint32 instead. | int32 | int | int | int32 | int | integer | Bignum or Fixnum (as required) |
| <a name="int64" /> int64 | Uses variable-length encoding. Inefficient for encoding negative numbers – if your field is likely to have negative values, use sint64 instead. | int64 | long | int/long | int64 | long | integer/string | Bignum |
| <a name="uint32" /> uint32 | Uses variable-length encoding. | uint32 | int | int/long | uint32 | uint | integer | Bignum or Fixnum (as required) |
| <a name="uint64" /> uint64 | Uses variable-length encoding. | uint64 | long | int/long | uint64 | ulong | integer/string | Bignum or Fixnum (as required) |
| <a name="sint32" /> sint32 | Uses variable-length encoding. Signed int value. These more efficiently encode negative numbers than regular int32s. | int32 | int | int | int32 | int | integer | Bignum or Fixnum (as required) |
| <a name="sint64" /> sint64 | Uses variable-length encoding. Signed int value. These more efficiently encode negative numbers than regular int64s. | int64 | long | int/long | int64 | long | integer/string | Bignum |
| <a name="fixed32" /> fixed32 | Always four bytes. More efficient than uint32 if values are often greater than 2^28. | uint32 | int | int | uint32 | uint | integer | Bignum or Fixnum (as required) |
| <a name="fixed64" /> fixed64 | Always eight bytes. More efficient than uint64 if values are often greater than 2^56. | uint64 | long | int/long | uint64 | ulong | integer/string | Bignum |
| <a name="sfixed32" /> sfixed32 | Always four bytes. | int32 | int | int | int32 | int | integer | Bignum or Fixnum (as required) |
| <a name="sfixed64" /> sfixed64 | Always eight bytes. | int64 | long | int/long | int64 | long | integer/string | Bignum |
| <a name="bool" /> bool |  | bool | boolean | boolean | bool | bool | boolean | TrueClass/FalseClass |
| <a name="string" /> string | A string must always contain UTF-8 encoded or 7-bit ASCII text. | string | String | str/unicode | string | string | string | String (UTF-8) |
| <a name="bytes" /> bytes | May contain any arbitrary sequence of bytes. | string | ByteString | str | []byte | ByteString | string | String (ASCII-8BIT) |
<|MERGE_RESOLUTION|>--- conflicted
+++ resolved
@@ -708,6 +708,7 @@
 | ELASTICSEARCH | 21 |  |
 | BIGQUERY | 22 |  |
 | DYNAMODB | 23 |  |
+| DATABRICKS | 24 |  |
 
 
 
@@ -1630,120 +1631,6 @@
 
 
 
-<<<<<<< HEAD
-<a name="store_common-proto"></a>
-<p align="right"><a href="#top">Top</a></p>
-
-## store/common.proto
-
-
-
-<a name="bytebase-store-PageToken"></a>
-
-### PageToken
-Used internally for obfuscating the page token.
-
-
-| Field | Type | Label | Description |
-| ----- | ---- | ----- | ----------- |
-| limit | [int32](#int32) |  |  |
-| offset | [int32](#int32) |  |  |
-
-
-
-
-
- 
-
-
-<a name="bytebase-store-Engine"></a>
-
-### Engine
-
-
-| Name | Number | Description |
-| ---- | ------ | ----------- |
-| ENGINE_UNSPECIFIED | 0 |  |
-| CLICKHOUSE | 1 |  |
-| MYSQL | 2 |  |
-| POSTGRES | 3 |  |
-| SNOWFLAKE | 4 |  |
-| SQLITE | 5 |  |
-| TIDB | 6 |  |
-| MONGODB | 7 |  |
-| REDIS | 8 |  |
-| ORACLE | 9 |  |
-| SPANNER | 10 |  |
-| MSSQL | 11 |  |
-| REDSHIFT | 12 |  |
-| MARIADB | 13 |  |
-| OCEANBASE | 14 |  |
-| DM | 15 |  |
-| RISINGWAVE | 16 |  |
-| OCEANBASE_ORACLE | 17 |  |
-| STARROCKS | 18 |  |
-| DORIS | 19 |  |
-| HIVE | 20 |  |
-| ELASTICSEARCH | 21 |  |
-| BIGQUERY | 22 |  |
-| DYNAMODB | 23 |  |
-| DATABRICKS | 24 |  |
-
-
-
-<a name="bytebase-store-ExportFormat"></a>
-
-### ExportFormat
-
-
-| Name | Number | Description |
-| ---- | ------ | ----------- |
-| FORMAT_UNSPECIFIED | 0 |  |
-| CSV | 1 |  |
-| JSON | 2 |  |
-| SQL | 3 |  |
-| XLSX | 4 |  |
-
-
-
-<a name="bytebase-store-MaskingLevel"></a>
-
-### MaskingLevel
-
-
-| Name | Number | Description |
-| ---- | ------ | ----------- |
-| MASKING_LEVEL_UNSPECIFIED | 0 |  |
-| NONE | 1 |  |
-| PARTIAL | 2 |  |
-| FULL | 3 |  |
-
-
-
-<a name="bytebase-store-VCSType"></a>
-
-### VCSType
-
-
-| Name | Number | Description |
-| ---- | ------ | ----------- |
-| VCS_TYPE_UNSPECIFIED | 0 |  |
-| GITHUB | 1 | GitHub type. Using for GitHub community edition(ce). |
-| GITLAB | 2 | GitLab type. Using for GitLab community edition(ce) and enterprise edition(ee). |
-| BITBUCKET | 3 | BitBucket type. Using for BitBucket cloud or BitBucket server. |
-| AZURE_DEVOPS | 4 | Azure DevOps. Using for Azure DevOps GitOps workflow. |
-
-
- 
-
- 
-
- 
-
-
-
-=======
->>>>>>> 9ee977cf
 <a name="store_data_source-proto"></a>
 <p align="right"><a href="#top">Top</a></p>
 
