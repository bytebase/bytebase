--- conflicted
+++ resolved
@@ -1500,7 +1500,7 @@
 | ssh_obfuscated_private_key | [string](#string) |  | The private key to login the server. If it&#39;s empty string, we will use the system default private key from os.Getenv(&#34;SSH_AUTH_SOCK&#34;). |
 | authentication_private_key_obfuscated | [string](#string) |  | PKCS#8 private key in PEM format. If it&#39;s empty string, no private key is required. Used for authentication when connecting to the data source. |
 | external_secret | [DataSourceExternalSecret](#bytebase-store-DataSourceExternalSecret) |  |  |
-<<<<<<< HEAD
+| authentication_type | [DataSourceOptions.AuthenticationType](#bytebase-store-DataSourceOptions-AuthenticationType) |  |  |
 | sasl_config | [SASLConfig](#bytebase-store-SASLConfig) |  |  |
 
 
@@ -1554,9 +1554,6 @@
 | ----- | ---- | ----- | ----------- |
 | krb_config | [KerberosConfig](#bytebase-store-KerberosConfig) |  |  |
 | plain_config | [PlainSASLConfig](#bytebase-store-PlainSASLConfig) |  |  |
-=======
-| authentication_type | [DataSourceOptions.AuthenticationType](#bytebase-store-DataSourceOptions-AuthenticationType) |  |  |
->>>>>>> 1e153a02
 
 
 
