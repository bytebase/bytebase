# Protocol Documentation
<a name="top"></a>

## Table of Contents

- [store/common.proto](#store_common-proto)
    - [PageToken](#bytebase-store-PageToken)
    - [Position](#bytebase-store-Position)
    - [Range](#bytebase-store-Range)
  
    - [Engine](#bytebase-store-Engine)
    - [ExportFormat](#bytebase-store-ExportFormat)
    - [MaskingLevel](#bytebase-store-MaskingLevel)
    - [VCSType](#bytebase-store-VCSType)
  
- [store/advice.proto](#store_advice-proto)
    - [Advice](#bytebase-store-Advice)
  
    - [Advice.Status](#bytebase-store-Advice-Status)
  
- [store/approval.proto](#store_approval-proto)
    - [ApprovalFlow](#bytebase-store-ApprovalFlow)
    - [ApprovalNode](#bytebase-store-ApprovalNode)
    - [ApprovalStep](#bytebase-store-ApprovalStep)
    - [ApprovalTemplate](#bytebase-store-ApprovalTemplate)
    - [IssuePayloadApproval](#bytebase-store-IssuePayloadApproval)
    - [IssuePayloadApproval.Approver](#bytebase-store-IssuePayloadApproval-Approver)
  
    - [ApprovalNode.Type](#bytebase-store-ApprovalNode-Type)
    - [ApprovalStep.Type](#bytebase-store-ApprovalStep-Type)
    - [IssuePayloadApproval.Approver.Status](#bytebase-store-IssuePayloadApproval-Approver-Status)
    - [IssuePayloadApproval.RiskLevel](#bytebase-store-IssuePayloadApproval-RiskLevel)
  
- [store/audit_log.proto](#store_audit_log-proto)
    - [AuditLog](#bytebase-store-AuditLog)
    - [RequestMetadata](#bytebase-store-RequestMetadata)
  
    - [AuditLog.Severity](#bytebase-store-AuditLog-Severity)
  
- [store/changelist.proto](#store_changelist-proto)
    - [Changelist](#bytebase-store-Changelist)
    - [Changelist.Change](#bytebase-store-Changelist-Change)
  
- [store/changelog.proto](#store_changelog-proto)
    - [ChangedResourceDatabase](#bytebase-store-ChangedResourceDatabase)
    - [ChangedResourceFunction](#bytebase-store-ChangedResourceFunction)
    - [ChangedResourceProcedure](#bytebase-store-ChangedResourceProcedure)
    - [ChangedResourceSchema](#bytebase-store-ChangedResourceSchema)
    - [ChangedResourceTable](#bytebase-store-ChangedResourceTable)
    - [ChangedResourceView](#bytebase-store-ChangedResourceView)
    - [ChangedResources](#bytebase-store-ChangedResources)
    - [ChangelogPayload](#bytebase-store-ChangelogPayload)
  
    - [ChangelogPayload.Type](#bytebase-store-ChangelogPayload-Type)
  
- [store/data_source.proto](#store_data_source-proto)
- [store/database.proto](#store_database-proto)
    - [CheckConstraintMetadata](#bytebase-store-CheckConstraintMetadata)
    - [ColumnCatalog](#bytebase-store-ColumnCatalog)
    - [ColumnCatalog.LabelsEntry](#bytebase-store-ColumnCatalog-LabelsEntry)
    - [ColumnMetadata](#bytebase-store-ColumnMetadata)
    - [DatabaseConfig](#bytebase-store-DatabaseConfig)
    - [DatabaseMetadata](#bytebase-store-DatabaseMetadata)
    - [DatabaseMetadata.LabelsEntry](#bytebase-store-DatabaseMetadata-LabelsEntry)
    - [DatabaseSchemaMetadata](#bytebase-store-DatabaseSchemaMetadata)
    - [DependencyColumn](#bytebase-store-DependencyColumn)
    - [DependencyTable](#bytebase-store-DependencyTable)
    - [EnumTypeMetadata](#bytebase-store-EnumTypeMetadata)
    - [EventMetadata](#bytebase-store-EventMetadata)
    - [ExtensionMetadata](#bytebase-store-ExtensionMetadata)
    - [ExternalTableMetadata](#bytebase-store-ExternalTableMetadata)
    - [ForeignKeyMetadata](#bytebase-store-ForeignKeyMetadata)
    - [FunctionMetadata](#bytebase-store-FunctionMetadata)
    - [GenerationMetadata](#bytebase-store-GenerationMetadata)
    - [IndexMetadata](#bytebase-store-IndexMetadata)
    - [InstanceRoleMetadata](#bytebase-store-InstanceRoleMetadata)
    - [LinkedDatabaseMetadata](#bytebase-store-LinkedDatabaseMetadata)
    - [MaterializedViewMetadata](#bytebase-store-MaterializedViewMetadata)
    - [ObjectSchema](#bytebase-store-ObjectSchema)
    - [ObjectSchema.ArrayKind](#bytebase-store-ObjectSchema-ArrayKind)
    - [ObjectSchema.StructKind](#bytebase-store-ObjectSchema-StructKind)
    - [ObjectSchema.StructKind.PropertiesEntry](#bytebase-store-ObjectSchema-StructKind-PropertiesEntry)
    - [PackageMetadata](#bytebase-store-PackageMetadata)
    - [ProcedureMetadata](#bytebase-store-ProcedureMetadata)
    - [SchemaCatalog](#bytebase-store-SchemaCatalog)
    - [SchemaMetadata](#bytebase-store-SchemaMetadata)
    - [Secret](#bytebase-store-Secret)
    - [SequenceMetadata](#bytebase-store-SequenceMetadata)
    - [StreamMetadata](#bytebase-store-StreamMetadata)
    - [TableCatalog](#bytebase-store-TableCatalog)
    - [TableMetadata](#bytebase-store-TableMetadata)
    - [TablePartitionMetadata](#bytebase-store-TablePartitionMetadata)
    - [TaskMetadata](#bytebase-store-TaskMetadata)
    - [TriggerMetadata](#bytebase-store-TriggerMetadata)
    - [ViewMetadata](#bytebase-store-ViewMetadata)
  
    - [ColumnMetadata.IdentityGeneration](#bytebase-store-ColumnMetadata-IdentityGeneration)
    - [GenerationMetadata.Type](#bytebase-store-GenerationMetadata-Type)
    - [ObjectSchema.Type](#bytebase-store-ObjectSchema-Type)
    - [StreamMetadata.Mode](#bytebase-store-StreamMetadata-Mode)
    - [StreamMetadata.Type](#bytebase-store-StreamMetadata-Type)
    - [TablePartitionMetadata.Type](#bytebase-store-TablePartitionMetadata-Type)
    - [TaskMetadata.State](#bytebase-store-TaskMetadata-State)
  
- [store/db_group.proto](#store_db_group-proto)
    - [DatabaseGroupPayload](#bytebase-store-DatabaseGroupPayload)
  
- [store/export_archive.proto](#store_export_archive-proto)
    - [ExportArchivePayload](#bytebase-store-ExportArchivePayload)
  
- [store/group.proto](#store_group-proto)
    - [GroupMember](#bytebase-store-GroupMember)
    - [GroupPayload](#bytebase-store-GroupPayload)
  
    - [GroupMember.Role](#bytebase-store-GroupMember-Role)
  
- [store/idp.proto](#store_idp-proto)
    - [FieldMapping](#bytebase-store-FieldMapping)
    - [IdentityProviderConfig](#bytebase-store-IdentityProviderConfig)
    - [IdentityProviderUserInfo](#bytebase-store-IdentityProviderUserInfo)
    - [LDAPIdentityProviderConfig](#bytebase-store-LDAPIdentityProviderConfig)
    - [OAuth2IdentityProviderConfig](#bytebase-store-OAuth2IdentityProviderConfig)
    - [OIDCIdentityProviderConfig](#bytebase-store-OIDCIdentityProviderConfig)
  
    - [IdentityProviderType](#bytebase-store-IdentityProviderType)
    - [OAuth2AuthStyle](#bytebase-store-OAuth2AuthStyle)
  
- [store/instance.proto](#store_instance-proto)
    - [DataSource](#bytebase-store-DataSource)
    - [DataSource.Address](#bytebase-store-DataSource-Address)
    - [DataSource.ClientSecretCredential](#bytebase-store-DataSource-ClientSecretCredential)
    - [DataSource.ExtraConnectionParametersEntry](#bytebase-store-DataSource-ExtraConnectionParametersEntry)
    - [DataSourceExternalSecret](#bytebase-store-DataSourceExternalSecret)
    - [DataSourceExternalSecret.AppRoleAuthOption](#bytebase-store-DataSourceExternalSecret-AppRoleAuthOption)
    - [Instance](#bytebase-store-Instance)
    - [InstanceRole](#bytebase-store-InstanceRole)
    - [KerberosConfig](#bytebase-store-KerberosConfig)
    - [SASLConfig](#bytebase-store-SASLConfig)
  
    - [DataSource.AuthenticationType](#bytebase-store-DataSource-AuthenticationType)
    - [DataSource.RedisType](#bytebase-store-DataSource-RedisType)
    - [DataSourceExternalSecret.AppRoleAuthOption.SecretType](#bytebase-store-DataSourceExternalSecret-AppRoleAuthOption-SecretType)
    - [DataSourceExternalSecret.AuthType](#bytebase-store-DataSourceExternalSecret-AuthType)
    - [DataSourceExternalSecret.SecretType](#bytebase-store-DataSourceExternalSecret-SecretType)
    - [DataSourceType](#bytebase-store-DataSourceType)
  
- [store/instance_change_history.proto](#store_instance_change_history-proto)
    - [InstanceChangeHistoryPayload](#bytebase-store-InstanceChangeHistoryPayload)
  
- [store/issue.proto](#store_issue-proto)
    - [GrantRequest](#bytebase-store-GrantRequest)
    - [Issue](#bytebase-store-Issue)
  
    - [Issue.Status](#bytebase-store-Issue-Status)
    - [Issue.Type](#bytebase-store-Issue-Type)
  
- [store/issue_comment.proto](#store_issue_comment-proto)
    - [IssueCommentPayload](#bytebase-store-IssueCommentPayload)
    - [IssueCommentPayload.Approval](#bytebase-store-IssueCommentPayload-Approval)
    - [IssueCommentPayload.IssueUpdate](#bytebase-store-IssueCommentPayload-IssueUpdate)
    - [IssueCommentPayload.StageEnd](#bytebase-store-IssueCommentPayload-StageEnd)
    - [IssueCommentPayload.TaskPriorBackup](#bytebase-store-IssueCommentPayload-TaskPriorBackup)
    - [IssueCommentPayload.TaskPriorBackup.Table](#bytebase-store-IssueCommentPayload-TaskPriorBackup-Table)
    - [IssueCommentPayload.TaskUpdate](#bytebase-store-IssueCommentPayload-TaskUpdate)
  
    - [IssueCommentPayload.Approval.Status](#bytebase-store-IssueCommentPayload-Approval-Status)
    - [IssueCommentPayload.IssueUpdate.IssueStatus](#bytebase-store-IssueCommentPayload-IssueUpdate-IssueStatus)
    - [IssueCommentPayload.TaskUpdate.Status](#bytebase-store-IssueCommentPayload-TaskUpdate-Status)
  
- [store/plan.proto](#store_plan-proto)
    - [PlanConfig](#bytebase-store-PlanConfig)
    - [PlanConfig.ChangeDatabaseConfig](#bytebase-store-PlanConfig-ChangeDatabaseConfig)
    - [PlanConfig.ChangeDatabaseConfig.GhostFlagsEntry](#bytebase-store-PlanConfig-ChangeDatabaseConfig-GhostFlagsEntry)
    - [PlanConfig.CreateDatabaseConfig](#bytebase-store-PlanConfig-CreateDatabaseConfig)
    - [PlanConfig.Deployment](#bytebase-store-PlanConfig-Deployment)
    - [PlanConfig.Deployment.DatabaseGroupMapping](#bytebase-store-PlanConfig-Deployment-DatabaseGroupMapping)
    - [PlanConfig.ExportDataConfig](#bytebase-store-PlanConfig-ExportDataConfig)
    - [PlanConfig.Spec](#bytebase-store-PlanConfig-Spec)
  
    - [PlanConfig.ChangeDatabaseConfig.Type](#bytebase-store-PlanConfig-ChangeDatabaseConfig-Type)
  
- [store/plan_check_run.proto](#store_plan_check_run-proto)
    - [PlanCheckRunConfig](#bytebase-store-PlanCheckRunConfig)
    - [PlanCheckRunConfig.GhostFlagsEntry](#bytebase-store-PlanCheckRunConfig-GhostFlagsEntry)
    - [PlanCheckRunResult](#bytebase-store-PlanCheckRunResult)
    - [PlanCheckRunResult.Result](#bytebase-store-PlanCheckRunResult-Result)
    - [PlanCheckRunResult.Result.SqlReviewReport](#bytebase-store-PlanCheckRunResult-Result-SqlReviewReport)
    - [PlanCheckRunResult.Result.SqlSummaryReport](#bytebase-store-PlanCheckRunResult-Result-SqlSummaryReport)
  
    - [PlanCheckRunConfig.ChangeDatabaseType](#bytebase-store-PlanCheckRunConfig-ChangeDatabaseType)
    - [PlanCheckRunResult.Result.Status](#bytebase-store-PlanCheckRunResult-Result-Status)
  
- [store/policy.proto](#store_policy-proto)
    - [Binding](#bytebase-store-Binding)
    - [DataSourceQueryPolicy](#bytebase-store-DataSourceQueryPolicy)
    - [DisableCopyDataPolicy](#bytebase-store-DisableCopyDataPolicy)
    - [EnvironmentTierPolicy](#bytebase-store-EnvironmentTierPolicy)
    - [ExportDataPolicy](#bytebase-store-ExportDataPolicy)
    - [IamPolicy](#bytebase-store-IamPolicy)
    - [MaskingExceptionPolicy](#bytebase-store-MaskingExceptionPolicy)
    - [MaskingExceptionPolicy.MaskingException](#bytebase-store-MaskingExceptionPolicy-MaskingException)
    - [MaskingRulePolicy](#bytebase-store-MaskingRulePolicy)
    - [MaskingRulePolicy.MaskingRule](#bytebase-store-MaskingRulePolicy-MaskingRule)
    - [QueryDataPolicy](#bytebase-store-QueryDataPolicy)
    - [RestrictIssueCreationForSQLReviewPolicy](#bytebase-store-RestrictIssueCreationForSQLReviewPolicy)
    - [RolloutPolicy](#bytebase-store-RolloutPolicy)
    - [SQLReviewRule](#bytebase-store-SQLReviewRule)
    - [TagPolicy](#bytebase-store-TagPolicy)
    - [TagPolicy.TagsEntry](#bytebase-store-TagPolicy-TagsEntry)
  
    - [DataSourceQueryPolicy.Restriction](#bytebase-store-DataSourceQueryPolicy-Restriction)
    - [EnvironmentTierPolicy.EnvironmentTier](#bytebase-store-EnvironmentTierPolicy-EnvironmentTier)
    - [MaskingExceptionPolicy.MaskingException.Action](#bytebase-store-MaskingExceptionPolicy-MaskingException-Action)
    - [SQLReviewRuleLevel](#bytebase-store-SQLReviewRuleLevel)
  
- [store/project.proto](#store_project-proto)
    - [Label](#bytebase-store-Label)
    - [Project](#bytebase-store-Project)
    - [Project.ExecutionRetryPolicy](#bytebase-store-Project-ExecutionRetryPolicy)
  
- [store/project_webhook.proto](#store_project_webhook-proto)
    - [ProjectWebhookPayload](#bytebase-store-ProjectWebhookPayload)
  
- [store/query_history.proto](#store_query_history-proto)
    - [QueryHistoryPayload](#bytebase-store-QueryHistoryPayload)
  
- [store/release.proto](#store_release-proto)
    - [ReleasePayload](#bytebase-store-ReleasePayload)
    - [ReleasePayload.File](#bytebase-store-ReleasePayload-File)
    - [ReleasePayload.VCSSource](#bytebase-store-ReleasePayload-VCSSource)
  
    - [ReleaseFileType](#bytebase-store-ReleaseFileType)
    - [ReleasePayload.File.ChangeType](#bytebase-store-ReleasePayload-File-ChangeType)
  
- [store/review_config.proto](#store_review_config-proto)
    - [ReviewConfigPayload](#bytebase-store-ReviewConfigPayload)
  
- [store/revision.proto](#store_revision-proto)
    - [RevisionPayload](#bytebase-store-RevisionPayload)
  
- [store/role.proto](#store_role-proto)
    - [RolePermissions](#bytebase-store-RolePermissions)
  
- [store/setting.proto](#store_setting-proto)
    - [AISetting](#bytebase-store-AISetting)
    - [AgentPluginSetting](#bytebase-store-AgentPluginSetting)
    - [Algorithm](#bytebase-store-Algorithm)
    - [Algorithm.FullMask](#bytebase-store-Algorithm-FullMask)
    - [Algorithm.InnerOuterMask](#bytebase-store-Algorithm-InnerOuterMask)
    - [Algorithm.MD5Mask](#bytebase-store-Algorithm-MD5Mask)
    - [Algorithm.RangeMask](#bytebase-store-Algorithm-RangeMask)
    - [Algorithm.RangeMask.Slice](#bytebase-store-Algorithm-RangeMask-Slice)
    - [Announcement](#bytebase-store-Announcement)
    - [AppIMSetting](#bytebase-store-AppIMSetting)
    - [AppIMSetting.DingTalk](#bytebase-store-AppIMSetting-DingTalk)
    - [AppIMSetting.Feishu](#bytebase-store-AppIMSetting-Feishu)
    - [AppIMSetting.Lark](#bytebase-store-AppIMSetting-Lark)
    - [AppIMSetting.Slack](#bytebase-store-AppIMSetting-Slack)
    - [AppIMSetting.Wecom](#bytebase-store-AppIMSetting-Wecom)
    - [DataClassificationSetting](#bytebase-store-DataClassificationSetting)
    - [DataClassificationSetting.DataClassificationConfig](#bytebase-store-DataClassificationSetting-DataClassificationConfig)
    - [DataClassificationSetting.DataClassificationConfig.ClassificationEntry](#bytebase-store-DataClassificationSetting-DataClassificationConfig-ClassificationEntry)
    - [DataClassificationSetting.DataClassificationConfig.DataClassification](#bytebase-store-DataClassificationSetting-DataClassificationConfig-DataClassification)
    - [DataClassificationSetting.DataClassificationConfig.Level](#bytebase-store-DataClassificationSetting-DataClassificationConfig-Level)
    - [EnvironmentSetting](#bytebase-store-EnvironmentSetting)
    - [EnvironmentSetting.Environment](#bytebase-store-EnvironmentSetting-Environment)
    - [EnvironmentSetting.Environment.TagsEntry](#bytebase-store-EnvironmentSetting-Environment-TagsEntry)
    - [MaximumSQLResultSizeSetting](#bytebase-store-MaximumSQLResultSizeSetting)
    - [PasswordRestrictionSetting](#bytebase-store-PasswordRestrictionSetting)
    - [SCIMSetting](#bytebase-store-SCIMSetting)
    - [SMTPMailDeliverySetting](#bytebase-store-SMTPMailDeliverySetting)
    - [SchemaTemplateSetting](#bytebase-store-SchemaTemplateSetting)
    - [SchemaTemplateSetting.ColumnType](#bytebase-store-SchemaTemplateSetting-ColumnType)
    - [SchemaTemplateSetting.FieldTemplate](#bytebase-store-SchemaTemplateSetting-FieldTemplate)
    - [SchemaTemplateSetting.TableTemplate](#bytebase-store-SchemaTemplateSetting-TableTemplate)
    - [SemanticTypeSetting](#bytebase-store-SemanticTypeSetting)
    - [SemanticTypeSetting.SemanticType](#bytebase-store-SemanticTypeSetting-SemanticType)
    - [WorkspaceApprovalSetting](#bytebase-store-WorkspaceApprovalSetting)
    - [WorkspaceApprovalSetting.Rule](#bytebase-store-WorkspaceApprovalSetting-Rule)
    - [WorkspaceProfileSetting](#bytebase-store-WorkspaceProfileSetting)
  
    - [AISetting.Provider](#bytebase-store-AISetting-Provider)
    - [Algorithm.InnerOuterMask.MaskType](#bytebase-store-Algorithm-InnerOuterMask-MaskType)
    - [Announcement.AlertLevel](#bytebase-store-Announcement-AlertLevel)
    - [DatabaseChangeMode](#bytebase-store-DatabaseChangeMode)
    - [SMTPMailDeliverySetting.Authentication](#bytebase-store-SMTPMailDeliverySetting-Authentication)
    - [SMTPMailDeliverySetting.Encryption](#bytebase-store-SMTPMailDeliverySetting-Encryption)
  
- [store/sheet.proto](#store_sheet-proto)
    - [SheetCommand](#bytebase-store-SheetCommand)
    - [SheetPayload](#bytebase-store-SheetPayload)
  
- [store/task.proto](#store_task-proto)
    - [Task](#bytebase-store-Task)
    - [Task.FlagsEntry](#bytebase-store-Task-FlagsEntry)
    - [TaskReleaseSource](#bytebase-store-TaskReleaseSource)
  
    - [Task.Type](#bytebase-store-Task-Type)
  
- [store/task_run.proto](#store_task_run-proto)
    - [PriorBackupDetail](#bytebase-store-PriorBackupDetail)
    - [PriorBackupDetail.Item](#bytebase-store-PriorBackupDetail-Item)
    - [PriorBackupDetail.Item.Table](#bytebase-store-PriorBackupDetail-Item-Table)
    - [SchedulerInfo](#bytebase-store-SchedulerInfo)
    - [SchedulerInfo.WaitingCause](#bytebase-store-SchedulerInfo-WaitingCause)
    - [TaskRun](#bytebase-store-TaskRun)
    - [TaskRunResult](#bytebase-store-TaskRunResult)
  
    - [TaskRun.Status](#bytebase-store-TaskRun-Status)
  
- [store/task_run_log.proto](#store_task_run_log-proto)
    - [TaskRunLog](#bytebase-store-TaskRunLog)
    - [TaskRunLog.CommandExecute](#bytebase-store-TaskRunLog-CommandExecute)
    - [TaskRunLog.CommandResponse](#bytebase-store-TaskRunLog-CommandResponse)
    - [TaskRunLog.DatabaseSyncEnd](#bytebase-store-TaskRunLog-DatabaseSyncEnd)
    - [TaskRunLog.DatabaseSyncStart](#bytebase-store-TaskRunLog-DatabaseSyncStart)
    - [TaskRunLog.PriorBackupEnd](#bytebase-store-TaskRunLog-PriorBackupEnd)
    - [TaskRunLog.PriorBackupStart](#bytebase-store-TaskRunLog-PriorBackupStart)
    - [TaskRunLog.RetryInfo](#bytebase-store-TaskRunLog-RetryInfo)
    - [TaskRunLog.SchemaDumpEnd](#bytebase-store-TaskRunLog-SchemaDumpEnd)
    - [TaskRunLog.SchemaDumpStart](#bytebase-store-TaskRunLog-SchemaDumpStart)
    - [TaskRunLog.TaskRunStatusUpdate](#bytebase-store-TaskRunLog-TaskRunStatusUpdate)
    - [TaskRunLog.TransactionControl](#bytebase-store-TaskRunLog-TransactionControl)
  
    - [TaskRunLog.TaskRunStatusUpdate.Status](#bytebase-store-TaskRunLog-TaskRunStatusUpdate-Status)
    - [TaskRunLog.TransactionControl.Type](#bytebase-store-TaskRunLog-TransactionControl-Type)
    - [TaskRunLog.Type](#bytebase-store-TaskRunLog-Type)
  
- [store/user.proto](#store_user-proto)
    - [MFAConfig](#bytebase-store-MFAConfig)
    - [UserProfile](#bytebase-store-UserProfile)
  
    - [PrincipalType](#bytebase-store-PrincipalType)
  
- [Scalar Value Types](#scalar-value-types)



<a name="store_common-proto"></a>
<p align="right"><a href="#top">Top</a></p>

## store/common.proto



<a name="bytebase-store-PageToken"></a>

### PageToken
Used internally for obfuscating the page token.


| Field | Type | Label | Description |
| ----- | ---- | ----- | ----------- |
| limit | [int32](#int32) |  |  |
| offset | [int32](#int32) |  |  |






<a name="bytebase-store-Position"></a>

### Position
Position in a text expressed as zero-based line and zero-based column byte
offset.


| Field | Type | Label | Description |
| ----- | ---- | ----- | ----------- |
| line | [int32](#int32) |  | Line position in a text (zero-based). |
| column | [int32](#int32) |  | Column position in a text (zero-based), equivalent to byte offset. |






<a name="bytebase-store-Range"></a>

### Range



| Field | Type | Label | Description |
| ----- | ---- | ----- | ----------- |
| start | [int32](#int32) |  |  |
| end | [int32](#int32) |  |  |





 


<a name="bytebase-store-Engine"></a>

### Engine


| Name | Number | Description |
| ---- | ------ | ----------- |
| ENGINE_UNSPECIFIED | 0 |  |
| CLICKHOUSE | 1 |  |
| MYSQL | 2 |  |
| POSTGRES | 3 |  |
| SNOWFLAKE | 4 |  |
| SQLITE | 5 |  |
| TIDB | 6 |  |
| MONGODB | 7 |  |
| REDIS | 8 |  |
| ORACLE | 9 |  |
| SPANNER | 10 |  |
| MSSQL | 11 |  |
| REDSHIFT | 12 |  |
| MARIADB | 13 |  |
| OCEANBASE | 14 |  |
| DM | 15 |  |
| RISINGWAVE | 16 |  |
| OCEANBASE_ORACLE | 17 |  |
| STARROCKS | 18 |  |
| DORIS | 19 |  |
| HIVE | 20 |  |
| ELASTICSEARCH | 21 |  |
| BIGQUERY | 22 |  |
| DYNAMODB | 23 |  |
| DATABRICKS | 24 |  |
| COCKROACHDB | 25 |  |
| COSMOSDB | 26 |  |
| TRINO | 27 |  |
| CASSANDRA | 28 |  |



<a name="bytebase-store-ExportFormat"></a>

### ExportFormat


| Name | Number | Description |
| ---- | ------ | ----------- |
| FORMAT_UNSPECIFIED | 0 |  |
| CSV | 1 |  |
| JSON | 2 |  |
| SQL | 3 |  |
| XLSX | 4 |  |



<a name="bytebase-store-MaskingLevel"></a>

### MaskingLevel


| Name | Number | Description |
| ---- | ------ | ----------- |
| MASKING_LEVEL_UNSPECIFIED | 0 |  |
| NONE | 1 |  |
| PARTIAL | 2 |  |
| FULL | 3 |  |



<a name="bytebase-store-VCSType"></a>

### VCSType


| Name | Number | Description |
| ---- | ------ | ----------- |
| VCS_TYPE_UNSPECIFIED | 0 |  |
| GITHUB | 1 |  |
| GITLAB | 2 |  |
| BITBUCKET | 3 |  |
| AZURE_DEVOPS | 4 |  |


 

 

 



<a name="store_advice-proto"></a>
<p align="right"><a href="#top">Top</a></p>

## store/advice.proto



<a name="bytebase-store-Advice"></a>

### Advice



| Field | Type | Label | Description |
| ----- | ---- | ----- | ----------- |
| status | [Advice.Status](#bytebase-store-Advice-Status) |  | The advice status. |
| code | [int32](#int32) |  | The advice code. |
| title | [string](#string) |  | The advice title. |
| content | [string](#string) |  | The advice content. |
| start_position | [Position](#bytebase-store-Position) |  | The start_position is inclusive and the end_position is exclusive. TODO: use range instead. |
| end_position | [Position](#bytebase-store-Position) |  |  |





 


<a name="bytebase-store-Advice-Status"></a>

### Advice.Status


| Name | Number | Description |
| ---- | ------ | ----------- |
| STATUS_UNSPECIFIED | 0 | Unspecified. |
| SUCCESS | 1 |  |
| WARNING | 2 |  |
| ERROR | 3 |  |


 

 

 



<a name="store_approval-proto"></a>
<p align="right"><a href="#top">Top</a></p>

## store/approval.proto



<a name="bytebase-store-ApprovalFlow"></a>

### ApprovalFlow



| Field | Type | Label | Description |
| ----- | ---- | ----- | ----------- |
| steps | [ApprovalStep](#bytebase-store-ApprovalStep) | repeated |  |






<a name="bytebase-store-ApprovalNode"></a>

### ApprovalNode



| Field | Type | Label | Description |
| ----- | ---- | ----- | ----------- |
| type | [ApprovalNode.Type](#bytebase-store-ApprovalNode-Type) |  |  |
| role | [string](#string) |  |  |






<a name="bytebase-store-ApprovalStep"></a>

### ApprovalStep



| Field | Type | Label | Description |
| ----- | ---- | ----- | ----------- |
| type | [ApprovalStep.Type](#bytebase-store-ApprovalStep-Type) |  |  |
| nodes | [ApprovalNode](#bytebase-store-ApprovalNode) | repeated |  |






<a name="bytebase-store-ApprovalTemplate"></a>

### ApprovalTemplate



| Field | Type | Label | Description |
| ----- | ---- | ----- | ----------- |
| flow | [ApprovalFlow](#bytebase-store-ApprovalFlow) |  |  |
| title | [string](#string) |  |  |
| description | [string](#string) |  |  |






<a name="bytebase-store-IssuePayloadApproval"></a>

### IssuePayloadApproval
IssuePayloadApproval is a part of the payload of an issue.
IssuePayloadApproval records the approval template used and the approval history.


| Field | Type | Label | Description |
| ----- | ---- | ----- | ----------- |
| approval_templates | [ApprovalTemplate](#bytebase-store-ApprovalTemplate) | repeated |  |
| approvers | [IssuePayloadApproval.Approver](#bytebase-store-IssuePayloadApproval-Approver) | repeated |  |
| approval_finding_done | [bool](#bool) |  | If the value is `false`, it means that the backend is still finding matching approval templates. If `true`, other fields are available. |
| approval_finding_error | [string](#string) |  |  |
| risk_level | [IssuePayloadApproval.RiskLevel](#bytebase-store-IssuePayloadApproval-RiskLevel) |  |  |






<a name="bytebase-store-IssuePayloadApproval-Approver"></a>

### IssuePayloadApproval.Approver



| Field | Type | Label | Description |
| ----- | ---- | ----- | ----------- |
| status | [IssuePayloadApproval.Approver.Status](#bytebase-store-IssuePayloadApproval-Approver-Status) |  | The new status. |
| principal_id | [int32](#int32) |  | The principal id of the approver. |





 


<a name="bytebase-store-ApprovalNode-Type"></a>

### ApprovalNode.Type
Type of the ApprovalNode.
type determines who should approve this node.
ANY_IN_GROUP means the ApprovalNode can be approved by an user from our predefined user group.
See GroupValue below for the predefined user groups.

| Name | Number | Description |
| ---- | ------ | ----------- |
| TYPE_UNSPECIFIED | 0 |  |
| ANY_IN_GROUP | 1 |  |



<a name="bytebase-store-ApprovalStep-Type"></a>

### ApprovalStep.Type
Type of the ApprovalStep
ALL means every node must be approved to proceed.
ANY means approving any node will proceed.

| Name | Number | Description |
| ---- | ------ | ----------- |
| TYPE_UNSPECIFIED | 0 |  |
| ALL | 1 |  |
| ANY | 2 |  |



<a name="bytebase-store-IssuePayloadApproval-Approver-Status"></a>

### IssuePayloadApproval.Approver.Status


| Name | Number | Description |
| ---- | ------ | ----------- |
| STATUS_UNSPECIFIED | 0 |  |
| PENDING | 1 |  |
| APPROVED | 2 |  |
| REJECTED | 3 |  |



<a name="bytebase-store-IssuePayloadApproval-RiskLevel"></a>

### IssuePayloadApproval.RiskLevel


| Name | Number | Description |
| ---- | ------ | ----------- |
| RISK_LEVEL_UNSPECIFIED | 0 |  |
| LOW | 1 |  |
| MODERATE | 2 |  |
| HIGH | 3 |  |


 

 

 



<a name="store_audit_log-proto"></a>
<p align="right"><a href="#top">Top</a></p>

## store/audit_log.proto



<a name="bytebase-store-AuditLog"></a>

### AuditLog



| Field | Type | Label | Description |
| ----- | ---- | ----- | ----------- |
| parent | [string](#string) |  | The project or workspace the audit log belongs to. Formats: - projects/{project} - workspaces/{workspace} |
| method | [string](#string) |  | e.g. /bytebase.v1.SQLService/Query |
| resource | [string](#string) |  | resource name projects/{project} |
| user | [string](#string) |  | Format: users/{userUID}. |
| severity | [AuditLog.Severity](#bytebase-store-AuditLog-Severity) |  |  |
| request | [string](#string) |  | Marshalled request. |
| response | [string](#string) |  | Marshalled response. Some fields are omitted because they are too large or contain sensitive information. |
| status | [google.rpc.Status](#google-rpc-Status) |  |  |
| service_data | [google.protobuf.Any](#google-protobuf-Any) |  | service-specific data about the request, response, and other activities. |
| request_metadata | [RequestMetadata](#bytebase-store-RequestMetadata) |  | Metadata about the operation. |






<a name="bytebase-store-RequestMetadata"></a>

### RequestMetadata
Metadata about the request.


| Field | Type | Label | Description |
| ----- | ---- | ----- | ----------- |
| caller_ip | [string](#string) |  | The IP address of the caller. |
| caller_supplied_user_agent | [string](#string) |  | The user agent of the caller. This information is not authenticated and should be treated accordingly. |





 


<a name="bytebase-store-AuditLog-Severity"></a>

### AuditLog.Severity


| Name | Number | Description |
| ---- | ------ | ----------- |
| DEFAULT | 0 |  |
| DEBUG | 1 |  |
| INFO | 2 |  |
| NOTICE | 3 |  |
| WARNING | 4 |  |
| ERROR | 5 |  |
| CRITICAL | 6 |  |
| ALERT | 7 |  |
| EMERGENCY | 8 |  |


 

 

 



<a name="store_changelist-proto"></a>
<p align="right"><a href="#top">Top</a></p>

## store/changelist.proto



<a name="bytebase-store-Changelist"></a>

### Changelist



| Field | Type | Label | Description |
| ----- | ---- | ----- | ----------- |
| description | [string](#string) |  |  |
| changes | [Changelist.Change](#bytebase-store-Changelist-Change) | repeated |  |






<a name="bytebase-store-Changelist-Change"></a>

### Changelist.Change



| Field | Type | Label | Description |
| ----- | ---- | ----- | ----------- |
| sheet | [string](#string) |  | The name of a sheet. |
| source | [string](#string) |  | The source of origin. 1) changes: instances/{instance}/databases/{database}/changelogs/{changelog}. 2) raw SQL if empty. |





 

 

 

 



<a name="store_changelog-proto"></a>
<p align="right"><a href="#top">Top</a></p>

## store/changelog.proto



<a name="bytebase-store-ChangedResourceDatabase"></a>

### ChangedResourceDatabase



| Field | Type | Label | Description |
| ----- | ---- | ----- | ----------- |
| name | [string](#string) |  |  |
| schemas | [ChangedResourceSchema](#bytebase-store-ChangedResourceSchema) | repeated |  |






<a name="bytebase-store-ChangedResourceFunction"></a>

### ChangedResourceFunction



| Field | Type | Label | Description |
| ----- | ---- | ----- | ----------- |
| name | [string](#string) |  |  |
| ranges | [Range](#bytebase-store-Range) | repeated | The ranges of sub-strings correspond to the statements on the sheet. |






<a name="bytebase-store-ChangedResourceProcedure"></a>

### ChangedResourceProcedure



| Field | Type | Label | Description |
| ----- | ---- | ----- | ----------- |
| name | [string](#string) |  |  |
| ranges | [Range](#bytebase-store-Range) | repeated | The ranges of sub-strings correspond to the statements on the sheet. |






<a name="bytebase-store-ChangedResourceSchema"></a>

### ChangedResourceSchema



| Field | Type | Label | Description |
| ----- | ---- | ----- | ----------- |
| name | [string](#string) |  |  |
| tables | [ChangedResourceTable](#bytebase-store-ChangedResourceTable) | repeated |  |
| views | [ChangedResourceView](#bytebase-store-ChangedResourceView) | repeated |  |
| functions | [ChangedResourceFunction](#bytebase-store-ChangedResourceFunction) | repeated |  |
| procedures | [ChangedResourceProcedure](#bytebase-store-ChangedResourceProcedure) | repeated |  |






<a name="bytebase-store-ChangedResourceTable"></a>

### ChangedResourceTable



| Field | Type | Label | Description |
| ----- | ---- | ----- | ----------- |
| name | [string](#string) |  |  |
| table_rows | [int64](#int64) |  | estimated row count of the table |
| ranges | [Range](#bytebase-store-Range) | repeated | The ranges of sub-strings correspond to the statements on the sheet. |






<a name="bytebase-store-ChangedResourceView"></a>

### ChangedResourceView



| Field | Type | Label | Description |
| ----- | ---- | ----- | ----------- |
| name | [string](#string) |  |  |
| ranges | [Range](#bytebase-store-Range) | repeated | The ranges of sub-strings correspond to the statements on the sheet. |






<a name="bytebase-store-ChangedResources"></a>

### ChangedResources



| Field | Type | Label | Description |
| ----- | ---- | ----- | ----------- |
| databases | [ChangedResourceDatabase](#bytebase-store-ChangedResourceDatabase) | repeated |  |






<a name="bytebase-store-ChangelogPayload"></a>

### ChangelogPayload



| Field | Type | Label | Description |
| ----- | ---- | ----- | ----------- |
| task_run | [string](#string) |  | Format: projects/{project}/rollouts/{rollout}/stages/{stage}/tasks/{task}/taskruns/{taskrun} |
| issue | [string](#string) |  | Format: projects/{project}/issues/{issue} |
| revision | [int64](#int64) |  | The revision uid. optional |
| changed_resources | [ChangedResources](#bytebase-store-ChangedResources) |  |  |
| sheet | [string](#string) |  | The sheet that holds the content. Format: projects/{project}/sheets/{sheet} |
| version | [string](#string) |  |  |
| type | [ChangelogPayload.Type](#bytebase-store-ChangelogPayload-Type) |  |  |
| git_commit | [string](#string) |  |  |





 


<a name="bytebase-store-ChangelogPayload-Type"></a>

### ChangelogPayload.Type


| Name | Number | Description |
| ---- | ------ | ----------- |
| TYPE_UNSPECIFIED | 0 |  |
| BASELINE | 1 |  |
| MIGRATE | 2 |  |
| MIGRATE_SDL | 3 |  |
| MIGRATE_GHOST | 4 |  |
| DATA | 6 |  |


 

 

 



<a name="store_data_source-proto"></a>
<p align="right"><a href="#top">Top</a></p>

## store/data_source.proto


 

 

 

 



<a name="store_database-proto"></a>
<p align="right"><a href="#top">Top</a></p>

## store/database.proto



<a name="bytebase-store-CheckConstraintMetadata"></a>

### CheckConstraintMetadata



| Field | Type | Label | Description |
| ----- | ---- | ----- | ----------- |
| name | [string](#string) |  | The name is the name of a check constraint. |
| expression | [string](#string) |  | The expression is the expression of a check constraint. |






<a name="bytebase-store-ColumnCatalog"></a>

### ColumnCatalog



| Field | Type | Label | Description |
| ----- | ---- | ----- | ----------- |
| name | [string](#string) |  | The name is the name of a column. |
| semantic_type | [string](#string) |  |  |
| labels | [ColumnCatalog.LabelsEntry](#bytebase-store-ColumnCatalog-LabelsEntry) | repeated | The user labels for a column. |
| classification | [string](#string) |  |  |
| object_schema | [ObjectSchema](#bytebase-store-ObjectSchema) | optional |  |
| masking_level | [MaskingLevel](#bytebase-store-MaskingLevel) |  | Deprecated. |
| full_masking_algorithm_id | [string](#string) |  | Deprecated. |
| partial_masking_algorithm_id | [string](#string) |  | Deprecated. |






<a name="bytebase-store-ColumnCatalog-LabelsEntry"></a>

### ColumnCatalog.LabelsEntry



| Field | Type | Label | Description |
| ----- | ---- | ----- | ----------- |
| key | [string](#string) |  |  |
| value | [string](#string) |  |  |






<a name="bytebase-store-ColumnMetadata"></a>

### ColumnMetadata
ColumnMetadata is the metadata for columns.


| Field | Type | Label | Description |
| ----- | ---- | ----- | ----------- |
| name | [string](#string) |  | The name is the name of a column. |
| position | [int32](#int32) |  | The position is the position in columns. |
| default | [google.protobuf.StringValue](#google-protobuf-StringValue) |  | The default is the default of a column. Use google.protobuf.StringValue to distinguish between an empty string default value or no default. |
| default_null | [bool](#bool) |  |  |
| default_expression | [string](#string) |  |  |
| default_on_null | [bool](#bool) |  | Oracle specific metadata. The default_on_null is the default on null of a column. |
| on_update | [string](#string) |  | The on_update is the on update action of a column. For MySQL like databases, it&#39;s only supported for TIMESTAMP columns with CURRENT_TIMESTAMP as on update value. |
| nullable | [bool](#bool) |  | The nullable is the nullable of a column. |
| type | [string](#string) |  | The type is the type of a column. |
| character_set | [string](#string) |  | The character_set is the character_set of a column. |
| collation | [string](#string) |  | The collation is the collation of a column. |
| comment | [string](#string) |  | The comment is the comment of a column. classification and user_comment is parsed from the comment. |
| user_comment | [string](#string) |  | The user_comment is the user comment of a table parsed from the comment. |
| generation | [GenerationMetadata](#bytebase-store-GenerationMetadata) |  | The generation is for generated columns. |
| is_identity | [bool](#bool) |  |  |
| identity_generation | [ColumnMetadata.IdentityGeneration](#bytebase-store-ColumnMetadata-IdentityGeneration) |  | The identity_generation is for identity columns, PG only. |
| identity_seed | [int64](#int64) |  | The identity_seed is for identity columns, MSSQL only. |
| identity_increment | [int64](#int64) |  | The identity_increment is for identity columns, MSSQL only. |






<a name="bytebase-store-DatabaseConfig"></a>

### DatabaseConfig



| Field | Type | Label | Description |
| ----- | ---- | ----- | ----------- |
| name | [string](#string) |  |  |
| schemas | [SchemaCatalog](#bytebase-store-SchemaCatalog) | repeated | The schema_configs is the list of configs for schemas in a database. |






<a name="bytebase-store-DatabaseMetadata"></a>

### DatabaseMetadata
DatabaseMetadata is the metadata for databases.


| Field | Type | Label | Description |
| ----- | ---- | ----- | ----------- |
| labels | [DatabaseMetadata.LabelsEntry](#bytebase-store-DatabaseMetadata-LabelsEntry) | repeated |  |
| last_sync_time | [google.protobuf.Timestamp](#google-protobuf-Timestamp) |  |  |
| backup_available | [bool](#bool) |  |  |
| datashare | [bool](#bool) |  |  |
| secrets | [Secret](#bytebase-store-Secret) | repeated |  |
| drifted | [bool](#bool) |  | The schema is drifted from the source of truth. |
| version | [string](#string) |  | The version of database schema. |






<a name="bytebase-store-DatabaseMetadata-LabelsEntry"></a>

### DatabaseMetadata.LabelsEntry



| Field | Type | Label | Description |
| ----- | ---- | ----- | ----------- |
| key | [string](#string) |  |  |
| value | [string](#string) |  |  |






<a name="bytebase-store-DatabaseSchemaMetadata"></a>

### DatabaseSchemaMetadata
DatabaseSchemaMetadata is the schema metadata for databases.


| Field | Type | Label | Description |
| ----- | ---- | ----- | ----------- |
| name | [string](#string) |  |  |
| schemas | [SchemaMetadata](#bytebase-store-SchemaMetadata) | repeated | The schemas is the list of schemas in a database. |
| character_set | [string](#string) |  | The character_set is the character set of a database. |
| collation | [string](#string) |  | The collation is the collation of a database. |
| extensions | [ExtensionMetadata](#bytebase-store-ExtensionMetadata) | repeated | The extensions is the list of extensions in a database. |
| datashare | [bool](#bool) |  | The database belongs to a datashare. |
| service_name | [string](#string) |  | The service name of the database. It&#39;s the Oracle specific concept. |
| linked_databases | [LinkedDatabaseMetadata](#bytebase-store-LinkedDatabaseMetadata) | repeated |  |
| owner | [string](#string) |  |  |
| search_path | [string](#string) |  | The search_path is the search path of a PostgreSQL database. |






<a name="bytebase-store-DependencyColumn"></a>

### DependencyColumn
DependencyColumn is the metadata for dependency columns.


| Field | Type | Label | Description |
| ----- | ---- | ----- | ----------- |
| schema | [string](#string) |  | The schema is the schema of a reference column. |
| table | [string](#string) |  | The table is the table of a reference column. |
| column | [string](#string) |  | The column is the name of a reference column. |






<a name="bytebase-store-DependencyTable"></a>

### DependencyTable



| Field | Type | Label | Description |
| ----- | ---- | ----- | ----------- |
| schema | [string](#string) |  | The schema is the schema of a reference table. |
| table | [string](#string) |  | The table is the name of a reference table. |






<a name="bytebase-store-EnumTypeMetadata"></a>

### EnumTypeMetadata



| Field | Type | Label | Description |
| ----- | ---- | ----- | ----------- |
| name | [string](#string) |  | The name of a type. |
| values | [string](#string) | repeated | The enum values of a type. |
| comment | [string](#string) |  |  |
| skip_dump | [bool](#bool) |  |  |






<a name="bytebase-store-EventMetadata"></a>

### EventMetadata



| Field | Type | Label | Description |
| ----- | ---- | ----- | ----------- |
| name | [string](#string) |  | The name of the event. |
| definition | [string](#string) |  | The schedule of the event. |
| time_zone | [string](#string) |  | The time zone of the event. |
| sql_mode | [string](#string) |  |  |
| character_set_client | [string](#string) |  |  |
| collation_connection | [string](#string) |  |  |






<a name="bytebase-store-ExtensionMetadata"></a>

### ExtensionMetadata
ExtensionMetadata is the metadata for extensions.


| Field | Type | Label | Description |
| ----- | ---- | ----- | ----------- |
| name | [string](#string) |  | The name is the name of an extension. |
| schema | [string](#string) |  | The schema is the extension that is installed to. But the extension usage is not limited to the schema. |
| version | [string](#string) |  | The version is the version of an extension. |
| description | [string](#string) |  | The description is the description of an extension. |






<a name="bytebase-store-ExternalTableMetadata"></a>

### ExternalTableMetadata



| Field | Type | Label | Description |
| ----- | ---- | ----- | ----------- |
| name | [string](#string) |  | The name is the name of a external table. |
| external_server_name | [string](#string) |  | The external_server_name is the name of the external server. |
| external_database_name | [string](#string) |  | The external_database_name is the name of the external database. |
| columns | [ColumnMetadata](#bytebase-store-ColumnMetadata) | repeated | The columns is the ordered list of columns in a foreign table. |






<a name="bytebase-store-ForeignKeyMetadata"></a>

### ForeignKeyMetadata
ForeignKeyMetadata is the metadata for foreign keys.


| Field | Type | Label | Description |
| ----- | ---- | ----- | ----------- |
| name | [string](#string) |  | The name is the name of a foreign key. |
| columns | [string](#string) | repeated | The columns are the ordered referencing columns of a foreign key. |
| referenced_schema | [string](#string) |  | The referenced_schema is the referenced schema name of a foreign key. It is an empty string for databases without such concept such as MySQL. |
| referenced_table | [string](#string) |  | The referenced_table is the referenced table name of a foreign key. |
| referenced_columns | [string](#string) | repeated | The referenced_columns are the ordered referenced columns of a foreign key. |
| on_delete | [string](#string) |  | The on_delete is the on delete action of a foreign key. |
| on_update | [string](#string) |  | The on_update is the on update action of a foreign key. |
| match_type | [string](#string) |  | The match_type is the match type of a foreign key. The match_type is the PostgreSQL specific field. It&#39;s empty string for other databases. |






<a name="bytebase-store-FunctionMetadata"></a>

### FunctionMetadata
FunctionMetadata is the metadata for functions.


| Field | Type | Label | Description |
| ----- | ---- | ----- | ----------- |
| name | [string](#string) |  | The name is the name of a function. |
| definition | [string](#string) |  | The definition is the definition of a function. |
| signature | [string](#string) |  | The signature is the name with the number and type of input arguments the function takes. |
| character_set_client | [string](#string) |  | MySQL specific metadata. |
| collation_connection | [string](#string) |  |  |
| database_collation | [string](#string) |  |  |
| sql_mode | [string](#string) |  |  |
| comment | [string](#string) |  |  |
| dependency_tables | [DependencyTable](#bytebase-store-DependencyTable) | repeated | The dependency_tables is the list of dependency tables of a function. For PostgreSQL, it&#39;s the list of tables that the function depends on the return type definition. |
| skip_dump | [bool](#bool) |  |  |






<a name="bytebase-store-GenerationMetadata"></a>

### GenerationMetadata



| Field | Type | Label | Description |
| ----- | ---- | ----- | ----------- |
| type | [GenerationMetadata.Type](#bytebase-store-GenerationMetadata-Type) |  |  |
| expression | [string](#string) |  |  |






<a name="bytebase-store-IndexMetadata"></a>

### IndexMetadata
IndexMetadata is the metadata for indexes.


| Field | Type | Label | Description |
| ----- | ---- | ----- | ----------- |
| name | [string](#string) |  | The name is the name of an index. |
| expressions | [string](#string) | repeated | The expressions are the ordered columns or expressions of an index. This could refer to a column or an expression. |
| key_length | [int64](#int64) | repeated | The key_lengths are the ordered key lengths of an index. If the key length is not specified, it&#39;s -1. |
| descending | [bool](#bool) | repeated | The descending is the ordered descending of an index. |
| type | [string](#string) |  | The type is the type of an index. |
| unique | [bool](#bool) |  | The unique is whether the index is unique. |
| primary | [bool](#bool) |  | The primary is whether the index is a primary key index. |
| visible | [bool](#bool) |  | The visible is whether the index is visible. |
| comment | [string](#string) |  | The comment is the comment of an index. |
| definition | [string](#string) |  | The definition of an index. |
| parent_index_schema | [string](#string) |  | The schema name of the parent index. |
| parent_index_name | [string](#string) |  | The index name of the parent index. |
| granularity | [int64](#int64) |  | The number of granules in the block. It&#39;s a ClickHouse specific field. |
| is_constraint | [bool](#bool) |  | It&#39;s a PostgreSQL specific field. The unique constraint and unique index are not the same thing in PostgreSQL. |






<a name="bytebase-store-InstanceRoleMetadata"></a>

### InstanceRoleMetadata
InstanceRoleMetadata is the message for instance role.


| Field | Type | Label | Description |
| ----- | ---- | ----- | ----------- |
| name | [string](#string) |  | The role name. It&#39;s unique within the instance. |
| grant | [string](#string) |  | The grant display string on the instance. It&#39;s generated by database engine. |






<a name="bytebase-store-LinkedDatabaseMetadata"></a>

### LinkedDatabaseMetadata



| Field | Type | Label | Description |
| ----- | ---- | ----- | ----------- |
| name | [string](#string) |  |  |
| username | [string](#string) |  |  |
| host | [string](#string) |  |  |






<a name="bytebase-store-MaterializedViewMetadata"></a>

### MaterializedViewMetadata
MaterializedViewMetadata is the metadata for materialized views.


| Field | Type | Label | Description |
| ----- | ---- | ----- | ----------- |
| name | [string](#string) |  | The name is the name of a view. |
| definition | [string](#string) |  | The definition is the definition of a view. |
| comment | [string](#string) |  | The comment is the comment of a view. |
| dependency_columns | [DependencyColumn](#bytebase-store-DependencyColumn) | repeated | The dependency_columns is the list of dependency columns of a view. |
| triggers | [TriggerMetadata](#bytebase-store-TriggerMetadata) | repeated | The columns is the ordered list of columns in a table. |
| indexes | [IndexMetadata](#bytebase-store-IndexMetadata) | repeated | The indexes is the list of indexes in a table. |
| skip_dump | [bool](#bool) |  |  |






<a name="bytebase-store-ObjectSchema"></a>

### ObjectSchema



| Field | Type | Label | Description |
| ----- | ---- | ----- | ----------- |
| type | [ObjectSchema.Type](#bytebase-store-ObjectSchema-Type) |  |  |
| struct_kind | [ObjectSchema.StructKind](#bytebase-store-ObjectSchema-StructKind) |  |  |
| array_kind | [ObjectSchema.ArrayKind](#bytebase-store-ObjectSchema-ArrayKind) |  |  |
| semantic_type | [string](#string) |  |  |






<a name="bytebase-store-ObjectSchema-ArrayKind"></a>

### ObjectSchema.ArrayKind



| Field | Type | Label | Description |
| ----- | ---- | ----- | ----------- |
| kind | [ObjectSchema](#bytebase-store-ObjectSchema) |  |  |






<a name="bytebase-store-ObjectSchema-StructKind"></a>

### ObjectSchema.StructKind



| Field | Type | Label | Description |
| ----- | ---- | ----- | ----------- |
| properties | [ObjectSchema.StructKind.PropertiesEntry](#bytebase-store-ObjectSchema-StructKind-PropertiesEntry) | repeated |  |






<a name="bytebase-store-ObjectSchema-StructKind-PropertiesEntry"></a>

### ObjectSchema.StructKind.PropertiesEntry



| Field | Type | Label | Description |
| ----- | ---- | ----- | ----------- |
| key | [string](#string) |  |  |
| value | [ObjectSchema](#bytebase-store-ObjectSchema) |  |  |






<a name="bytebase-store-PackageMetadata"></a>

### PackageMetadata
PackageMetadata is the metadata for packages.


| Field | Type | Label | Description |
| ----- | ---- | ----- | ----------- |
| name | [string](#string) |  | The name is the name of a package. |
| definition | [string](#string) |  | The definition is the definition of a package. |






<a name="bytebase-store-ProcedureMetadata"></a>

### ProcedureMetadata
ProcedureMetadata is the metadata for procedures.


| Field | Type | Label | Description |
| ----- | ---- | ----- | ----------- |
| name | [string](#string) |  | The name is the name of a procedure. |
| definition | [string](#string) |  | The definition is the definition of a procedure. |
| signature | [string](#string) |  | The signature is the name with the number and type of input arguments the function takes. |
| character_set_client | [string](#string) |  | MySQL specific metadata. |
| collation_connection | [string](#string) |  |  |
| database_collation | [string](#string) |  |  |
| sql_mode | [string](#string) |  |  |
| skip_dump | [bool](#bool) |  |  |






<a name="bytebase-store-SchemaCatalog"></a>

### SchemaCatalog



| Field | Type | Label | Description |
| ----- | ---- | ----- | ----------- |
| name | [string](#string) |  | The name is the schema name. It is an empty string for databases without such concept such as MySQL. |
| tables | [TableCatalog](#bytebase-store-TableCatalog) | repeated | The table_configs is the list of configs for tables in a schema. |






<a name="bytebase-store-SchemaMetadata"></a>

### SchemaMetadata
SchemaMetadata is the metadata for schemas.
This is the concept of schema in Postgres, but it&#39;s a no-op for MySQL.


| Field | Type | Label | Description |
| ----- | ---- | ----- | ----------- |
| name | [string](#string) |  | The name is the schema name. It is an empty string for databases without such concept such as MySQL. |
| tables | [TableMetadata](#bytebase-store-TableMetadata) | repeated | The tables is the list of tables in a schema. |
| external_tables | [ExternalTableMetadata](#bytebase-store-ExternalTableMetadata) | repeated | The external_tables is the list of external tables in a schema. |
| views | [ViewMetadata](#bytebase-store-ViewMetadata) | repeated | The views is the list of views in a schema. |
| functions | [FunctionMetadata](#bytebase-store-FunctionMetadata) | repeated | The functions is the list of functions in a schema. |
| procedures | [ProcedureMetadata](#bytebase-store-ProcedureMetadata) | repeated | The procedures is the list of procedures in a schema. |
| streams | [StreamMetadata](#bytebase-store-StreamMetadata) | repeated | The streams is the list of streams in a schema, currently, only used for Snowflake. |
| tasks | [TaskMetadata](#bytebase-store-TaskMetadata) | repeated | The routines is the list of routines in a schema, currently, only used for Snowflake. |
| materialized_views | [MaterializedViewMetadata](#bytebase-store-MaterializedViewMetadata) | repeated | The materialized_views is the list of materialized views in a schema. |
| sequences | [SequenceMetadata](#bytebase-store-SequenceMetadata) | repeated | The sequences is the list of sequences in a schema. |
| packages | [PackageMetadata](#bytebase-store-PackageMetadata) | repeated | The packages is the list of packages in a schema. |
| owner | [string](#string) |  |  |
| events | [EventMetadata](#bytebase-store-EventMetadata) | repeated |  |
| enum_types | [EnumTypeMetadata](#bytebase-store-EnumTypeMetadata) | repeated |  |
| skip_dump | [bool](#bool) |  |  |






<a name="bytebase-store-Secret"></a>

### Secret



| Field | Type | Label | Description |
| ----- | ---- | ----- | ----------- |
| name | [string](#string) |  | The name is the name of the secret. |
| value | [string](#string) |  | The value is the value of the secret. |
| description | [string](#string) |  | The description is the description of the secret. |






<a name="bytebase-store-SequenceMetadata"></a>

### SequenceMetadata



| Field | Type | Label | Description |
| ----- | ---- | ----- | ----------- |
| name | [string](#string) |  | The name of a sequence. |
| data_type | [string](#string) |  | The data type of a sequence. |
| start | [string](#string) |  | The start value of a sequence. |
| min_value | [string](#string) |  | The minimum value of a sequence. |
| max_value | [string](#string) |  | The maximum value of a sequence. |
| increment | [string](#string) |  | Increment value of a sequence. |
| cycle | [bool](#bool) |  | Cycle is whether the sequence cycles. |
| cache_size | [string](#string) |  | Cache size of a sequence. |
| last_value | [string](#string) |  | Last value of a sequence. |
| owner_table | [string](#string) |  | The owner table of the sequence. |
| owner_column | [string](#string) |  | The owner column of the sequence. |
| comment | [string](#string) |  |  |
| skip_dump | [bool](#bool) |  |  |






<a name="bytebase-store-StreamMetadata"></a>

### StreamMetadata



| Field | Type | Label | Description |
| ----- | ---- | ----- | ----------- |
| name | [string](#string) |  | The name is the name of a stream. |
| table_name | [string](#string) |  | The table_name is the name of the table/view that the stream is created on. |
| owner | [string](#string) |  | The owner of the stream. |
| comment | [string](#string) |  | The comment of the stream. |
| type | [StreamMetadata.Type](#bytebase-store-StreamMetadata-Type) |  | The type of the stream. |
| stale | [bool](#bool) |  | Indicates whether the stream was last read before the `stale_after` time. |
| mode | [StreamMetadata.Mode](#bytebase-store-StreamMetadata-Mode) |  | The mode of the stream. |
| definition | [string](#string) |  | The definition of the stream. |






<a name="bytebase-store-TableCatalog"></a>

### TableCatalog



| Field | Type | Label | Description |
| ----- | ---- | ----- | ----------- |
| name | [string](#string) |  | The name is the name of a table. |
| columns | [ColumnCatalog](#bytebase-store-ColumnCatalog) | repeated | The column_configs is the ordered list of configs for columns in a table. |
| object_schema | [ObjectSchema](#bytebase-store-ObjectSchema) | optional |  |
| classification | [string](#string) |  |  |






<a name="bytebase-store-TableMetadata"></a>

### TableMetadata
TableMetadata is the metadata for tables.


| Field | Type | Label | Description |
| ----- | ---- | ----- | ----------- |
| name | [string](#string) |  | The name is the name of a table. |
| columns | [ColumnMetadata](#bytebase-store-ColumnMetadata) | repeated | The columns is the ordered list of columns in a table. |
| indexes | [IndexMetadata](#bytebase-store-IndexMetadata) | repeated | The indexes is the list of indexes in a table. |
| engine | [string](#string) |  | The engine is the engine of a table. |
| collation | [string](#string) |  | The collation is the collation of a table. |
| charset | [string](#string) |  | The character set of table. |
| row_count | [int64](#int64) |  | The row_count is the estimated number of rows of a table. |
| data_size | [int64](#int64) |  | The data_size is the estimated data size of a table. |
| index_size | [int64](#int64) |  | The index_size is the estimated index size of a table. |
| data_free | [int64](#int64) |  | The data_free is the estimated free data size of a table. |
| create_options | [string](#string) |  | The create_options is the create option of a table. |
| comment | [string](#string) |  | The comment is the comment of a table. classification and user_comment is parsed from the comment. |
| user_comment | [string](#string) |  | The user_comment is the user comment of a table parsed from the comment. |
| foreign_keys | [ForeignKeyMetadata](#bytebase-store-ForeignKeyMetadata) | repeated | The foreign_keys is the list of foreign keys in a table. |
| partitions | [TablePartitionMetadata](#bytebase-store-TablePartitionMetadata) | repeated | The partitions is the list of partitions in a table. |
| check_constraints | [CheckConstraintMetadata](#bytebase-store-CheckConstraintMetadata) | repeated | The check_constraints is the list of check constraints in a table. |
| owner | [string](#string) |  |  |
| sorting_keys | [string](#string) | repeated | The sorting_keys is a tuple of column names or arbitrary expressions. ClickHouse specific field. Reference: https://clickhouse.com/docs/en/engines/table-engines/mergetree-family/mergetree#order_by |
| triggers | [TriggerMetadata](#bytebase-store-TriggerMetadata) | repeated |  |
| skip_dump | [bool](#bool) |  |  |
| sharding_info | [string](#string) |  | https://docs.pingcap.com/tidb/stable/information-schema-tables/ |
| primary_key_type | [string](#string) |  | https://docs.pingcap.com/tidb/stable/clustered-indexes/#clustered-indexes CLUSTERED or NONCLUSTERED. |






<a name="bytebase-store-TablePartitionMetadata"></a>

### TablePartitionMetadata
TablePartitionMetadata is the metadata for table partitions.


| Field | Type | Label | Description |
| ----- | ---- | ----- | ----------- |
| name | [string](#string) |  | The name is the name of a table partition. |
| type | [TablePartitionMetadata.Type](#bytebase-store-TablePartitionMetadata-Type) |  | The type of a table partition. |
| expression | [string](#string) |  | The expression is the expression of a table partition. For PostgreSQL, the expression is the text of {FOR VALUES partition_bound_spec}, see https://www.postgresql.org/docs/current/sql-createtable.html. For MySQL, the expression is the `expr` or `column_list` of the following syntax. PARTITION BY { [LINEAR] HASH(expr) | [LINEAR] KEY [ALGORITHM={1 | 2}] (column_list) | RANGE{(expr) | COLUMNS(column_list)} | LIST{(expr) | COLUMNS(column_list)} }. |
| value | [string](#string) |  | The value is the value of a table partition. For MySQL, the value is for RANGE and LIST partition types, - For a RANGE partition, it contains the value set in the partition&#39;s VALUES LESS THAN clause, which can be either an integer or MAXVALUE. - For a LIST partition, this column contains the values defined in the partition&#39;s VALUES IN clause, which is a list of comma-separated integer values. - For others, it&#39;s an empty string. |
| use_default | [string](#string) |  | The use_default is whether the users use the default partition, it stores the different value for different database engines. For MySQL, it&#39;s [INT] type, 0 means not use default partition, otherwise, it&#39;s equals to number in syntax [SUB]PARTITION {number}. |
| subpartitions | [TablePartitionMetadata](#bytebase-store-TablePartitionMetadata) | repeated | The subpartitions is the list of subpartitions in a table partition. |
| indexes | [IndexMetadata](#bytebase-store-IndexMetadata) | repeated |  |
| check_constraints | [CheckConstraintMetadata](#bytebase-store-CheckConstraintMetadata) | repeated |  |






<a name="bytebase-store-TaskMetadata"></a>

### TaskMetadata



| Field | Type | Label | Description |
| ----- | ---- | ----- | ----------- |
| name | [string](#string) |  | The name is the name of a task. |
| id | [string](#string) |  | The id is the snowflake-generated id of a task. Example: 01ad32a0-1bb6-5e93-0000-000000000001 |
| owner | [string](#string) |  | The owner of the task. |
| comment | [string](#string) |  | The comment of the task. |
| warehouse | [string](#string) |  | The warehouse of the task. |
| schedule | [string](#string) |  | The schedule interval of the task. |
| predecessors | [string](#string) | repeated | The predecessor tasks of the task. |
| state | [TaskMetadata.State](#bytebase-store-TaskMetadata-State) |  | The state of the task. |
| condition | [string](#string) |  | The condition of the task. |
| definition | [string](#string) |  | The definition of the task. |






<a name="bytebase-store-TriggerMetadata"></a>

### TriggerMetadata



| Field | Type | Label | Description |
| ----- | ---- | ----- | ----------- |
| name | [string](#string) |  | The name is the name of the trigger. |
| event | [string](#string) |  | The event is the event of the trigger, such as INSERT, UPDATE, DELETE, TRUNCATE. |
| timing | [string](#string) |  | The timing is the timing of the trigger, such as BEFORE, AFTER. |
| body | [string](#string) |  | The body is the body of the trigger. |
| sql_mode | [string](#string) |  |  |
| character_set_client | [string](#string) |  |  |
| collation_connection | [string](#string) |  |  |
| comment | [string](#string) |  |  |
| skip_dump | [bool](#bool) |  |  |






<a name="bytebase-store-ViewMetadata"></a>

### ViewMetadata
ViewMetadata is the metadata for views.


| Field | Type | Label | Description |
| ----- | ---- | ----- | ----------- |
| name | [string](#string) |  | The name is the name of a view. |
| definition | [string](#string) |  | The definition is the definition of a view. |
| comment | [string](#string) |  | The comment is the comment of a view. |
| dependency_columns | [DependencyColumn](#bytebase-store-DependencyColumn) | repeated | The dependency_columns is the list of dependency columns of a view. |
| columns | [ColumnMetadata](#bytebase-store-ColumnMetadata) | repeated | The columns is the ordered list of columns in a table. |
| triggers | [TriggerMetadata](#bytebase-store-TriggerMetadata) | repeated | The triggers is the list of triggers in a view. |
| skip_dump | [bool](#bool) |  |  |





 


<a name="bytebase-store-ColumnMetadata-IdentityGeneration"></a>

### ColumnMetadata.IdentityGeneration


| Name | Number | Description |
| ---- | ------ | ----------- |
| IDENTITY_GENERATION_UNSPECIFIED | 0 |  |
| ALWAYS | 1 |  |
| BY_DEFAULT | 2 |  |



<a name="bytebase-store-GenerationMetadata-Type"></a>

### GenerationMetadata.Type


| Name | Number | Description |
| ---- | ------ | ----------- |
| TYPE_UNSPECIFIED | 0 |  |
| TYPE_VIRTUAL | 1 |  |
| TYPE_STORED | 2 |  |



<a name="bytebase-store-ObjectSchema-Type"></a>

### ObjectSchema.Type


| Name | Number | Description |
| ---- | ------ | ----------- |
| TYPE_UNSPECIFIED | 0 |  |
| STRING | 1 |  |
| NUMBER | 2 |  |
| BOOLEAN | 3 |  |
| OBJECT | 4 |  |
| ARRAY | 5 |  |



<a name="bytebase-store-StreamMetadata-Mode"></a>

### StreamMetadata.Mode


| Name | Number | Description |
| ---- | ------ | ----------- |
| MODE_UNSPECIFIED | 0 |  |
| MODE_DEFAULT | 1 |  |
| MODE_APPEND_ONLY | 2 |  |
| MODE_INSERT_ONLY | 3 |  |



<a name="bytebase-store-StreamMetadata-Type"></a>

### StreamMetadata.Type


| Name | Number | Description |
| ---- | ------ | ----------- |
| TYPE_UNSPECIFIED | 0 |  |
| TYPE_DELTA | 1 |  |



<a name="bytebase-store-TablePartitionMetadata-Type"></a>

### TablePartitionMetadata.Type
Type is the type of a table partition, some database engines may not
support all types. Only avilable for the following database engines now:
MySQL: RANGE, RANGE COLUMNS, LIST, LIST COLUMNS, HASH, LINEAR HASH, KEY,
LINEAR_KEY
(https://dev.mysql.com/doc/refman/8.0/en/partitioning-types.html) TiDB:
RANGE, RANGE COLUMNS, LIST, LIST COLUMNS, HASH, KEY PostgreSQL: RANGE,
LIST, HASH (https://www.postgresql.org/docs/current/ddl-partitioning.html)

| Name | Number | Description |
| ---- | ------ | ----------- |
| TYPE_UNSPECIFIED | 0 |  |
| RANGE | 1 |  |
| RANGE_COLUMNS | 2 |  |
| LIST | 3 |  |
| LIST_COLUMNS | 4 |  |
| HASH | 5 |  |
| LINEAR_HASH | 6 |  |
| KEY | 7 |  |
| LINEAR_KEY | 8 |  |



<a name="bytebase-store-TaskMetadata-State"></a>

### TaskMetadata.State


| Name | Number | Description |
| ---- | ------ | ----------- |
| STATE_UNSPECIFIED | 0 |  |
| STATE_STARTED | 1 |  |
| STATE_SUSPENDED | 2 |  |


 

 

 



<a name="store_db_group-proto"></a>
<p align="right"><a href="#top">Top</a></p>

## store/db_group.proto



<a name="bytebase-store-DatabaseGroupPayload"></a>

### DatabaseGroupPayload






 

 

 

 



<a name="store_export_archive-proto"></a>
<p align="right"><a href="#top">Top</a></p>

## store/export_archive.proto



<a name="bytebase-store-ExportArchivePayload"></a>

### ExportArchivePayload



| Field | Type | Label | Description |
| ----- | ---- | ----- | ----------- |
| file_format | [ExportFormat](#bytebase-store-ExportFormat) |  | The exported file format. e.g. JSON, CSV, SQL |





 

 

 

 



<a name="store_group-proto"></a>
<p align="right"><a href="#top">Top</a></p>

## store/group.proto



<a name="bytebase-store-GroupMember"></a>

### GroupMember



| Field | Type | Label | Description |
| ----- | ---- | ----- | ----------- |
| member | [string](#string) |  | Member is the principal who belong to this group.

Format: users/{userUID}. |
| role | [GroupMember.Role](#bytebase-store-GroupMember-Role) |  |  |






<a name="bytebase-store-GroupPayload"></a>

### GroupPayload



| Field | Type | Label | Description |
| ----- | ---- | ----- | ----------- |
| members | [GroupMember](#bytebase-store-GroupMember) | repeated |  |
| source | [string](#string) |  | source means where the group comes from. For now we support Entra ID SCIM sync, so the source could be Entra ID. |





 


<a name="bytebase-store-GroupMember-Role"></a>

### GroupMember.Role


| Name | Number | Description |
| ---- | ------ | ----------- |
| ROLE_UNSPECIFIED | 0 |  |
| OWNER | 1 |  |
| MEMBER | 2 |  |


 

 

 



<a name="store_idp-proto"></a>
<p align="right"><a href="#top">Top</a></p>

## store/idp.proto



<a name="bytebase-store-FieldMapping"></a>

### FieldMapping
FieldMapping saves the field names from user info API of identity provider.
As we save all raw json string of user info response data into `principal.idp_user_info`,
we can extract the relevant data based with `FieldMapping`.


| Field | Type | Label | Description |
| ----- | ---- | ----- | ----------- |
| identifier | [string](#string) |  | Identifier is the field name of the unique identifier in 3rd-party idp user info. Required. |
| display_name | [string](#string) |  | DisplayName is the field name of display name in 3rd-party idp user info. Optional. |
| phone | [string](#string) |  | Phone is the field name of primary phone in 3rd-party idp user info. Optional. |
| groups | [string](#string) |  | Groups is the field name of groups in 3rd-party idp user info. Optional. Mainly used for OIDC: https://developer.okta.com/docs/guides/customize-tokens-groups-claim/main/ |






<a name="bytebase-store-IdentityProviderConfig"></a>

### IdentityProviderConfig



| Field | Type | Label | Description |
| ----- | ---- | ----- | ----------- |
| oauth2_config | [OAuth2IdentityProviderConfig](#bytebase-store-OAuth2IdentityProviderConfig) |  |  |
| oidc_config | [OIDCIdentityProviderConfig](#bytebase-store-OIDCIdentityProviderConfig) |  |  |
| ldap_config | [LDAPIdentityProviderConfig](#bytebase-store-LDAPIdentityProviderConfig) |  |  |






<a name="bytebase-store-IdentityProviderUserInfo"></a>

### IdentityProviderUserInfo



| Field | Type | Label | Description |
| ----- | ---- | ----- | ----------- |
| identifier | [string](#string) |  | Identifier is the value of the unique identifier in 3rd-party idp user info. |
| display_name | [string](#string) |  | DisplayName is the value of display name in 3rd-party idp user info. |
| phone | [string](#string) |  | Phone is the value of primary phone in 3rd-party idp user info. |
| groups | [string](#string) | repeated | Groups is the value of groups in 3rd-party idp user info. Mainly used for OIDC: https://developer.okta.com/docs/guides/customize-tokens-groups-claim/main/ |
| has_groups | [bool](#bool) |  |  |






<a name="bytebase-store-LDAPIdentityProviderConfig"></a>

### LDAPIdentityProviderConfig
LDAPIdentityProviderConfig is the structure for LDAP identity provider config.


| Field | Type | Label | Description |
| ----- | ---- | ----- | ----------- |
| host | [string](#string) |  | Host is the hostname or IP address of the LDAP server, e.g. &#34;ldap.example.com&#34;. |
| port | [int32](#int32) |  | Port is the port number of the LDAP server, e.g. 389. When not set, the default port of the corresponding security protocol will be used, i.e. 389 for StartTLS and 636 for LDAPS. |
| skip_tls_verify | [bool](#bool) |  | SkipTLSVerify controls whether to skip TLS certificate verification. |
| bind_dn | [string](#string) |  | BindDN is the DN of the user to bind as a service account to perform search requests. |
| bind_password | [string](#string) |  | BindPassword is the password of the user to bind as a service account. |
| base_dn | [string](#string) |  | BaseDN is the base DN to search for users, e.g. &#34;ou=users,dc=example,dc=com&#34;. |
| user_filter | [string](#string) |  | UserFilter is the filter to search for users, e.g. &#34;(uid=%s)&#34;. |
| security_protocol | [string](#string) |  | SecurityProtocol is the security protocol to be used for establishing connections with the LDAP server. It should be either StartTLS or LDAPS, and cannot be empty. |
| field_mapping | [FieldMapping](#bytebase-store-FieldMapping) |  | FieldMapping is the mapping of the user attributes returned by the LDAP server. |






<a name="bytebase-store-OAuth2IdentityProviderConfig"></a>

### OAuth2IdentityProviderConfig
OAuth2IdentityProviderConfig is the structure for OAuth2 identity provider config.


| Field | Type | Label | Description |
| ----- | ---- | ----- | ----------- |
| auth_url | [string](#string) |  |  |
| token_url | [string](#string) |  |  |
| user_info_url | [string](#string) |  |  |
| client_id | [string](#string) |  |  |
| client_secret | [string](#string) |  |  |
| scopes | [string](#string) | repeated |  |
| field_mapping | [FieldMapping](#bytebase-store-FieldMapping) |  |  |
| skip_tls_verify | [bool](#bool) |  |  |
| auth_style | [OAuth2AuthStyle](#bytebase-store-OAuth2AuthStyle) |  |  |






<a name="bytebase-store-OIDCIdentityProviderConfig"></a>

### OIDCIdentityProviderConfig
OIDCIdentityProviderConfig is the structure for OIDC identity provider config.


| Field | Type | Label | Description |
| ----- | ---- | ----- | ----------- |
| issuer | [string](#string) |  |  |
| client_id | [string](#string) |  |  |
| client_secret | [string](#string) |  |  |
| field_mapping | [FieldMapping](#bytebase-store-FieldMapping) |  |  |
| skip_tls_verify | [bool](#bool) |  |  |
| auth_style | [OAuth2AuthStyle](#bytebase-store-OAuth2AuthStyle) |  |  |
| scopes | [string](#string) | repeated |  |





 


<a name="bytebase-store-IdentityProviderType"></a>

### IdentityProviderType


| Name | Number | Description |
| ---- | ------ | ----------- |
| IDENTITY_PROVIDER_TYPE_UNSPECIFIED | 0 |  |
| OAUTH2 | 1 |  |
| OIDC | 2 |  |
| LDAP | 3 |  |



<a name="bytebase-store-OAuth2AuthStyle"></a>

### OAuth2AuthStyle


| Name | Number | Description |
| ---- | ------ | ----------- |
| OAUTH2_AUTH_STYLE_UNSPECIFIED | 0 |  |
| IN_PARAMS | 1 | IN_PARAMS sends the &#34;client_id&#34; and &#34;client_secret&#34; in the POST body as application/x-www-form-urlencoded parameters. |
| IN_HEADER | 2 | IN_HEADER sends the client_id and client_password using HTTP Basic Authorization. This is an optional style described in the OAuth2 RFC 6749 section 2.3.1. |


 

 

 



<a name="store_instance-proto"></a>
<p align="right"><a href="#top">Top</a></p>

## store/instance.proto



<a name="bytebase-store-DataSource"></a>

### DataSource



| Field | Type | Label | Description |
| ----- | ---- | ----- | ----------- |
| id | [string](#string) |  |  |
| type | [DataSourceType](#bytebase-store-DataSourceType) |  |  |
| username | [string](#string) |  |  |
| password | [string](#string) |  |  |
| obfuscated_password | [string](#string) |  |  |
| use_ssl | [bool](#bool) |  | Use SSL to connect to the data source. By default, we use system default SSL configuration. |
| ssl_ca | [string](#string) |  |  |
| obfuscated_ssl_ca | [string](#string) |  |  |
| ssl_cert | [string](#string) |  |  |
| obfuscated_ssl_cert | [string](#string) |  |  |
| ssl_key | [string](#string) |  |  |
| obfuscated_ssl_key | [string](#string) |  |  |
| host | [string](#string) |  |  |
| port | [string](#string) |  |  |
| database | [string](#string) |  |  |
| srv | [bool](#bool) |  | srv, authentication_database and replica_set are used for MongoDB. srv is a boolean flag that indicates whether the host is a DNS SRV record. |
| authentication_database | [string](#string) |  | authentication_database is the database name to authenticate against, which stores the user credentials. |
| replica_set | [string](#string) |  | replica_set is used for MongoDB replica set. |
| sid | [string](#string) |  | sid and service_name are used for Oracle. |
| service_name | [string](#string) |  |  |
| ssh_host | [string](#string) |  | SSH related The hostname of the SSH server agent. |
| ssh_port | [string](#string) |  | The port of the SSH server agent. It&#39;s 22 typically. |
| ssh_user | [string](#string) |  | The user to login the server. |
| ssh_password | [string](#string) |  | The password to login the server. If it&#39;s empty string, no password is required. |
| obfuscated_ssh_password | [string](#string) |  |  |
| ssh_private_key | [string](#string) |  | The private key to login the server. If it&#39;s empty string, we will use the system default private key from os.Getenv(&#34;SSH_AUTH_SOCK&#34;). |
| obfuscated_ssh_private_key | [string](#string) |  |  |
| authentication_private_key | [string](#string) |  | PKCS#8 private key in PEM format. If it&#39;s empty string, no private key is required. Used for authentication when connecting to the data source. |
| obfuscated_authentication_private_key | [string](#string) |  |  |
| external_secret | [DataSourceExternalSecret](#bytebase-store-DataSourceExternalSecret) |  |  |
| authentication_type | [DataSource.AuthenticationType](#bytebase-store-DataSource-AuthenticationType) |  |  |
| client_secret_credential | [DataSource.ClientSecretCredential](#bytebase-store-DataSource-ClientSecretCredential) |  |  |
| sasl_config | [SASLConfig](#bytebase-store-SASLConfig) |  |  |
| additional_addresses | [DataSource.Address](#bytebase-store-DataSource-Address) | repeated | additional_addresses is used for MongoDB replica set. |
| direct_connection | [bool](#bool) |  | direct_connection is used for MongoDB to dispatch all the operations to the node specified in the connection string. |
| region | [string](#string) |  | region is the location of where the DB is, works for AWS RDS. For example, us-east-1. |
| warehouse_id | [string](#string) |  | warehouse_id is used by Databricks. |
| master_name | [string](#string) |  | master_name is the master name used by connecting redis-master via redis sentinel. |
| master_username | [string](#string) |  | master_username and master_obfuscated_password are master credentials used by redis sentinel mode. |
| master_password | [string](#string) |  |  |
| obfuscated_master_password | [string](#string) |  |  |
| redis_type | [DataSource.RedisType](#bytebase-store-DataSource-RedisType) |  |  |
| cluster | [string](#string) |  | Cluster is the cluster name for the data source. Used by CockroachDB. |
| extra_connection_parameters | [DataSource.ExtraConnectionParametersEntry](#bytebase-store-DataSource-ExtraConnectionParametersEntry) | repeated | Extra connection parameters for the database connection. For PostgreSQL HA, this can be used to set target_session_attrs=read-write |






<a name="bytebase-store-DataSource-Address"></a>

### DataSource.Address



| Field | Type | Label | Description |
| ----- | ---- | ----- | ----------- |
| host | [string](#string) |  |  |
| port | [string](#string) |  |  |






<a name="bytebase-store-DataSource-ClientSecretCredential"></a>

### DataSource.ClientSecretCredential



| Field | Type | Label | Description |
| ----- | ---- | ----- | ----------- |
| tenant_id | [string](#string) |  |  |
| client_id | [string](#string) |  |  |
| client_secret | [string](#string) |  |  |
| obfuscated_client_secret | [string](#string) |  |  |






<a name="bytebase-store-DataSource-ExtraConnectionParametersEntry"></a>

### DataSource.ExtraConnectionParametersEntry



| Field | Type | Label | Description |
| ----- | ---- | ----- | ----------- |
| key | [string](#string) |  |  |
| value | [string](#string) |  |  |






<a name="bytebase-store-DataSourceExternalSecret"></a>

### DataSourceExternalSecret



| Field | Type | Label | Description |
| ----- | ---- | ----- | ----------- |
| secret_type | [DataSourceExternalSecret.SecretType](#bytebase-store-DataSourceExternalSecret-SecretType) |  |  |
| url | [string](#string) |  |  |
| auth_type | [DataSourceExternalSecret.AuthType](#bytebase-store-DataSourceExternalSecret-AuthType) |  |  |
| app_role | [DataSourceExternalSecret.AppRoleAuthOption](#bytebase-store-DataSourceExternalSecret-AppRoleAuthOption) |  |  |
| token | [string](#string) |  |  |
| engine_name | [string](#string) |  | engine name is the name for secret engine. |
| secret_name | [string](#string) |  | the secret name in the engine to store the password. |
| password_key_name | [string](#string) |  | the key name for the password. |






<a name="bytebase-store-DataSourceExternalSecret-AppRoleAuthOption"></a>

### DataSourceExternalSecret.AppRoleAuthOption



| Field | Type | Label | Description |
| ----- | ---- | ----- | ----------- |
| role_id | [string](#string) |  |  |
| secret_id | [string](#string) |  | the secret id for the role without ttl. |
| type | [DataSourceExternalSecret.AppRoleAuthOption.SecretType](#bytebase-store-DataSourceExternalSecret-AppRoleAuthOption-SecretType) |  |  |
| mount_path | [string](#string) |  | The path where the approle auth method is mounted. |






<a name="bytebase-store-Instance"></a>

### Instance
Instance is the proto for instances.


| Field | Type | Label | Description |
| ----- | ---- | ----- | ----------- |
| title | [string](#string) |  |  |
| engine | [Engine](#bytebase-store-Engine) |  |  |
| activation | [bool](#bool) |  |  |
| version | [string](#string) |  |  |
| external_link | [string](#string) |  |  |
| data_sources | [DataSource](#bytebase-store-DataSource) | repeated |  |
| sync_interval | [google.protobuf.Duration](#google-protobuf-Duration) |  | How often the instance is synced. |
| maximum_connections | [int32](#int32) |  | The maximum number of connections. The default is 10 if the value is unset or zero. |
| sync_databases | [string](#string) | repeated | Enable sync for following databases. Default empty, means sync all schemas &amp; databases. |
| mysql_lower_case_table_names | [int32](#int32) |  | The lower_case_table_names config for MySQL instances. It is used to determine whether the table names and database names are case sensitive. |
| last_sync_time | [google.protobuf.Timestamp](#google-protobuf-Timestamp) |  |  |
| roles | [InstanceRole](#bytebase-store-InstanceRole) | repeated |  |






<a name="bytebase-store-InstanceRole"></a>

### InstanceRole
InstanceRole is the API message for instance role.


| Field | Type | Label | Description |
| ----- | ---- | ----- | ----------- |
| name | [string](#string) |  | The role name. |
| connection_limit | [int32](#int32) | optional | The connection count limit for this role. |
| valid_until | [string](#string) | optional | The expiration for the role&#39;s password. |
| attribute | [string](#string) | optional | The role attribute. For PostgreSQL, it containt super_user, no_inherit, create_role, create_db, can_login, replication and bypass_rls. Docs: https://www.postgresql.org/docs/current/role-attributes.html For MySQL, it&#39;s the global privileges as GRANT statements, which means it only contains &#34;GRANT ... ON *.* TO ...&#34;. Docs: https://dev.mysql.com/doc/refman/8.0/en/grant.html |






<a name="bytebase-store-KerberosConfig"></a>

### KerberosConfig



| Field | Type | Label | Description |
| ----- | ---- | ----- | ----------- |
| primary | [string](#string) |  |  |
| instance | [string](#string) |  |  |
| realm | [string](#string) |  |  |
| keytab | [bytes](#bytes) |  |  |
| kdc_host | [string](#string) |  |  |
| kdc_port | [string](#string) |  |  |
| kdc_transport_protocol | [string](#string) |  |  |






<a name="bytebase-store-SASLConfig"></a>

### SASLConfig



| Field | Type | Label | Description |
| ----- | ---- | ----- | ----------- |
| krb_config | [KerberosConfig](#bytebase-store-KerberosConfig) |  |  |





 


<a name="bytebase-store-DataSource-AuthenticationType"></a>

### DataSource.AuthenticationType


| Name | Number | Description |
| ---- | ------ | ----------- |
| AUTHENTICATION_UNSPECIFIED | 0 |  |
| PASSWORD | 1 |  |
| GOOGLE_CLOUD_SQL_IAM | 2 |  |
| AWS_RDS_IAM | 3 |  |
| AZURE_IAM | 4 |  |



<a name="bytebase-store-DataSource-RedisType"></a>

### DataSource.RedisType


| Name | Number | Description |
| ---- | ------ | ----------- |
| REDIS_TYPE_UNSPECIFIED | 0 |  |
| STANDALONE | 1 |  |
| SENTINEL | 2 |  |
| CLUSTER | 3 |  |



<a name="bytebase-store-DataSourceExternalSecret-AppRoleAuthOption-SecretType"></a>

### DataSourceExternalSecret.AppRoleAuthOption.SecretType


| Name | Number | Description |
| ---- | ------ | ----------- |
| SECRET_TYPE_UNSPECIFIED | 0 |  |
| PLAIN | 1 |  |
| ENVIRONMENT | 2 |  |



<a name="bytebase-store-DataSourceExternalSecret-AuthType"></a>

### DataSourceExternalSecret.AuthType


| Name | Number | Description |
| ---- | ------ | ----------- |
| AUTH_TYPE_UNSPECIFIED | 0 |  |
| TOKEN | 1 | ref: https://developer.hashicorp.com/vault/docs/auth/token |
| VAULT_APP_ROLE | 2 | ref: https://developer.hashicorp.com/vault/docs/auth/approle |



<a name="bytebase-store-DataSourceExternalSecret-SecretType"></a>

### DataSourceExternalSecret.SecretType


| Name | Number | Description |
| ---- | ------ | ----------- |
| SAECRET_TYPE_UNSPECIFIED | 0 |  |
| VAULT_KV_V2 | 1 | ref: https://developer.hashicorp.com/vault/api-docs/secret/kv/kv-v2 |
| AWS_SECRETS_MANAGER | 2 | ref: https://docs.aws.amazon.com/secretsmanager/latest/userguide/intro.html |
| GCP_SECRET_MANAGER | 3 | ref: https://cloud.google.com/secret-manager/docs |



<a name="bytebase-store-DataSourceType"></a>

### DataSourceType


| Name | Number | Description |
| ---- | ------ | ----------- |
| DATA_SOURCE_UNSPECIFIED | 0 |  |
| ADMIN | 1 |  |
| READ_ONLY | 2 |  |


 

 

 



<a name="store_instance_change_history-proto"></a>
<p align="right"><a href="#top">Top</a></p>

## store/instance_change_history.proto



<a name="bytebase-store-InstanceChangeHistoryPayload"></a>

### InstanceChangeHistoryPayload



| Field | Type | Label | Description |
| ----- | ---- | ----- | ----------- |
| changed_resources | [ChangedResources](#bytebase-store-ChangedResources) |  |  |





 

 

 

 



<a name="store_issue-proto"></a>
<p align="right"><a href="#top">Top</a></p>

## store/issue.proto



<a name="bytebase-store-GrantRequest"></a>

### GrantRequest



| Field | Type | Label | Description |
| ----- | ---- | ----- | ----------- |
| role | [string](#string) |  | The requested role. Format: roles/EXPORTER. |
| user | [string](#string) |  | The user to be granted. Format: users/{userUID}. |
| condition | [google.type.Expr](#google-type-Expr) |  |  |
| expiration | [google.protobuf.Duration](#google-protobuf-Duration) |  |  |






<a name="bytebase-store-Issue"></a>

### Issue



| Field | Type | Label | Description |
| ----- | ---- | ----- | ----------- |
| approval | [IssuePayloadApproval](#bytebase-store-IssuePayloadApproval) |  |  |
| grant_request | [GrantRequest](#bytebase-store-GrantRequest) |  |  |
| labels | [string](#string) | repeated |  |





 


<a name="bytebase-store-Issue-Status"></a>

### Issue.Status


| Name | Number | Description |
| ---- | ------ | ----------- |
| ISSUE_STATUS_UNSPECIFIED | 0 |  |
| OPEN | 1 |  |
| DONE | 2 |  |
| CANCELED | 3 |  |



<a name="bytebase-store-Issue-Type"></a>

### Issue.Type


| Name | Number | Description |
| ---- | ------ | ----------- |
| ISSUE_TYPE_UNSPECIFIED | 0 |  |
| DATABASE_CHANGE | 1 |  |
| GRANT_REQUEST | 2 |  |
| DATABASE_EXPORT | 3 |  |


 

 

 



<a name="store_issue_comment-proto"></a>
<p align="right"><a href="#top">Top</a></p>

## store/issue_comment.proto



<a name="bytebase-store-IssueCommentPayload"></a>

### IssueCommentPayload



| Field | Type | Label | Description |
| ----- | ---- | ----- | ----------- |
| comment | [string](#string) |  |  |
| approval | [IssueCommentPayload.Approval](#bytebase-store-IssueCommentPayload-Approval) |  |  |
| issue_update | [IssueCommentPayload.IssueUpdate](#bytebase-store-IssueCommentPayload-IssueUpdate) |  |  |
| stage_end | [IssueCommentPayload.StageEnd](#bytebase-store-IssueCommentPayload-StageEnd) |  |  |
| task_update | [IssueCommentPayload.TaskUpdate](#bytebase-store-IssueCommentPayload-TaskUpdate) |  |  |
| task_prior_backup | [IssueCommentPayload.TaskPriorBackup](#bytebase-store-IssueCommentPayload-TaskPriorBackup) |  |  |






<a name="bytebase-store-IssueCommentPayload-Approval"></a>

### IssueCommentPayload.Approval



| Field | Type | Label | Description |
| ----- | ---- | ----- | ----------- |
| status | [IssueCommentPayload.Approval.Status](#bytebase-store-IssueCommentPayload-Approval-Status) |  |  |






<a name="bytebase-store-IssueCommentPayload-IssueUpdate"></a>

### IssueCommentPayload.IssueUpdate



| Field | Type | Label | Description |
| ----- | ---- | ----- | ----------- |
| from_title | [string](#string) | optional |  |
| to_title | [string](#string) | optional |  |
| from_description | [string](#string) | optional |  |
| to_description | [string](#string) | optional |  |
| from_status | [IssueCommentPayload.IssueUpdate.IssueStatus](#bytebase-store-IssueCommentPayload-IssueUpdate-IssueStatus) | optional |  |
| to_status | [IssueCommentPayload.IssueUpdate.IssueStatus](#bytebase-store-IssueCommentPayload-IssueUpdate-IssueStatus) | optional |  |
| from_labels | [string](#string) | repeated |  |
| to_labels | [string](#string) | repeated |  |






<a name="bytebase-store-IssueCommentPayload-StageEnd"></a>

### IssueCommentPayload.StageEnd



| Field | Type | Label | Description |
| ----- | ---- | ----- | ----------- |
| stage | [string](#string) |  |  |






<a name="bytebase-store-IssueCommentPayload-TaskPriorBackup"></a>

### IssueCommentPayload.TaskPriorBackup



| Field | Type | Label | Description |
| ----- | ---- | ----- | ----------- |
| task | [string](#string) |  |  |
| tables | [IssueCommentPayload.TaskPriorBackup.Table](#bytebase-store-IssueCommentPayload-TaskPriorBackup-Table) | repeated |  |
| original_line | [int32](#int32) | optional |  |
| database | [string](#string) |  |  |
| error | [string](#string) |  |  |






<a name="bytebase-store-IssueCommentPayload-TaskPriorBackup-Table"></a>

### IssueCommentPayload.TaskPriorBackup.Table



| Field | Type | Label | Description |
| ----- | ---- | ----- | ----------- |
| schema | [string](#string) |  |  |
| table | [string](#string) |  |  |






<a name="bytebase-store-IssueCommentPayload-TaskUpdate"></a>

### IssueCommentPayload.TaskUpdate



| Field | Type | Label | Description |
| ----- | ---- | ----- | ----------- |
| tasks | [string](#string) | repeated |  |
| from_sheet | [string](#string) | optional | Format: projects/{project}/sheets/{sheet} |
| to_sheet | [string](#string) | optional | Format: projects/{project}/sheets/{sheet} |
| to_status | [IssueCommentPayload.TaskUpdate.Status](#bytebase-store-IssueCommentPayload-TaskUpdate-Status) | optional |  |





 


<a name="bytebase-store-IssueCommentPayload-Approval-Status"></a>

### IssueCommentPayload.Approval.Status


| Name | Number | Description |
| ---- | ------ | ----------- |
| STATUS_UNSPECIFIED | 0 |  |
| PENDING | 1 |  |
| APPROVED | 2 |  |
| REJECTED | 3 |  |



<a name="bytebase-store-IssueCommentPayload-IssueUpdate-IssueStatus"></a>

### IssueCommentPayload.IssueUpdate.IssueStatus


| Name | Number | Description |
| ---- | ------ | ----------- |
| ISSUE_STATUS_UNSPECIFIED | 0 |  |
| OPEN | 1 |  |
| DONE | 2 |  |
| CANCELED | 3 |  |



<a name="bytebase-store-IssueCommentPayload-TaskUpdate-Status"></a>

### IssueCommentPayload.TaskUpdate.Status


| Name | Number | Description |
| ---- | ------ | ----------- |
| STATUS_UNSPECIFIED | 0 |  |
| PENDING | 1 |  |
| RUNNING | 2 |  |
| DONE | 3 |  |
| FAILED | 4 |  |
| SKIPPED | 5 |  |
| CANCELED | 6 |  |


 

 

 



<a name="store_plan-proto"></a>
<p align="right"><a href="#top">Top</a></p>

## store/plan.proto



<a name="bytebase-store-PlanConfig"></a>

### PlanConfig



| Field | Type | Label | Description |
| ----- | ---- | ----- | ----------- |
| specs | [PlanConfig.Spec](#bytebase-store-PlanConfig-Spec) | repeated |  |
| deployment | [PlanConfig.Deployment](#bytebase-store-PlanConfig-Deployment) |  |  |






<a name="bytebase-store-PlanConfig-ChangeDatabaseConfig"></a>

### PlanConfig.ChangeDatabaseConfig



| Field | Type | Label | Description |
| ----- | ---- | ----- | ----------- |
| targets | [string](#string) | repeated | The list of targets. Multi-database format: [instances/{instance-id}/databases/{database-name}]. Single database group format: [projects/{project}/databaseGroups/{databaseGroup}]. |
| sheet | [string](#string) |  | The resource name of the sheet. Format: projects/{project}/sheets/{sheet} |
| release | [string](#string) |  | The resource name of the release. Format: projects/{project}/releases/{release} |
| type | [PlanConfig.ChangeDatabaseConfig.Type](#bytebase-store-PlanConfig-ChangeDatabaseConfig-Type) |  |  |
| ghost_flags | [PlanConfig.ChangeDatabaseConfig.GhostFlagsEntry](#bytebase-store-PlanConfig-ChangeDatabaseConfig-GhostFlagsEntry) | repeated |  |
| enable_prior_backup | [bool](#bool) |  | If set, a backup of the modified data will be created automatically before any changes are applied. |






<a name="bytebase-store-PlanConfig-ChangeDatabaseConfig-GhostFlagsEntry"></a>

### PlanConfig.ChangeDatabaseConfig.GhostFlagsEntry



| Field | Type | Label | Description |
| ----- | ---- | ----- | ----------- |
| key | [string](#string) |  |  |
| value | [string](#string) |  |  |






<a name="bytebase-store-PlanConfig-CreateDatabaseConfig"></a>

### PlanConfig.CreateDatabaseConfig



| Field | Type | Label | Description |
| ----- | ---- | ----- | ----------- |
| target | [string](#string) |  | The resource name of the instance on which the database is created. Format: instances/{instance} |
| database | [string](#string) |  | The name of the database to create. |
| table | [string](#string) |  | table is the name of the table, if it is not empty, Bytebase should create a table after creating the database. For example, in MongoDB, it only creates the database when we first store data in that database. |
| character_set | [string](#string) |  | character_set is the character set of the database. |
| collation | [string](#string) |  | collation is the collation of the database. |
| cluster | [string](#string) |  | cluster is the cluster of the database. This is only applicable to ClickHouse for &#34;ON CLUSTER &lt;&lt;cluster&gt;&gt;&#34;. |
| owner | [string](#string) |  | owner is the owner of the database. This is only applicable to Postgres for &#34;WITH OWNER &lt;&lt;owner&gt;&gt;&#34;. |
| environment | [string](#string) |  | The environment resource. Format: environments/prod where prod is the environment resource ID. |






<a name="bytebase-store-PlanConfig-Deployment"></a>

### PlanConfig.Deployment



| Field | Type | Label | Description |
| ----- | ---- | ----- | ----------- |
| environments | [string](#string) | repeated | The environments deploy order. |
| database_group_mappings | [PlanConfig.Deployment.DatabaseGroupMapping](#bytebase-store-PlanConfig-Deployment-DatabaseGroupMapping) | repeated | The database group mapping. |






<a name="bytebase-store-PlanConfig-Deployment-DatabaseGroupMapping"></a>

### PlanConfig.Deployment.DatabaseGroupMapping



| Field | Type | Label | Description |
| ----- | ---- | ----- | ----------- |
| database_group | [string](#string) |  | Format: projects/{project}/databaseGroups/{databaseGroup}. |
| databases | [string](#string) | repeated | Format: instances/{instance-id}/databases/{database-name}. |






<a name="bytebase-store-PlanConfig-ExportDataConfig"></a>

### PlanConfig.ExportDataConfig



| Field | Type | Label | Description |
| ----- | ---- | ----- | ----------- |
| targets | [string](#string) | repeated | The list of targets. Multi-database format: [instances/{instance-id}/databases/{database-name}]. Single database group format: [projects/{project}/databaseGroups/{databaseGroup}]. |
| sheet | [string](#string) |  | The resource name of the sheet. Format: projects/{project}/sheets/{sheet} |
| format | [ExportFormat](#bytebase-store-ExportFormat) |  | The format of the exported file. |
| password | [string](#string) | optional | The zip password provide by users. Leave it empty if no needs to encrypt the zip file. |






<a name="bytebase-store-PlanConfig-Spec"></a>

### PlanConfig.Spec



| Field | Type | Label | Description |
| ----- | ---- | ----- | ----------- |
| id | [string](#string) |  | A UUID4 string that uniquely identifies the Spec. |
| create_database_config | [PlanConfig.CreateDatabaseConfig](#bytebase-store-PlanConfig-CreateDatabaseConfig) |  |  |
| change_database_config | [PlanConfig.ChangeDatabaseConfig](#bytebase-store-PlanConfig-ChangeDatabaseConfig) |  |  |
| export_data_config | [PlanConfig.ExportDataConfig](#bytebase-store-PlanConfig-ExportDataConfig) |  |  |





 


<a name="bytebase-store-PlanConfig-ChangeDatabaseConfig-Type"></a>

### PlanConfig.ChangeDatabaseConfig.Type
Type is the database change type.

| Name | Number | Description |
| ---- | ------ | ----------- |
| TYPE_UNSPECIFIED | 0 |  |
| MIGRATE | 2 | Used for DDL changes including CREATE DATABASE. |
| MIGRATE_SDL | 3 | Used for schema changes via state-based schema migration including CREATE DATABASE. |
| MIGRATE_GHOST | 4 | Used for DDL changes using gh-ost. |
| DATA | 6 | Used for DML change. |


 

 

 



<a name="store_plan_check_run-proto"></a>
<p align="right"><a href="#top">Top</a></p>

## store/plan_check_run.proto



<a name="bytebase-store-PlanCheckRunConfig"></a>

### PlanCheckRunConfig



| Field | Type | Label | Description |
| ----- | ---- | ----- | ----------- |
| sheet_uid | [int32](#int32) |  |  |
| change_database_type | [PlanCheckRunConfig.ChangeDatabaseType](#bytebase-store-PlanCheckRunConfig-ChangeDatabaseType) |  |  |
| instance_id | [string](#string) |  |  |
| database_name | [string](#string) |  |  |
| database_group_uid | [int64](#int64) | optional | **Deprecated.**  |
| ghost_flags | [PlanCheckRunConfig.GhostFlagsEntry](#bytebase-store-PlanCheckRunConfig-GhostFlagsEntry) | repeated |  |
| enable_prior_backup | [bool](#bool) |  | If set, a backup of the modified data will be created automatically before any changes are applied. |






<a name="bytebase-store-PlanCheckRunConfig-GhostFlagsEntry"></a>

### PlanCheckRunConfig.GhostFlagsEntry



| Field | Type | Label | Description |
| ----- | ---- | ----- | ----------- |
| key | [string](#string) |  |  |
| value | [string](#string) |  |  |






<a name="bytebase-store-PlanCheckRunResult"></a>

### PlanCheckRunResult



| Field | Type | Label | Description |
| ----- | ---- | ----- | ----------- |
| results | [PlanCheckRunResult.Result](#bytebase-store-PlanCheckRunResult-Result) | repeated |  |
| error | [string](#string) |  |  |






<a name="bytebase-store-PlanCheckRunResult-Result"></a>

### PlanCheckRunResult.Result



| Field | Type | Label | Description |
| ----- | ---- | ----- | ----------- |
| status | [PlanCheckRunResult.Result.Status](#bytebase-store-PlanCheckRunResult-Result-Status) |  |  |
| title | [string](#string) |  |  |
| content | [string](#string) |  |  |
| code | [int32](#int32) |  |  |
| sql_summary_report | [PlanCheckRunResult.Result.SqlSummaryReport](#bytebase-store-PlanCheckRunResult-Result-SqlSummaryReport) |  |  |
| sql_review_report | [PlanCheckRunResult.Result.SqlReviewReport](#bytebase-store-PlanCheckRunResult-Result-SqlReviewReport) |  |  |






<a name="bytebase-store-PlanCheckRunResult-Result-SqlReviewReport"></a>

### PlanCheckRunResult.Result.SqlReviewReport



| Field | Type | Label | Description |
| ----- | ---- | ----- | ----------- |
| line | [int32](#int32) |  |  |
| column | [int32](#int32) |  |  |
| start_position | [Position](#bytebase-store-Position) |  | 1-based Position of the SQL statement. To supersede `line` and `column` above. |
| end_position | [Position](#bytebase-store-Position) |  |  |






<a name="bytebase-store-PlanCheckRunResult-Result-SqlSummaryReport"></a>

### PlanCheckRunResult.Result.SqlSummaryReport



| Field | Type | Label | Description |
| ----- | ---- | ----- | ----------- |
| statement_types | [string](#string) | repeated | statement_types are the types of statements that are found in the sql. |
| affected_rows | [int32](#int32) |  |  |
| changed_resources | [ChangedResources](#bytebase-store-ChangedResources) |  |  |





 


<a name="bytebase-store-PlanCheckRunConfig-ChangeDatabaseType"></a>

### PlanCheckRunConfig.ChangeDatabaseType


| Name | Number | Description |
| ---- | ------ | ----------- |
| CHANGE_DATABASE_TYPE_UNSPECIFIED | 0 |  |
| DDL | 1 |  |
| DML | 2 |  |
| SDL | 3 |  |
| DDL_GHOST | 4 |  |
| SQL_EDITOR | 5 |  |



<a name="bytebase-store-PlanCheckRunResult-Result-Status"></a>

### PlanCheckRunResult.Result.Status


| Name | Number | Description |
| ---- | ------ | ----------- |
| STATUS_UNSPECIFIED | 0 |  |
| ERROR | 1 |  |
| WARNING | 2 |  |
| SUCCESS | 3 |  |


 

 

 



<a name="store_policy-proto"></a>
<p align="right"><a href="#top">Top</a></p>

## store/policy.proto



<a name="bytebase-store-Binding"></a>

### Binding



| Field | Type | Label | Description |
| ----- | ---- | ----- | ----------- |
| role | [string](#string) |  | The role that is assigned to the members. Format: roles/{role} |
| members | [string](#string) | repeated | Specifies the principals requesting access for a Bytebase resource. For users, the member should be: users/{userUID} For groups, the member should be: groups/{email} |
| condition | [google.type.Expr](#google-type-Expr) |  | The condition that is associated with this binding. If the condition evaluates to true, then this binding applies to the current request. If the condition evaluates to false, then this binding does not apply to the current request. However, a different role binding might grant the same role to one or more of the principals in this binding. |






<a name="bytebase-store-DataSourceQueryPolicy"></a>

### DataSourceQueryPolicy
DataSourceQueryPolicy is the policy configuration for running statements in the SQL editor.


| Field | Type | Label | Description |
| ----- | ---- | ----- | ----------- |
| admin_data_source_restriction | [DataSourceQueryPolicy.Restriction](#bytebase-store-DataSourceQueryPolicy-Restriction) |  |  |
| disallow_ddl | [bool](#bool) |  | Disallow running DDL statements in the SQL editor. |
| disallow_dml | [bool](#bool) |  | Disallow running DML statements in the SQL editor. |






<a name="bytebase-store-DisableCopyDataPolicy"></a>

### DisableCopyDataPolicy
DisableCopyDataPolicy is the policy configuration for disabling copying data.


| Field | Type | Label | Description |
| ----- | ---- | ----- | ----------- |
| active | [bool](#bool) |  |  |






<a name="bytebase-store-EnvironmentTierPolicy"></a>

### EnvironmentTierPolicy
EnvironmentTierPolicy is the tier of an environment.


| Field | Type | Label | Description |
| ----- | ---- | ----- | ----------- |
| environment_tier | [EnvironmentTierPolicy.EnvironmentTier](#bytebase-store-EnvironmentTierPolicy-EnvironmentTier) |  |  |
| color | [string](#string) |  |  |






<a name="bytebase-store-ExportDataPolicy"></a>

### ExportDataPolicy
ExportDataPolicy is the policy configuration for export data.


| Field | Type | Label | Description |
| ----- | ---- | ----- | ----------- |
| disable | [bool](#bool) |  |  |






<a name="bytebase-store-IamPolicy"></a>

### IamPolicy



| Field | Type | Label | Description |
| ----- | ---- | ----- | ----------- |
| bindings | [Binding](#bytebase-store-Binding) | repeated | Collection of binding. A binding binds one or more members or groups to a single role. |






<a name="bytebase-store-MaskingExceptionPolicy"></a>

### MaskingExceptionPolicy
MaskingExceptionPolicy is the allowlist of users who can access sensitive data.


| Field | Type | Label | Description |
| ----- | ---- | ----- | ----------- |
| masking_exceptions | [MaskingExceptionPolicy.MaskingException](#bytebase-store-MaskingExceptionPolicy-MaskingException) | repeated |  |






<a name="bytebase-store-MaskingExceptionPolicy-MaskingException"></a>

### MaskingExceptionPolicy.MaskingException



| Field | Type | Label | Description |
| ----- | ---- | ----- | ----------- |
| action | [MaskingExceptionPolicy.MaskingException.Action](#bytebase-store-MaskingExceptionPolicy-MaskingException-Action) |  | action is the action that the user can access sensitive data. |
| member | [string](#string) |  | Member is the principal who bind to this exception policy instance.

Format: users/{userUID} or groups/{group email} |
| condition | [google.type.Expr](#google-type-Expr) |  | The condition that is associated with this exception policy instance. |






<a name="bytebase-store-MaskingRulePolicy"></a>

### MaskingRulePolicy



| Field | Type | Label | Description |
| ----- | ---- | ----- | ----------- |
| rules | [MaskingRulePolicy.MaskingRule](#bytebase-store-MaskingRulePolicy-MaskingRule) | repeated |  |






<a name="bytebase-store-MaskingRulePolicy-MaskingRule"></a>

### MaskingRulePolicy.MaskingRule



| Field | Type | Label | Description |
| ----- | ---- | ----- | ----------- |
| id | [string](#string) |  | A unique identifier for a node in UUID format. |
| condition | [google.type.Expr](#google-type-Expr) |  |  |
| semantic_type | [string](#string) |  |  |






<a name="bytebase-store-QueryDataPolicy"></a>

### QueryDataPolicy
QueryDataPolicy is the policy configuration for querying data.


| Field | Type | Label | Description |
| ----- | ---- | ----- | ----------- |
| timeout | [google.protobuf.Duration](#google-protobuf-Duration) |  | The query timeout duration. |






<a name="bytebase-store-RestrictIssueCreationForSQLReviewPolicy"></a>

### RestrictIssueCreationForSQLReviewPolicy
RestrictIssueCreationForSQLReviewPolicy is the policy configuration for restricting issue creation for SQL review.


| Field | Type | Label | Description |
| ----- | ---- | ----- | ----------- |
| disallow | [bool](#bool) |  |  |






<a name="bytebase-store-RolloutPolicy"></a>

### RolloutPolicy



| Field | Type | Label | Description |
| ----- | ---- | ----- | ----------- |
| automatic | [bool](#bool) |  |  |
| roles | [string](#string) | repeated |  |
| issue_roles | [string](#string) | repeated | roles/LAST_APPROVER roles/CREATOR |






<a name="bytebase-store-SQLReviewRule"></a>

### SQLReviewRule



| Field | Type | Label | Description |
| ----- | ---- | ----- | ----------- |
| type | [string](#string) |  |  |
| level | [SQLReviewRuleLevel](#bytebase-store-SQLReviewRuleLevel) |  |  |
| payload | [string](#string) |  |  |
| engine | [Engine](#bytebase-store-Engine) |  |  |
| comment | [string](#string) |  |  |






<a name="bytebase-store-TagPolicy"></a>

### TagPolicy



| Field | Type | Label | Description |
| ----- | ---- | ----- | ----------- |
| tags | [TagPolicy.TagsEntry](#bytebase-store-TagPolicy-TagsEntry) | repeated | tags is the key - value map for resources. for example, the environment resource can have the sql review config tag, like &#34;bb.tag.review_config&#34;: &#34;reviewConfigs/{review config resource id}&#34; |






<a name="bytebase-store-TagPolicy-TagsEntry"></a>

### TagPolicy.TagsEntry



| Field | Type | Label | Description |
| ----- | ---- | ----- | ----------- |
| key | [string](#string) |  |  |
| value | [string](#string) |  |  |





 


<a name="bytebase-store-DataSourceQueryPolicy-Restriction"></a>

### DataSourceQueryPolicy.Restriction


| Name | Number | Description |
| ---- | ------ | ----------- |
| RESTRICTION_UNSPECIFIED | 0 |  |
| FALLBACK | 1 | Allow to query admin data sources when there is no read-only data source. |
| DISALLOW | 2 | Disallow to query admin data sources. |



<a name="bytebase-store-EnvironmentTierPolicy-EnvironmentTier"></a>

### EnvironmentTierPolicy.EnvironmentTier


| Name | Number | Description |
| ---- | ------ | ----------- |
| ENVIRONMENT_TIER_UNSPECIFIED | 0 |  |
| PROTECTED | 1 |  |
| UNPROTECTED | 2 |  |



<a name="bytebase-store-MaskingExceptionPolicy-MaskingException-Action"></a>

### MaskingExceptionPolicy.MaskingException.Action


| Name | Number | Description |
| ---- | ------ | ----------- |
| ACTION_UNSPECIFIED | 0 |  |
| QUERY | 1 |  |
| EXPORT | 2 |  |



<a name="bytebase-store-SQLReviewRuleLevel"></a>

### SQLReviewRuleLevel


| Name | Number | Description |
| ---- | ------ | ----------- |
| LEVEL_UNSPECIFIED | 0 |  |
| ERROR | 1 |  |
| WARNING | 2 |  |
| DISABLED | 3 |  |


 

 

 



<a name="store_project-proto"></a>
<p align="right"><a href="#top">Top</a></p>

## store/project.proto



<a name="bytebase-store-Label"></a>

### Label



| Field | Type | Label | Description |
| ----- | ---- | ----- | ----------- |
| value | [string](#string) |  |  |
| color | [string](#string) |  |  |
| group | [string](#string) |  |  |






<a name="bytebase-store-Project"></a>

### Project



| Field | Type | Label | Description |
| ----- | ---- | ----- | ----------- |
| issue_labels | [Label](#bytebase-store-Label) | repeated |  |
| force_issue_labels | [bool](#bool) |  | Force issue labels to be used when creating an issue. |
| allow_modify_statement | [bool](#bool) |  | Allow modifying statement after issue is created. |
| auto_resolve_issue | [bool](#bool) |  | Enable auto resolve issue. |
| enforce_issue_title | [bool](#bool) |  | Enforce issue title created by user instead of generated by Bytebase. |
| auto_enable_backup | [bool](#bool) |  | Whether to automatically enable backup. |
| skip_backup_errors | [bool](#bool) |  | Whether to skip backup errors and continue the data migration. |
| postgres_database_tenant_mode | [bool](#bool) |  | Whether to enable the database tenant mode for PostgreSQL. If enabled, the issue will be created with the prepend &#34;set role &lt;db_owner&gt;&#34; statement. |
| allow_self_approval | [bool](#bool) |  | Whether to allow the issue creator to self-approve the issue. |
| execution_retry_policy | [Project.ExecutionRetryPolicy](#bytebase-store-Project-ExecutionRetryPolicy) |  | Execution retry policy for the task run. |
| ci_sampling_size | [int32](#int32) |  | The maximum number of databases to sample during CI data validation. Without specification, sampling is disabled, resulting in a full validation. |
| parallel_tasks_per_rollout | [int32](#int32) |  | The maximum number of parallel tasks to run during the rollout. |






<a name="bytebase-store-Project-ExecutionRetryPolicy"></a>

### Project.ExecutionRetryPolicy



| Field | Type | Label | Description |
| ----- | ---- | ----- | ----------- |
| maximum_retries | [int32](#int32) |  | The maximum number of retries for the lock timeout issue. |





 

 

 

 



<a name="store_project_webhook-proto"></a>
<p align="right"><a href="#top">Top</a></p>

## store/project_webhook.proto



<a name="bytebase-store-ProjectWebhookPayload"></a>

### ProjectWebhookPayload



| Field | Type | Label | Description |
| ----- | ---- | ----- | ----------- |
| direct_message | [bool](#bool) |  | if direct_message is set, the notification is sent directly to the persons and url will be ignored. IM integration setting should be set for this function to work. |





 

 

 

 



<a name="store_query_history-proto"></a>
<p align="right"><a href="#top">Top</a></p>

## store/query_history.proto



<a name="bytebase-store-QueryHistoryPayload"></a>

### QueryHistoryPayload



| Field | Type | Label | Description |
| ----- | ---- | ----- | ----------- |
| error | [string](#string) | optional |  |
| duration | [google.protobuf.Duration](#google-protobuf-Duration) |  |  |





 

 

 

 



<a name="store_release-proto"></a>
<p align="right"><a href="#top">Top</a></p>

## store/release.proto



<a name="bytebase-store-ReleasePayload"></a>

### ReleasePayload



| Field | Type | Label | Description |
| ----- | ---- | ----- | ----------- |
| title | [string](#string) |  |  |
| files | [ReleasePayload.File](#bytebase-store-ReleasePayload-File) | repeated |  |
| vcs_source | [ReleasePayload.VCSSource](#bytebase-store-ReleasePayload-VCSSource) |  |  |






<a name="bytebase-store-ReleasePayload-File"></a>

### ReleasePayload.File



| Field | Type | Label | Description |
| ----- | ---- | ----- | ----------- |
| id | [string](#string) |  | The unique identifier for the file. |
| path | [string](#string) |  | The path of the file. e.g. `2.2/V0001_create_table.sql`. |
| sheet | [string](#string) |  | The sheet that holds the content. Format: projects/{project}/sheets/{sheet} |
| sheet_sha256 | [string](#string) |  | The SHA256 hash value of the sheet. |
| type | [ReleaseFileType](#bytebase-store-ReleaseFileType) |  |  |
| version | [string](#string) |  |  |
| change_type | [ReleasePayload.File.ChangeType](#bytebase-store-ReleasePayload-File-ChangeType) |  |  |






<a name="bytebase-store-ReleasePayload-VCSSource"></a>

### ReleasePayload.VCSSource



| Field | Type | Label | Description |
| ----- | ---- | ----- | ----------- |
| vcs_type | [VCSType](#bytebase-store-VCSType) |  |  |
| url | [string](#string) |  |  |





 


<a name="bytebase-store-ReleaseFileType"></a>

### ReleaseFileType


| Name | Number | Description |
| ---- | ------ | ----------- |
| TYPE_UNSPECIFIED | 0 |  |
| VERSIONED | 1 |  |



<a name="bytebase-store-ReleasePayload-File-ChangeType"></a>

### ReleasePayload.File.ChangeType


| Name | Number | Description |
| ---- | ------ | ----------- |
| CHANGE_TYPE_UNSPECIFIED | 0 |  |
| DDL | 1 |  |
| DDL_GHOST | 2 |  |
| DML | 3 |  |


 

 

 



<a name="store_review_config-proto"></a>
<p align="right"><a href="#top">Top</a></p>

## store/review_config.proto



<a name="bytebase-store-ReviewConfigPayload"></a>

### ReviewConfigPayload



| Field | Type | Label | Description |
| ----- | ---- | ----- | ----------- |
| sql_review_rules | [SQLReviewRule](#bytebase-store-SQLReviewRule) | repeated |  |





 

 

 

 



<a name="store_revision-proto"></a>
<p align="right"><a href="#top">Top</a></p>

## store/revision.proto



<a name="bytebase-store-RevisionPayload"></a>

### RevisionPayload



| Field | Type | Label | Description |
| ----- | ---- | ----- | ----------- |
| release | [string](#string) |  | Format: projects/{project}/releases/{release} Can be empty. |
| file | [string](#string) |  | Format: projects/{project}/releases/{release}/files/{id} Can be empty. |
| sheet | [string](#string) |  | The sheet that holds the content. Format: projects/{project}/sheets/{sheet} |
| sheet_sha256 | [string](#string) |  | The SHA256 hash value of the sheet. |
| task_run | [string](#string) |  | The task run associated with the revision. Can be empty. Format: projects/{project}/rollouts/{rollout}/stages/{stage}/tasks/{task}/taskRuns/{taskRun} |





 

 

 

 



<a name="store_role-proto"></a>
<p align="right"><a href="#top">Top</a></p>

## store/role.proto



<a name="bytebase-store-RolePermissions"></a>

### RolePermissions



| Field | Type | Label | Description |
| ----- | ---- | ----- | ----------- |
| permissions | [string](#string) | repeated |  |





 

 

 

 



<a name="store_setting-proto"></a>
<p align="right"><a href="#top">Top</a></p>

## store/setting.proto



<a name="bytebase-store-AISetting"></a>

### AISetting



| Field | Type | Label | Description |
| ----- | ---- | ----- | ----------- |
| enabled | [bool](#bool) |  |  |
| provider | [AISetting.Provider](#bytebase-store-AISetting-Provider) |  |  |
| endpoint | [string](#string) |  |  |
| api_key | [string](#string) |  |  |
| model | [string](#string) |  |  |
| version | [string](#string) |  |  |






<a name="bytebase-store-AgentPluginSetting"></a>

### AgentPluginSetting



| Field | Type | Label | Description |
| ----- | ---- | ----- | ----------- |
| url | [string](#string) |  | The URL for the agent API. |
| token | [string](#string) |  | The token for the agent. |






<a name="bytebase-store-Algorithm"></a>

### Algorithm



| Field | Type | Label | Description |
| ----- | ---- | ----- | ----------- |
| full_mask | [Algorithm.FullMask](#bytebase-store-Algorithm-FullMask) |  |  |
| range_mask | [Algorithm.RangeMask](#bytebase-store-Algorithm-RangeMask) |  |  |
| md5_mask | [Algorithm.MD5Mask](#bytebase-store-Algorithm-MD5Mask) |  |  |
| inner_outer_mask | [Algorithm.InnerOuterMask](#bytebase-store-Algorithm-InnerOuterMask) |  |  |






<a name="bytebase-store-Algorithm-FullMask"></a>

### Algorithm.FullMask



| Field | Type | Label | Description |
| ----- | ---- | ----- | ----------- |
| substitution | [string](#string) |  | substitution is the string used to replace the original value, the max length of the string is 16 bytes. |






<a name="bytebase-store-Algorithm-InnerOuterMask"></a>

### Algorithm.InnerOuterMask



| Field | Type | Label | Description |
| ----- | ---- | ----- | ----------- |
| prefix_len | [int32](#int32) |  |  |
| suffix_len | [int32](#int32) |  |  |
| substitution | [string](#string) |  |  |
| type | [Algorithm.InnerOuterMask.MaskType](#bytebase-store-Algorithm-InnerOuterMask-MaskType) |  |  |






<a name="bytebase-store-Algorithm-MD5Mask"></a>

### Algorithm.MD5Mask



| Field | Type | Label | Description |
| ----- | ---- | ----- | ----------- |
| salt | [string](#string) |  | salt is the salt value to generate a different hash that with the word alone. |






<a name="bytebase-store-Algorithm-RangeMask"></a>

### Algorithm.RangeMask



| Field | Type | Label | Description |
| ----- | ---- | ----- | ----------- |
| slices | [Algorithm.RangeMask.Slice](#bytebase-store-Algorithm-RangeMask-Slice) | repeated | We store it as a repeated field to face the fact that the original value may have multiple parts should be masked. But frontend can be started with a single rule easily. |






<a name="bytebase-store-Algorithm-RangeMask-Slice"></a>

### Algorithm.RangeMask.Slice



| Field | Type | Label | Description |
| ----- | ---- | ----- | ----------- |
| start | [int32](#int32) |  | start is the start index of the original value, start from 0 and should be less than stop. |
| end | [int32](#int32) |  | stop is the stop index of the original value, should be less than the length of the original value. |
| substitution | [string](#string) |  | OriginalValue[start:end) would be replaced with replace_with. |






<a name="bytebase-store-Announcement"></a>

### Announcement



| Field | Type | Label | Description |
| ----- | ---- | ----- | ----------- |
| level | [Announcement.AlertLevel](#bytebase-store-Announcement-AlertLevel) |  | The alert level of announcemnt |
| text | [string](#string) |  | The text of announcemnt |
| link | [string](#string) |  | The optional link, user can follow the link to check extra details |






<a name="bytebase-store-AppIMSetting"></a>

### AppIMSetting



| Field | Type | Label | Description |
| ----- | ---- | ----- | ----------- |
| slack | [AppIMSetting.Slack](#bytebase-store-AppIMSetting-Slack) |  |  |
| feishu | [AppIMSetting.Feishu](#bytebase-store-AppIMSetting-Feishu) |  |  |
| wecom | [AppIMSetting.Wecom](#bytebase-store-AppIMSetting-Wecom) |  |  |
| lark | [AppIMSetting.Lark](#bytebase-store-AppIMSetting-Lark) |  |  |
| dingtalk | [AppIMSetting.DingTalk](#bytebase-store-AppIMSetting-DingTalk) |  |  |






<a name="bytebase-store-AppIMSetting-DingTalk"></a>

### AppIMSetting.DingTalk



| Field | Type | Label | Description |
| ----- | ---- | ----- | ----------- |
| enabled | [bool](#bool) |  |  |
| client_id | [string](#string) |  |  |
| client_secret | [string](#string) |  |  |
| robot_code | [string](#string) |  |  |






<a name="bytebase-store-AppIMSetting-Feishu"></a>

### AppIMSetting.Feishu



| Field | Type | Label | Description |
| ----- | ---- | ----- | ----------- |
| enabled | [bool](#bool) |  |  |
| app_id | [string](#string) |  |  |
| app_secret | [string](#string) |  |  |






<a name="bytebase-store-AppIMSetting-Lark"></a>

### AppIMSetting.Lark



| Field | Type | Label | Description |
| ----- | ---- | ----- | ----------- |
| enabled | [bool](#bool) |  |  |
| app_id | [string](#string) |  |  |
| app_secret | [string](#string) |  |  |






<a name="bytebase-store-AppIMSetting-Slack"></a>

### AppIMSetting.Slack



| Field | Type | Label | Description |
| ----- | ---- | ----- | ----------- |
| enabled | [bool](#bool) |  |  |
| token | [string](#string) |  |  |






<a name="bytebase-store-AppIMSetting-Wecom"></a>

### AppIMSetting.Wecom



| Field | Type | Label | Description |
| ----- | ---- | ----- | ----------- |
| enabled | [bool](#bool) |  |  |
| corp_id | [string](#string) |  |  |
| agent_id | [string](#string) |  |  |
| secret | [string](#string) |  |  |






<a name="bytebase-store-DataClassificationSetting"></a>

### DataClassificationSetting



| Field | Type | Label | Description |
| ----- | ---- | ----- | ----------- |
| configs | [DataClassificationSetting.DataClassificationConfig](#bytebase-store-DataClassificationSetting-DataClassificationConfig) | repeated |  |






<a name="bytebase-store-DataClassificationSetting-DataClassificationConfig"></a>

### DataClassificationSetting.DataClassificationConfig



| Field | Type | Label | Description |
| ----- | ---- | ----- | ----------- |
| id | [string](#string) |  | id is the uuid for classification. Each project can chose one classification config. |
| title | [string](#string) |  |  |
| levels | [DataClassificationSetting.DataClassificationConfig.Level](#bytebase-store-DataClassificationSetting-DataClassificationConfig-Level) | repeated | levels is user defined level list for classification. The order for the level decides its priority. |
| classification | [DataClassificationSetting.DataClassificationConfig.ClassificationEntry](#bytebase-store-DataClassificationSetting-DataClassificationConfig-ClassificationEntry) | repeated | classification is the id - DataClassification map. The id should in [0-9]&#43;-[0-9]&#43;-[0-9]&#43; format. |
| classification_from_config | [bool](#bool) |  | If true, we will only store the classification in the config. Otherwise we will get the classification from table/column comment, and write back to the schema metadata. |






<a name="bytebase-store-DataClassificationSetting-DataClassificationConfig-ClassificationEntry"></a>

### DataClassificationSetting.DataClassificationConfig.ClassificationEntry



| Field | Type | Label | Description |
| ----- | ---- | ----- | ----------- |
| key | [string](#string) |  |  |
| value | [DataClassificationSetting.DataClassificationConfig.DataClassification](#bytebase-store-DataClassificationSetting-DataClassificationConfig-DataClassification) |  |  |






<a name="bytebase-store-DataClassificationSetting-DataClassificationConfig-DataClassification"></a>

### DataClassificationSetting.DataClassificationConfig.DataClassification



| Field | Type | Label | Description |
| ----- | ---- | ----- | ----------- |
| id | [string](#string) |  | id is the classification id in [0-9]&#43;-[0-9]&#43;-[0-9]&#43; format. |
| title | [string](#string) |  |  |
| description | [string](#string) |  |  |
| level_id | [string](#string) | optional |  |






<a name="bytebase-store-DataClassificationSetting-DataClassificationConfig-Level"></a>

### DataClassificationSetting.DataClassificationConfig.Level



| Field | Type | Label | Description |
| ----- | ---- | ----- | ----------- |
| id | [string](#string) |  |  |
| title | [string](#string) |  |  |
| description | [string](#string) |  |  |






<a name="bytebase-store-EnvironmentSetting"></a>

### EnvironmentSetting



| Field | Type | Label | Description |
| ----- | ---- | ----- | ----------- |
| environments | [EnvironmentSetting.Environment](#bytebase-store-EnvironmentSetting-Environment) | repeated |  |






<a name="bytebase-store-EnvironmentSetting-Environment"></a>

### EnvironmentSetting.Environment



| Field | Type | Label | Description |
| ----- | ---- | ----- | ----------- |
| id | [string](#string) |  | The resource id of the environment. This value should be 4-63 characters, and valid characters are /[a-z][0-9]-/. |
| title | [string](#string) |  | The display name of the environment. |
| tags | [EnvironmentSetting.Environment.TagsEntry](#bytebase-store-EnvironmentSetting-Environment-TagsEntry) | repeated |  |
| color | [string](#string) |  |  |






<a name="bytebase-store-EnvironmentSetting-Environment-TagsEntry"></a>

### EnvironmentSetting.Environment.TagsEntry



| Field | Type | Label | Description |
| ----- | ---- | ----- | ----------- |
| key | [string](#string) |  |  |
| value | [string](#string) |  |  |






<a name="bytebase-store-MaximumSQLResultSizeSetting"></a>

### MaximumSQLResultSizeSetting



| Field | Type | Label | Description |
| ----- | ---- | ----- | ----------- |
| limit | [int64](#int64) |  | The limit is in bytes. The default value is 100MB, we will use the default value if the setting not exists, or the limit &lt;= 0. |






<a name="bytebase-store-PasswordRestrictionSetting"></a>

### PasswordRestrictionSetting



| Field | Type | Label | Description |
| ----- | ---- | ----- | ----------- |
| min_length | [int32](#int32) |  | min_length is the minimum length for password, should no less than 8. |
| require_number | [bool](#bool) |  | require_number requires the password must contains at least one number. |
| require_letter | [bool](#bool) |  | require_letter requires the password must contains at least one letter, regardless of upper case or lower case |
| require_uppercase_letter | [bool](#bool) |  | require_uppercase_letter requires the password must contains at least one upper case letter. |
| require_special_character | [bool](#bool) |  | require_uppercase_letter requires the password must contains at least one special character. |
| require_reset_password_for_first_login | [bool](#bool) |  | require_reset_password_for_first_login requires users to reset their password after the 1st login. |
| password_rotation | [google.protobuf.Duration](#google-protobuf-Duration) |  | password_rotation requires users to reset their password after the duration. |






<a name="bytebase-store-SCIMSetting"></a>

### SCIMSetting



| Field | Type | Label | Description |
| ----- | ---- | ----- | ----------- |
| token | [string](#string) |  |  |






<a name="bytebase-store-SMTPMailDeliverySetting"></a>

### SMTPMailDeliverySetting



| Field | Type | Label | Description |
| ----- | ---- | ----- | ----------- |
| server | [string](#string) |  | The SMTP server address. |
| port | [int32](#int32) |  | The SMTP server port. |
| encryption | [SMTPMailDeliverySetting.Encryption](#bytebase-store-SMTPMailDeliverySetting-Encryption) |  | The SMTP server encryption. |
| ca | [string](#string) |  | The CA, KEY, and CERT for the SMTP server. |
| key | [string](#string) |  |  |
| cert | [string](#string) |  |  |
| authentication | [SMTPMailDeliverySetting.Authentication](#bytebase-store-SMTPMailDeliverySetting-Authentication) |  |  |
| username | [string](#string) |  |  |
| password | [string](#string) |  |  |
| from | [string](#string) |  | The sender email address. |






<a name="bytebase-store-SchemaTemplateSetting"></a>

### SchemaTemplateSetting



| Field | Type | Label | Description |
| ----- | ---- | ----- | ----------- |
| field_templates | [SchemaTemplateSetting.FieldTemplate](#bytebase-store-SchemaTemplateSetting-FieldTemplate) | repeated |  |
| column_types | [SchemaTemplateSetting.ColumnType](#bytebase-store-SchemaTemplateSetting-ColumnType) | repeated |  |
| table_templates | [SchemaTemplateSetting.TableTemplate](#bytebase-store-SchemaTemplateSetting-TableTemplate) | repeated |  |






<a name="bytebase-store-SchemaTemplateSetting-ColumnType"></a>

### SchemaTemplateSetting.ColumnType



| Field | Type | Label | Description |
| ----- | ---- | ----- | ----------- |
| engine | [Engine](#bytebase-store-Engine) |  |  |
| enabled | [bool](#bool) |  |  |
| types | [string](#string) | repeated |  |






<a name="bytebase-store-SchemaTemplateSetting-FieldTemplate"></a>

### SchemaTemplateSetting.FieldTemplate



| Field | Type | Label | Description |
| ----- | ---- | ----- | ----------- |
| id | [string](#string) |  |  |
| engine | [Engine](#bytebase-store-Engine) |  |  |
| category | [string](#string) |  |  |
| column | [ColumnMetadata](#bytebase-store-ColumnMetadata) |  |  |
| catalog | [ColumnCatalog](#bytebase-store-ColumnCatalog) |  |  |






<a name="bytebase-store-SchemaTemplateSetting-TableTemplate"></a>

### SchemaTemplateSetting.TableTemplate



| Field | Type | Label | Description |
| ----- | ---- | ----- | ----------- |
| id | [string](#string) |  |  |
| engine | [Engine](#bytebase-store-Engine) |  |  |
| category | [string](#string) |  |  |
| table | [TableMetadata](#bytebase-store-TableMetadata) |  |  |
| catalog | [TableCatalog](#bytebase-store-TableCatalog) |  |  |






<a name="bytebase-store-SemanticTypeSetting"></a>

### SemanticTypeSetting



| Field | Type | Label | Description |
| ----- | ---- | ----- | ----------- |
| types | [SemanticTypeSetting.SemanticType](#bytebase-store-SemanticTypeSetting-SemanticType) | repeated |  |






<a name="bytebase-store-SemanticTypeSetting-SemanticType"></a>

### SemanticTypeSetting.SemanticType



| Field | Type | Label | Description |
| ----- | ---- | ----- | ----------- |
| id | [string](#string) |  | id is the uuid for semantic type. |
| title | [string](#string) |  | the title of the semantic type, it should not be empty. |
| description | [string](#string) |  | the description of the semantic type, it can be empty. |
| algorithm | [Algorithm](#bytebase-store-Algorithm) |  |  |






<a name="bytebase-store-WorkspaceApprovalSetting"></a>

### WorkspaceApprovalSetting



| Field | Type | Label | Description |
| ----- | ---- | ----- | ----------- |
| rules | [WorkspaceApprovalSetting.Rule](#bytebase-store-WorkspaceApprovalSetting-Rule) | repeated |  |






<a name="bytebase-store-WorkspaceApprovalSetting-Rule"></a>

### WorkspaceApprovalSetting.Rule



| Field | Type | Label | Description |
| ----- | ---- | ----- | ----------- |
| expression | [google.api.expr.v1alpha1.Expr](#google-api-expr-v1alpha1-Expr) |  |  |
| template | [ApprovalTemplate](#bytebase-store-ApprovalTemplate) |  |  |
| condition | [google.type.Expr](#google-type-Expr) |  |  |






<a name="bytebase-store-WorkspaceProfileSetting"></a>

### WorkspaceProfileSetting



| Field | Type | Label | Description |
| ----- | ---- | ----- | ----------- |
| external_url | [string](#string) |  | The external URL is used for sso authentication callback. |
| disallow_signup | [bool](#bool) |  | Disallow self-service signup, users can only be invited by the owner. |
| require_2fa | [bool](#bool) |  | Require 2FA for all users. |
| outbound_ip_list | [string](#string) | repeated | outbound_ip_list is the outbound IP for Bytebase instance in SaaS mode. |
| token_duration | [google.protobuf.Duration](#google-protobuf-Duration) |  | The duration for token. |
| announcement | [Announcement](#bytebase-store-Announcement) |  | The setting of custom announcement |
| maximum_role_expiration | [google.protobuf.Duration](#google-protobuf-Duration) |  | The max duration for role expired. |
| domains | [string](#string) | repeated | The workspace domain, e.g. bytebase.com. |
| enforce_identity_domain | [bool](#bool) |  | Only user and group from the domains can be created and login. |
| database_change_mode | [DatabaseChangeMode](#bytebase-store-DatabaseChangeMode) |  | The workspace database change mode. |
| disallow_password_signin | [bool](#bool) |  | Whether to disallow password signin. (Except workspace admins) |





 


<a name="bytebase-store-AISetting-Provider"></a>

### AISetting.Provider


| Name | Number | Description |
| ---- | ------ | ----------- |
| PROVIDER_UNSPECIFIED | 0 |  |
| OPEN_AI | 1 |  |
| CLAUDE | 2 |  |
| GEMINI | 3 |  |
| AZURE_OPENAI | 4 |  |



<a name="bytebase-store-Algorithm-InnerOuterMask-MaskType"></a>

### Algorithm.InnerOuterMask.MaskType


| Name | Number | Description |
| ---- | ------ | ----------- |
| MASK_TYPE_UNSPECIFIED | 0 |  |
| INNER | 1 |  |
| OUTER | 2 |  |



<a name="bytebase-store-Announcement-AlertLevel"></a>

### Announcement.AlertLevel
We support three levels of AlertLevel: INFO, WARNING, and ERROR.

| Name | Number | Description |
| ---- | ------ | ----------- |
| ALERT_LEVEL_UNSPECIFIED | 0 |  |
| ALERT_LEVEL_INFO | 1 |  |
| ALERT_LEVEL_WARNING | 2 |  |
| ALERT_LEVEL_CRITICAL | 3 |  |



<a name="bytebase-store-DatabaseChangeMode"></a>

### DatabaseChangeMode


| Name | Number | Description |
| ---- | ------ | ----------- |
| DATABASE_CHANGE_MODE_UNSPECIFIED | 0 |  |
| PIPELINE | 1 | A more advanced database change process, including custom approval workflows and other advanced features. Default to this mode. |
| EDITOR | 2 | A simple database change process in SQL editor. Users can execute SQL directly. |



<a name="bytebase-store-SMTPMailDeliverySetting-Authentication"></a>

### SMTPMailDeliverySetting.Authentication
We support four types of SMTP authentication: NONE, PLAIN, LOGIN, and
CRAM-MD5.

| Name | Number | Description |
| ---- | ------ | ----------- |
| AUTHENTICATION_UNSPECIFIED | 0 |  |
| AUTHENTICATION_NONE | 1 |  |
| AUTHENTICATION_PLAIN | 2 |  |
| AUTHENTICATION_LOGIN | 3 |  |
| AUTHENTICATION_CRAM_MD5 | 4 |  |



<a name="bytebase-store-SMTPMailDeliverySetting-Encryption"></a>

### SMTPMailDeliverySetting.Encryption
We support three types of SMTP encryption: NONE, STARTTLS, and SSL/TLS.

| Name | Number | Description |
| ---- | ------ | ----------- |
| ENCRYPTION_UNSPECIFIED | 0 |  |
| ENCRYPTION_NONE | 1 |  |
| ENCRYPTION_STARTTLS | 2 |  |
| ENCRYPTION_SSL_TLS | 3 |  |


 

 

 



<a name="store_sheet-proto"></a>
<p align="right"><a href="#top">Top</a></p>

## store/sheet.proto



<a name="bytebase-store-SheetCommand"></a>

### SheetCommand



| Field | Type | Label | Description |
| ----- | ---- | ----- | ----------- |
| start | [int32](#int32) |  |  |
| end | [int32](#int32) |  |  |






<a name="bytebase-store-SheetPayload"></a>

### SheetPayload



| Field | Type | Label | Description |
| ----- | ---- | ----- | ----------- |
| engine | [Engine](#bytebase-store-Engine) |  | The SQL dialect. |
| commands | [SheetCommand](#bytebase-store-SheetCommand) | repeated | The start and end position of each command in the sheet statement. |





 

 

 

 



<a name="store_task-proto"></a>
<p align="right"><a href="#top">Top</a></p>

## store/task.proto



<a name="bytebase-store-Task"></a>

### Task



| Field | Type | Label | Description |
| ----- | ---- | ----- | ----------- |
| skipped | [bool](#bool) |  | common fields |
| skipped_reason | [string](#string) |  |  |
| spec_id | [string](#string) |  |  |
| sheet_id | [int32](#int32) |  |  |
| environment_id | [string](#string) |  | Create database fields. |
| database_name | [string](#string) |  |  |
| table_name | [string](#string) |  |  |
| character_set | [string](#string) |  |  |
| collation | [string](#string) |  |  |
| schema_version | [string](#string) |  | Update database fields. |
<<<<<<< HEAD
| pre_update_backup_detail | [PreUpdateBackupDetail](#bytebase-store-PreUpdateBackupDetail) |  |  |
| flags | [Task.FlagsEntry](#bytebase-store-Task-FlagsEntry) | repeated | ghost flags. |
=======
| enable_prior_backup | [bool](#bool) |  |  |
| flags | [TaskPayload.FlagsEntry](#bytebase-store-TaskPayload-FlagsEntry) | repeated | ghost flags. |
>>>>>>> 6d3357ac
| task_release_source | [TaskReleaseSource](#bytebase-store-TaskReleaseSource) |  |  |
| password | [string](#string) |  | Export data fields. |
| format | [ExportFormat](#bytebase-store-ExportFormat) |  |  |






<a name="bytebase-store-Task-FlagsEntry"></a>

### Task.FlagsEntry



| Field | Type | Label | Description |
| ----- | ---- | ----- | ----------- |
| key | [string](#string) |  |  |
| value | [string](#string) |  |  |






<a name="bytebase-store-TaskReleaseSource"></a>

### TaskReleaseSource



| Field | Type | Label | Description |
| ----- | ---- | ----- | ----------- |
| file | [string](#string) |  | Format: projects/{project}/releases/{release}/files/{id} |





 


<a name="bytebase-store-Task-Type"></a>

### Task.Type


| Name | Number | Description |
| ---- | ------ | ----------- |
| TASK_TYPE_UNSPECIFIED | 0 |  |
| DATABASE_CREATE | 1 |  |
| DATABASE_SCHEMA_UPDATE | 2 |  |
| DATABASE_SCHEMA_UPDATE_GHOST | 3 |  |
| DATABASE_DATA_UPDATE | 4 |  |
| DATABASE_EXPORT | 5 |  |


 

 

 



<a name="store_task_run-proto"></a>
<p align="right"><a href="#top">Top</a></p>

## store/task_run.proto



<a name="bytebase-store-PriorBackupDetail"></a>

### PriorBackupDetail



| Field | Type | Label | Description |
| ----- | ---- | ----- | ----------- |
| items | [PriorBackupDetail.Item](#bytebase-store-PriorBackupDetail-Item) | repeated |  |






<a name="bytebase-store-PriorBackupDetail-Item"></a>

### PriorBackupDetail.Item



| Field | Type | Label | Description |
| ----- | ---- | ----- | ----------- |
| source_table | [PriorBackupDetail.Item.Table](#bytebase-store-PriorBackupDetail-Item-Table) |  | The original table information. |
| target_table | [PriorBackupDetail.Item.Table](#bytebase-store-PriorBackupDetail-Item-Table) |  | The target backup table information. |
| start_position | [Position](#bytebase-store-Position) |  |  |
| end_position | [Position](#bytebase-store-Position) |  |  |






<a name="bytebase-store-PriorBackupDetail-Item-Table"></a>

### PriorBackupDetail.Item.Table



| Field | Type | Label | Description |
| ----- | ---- | ----- | ----------- |
| database | [string](#string) |  | The database information. Format: instances/{instance}/databases/{database} |
| schema | [string](#string) |  |  |
| table | [string](#string) |  |  |






<a name="bytebase-store-SchedulerInfo"></a>

### SchedulerInfo



| Field | Type | Label | Description |
| ----- | ---- | ----- | ----------- |
| report_time | [google.protobuf.Timestamp](#google-protobuf-Timestamp) |  |  |
| waiting_cause | [SchedulerInfo.WaitingCause](#bytebase-store-SchedulerInfo-WaitingCause) |  |  |






<a name="bytebase-store-SchedulerInfo-WaitingCause"></a>

### SchedulerInfo.WaitingCause



| Field | Type | Label | Description |
| ----- | ---- | ----- | ----------- |
| connection_limit | [bool](#bool) |  |  |
| task_uid | [int32](#int32) |  |  |
| parallel_tasks_limit | [bool](#bool) |  |  |






<a name="bytebase-store-TaskRun"></a>

### TaskRun







<a name="bytebase-store-TaskRunResult"></a>

### TaskRunResult



| Field | Type | Label | Description |
| ----- | ---- | ----- | ----------- |
| detail | [string](#string) |  |  |
| changelog | [string](#string) |  | Format: instances/{instance}/databases/{database}/changelogs/{changelog} |
| version | [string](#string) |  |  |
| start_position | [Position](#bytebase-store-Position) |  | The following fields are used for error reporting. |
| end_position | [Position](#bytebase-store-Position) |  |  |
| export_archive_uid | [int32](#int32) |  | The uid of the export archive. |
| prior_backup_detail | [PriorBackupDetail](#bytebase-store-PriorBackupDetail) |  | The prior backup detail that will be used to rollback the task run. |





 


<a name="bytebase-store-TaskRun-Status"></a>

### TaskRun.Status


| Name | Number | Description |
| ---- | ------ | ----------- |
| STATUS_UNSPECIFIED | 0 |  |
| PENDING | 1 |  |
| RUNNING | 2 |  |
| DONE | 3 |  |
| FAILED | 4 |  |
| CANCELED | 5 |  |
| NOT_STARTED | 6 |  |
| SKIPPED | 7 |  |


 

 

 



<a name="store_task_run_log-proto"></a>
<p align="right"><a href="#top">Top</a></p>

## store/task_run_log.proto



<a name="bytebase-store-TaskRunLog"></a>

### TaskRunLog



| Field | Type | Label | Description |
| ----- | ---- | ----- | ----------- |
| type | [TaskRunLog.Type](#bytebase-store-TaskRunLog-Type) |  |  |
| deploy_id | [string](#string) |  |  |
| schema_dump_start | [TaskRunLog.SchemaDumpStart](#bytebase-store-TaskRunLog-SchemaDumpStart) |  |  |
| schema_dump_end | [TaskRunLog.SchemaDumpEnd](#bytebase-store-TaskRunLog-SchemaDumpEnd) |  |  |
| command_execute | [TaskRunLog.CommandExecute](#bytebase-store-TaskRunLog-CommandExecute) |  |  |
| command_response | [TaskRunLog.CommandResponse](#bytebase-store-TaskRunLog-CommandResponse) |  |  |
| database_sync_start | [TaskRunLog.DatabaseSyncStart](#bytebase-store-TaskRunLog-DatabaseSyncStart) |  |  |
| database_sync_end | [TaskRunLog.DatabaseSyncEnd](#bytebase-store-TaskRunLog-DatabaseSyncEnd) |  |  |
| task_run_status_update | [TaskRunLog.TaskRunStatusUpdate](#bytebase-store-TaskRunLog-TaskRunStatusUpdate) |  |  |
| transaction_control | [TaskRunLog.TransactionControl](#bytebase-store-TaskRunLog-TransactionControl) |  |  |
| prior_backup_start | [TaskRunLog.PriorBackupStart](#bytebase-store-TaskRunLog-PriorBackupStart) |  |  |
| prior_backup_end | [TaskRunLog.PriorBackupEnd](#bytebase-store-TaskRunLog-PriorBackupEnd) |  |  |
| retry_info | [TaskRunLog.RetryInfo](#bytebase-store-TaskRunLog-RetryInfo) |  |  |






<a name="bytebase-store-TaskRunLog-CommandExecute"></a>

### TaskRunLog.CommandExecute



| Field | Type | Label | Description |
| ----- | ---- | ----- | ----------- |
| command_indexes | [int32](#int32) | repeated | The indexes of the executed commands. |






<a name="bytebase-store-TaskRunLog-CommandResponse"></a>

### TaskRunLog.CommandResponse



| Field | Type | Label | Description |
| ----- | ---- | ----- | ----------- |
| command_indexes | [int32](#int32) | repeated | The indexes of the executed commands. |
| error | [string](#string) |  |  |
| affected_rows | [int32](#int32) |  |  |
| all_affected_rows | [int32](#int32) | repeated | `all_affected_rows` is the affected rows of each command. `all_affected_rows` may be unavailable if the database driver doesn&#39;t support it. Caller should fallback to `affected_rows` in that case. |






<a name="bytebase-store-TaskRunLog-DatabaseSyncEnd"></a>

### TaskRunLog.DatabaseSyncEnd



| Field | Type | Label | Description |
| ----- | ---- | ----- | ----------- |
| error | [string](#string) |  |  |






<a name="bytebase-store-TaskRunLog-DatabaseSyncStart"></a>

### TaskRunLog.DatabaseSyncStart







<a name="bytebase-store-TaskRunLog-PriorBackupEnd"></a>

### TaskRunLog.PriorBackupEnd



| Field | Type | Label | Description |
| ----- | ---- | ----- | ----------- |
| prior_backup_detail | [PriorBackupDetail](#bytebase-store-PriorBackupDetail) |  |  |
| error | [string](#string) |  |  |






<a name="bytebase-store-TaskRunLog-PriorBackupStart"></a>

### TaskRunLog.PriorBackupStart







<a name="bytebase-store-TaskRunLog-RetryInfo"></a>

### TaskRunLog.RetryInfo



| Field | Type | Label | Description |
| ----- | ---- | ----- | ----------- |
| error | [string](#string) |  |  |
| retry_count | [int32](#int32) |  |  |
| maximum_retries | [int32](#int32) |  |  |






<a name="bytebase-store-TaskRunLog-SchemaDumpEnd"></a>

### TaskRunLog.SchemaDumpEnd



| Field | Type | Label | Description |
| ----- | ---- | ----- | ----------- |
| error | [string](#string) |  |  |






<a name="bytebase-store-TaskRunLog-SchemaDumpStart"></a>

### TaskRunLog.SchemaDumpStart







<a name="bytebase-store-TaskRunLog-TaskRunStatusUpdate"></a>

### TaskRunLog.TaskRunStatusUpdate



| Field | Type | Label | Description |
| ----- | ---- | ----- | ----------- |
| status | [TaskRunLog.TaskRunStatusUpdate.Status](#bytebase-store-TaskRunLog-TaskRunStatusUpdate-Status) |  |  |






<a name="bytebase-store-TaskRunLog-TransactionControl"></a>

### TaskRunLog.TransactionControl



| Field | Type | Label | Description |
| ----- | ---- | ----- | ----------- |
| type | [TaskRunLog.TransactionControl.Type](#bytebase-store-TaskRunLog-TransactionControl-Type) |  |  |
| error | [string](#string) |  |  |





 


<a name="bytebase-store-TaskRunLog-TaskRunStatusUpdate-Status"></a>

### TaskRunLog.TaskRunStatusUpdate.Status


| Name | Number | Description |
| ---- | ------ | ----------- |
| STATUS_UNSPECIFIED | 0 |  |
| RUNNING_WAITING | 1 | the task run is ready to be executed by the scheduler |
| RUNNING_RUNNING | 2 | the task run is being executed by the scheduler |



<a name="bytebase-store-TaskRunLog-TransactionControl-Type"></a>

### TaskRunLog.TransactionControl.Type


| Name | Number | Description |
| ---- | ------ | ----------- |
| TYPE_UNSPECIFIED | 0 |  |
| BEGIN | 1 |  |
| COMMIT | 2 |  |
| ROLLBACK | 3 |  |



<a name="bytebase-store-TaskRunLog-Type"></a>

### TaskRunLog.Type


| Name | Number | Description |
| ---- | ------ | ----------- |
| TYPE_UNSPECIFIED | 0 |  |
| SCHEMA_DUMP_START | 1 |  |
| SCHEMA_DUMP_END | 2 |  |
| COMMAND_EXECUTE | 3 |  |
| COMMAND_RESPONSE | 4 |  |
| DATABASE_SYNC_START | 5 |  |
| DATABASE_SYNC_END | 6 |  |
| TASK_RUN_STATUS_UPDATE | 7 |  |
| TRANSACTION_CONTROL | 8 |  |
| PRIOR_BACKUP_START | 9 |  |
| PRIOR_BACKUP_END | 10 |  |
| RETRY_INFO | 11 |  |


 

 

 



<a name="store_user-proto"></a>
<p align="right"><a href="#top">Top</a></p>

## store/user.proto



<a name="bytebase-store-MFAConfig"></a>

### MFAConfig
MFAConfig is the MFA configuration for a user.


| Field | Type | Label | Description |
| ----- | ---- | ----- | ----------- |
| otp_secret | [string](#string) |  | The otp_secret is the secret key used to validate the OTP code. |
| temp_otp_secret | [string](#string) |  | The temp_otp_secret is the temporary secret key used to validate the OTP code and will replace the otp_secret in two phase commits. |
| recovery_codes | [string](#string) | repeated | The recovery_codes are the codes that can be used to recover the account. |
| temp_recovery_codes | [string](#string) | repeated | The temp_recovery_codes are the temporary codes that will replace the recovery_codes in two phase commits. |






<a name="bytebase-store-UserProfile"></a>

### UserProfile



| Field | Type | Label | Description |
| ----- | ---- | ----- | ----------- |
| last_login_time | [google.protobuf.Timestamp](#google-protobuf-Timestamp) |  |  |
| last_change_password_time | [google.protobuf.Timestamp](#google-protobuf-Timestamp) |  |  |
| source | [string](#string) |  | source means where the user comes from. For now we support Entra ID SCIM sync, so the source could be Entra ID. |





 


<a name="bytebase-store-PrincipalType"></a>

### PrincipalType
PrincipalType is the type of a principal.

| Name | Number | Description |
| ---- | ------ | ----------- |
| PRINCIPAL_TYPE_UNSPECIFIED | 0 |  |
| END_USER | 1 | END_USER represents the human being using Bytebase. |
| SERVICE_ACCOUNT | 2 | SERVICE_ACCOUNT represents the external service calling Bytebase OpenAPI. |
| SYSTEM_BOT | 3 | SYSTEM_BOT represents the internal system bot performing operations. |


 

 

 



## Scalar Value Types

| .proto Type | Notes | C++ | Java | Python | Go | C# | PHP | Ruby |
| ----------- | ----- | --- | ---- | ------ | -- | -- | --- | ---- |
| <a name="double" /> double |  | double | double | float | float64 | double | float | Float |
| <a name="float" /> float |  | float | float | float | float32 | float | float | Float |
| <a name="int32" /> int32 | Uses variable-length encoding. Inefficient for encoding negative numbers – if your field is likely to have negative values, use sint32 instead. | int32 | int | int | int32 | int | integer | Bignum or Fixnum (as required) |
| <a name="int64" /> int64 | Uses variable-length encoding. Inefficient for encoding negative numbers – if your field is likely to have negative values, use sint64 instead. | int64 | long | int/long | int64 | long | integer/string | Bignum |
| <a name="uint32" /> uint32 | Uses variable-length encoding. | uint32 | int | int/long | uint32 | uint | integer | Bignum or Fixnum (as required) |
| <a name="uint64" /> uint64 | Uses variable-length encoding. | uint64 | long | int/long | uint64 | ulong | integer/string | Bignum or Fixnum (as required) |
| <a name="sint32" /> sint32 | Uses variable-length encoding. Signed int value. These more efficiently encode negative numbers than regular int32s. | int32 | int | int | int32 | int | integer | Bignum or Fixnum (as required) |
| <a name="sint64" /> sint64 | Uses variable-length encoding. Signed int value. These more efficiently encode negative numbers than regular int64s. | int64 | long | int/long | int64 | long | integer/string | Bignum |
| <a name="fixed32" /> fixed32 | Always four bytes. More efficient than uint32 if values are often greater than 2^28. | uint32 | int | int | uint32 | uint | integer | Bignum or Fixnum (as required) |
| <a name="fixed64" /> fixed64 | Always eight bytes. More efficient than uint64 if values are often greater than 2^56. | uint64 | long | int/long | uint64 | ulong | integer/string | Bignum |
| <a name="sfixed32" /> sfixed32 | Always four bytes. | int32 | int | int | int32 | int | integer | Bignum or Fixnum (as required) |
| <a name="sfixed64" /> sfixed64 | Always eight bytes. | int64 | long | int/long | int64 | long | integer/string | Bignum |
| <a name="bool" /> bool |  | bool | boolean | boolean | bool | bool | boolean | TrueClass/FalseClass |
| <a name="string" /> string | A string must always contain UTF-8 encoded or 7-bit ASCII text. | string | String | str/unicode | string | string | string | String (UTF-8) |
| <a name="bytes" /> bytes | May contain any arbitrary sequence of bytes. | string | ByteString | str | []byte | ByteString | string | String (ASCII-8BIT) |
<|MERGE_RESOLUTION|>--- conflicted
+++ resolved
@@ -4603,13 +4603,8 @@
 | character_set | [string](#string) |  |  |
 | collation | [string](#string) |  |  |
 | schema_version | [string](#string) |  | Update database fields. |
-<<<<<<< HEAD
-| pre_update_backup_detail | [PreUpdateBackupDetail](#bytebase-store-PreUpdateBackupDetail) |  |  |
+| enable_prior_backup | [bool](#bool) |  |  |
 | flags | [Task.FlagsEntry](#bytebase-store-Task-FlagsEntry) | repeated | ghost flags. |
-=======
-| enable_prior_backup | [bool](#bool) |  |  |
-| flags | [TaskPayload.FlagsEntry](#bytebase-store-TaskPayload-FlagsEntry) | repeated | ghost flags. |
->>>>>>> 6d3357ac
 | task_release_source | [TaskReleaseSource](#bytebase-store-TaskReleaseSource) |  |  |
 | password | [string](#string) |  | Export data fields. |
 | format | [ExportFormat](#bytebase-store-ExportFormat) |  |  |
