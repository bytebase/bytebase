<!DOCTYPE html>

<html>
  <head>
    <title>Protocol Documentation</title>
    <meta charset="UTF-8">
    <link rel="stylesheet" type="text/css" href="https://fonts.googleapis.com/css?family=Ubuntu:400,700,400italic"/>
    <style>
      body {
        width: 60em;
        margin: 1em auto;
        color: #222;
        font-family: "Ubuntu", sans-serif;
        padding-bottom: 4em;
      }

      h1 {
        font-weight: normal;
        border-bottom: 1px solid #aaa;
        padding-bottom: 0.5ex;
      }

      h2 {
        border-bottom: 1px solid #aaa;
        padding-bottom: 0.5ex;
        margin: 1.5em 0;
      }

      h3 {
        font-weight: normal;
        border-bottom: 1px solid #aaa;
        padding-bottom: 0.5ex;
      }

      a {
        text-decoration: none;
        color: #567e25;
      }

      table {
        width: 100%;
        font-size: 80%;
        border-collapse: collapse;
      }

      thead {
        font-weight: 700;
        background-color: #dcdcdc;
      }

      tbody tr:nth-child(even) {
        background-color: #fbfbfb;
      }

      td {
        border: 1px solid #ccc;
        padding: 0.5ex 2ex;
      }

      td p {
        text-indent: 1em;
        margin: 0;
      }

      td p:nth-child(1) {
        text-indent: 0;  
      }

       
      .field-table td:nth-child(1) {  
        width: 10em;
      }
      .field-table td:nth-child(2) {  
        width: 10em;
      }
      .field-table td:nth-child(3) {  
        width: 6em;
      }
      .field-table td:nth-child(4) {  
        width: auto;
      }

       
      .extension-table td:nth-child(1) {  
        width: 10em;
      }
      .extension-table td:nth-child(2) {  
        width: 10em;
      }
      .extension-table td:nth-child(3) {  
        width: 10em;
      }
      .extension-table td:nth-child(4) {  
        width: 5em;
      }
      .extension-table td:nth-child(5) {  
        width: auto;
      }

       
      .enum-table td:nth-child(1) {  
        width: 10em;
      }
      .enum-table td:nth-child(2) {  
        width: 10em;
      }
      .enum-table td:nth-child(3) {  
        width: auto;
      }

       
      .scalar-value-types-table tr {
        height: 3em;
      }

       
      #toc-container ul {
        list-style-type: none;
        padding-left: 1em;
        line-height: 180%;
        margin: 0;
      }
      #toc > li > a {
        font-weight: bold;
      }

       
      .file-heading {
        width: 100%;
        display: table;
        border-bottom: 1px solid #aaa;
        margin: 4em 0 1.5em 0;
      }
      .file-heading h2 {
        border: none;
        display: table-cell;
      }
      .file-heading a {
        text-align: right;
        display: table-cell;
      }

       
      .badge {
        width: 1.6em;
        height: 1.6em;
        display: inline-block;

        line-height: 1.6em;
        text-align: center;
        font-weight: bold;
        font-size: 60%;

        color: #89ba48;
        background-color: #dff0c8;

        margin: 0.5ex 1em 0.5ex -1em;
        border: 1px solid #fbfbfb;
        border-radius: 1ex;
      }
    </style>

    
    <link rel="stylesheet" type="text/css" href="stylesheet.css"/>
  </head>

  <body>

    <h1 id="title">Protocol Documentation</h1>

    <h2>Table of Contents</h2>

    <div id="toc-container">
      <ul id="toc">
        
          
          <li>
            <a href="#store%2fcommon.proto">store/common.proto</a>
            <ul>
              
                <li>
                  <a href="#bytebase.store.PageToken"><span class="badge">M</span>PageToken</a>
                </li>
              
                <li>
                  <a href="#bytebase.store.Position"><span class="badge">M</span>Position</a>
                </li>
              
                <li>
                  <a href="#bytebase.store.Range"><span class="badge">M</span>Range</a>
                </li>
              
              
                <li>
                  <a href="#bytebase.store.Engine"><span class="badge">E</span>Engine</a>
                </li>
              
                <li>
                  <a href="#bytebase.store.ExportFormat"><span class="badge">E</span>ExportFormat</a>
                </li>
              
                <li>
                  <a href="#bytebase.store.MaskingLevel"><span class="badge">E</span>MaskingLevel</a>
                </li>
              
                <li>
                  <a href="#bytebase.store.VCSType"><span class="badge">E</span>VCSType</a>
                </li>
              
              
              
            </ul>
          </li>
        
          
          <li>
            <a href="#store%2fadvice.proto">store/advice.proto</a>
            <ul>
              
                <li>
                  <a href="#bytebase.store.Advice"><span class="badge">M</span>Advice</a>
                </li>
              
              
                <li>
                  <a href="#bytebase.store.Advice.Status"><span class="badge">E</span>Advice.Status</a>
                </li>
              
              
              
            </ul>
          </li>
        
          
          <li>
            <a href="#store%2fanomaly.proto">store/anomaly.proto</a>
            <ul>
              
                <li>
                  <a href="#bytebase.store.AnomalyConnectionPayload"><span class="badge">M</span>AnomalyConnectionPayload</a>
                </li>
              
                <li>
                  <a href="#bytebase.store.AnomalyDatabaseSchemaDriftPayload"><span class="badge">M</span>AnomalyDatabaseSchemaDriftPayload</a>
                </li>
              
              
              
              
            </ul>
          </li>
        
          
          <li>
            <a href="#store%2fapproval.proto">store/approval.proto</a>
            <ul>
              
                <li>
                  <a href="#bytebase.store.ApprovalFlow"><span class="badge">M</span>ApprovalFlow</a>
                </li>
              
                <li>
                  <a href="#bytebase.store.ApprovalNode"><span class="badge">M</span>ApprovalNode</a>
                </li>
              
                <li>
                  <a href="#bytebase.store.ApprovalStep"><span class="badge">M</span>ApprovalStep</a>
                </li>
              
                <li>
                  <a href="#bytebase.store.ApprovalTemplate"><span class="badge">M</span>ApprovalTemplate</a>
                </li>
              
                <li>
                  <a href="#bytebase.store.IssuePayloadApproval"><span class="badge">M</span>IssuePayloadApproval</a>
                </li>
              
                <li>
                  <a href="#bytebase.store.IssuePayloadApproval.Approver"><span class="badge">M</span>IssuePayloadApproval.Approver</a>
                </li>
              
              
                <li>
                  <a href="#bytebase.store.ApprovalNode.GroupValue"><span class="badge">E</span>ApprovalNode.GroupValue</a>
                </li>
              
                <li>
                  <a href="#bytebase.store.ApprovalNode.Type"><span class="badge">E</span>ApprovalNode.Type</a>
                </li>
              
                <li>
                  <a href="#bytebase.store.ApprovalStep.Type"><span class="badge">E</span>ApprovalStep.Type</a>
                </li>
              
                <li>
                  <a href="#bytebase.store.IssuePayloadApproval.Approver.Status"><span class="badge">E</span>IssuePayloadApproval.Approver.Status</a>
                </li>
              
                <li>
                  <a href="#bytebase.store.IssuePayloadApproval.RiskLevel"><span class="badge">E</span>IssuePayloadApproval.RiskLevel</a>
                </li>
              
              
              
            </ul>
          </li>
        
          
          <li>
            <a href="#store%2faudit_log.proto">store/audit_log.proto</a>
            <ul>
              
                <li>
                  <a href="#bytebase.store.AuditLog"><span class="badge">M</span>AuditLog</a>
                </li>
              
                <li>
                  <a href="#bytebase.store.RequestMetadata"><span class="badge">M</span>RequestMetadata</a>
                </li>
              
              
                <li>
                  <a href="#bytebase.store.AuditLog.Severity"><span class="badge">E</span>AuditLog.Severity</a>
                </li>
              
              
              
            </ul>
          </li>
        
          
          <li>
            <a href="#store%2fchangelist.proto">store/changelist.proto</a>
            <ul>
              
                <li>
                  <a href="#bytebase.store.Changelist"><span class="badge">M</span>Changelist</a>
                </li>
              
                <li>
                  <a href="#bytebase.store.Changelist.Change"><span class="badge">M</span>Changelist.Change</a>
                </li>
              
              
              
              
            </ul>
          </li>
        
          
          <li>
            <a href="#store%2fchangelog.proto">store/changelog.proto</a>
            <ul>
              
                <li>
                  <a href="#bytebase.store.ChangedResourceDatabase"><span class="badge">M</span>ChangedResourceDatabase</a>
                </li>
              
                <li>
                  <a href="#bytebase.store.ChangedResourceFunction"><span class="badge">M</span>ChangedResourceFunction</a>
                </li>
              
                <li>
                  <a href="#bytebase.store.ChangedResourceProcedure"><span class="badge">M</span>ChangedResourceProcedure</a>
                </li>
              
                <li>
                  <a href="#bytebase.store.ChangedResourceSchema"><span class="badge">M</span>ChangedResourceSchema</a>
                </li>
              
                <li>
                  <a href="#bytebase.store.ChangedResourceTable"><span class="badge">M</span>ChangedResourceTable</a>
                </li>
              
                <li>
                  <a href="#bytebase.store.ChangedResourceView"><span class="badge">M</span>ChangedResourceView</a>
                </li>
              
                <li>
                  <a href="#bytebase.store.ChangedResources"><span class="badge">M</span>ChangedResources</a>
                </li>
              
                <li>
                  <a href="#bytebase.store.ChangelogPayload"><span class="badge">M</span>ChangelogPayload</a>
                </li>
              
              
                <li>
                  <a href="#bytebase.store.ChangelogPayload.Type"><span class="badge">E</span>ChangelogPayload.Type</a>
                </li>
              
              
              
            </ul>
          </li>
        
          
          <li>
            <a href="#store%2fdata_source.proto">store/data_source.proto</a>
            <ul>
              
<<<<<<< HEAD
                <li>
                  <a href="#bytebase.store.DataSourceExternalSecret"><span class="badge">M</span>DataSourceExternalSecret</a>
                </li>
              
                <li>
                  <a href="#bytebase.store.DataSourceExternalSecret.AppRoleAuthOption"><span class="badge">M</span>DataSourceExternalSecret.AppRoleAuthOption</a>
                </li>
              
                <li>
                  <a href="#bytebase.store.DataSourceOptions"><span class="badge">M</span>DataSourceOptions</a>
                </li>
              
                <li>
                  <a href="#bytebase.store.DataSourceOptions.Address"><span class="badge">M</span>DataSourceOptions.Address</a>
                </li>
              
                <li>
                  <a href="#bytebase.store.DataSourceOptions.ClientSecretCredential"><span class="badge">M</span>DataSourceOptions.ClientSecretCredential</a>
                </li>
              
                <li>
                  <a href="#bytebase.store.DataSourceOptions.ExtraConnectionParametersEntry"><span class="badge">M</span>DataSourceOptions.ExtraConnectionParametersEntry</a>
                </li>
              
                <li>
                  <a href="#bytebase.store.KerberosConfig"><span class="badge">M</span>KerberosConfig</a>
                </li>
              
                <li>
                  <a href="#bytebase.store.SASLConfig"><span class="badge">M</span>SASLConfig</a>
                </li>
              
              
                <li>
                  <a href="#bytebase.store.DataSourceExternalSecret.AppRoleAuthOption.SecretType"><span class="badge">E</span>DataSourceExternalSecret.AppRoleAuthOption.SecretType</a>
                </li>
              
                <li>
                  <a href="#bytebase.store.DataSourceExternalSecret.AuthType"><span class="badge">E</span>DataSourceExternalSecret.AuthType</a>
                </li>
              
                <li>
                  <a href="#bytebase.store.DataSourceExternalSecret.SecretType"><span class="badge">E</span>DataSourceExternalSecret.SecretType</a>
                </li>
              
                <li>
                  <a href="#bytebase.store.DataSourceOptions.AuthenticationType"><span class="badge">E</span>DataSourceOptions.AuthenticationType</a>
                </li>
              
                <li>
                  <a href="#bytebase.store.DataSourceOptions.RedisType"><span class="badge">E</span>DataSourceOptions.RedisType</a>
                </li>
=======
>>>>>>> e966f1ad
              
              
              
            </ul>
          </li>
        
          
          <li>
            <a href="#store%2fdatabase.proto">store/database.proto</a>
            <ul>
              
                <li>
                  <a href="#bytebase.store.CheckConstraintMetadata"><span class="badge">M</span>CheckConstraintMetadata</a>
                </li>
              
                <li>
                  <a href="#bytebase.store.ColumnCatalog"><span class="badge">M</span>ColumnCatalog</a>
                </li>
              
                <li>
                  <a href="#bytebase.store.ColumnCatalog.LabelsEntry"><span class="badge">M</span>ColumnCatalog.LabelsEntry</a>
                </li>
              
                <li>
                  <a href="#bytebase.store.ColumnMetadata"><span class="badge">M</span>ColumnMetadata</a>
                </li>
              
                <li>
                  <a href="#bytebase.store.DatabaseConfig"><span class="badge">M</span>DatabaseConfig</a>
                </li>
              
                <li>
                  <a href="#bytebase.store.DatabaseMetadata"><span class="badge">M</span>DatabaseMetadata</a>
                </li>
              
                <li>
                  <a href="#bytebase.store.DatabaseMetadata.LabelsEntry"><span class="badge">M</span>DatabaseMetadata.LabelsEntry</a>
                </li>
              
                <li>
                  <a href="#bytebase.store.DatabaseSchemaMetadata"><span class="badge">M</span>DatabaseSchemaMetadata</a>
                </li>
              
                <li>
                  <a href="#bytebase.store.DependencyColumn"><span class="badge">M</span>DependencyColumn</a>
                </li>
              
                <li>
                  <a href="#bytebase.store.DependencyTable"><span class="badge">M</span>DependencyTable</a>
                </li>
              
                <li>
                  <a href="#bytebase.store.EnumTypeMetadata"><span class="badge">M</span>EnumTypeMetadata</a>
                </li>
              
                <li>
                  <a href="#bytebase.store.EventMetadata"><span class="badge">M</span>EventMetadata</a>
                </li>
              
                <li>
                  <a href="#bytebase.store.ExtensionMetadata"><span class="badge">M</span>ExtensionMetadata</a>
                </li>
              
                <li>
                  <a href="#bytebase.store.ExternalTableMetadata"><span class="badge">M</span>ExternalTableMetadata</a>
                </li>
              
                <li>
                  <a href="#bytebase.store.ForeignKeyMetadata"><span class="badge">M</span>ForeignKeyMetadata</a>
                </li>
              
                <li>
                  <a href="#bytebase.store.FunctionMetadata"><span class="badge">M</span>FunctionMetadata</a>
                </li>
              
                <li>
                  <a href="#bytebase.store.GenerationMetadata"><span class="badge">M</span>GenerationMetadata</a>
                </li>
              
                <li>
                  <a href="#bytebase.store.IndexMetadata"><span class="badge">M</span>IndexMetadata</a>
                </li>
              
                <li>
                  <a href="#bytebase.store.InstanceRoleMetadata"><span class="badge">M</span>InstanceRoleMetadata</a>
                </li>
              
                <li>
                  <a href="#bytebase.store.LinkedDatabaseMetadata"><span class="badge">M</span>LinkedDatabaseMetadata</a>
                </li>
              
                <li>
                  <a href="#bytebase.store.MaterializedViewMetadata"><span class="badge">M</span>MaterializedViewMetadata</a>
                </li>
              
                <li>
                  <a href="#bytebase.store.ObjectSchema"><span class="badge">M</span>ObjectSchema</a>
                </li>
              
                <li>
                  <a href="#bytebase.store.ObjectSchema.ArrayKind"><span class="badge">M</span>ObjectSchema.ArrayKind</a>
                </li>
              
                <li>
                  <a href="#bytebase.store.ObjectSchema.StructKind"><span class="badge">M</span>ObjectSchema.StructKind</a>
                </li>
              
                <li>
                  <a href="#bytebase.store.ObjectSchema.StructKind.PropertiesEntry"><span class="badge">M</span>ObjectSchema.StructKind.PropertiesEntry</a>
                </li>
              
                <li>
                  <a href="#bytebase.store.PackageMetadata"><span class="badge">M</span>PackageMetadata</a>
                </li>
              
                <li>
                  <a href="#bytebase.store.ProcedureMetadata"><span class="badge">M</span>ProcedureMetadata</a>
                </li>
              
                <li>
                  <a href="#bytebase.store.SchemaCatalog"><span class="badge">M</span>SchemaCatalog</a>
                </li>
              
                <li>
                  <a href="#bytebase.store.SchemaMetadata"><span class="badge">M</span>SchemaMetadata</a>
                </li>
              
                <li>
                  <a href="#bytebase.store.Secret"><span class="badge">M</span>Secret</a>
                </li>
              
                <li>
                  <a href="#bytebase.store.SequenceMetadata"><span class="badge">M</span>SequenceMetadata</a>
                </li>
              
                <li>
                  <a href="#bytebase.store.StreamMetadata"><span class="badge">M</span>StreamMetadata</a>
                </li>
              
                <li>
                  <a href="#bytebase.store.TableCatalog"><span class="badge">M</span>TableCatalog</a>
                </li>
              
                <li>
                  <a href="#bytebase.store.TableMetadata"><span class="badge">M</span>TableMetadata</a>
                </li>
              
                <li>
                  <a href="#bytebase.store.TablePartitionMetadata"><span class="badge">M</span>TablePartitionMetadata</a>
                </li>
              
                <li>
                  <a href="#bytebase.store.TaskMetadata"><span class="badge">M</span>TaskMetadata</a>
                </li>
              
                <li>
                  <a href="#bytebase.store.TriggerMetadata"><span class="badge">M</span>TriggerMetadata</a>
                </li>
              
                <li>
                  <a href="#bytebase.store.ViewMetadata"><span class="badge">M</span>ViewMetadata</a>
                </li>
              
              
                <li>
                  <a href="#bytebase.store.ColumnMetadata.IdentityGeneration"><span class="badge">E</span>ColumnMetadata.IdentityGeneration</a>
                </li>
              
                <li>
                  <a href="#bytebase.store.GenerationMetadata.Type"><span class="badge">E</span>GenerationMetadata.Type</a>
                </li>
              
                <li>
                  <a href="#bytebase.store.ObjectSchema.Type"><span class="badge">E</span>ObjectSchema.Type</a>
                </li>
              
                <li>
                  <a href="#bytebase.store.StreamMetadata.Mode"><span class="badge">E</span>StreamMetadata.Mode</a>
                </li>
              
                <li>
                  <a href="#bytebase.store.StreamMetadata.Type"><span class="badge">E</span>StreamMetadata.Type</a>
                </li>
              
                <li>
                  <a href="#bytebase.store.TablePartitionMetadata.Type"><span class="badge">E</span>TablePartitionMetadata.Type</a>
                </li>
              
                <li>
                  <a href="#bytebase.store.TaskMetadata.State"><span class="badge">E</span>TaskMetadata.State</a>
                </li>
              
              
              
            </ul>
          </li>
        
          
          <li>
            <a href="#store%2fdb_group.proto">store/db_group.proto</a>
            <ul>
              
                <li>
                  <a href="#bytebase.store.DatabaseGroupPayload"><span class="badge">M</span>DatabaseGroupPayload</a>
                </li>
              
              
              
              
            </ul>
          </li>
        
          
          <li>
            <a href="#store%2fdeployment_config.proto">store/deployment_config.proto</a>
            <ul>
              
                <li>
                  <a href="#bytebase.store.DeploymentConfig"><span class="badge">M</span>DeploymentConfig</a>
                </li>
              
                <li>
                  <a href="#bytebase.store.DeploymentSpec"><span class="badge">M</span>DeploymentSpec</a>
                </li>
              
                <li>
                  <a href="#bytebase.store.LabelSelector"><span class="badge">M</span>LabelSelector</a>
                </li>
              
                <li>
                  <a href="#bytebase.store.LabelSelectorRequirement"><span class="badge">M</span>LabelSelectorRequirement</a>
                </li>
              
                <li>
                  <a href="#bytebase.store.Schedule"><span class="badge">M</span>Schedule</a>
                </li>
              
                <li>
                  <a href="#bytebase.store.ScheduleDeployment"><span class="badge">M</span>ScheduleDeployment</a>
                </li>
              
              
                <li>
                  <a href="#bytebase.store.LabelSelectorRequirement.OperatorType"><span class="badge">E</span>LabelSelectorRequirement.OperatorType</a>
                </li>
              
              
              
            </ul>
          </li>
        
          
          <li>
            <a href="#store%2fdeprecated.proto">store/deprecated.proto</a>
            <ul>
              
                <li>
                  <a href="#bytebase.store.DeprecatedMaskData"><span class="badge">M</span>DeprecatedMaskData</a>
                </li>
              
                <li>
                  <a href="#bytebase.store.DeprecatedMaskingPolicy"><span class="badge">M</span>DeprecatedMaskingPolicy</a>
                </li>
              
              
              
              
            </ul>
          </li>
        
          
          <li>
            <a href="#store%2fexport_archive.proto">store/export_archive.proto</a>
            <ul>
              
                <li>
                  <a href="#bytebase.store.ExportArchivePayload"><span class="badge">M</span>ExportArchivePayload</a>
                </li>
              
              
              
              
            </ul>
          </li>
        
          
          <li>
            <a href="#store%2fgroup.proto">store/group.proto</a>
            <ul>
              
                <li>
                  <a href="#bytebase.store.GroupMember"><span class="badge">M</span>GroupMember</a>
                </li>
              
                <li>
                  <a href="#bytebase.store.GroupPayload"><span class="badge">M</span>GroupPayload</a>
                </li>
              
              
                <li>
                  <a href="#bytebase.store.GroupMember.Role"><span class="badge">E</span>GroupMember.Role</a>
                </li>
              
              
              
            </ul>
          </li>
        
          
          <li>
            <a href="#store%2fidp.proto">store/idp.proto</a>
            <ul>
              
                <li>
                  <a href="#bytebase.store.FieldMapping"><span class="badge">M</span>FieldMapping</a>
                </li>
              
                <li>
                  <a href="#bytebase.store.IdentityProviderConfig"><span class="badge">M</span>IdentityProviderConfig</a>
                </li>
              
                <li>
                  <a href="#bytebase.store.IdentityProviderUserInfo"><span class="badge">M</span>IdentityProviderUserInfo</a>
                </li>
              
                <li>
                  <a href="#bytebase.store.LDAPIdentityProviderConfig"><span class="badge">M</span>LDAPIdentityProviderConfig</a>
                </li>
              
                <li>
                  <a href="#bytebase.store.OAuth2IdentityProviderConfig"><span class="badge">M</span>OAuth2IdentityProviderConfig</a>
                </li>
              
                <li>
                  <a href="#bytebase.store.OIDCIdentityProviderConfig"><span class="badge">M</span>OIDCIdentityProviderConfig</a>
                </li>
              
              
                <li>
                  <a href="#bytebase.store.IdentityProviderType"><span class="badge">E</span>IdentityProviderType</a>
                </li>
              
                <li>
                  <a href="#bytebase.store.OAuth2AuthStyle"><span class="badge">E</span>OAuth2AuthStyle</a>
                </li>
              
              
              
            </ul>
          </li>
        
          
          <li>
            <a href="#store%2finstance.proto">store/instance.proto</a>
            <ul>
              
                <li>
                  <a href="#bytebase.store.DataSource"><span class="badge">M</span>DataSource</a>
                </li>
              
                <li>
                  <a href="#bytebase.store.DataSource.Address"><span class="badge">M</span>DataSource.Address</a>
                </li>
              
                <li>
                  <a href="#bytebase.store.DataSource.ClientSecretCredential"><span class="badge">M</span>DataSource.ClientSecretCredential</a>
                </li>
              
                <li>
                  <a href="#bytebase.store.DataSource.ExtraConnectionParametersEntry"><span class="badge">M</span>DataSource.ExtraConnectionParametersEntry</a>
                </li>
              
                <li>
                  <a href="#bytebase.store.DataSourceExternalSecret"><span class="badge">M</span>DataSourceExternalSecret</a>
                </li>
              
                <li>
                  <a href="#bytebase.store.DataSourceExternalSecret.AppRoleAuthOption"><span class="badge">M</span>DataSourceExternalSecret.AppRoleAuthOption</a>
                </li>
              
                <li>
                  <a href="#bytebase.store.Instance"><span class="badge">M</span>Instance</a>
                </li>
              
                <li>
                  <a href="#bytebase.store.InstanceRole"><span class="badge">M</span>InstanceRole</a>
                </li>
              
                <li>
                  <a href="#bytebase.store.KerberosConfig"><span class="badge">M</span>KerberosConfig</a>
                </li>
              
                <li>
                  <a href="#bytebase.store.SASLConfig"><span class="badge">M</span>SASLConfig</a>
                </li>
              
              
                <li>
                  <a href="#bytebase.store.DataSource.AuthenticationType"><span class="badge">E</span>DataSource.AuthenticationType</a>
                </li>
              
                <li>
                  <a href="#bytebase.store.DataSource.RedisType"><span class="badge">E</span>DataSource.RedisType</a>
                </li>
              
                <li>
                  <a href="#bytebase.store.DataSourceExternalSecret.AppRoleAuthOption.SecretType"><span class="badge">E</span>DataSourceExternalSecret.AppRoleAuthOption.SecretType</a>
                </li>
              
                <li>
                  <a href="#bytebase.store.DataSourceExternalSecret.AuthType"><span class="badge">E</span>DataSourceExternalSecret.AuthType</a>
                </li>
              
                <li>
                  <a href="#bytebase.store.DataSourceExternalSecret.SecretType"><span class="badge">E</span>DataSourceExternalSecret.SecretType</a>
                </li>
              
                <li>
                  <a href="#bytebase.store.DataSourceType"><span class="badge">E</span>DataSourceType</a>
                </li>
              
              
              
            </ul>
          </li>
        
          
          <li>
            <a href="#store%2finstance_change_history.proto">store/instance_change_history.proto</a>
            <ul>
              
                <li>
                  <a href="#bytebase.store.InstanceChangeHistoryPayload"><span class="badge">M</span>InstanceChangeHistoryPayload</a>
                </li>
              
              
              
              
            </ul>
          </li>
        
          
          <li>
            <a href="#store%2fissue.proto">store/issue.proto</a>
            <ul>
              
                <li>
                  <a href="#bytebase.store.GrantRequest"><span class="badge">M</span>GrantRequest</a>
                </li>
              
                <li>
                  <a href="#bytebase.store.IssuePayload"><span class="badge">M</span>IssuePayload</a>
                </li>
              
              
              
              
            </ul>
          </li>
        
          
          <li>
            <a href="#store%2fissue_comment.proto">store/issue_comment.proto</a>
            <ul>
              
                <li>
                  <a href="#bytebase.store.IssueCommentPayload"><span class="badge">M</span>IssueCommentPayload</a>
                </li>
              
                <li>
                  <a href="#bytebase.store.IssueCommentPayload.Approval"><span class="badge">M</span>IssueCommentPayload.Approval</a>
                </li>
              
                <li>
                  <a href="#bytebase.store.IssueCommentPayload.IssueUpdate"><span class="badge">M</span>IssueCommentPayload.IssueUpdate</a>
                </li>
              
                <li>
                  <a href="#bytebase.store.IssueCommentPayload.StageEnd"><span class="badge">M</span>IssueCommentPayload.StageEnd</a>
                </li>
              
                <li>
                  <a href="#bytebase.store.IssueCommentPayload.TaskPriorBackup"><span class="badge">M</span>IssueCommentPayload.TaskPriorBackup</a>
                </li>
              
                <li>
                  <a href="#bytebase.store.IssueCommentPayload.TaskPriorBackup.Table"><span class="badge">M</span>IssueCommentPayload.TaskPriorBackup.Table</a>
                </li>
              
                <li>
                  <a href="#bytebase.store.IssueCommentPayload.TaskUpdate"><span class="badge">M</span>IssueCommentPayload.TaskUpdate</a>
                </li>
              
              
                <li>
                  <a href="#bytebase.store.IssueCommentPayload.Approval.Status"><span class="badge">E</span>IssueCommentPayload.Approval.Status</a>
                </li>
              
                <li>
                  <a href="#bytebase.store.IssueCommentPayload.IssueUpdate.IssueStatus"><span class="badge">E</span>IssueCommentPayload.IssueUpdate.IssueStatus</a>
                </li>
              
                <li>
                  <a href="#bytebase.store.IssueCommentPayload.TaskUpdate.Status"><span class="badge">E</span>IssueCommentPayload.TaskUpdate.Status</a>
                </li>
              
              
              
            </ul>
          </li>
        
          
          <li>
            <a href="#store%2fplan_check_run.proto">store/plan_check_run.proto</a>
            <ul>
              
                <li>
                  <a href="#bytebase.store.PlanCheckRunConfig"><span class="badge">M</span>PlanCheckRunConfig</a>
                </li>
              
                <li>
                  <a href="#bytebase.store.PlanCheckRunConfig.GhostFlagsEntry"><span class="badge">M</span>PlanCheckRunConfig.GhostFlagsEntry</a>
                </li>
              
                <li>
                  <a href="#bytebase.store.PlanCheckRunResult"><span class="badge">M</span>PlanCheckRunResult</a>
                </li>
              
                <li>
                  <a href="#bytebase.store.PlanCheckRunResult.Result"><span class="badge">M</span>PlanCheckRunResult.Result</a>
                </li>
              
                <li>
                  <a href="#bytebase.store.PlanCheckRunResult.Result.SqlReviewReport"><span class="badge">M</span>PlanCheckRunResult.Result.SqlReviewReport</a>
                </li>
              
                <li>
                  <a href="#bytebase.store.PlanCheckRunResult.Result.SqlSummaryReport"><span class="badge">M</span>PlanCheckRunResult.Result.SqlSummaryReport</a>
                </li>
              
                <li>
                  <a href="#bytebase.store.PreUpdateBackupDetail"><span class="badge">M</span>PreUpdateBackupDetail</a>
                </li>
              
              
                <li>
                  <a href="#bytebase.store.PlanCheckRunConfig.ChangeDatabaseType"><span class="badge">E</span>PlanCheckRunConfig.ChangeDatabaseType</a>
                </li>
              
                <li>
                  <a href="#bytebase.store.PlanCheckRunResult.Result.Status"><span class="badge">E</span>PlanCheckRunResult.Result.Status</a>
                </li>
              
              
              
            </ul>
          </li>
        
          
          <li>
            <a href="#store%2fplan.proto">store/plan.proto</a>
            <ul>
              
                <li>
                  <a href="#bytebase.store.PlanConfig"><span class="badge">M</span>PlanConfig</a>
                </li>
              
                <li>
                  <a href="#bytebase.store.PlanConfig.ChangeDatabaseConfig"><span class="badge">M</span>PlanConfig.ChangeDatabaseConfig</a>
                </li>
              
                <li>
                  <a href="#bytebase.store.PlanConfig.ChangeDatabaseConfig.GhostFlagsEntry"><span class="badge">M</span>PlanConfig.ChangeDatabaseConfig.GhostFlagsEntry</a>
                </li>
              
                <li>
                  <a href="#bytebase.store.PlanConfig.CreateDatabaseConfig"><span class="badge">M</span>PlanConfig.CreateDatabaseConfig</a>
                </li>
              
                <li>
                  <a href="#bytebase.store.PlanConfig.DeploymentSnapshot"><span class="badge">M</span>PlanConfig.DeploymentSnapshot</a>
                </li>
              
                <li>
                  <a href="#bytebase.store.PlanConfig.DeploymentSnapshot.DatabaseGroupSnapshot"><span class="badge">M</span>PlanConfig.DeploymentSnapshot.DatabaseGroupSnapshot</a>
                </li>
              
                <li>
                  <a href="#bytebase.store.PlanConfig.DeploymentSnapshot.DeploymentConfigSnapshot"><span class="badge">M</span>PlanConfig.DeploymentSnapshot.DeploymentConfigSnapshot</a>
                </li>
              
                <li>
                  <a href="#bytebase.store.PlanConfig.ExportDataConfig"><span class="badge">M</span>PlanConfig.ExportDataConfig</a>
                </li>
              
                <li>
                  <a href="#bytebase.store.PlanConfig.ReleaseSource"><span class="badge">M</span>PlanConfig.ReleaseSource</a>
                </li>
              
                <li>
                  <a href="#bytebase.store.PlanConfig.Spec"><span class="badge">M</span>PlanConfig.Spec</a>
                </li>
              
                <li>
                  <a href="#bytebase.store.PlanConfig.SpecReleaseSource"><span class="badge">M</span>PlanConfig.SpecReleaseSource</a>
                </li>
              
                <li>
                  <a href="#bytebase.store.PlanConfig.Step"><span class="badge">M</span>PlanConfig.Step</a>
                </li>
              
              
                <li>
                  <a href="#bytebase.store.PlanConfig.ChangeDatabaseConfig.Type"><span class="badge">E</span>PlanConfig.ChangeDatabaseConfig.Type</a>
                </li>
              
              
              
            </ul>
          </li>
        
          
          <li>
            <a href="#store%2fpolicy.proto">store/policy.proto</a>
            <ul>
              
                <li>
                  <a href="#bytebase.store.Binding"><span class="badge">M</span>Binding</a>
                </li>
              
                <li>
                  <a href="#bytebase.store.DataSourceQueryPolicy"><span class="badge">M</span>DataSourceQueryPolicy</a>
                </li>
              
                <li>
                  <a href="#bytebase.store.DisableCopyDataPolicy"><span class="badge">M</span>DisableCopyDataPolicy</a>
                </li>
              
                <li>
                  <a href="#bytebase.store.EnvironmentTierPolicy"><span class="badge">M</span>EnvironmentTierPolicy</a>
                </li>
              
                <li>
                  <a href="#bytebase.store.ExportDataPolicy"><span class="badge">M</span>ExportDataPolicy</a>
                </li>
              
                <li>
                  <a href="#bytebase.store.IamPolicy"><span class="badge">M</span>IamPolicy</a>
                </li>
              
                <li>
                  <a href="#bytebase.store.MaskingExceptionPolicy"><span class="badge">M</span>MaskingExceptionPolicy</a>
                </li>
              
                <li>
                  <a href="#bytebase.store.MaskingExceptionPolicy.MaskingException"><span class="badge">M</span>MaskingExceptionPolicy.MaskingException</a>
                </li>
              
                <li>
                  <a href="#bytebase.store.MaskingRulePolicy"><span class="badge">M</span>MaskingRulePolicy</a>
                </li>
              
                <li>
                  <a href="#bytebase.store.MaskingRulePolicy.MaskingRule"><span class="badge">M</span>MaskingRulePolicy.MaskingRule</a>
                </li>
              
                <li>
                  <a href="#bytebase.store.QueryDataPolicy"><span class="badge">M</span>QueryDataPolicy</a>
                </li>
              
                <li>
                  <a href="#bytebase.store.RestrictIssueCreationForSQLReviewPolicy"><span class="badge">M</span>RestrictIssueCreationForSQLReviewPolicy</a>
                </li>
              
                <li>
                  <a href="#bytebase.store.RolloutPolicy"><span class="badge">M</span>RolloutPolicy</a>
                </li>
              
                <li>
                  <a href="#bytebase.store.SQLReviewRule"><span class="badge">M</span>SQLReviewRule</a>
                </li>
              
                <li>
                  <a href="#bytebase.store.SlowQueryPolicy"><span class="badge">M</span>SlowQueryPolicy</a>
                </li>
              
                <li>
                  <a href="#bytebase.store.TagPolicy"><span class="badge">M</span>TagPolicy</a>
                </li>
              
                <li>
                  <a href="#bytebase.store.TagPolicy.TagsEntry"><span class="badge">M</span>TagPolicy.TagsEntry</a>
                </li>
              
              
                <li>
                  <a href="#bytebase.store.DataSourceQueryPolicy.Restriction"><span class="badge">E</span>DataSourceQueryPolicy.Restriction</a>
                </li>
              
                <li>
                  <a href="#bytebase.store.EnvironmentTierPolicy.EnvironmentTier"><span class="badge">E</span>EnvironmentTierPolicy.EnvironmentTier</a>
                </li>
              
                <li>
                  <a href="#bytebase.store.MaskingExceptionPolicy.MaskingException.Action"><span class="badge">E</span>MaskingExceptionPolicy.MaskingException.Action</a>
                </li>
              
                <li>
                  <a href="#bytebase.store.SQLReviewRuleLevel"><span class="badge">E</span>SQLReviewRuleLevel</a>
                </li>
              
              
              
            </ul>
          </li>
        
          
          <li>
            <a href="#store%2fproject.proto">store/project.proto</a>
            <ul>
              
                <li>
                  <a href="#bytebase.store.Label"><span class="badge">M</span>Label</a>
                </li>
              
                <li>
                  <a href="#bytebase.store.Project"><span class="badge">M</span>Project</a>
                </li>
              
              
              
              
            </ul>
          </li>
        
          
          <li>
            <a href="#store%2fproject_webhook.proto">store/project_webhook.proto</a>
            <ul>
              
                <li>
                  <a href="#bytebase.store.ProjectWebhookPayload"><span class="badge">M</span>ProjectWebhookPayload</a>
                </li>
              
              
              
              
            </ul>
          </li>
        
          
          <li>
            <a href="#store%2fquery_history.proto">store/query_history.proto</a>
            <ul>
              
                <li>
                  <a href="#bytebase.store.QueryHistoryPayload"><span class="badge">M</span>QueryHistoryPayload</a>
                </li>
              
              
              
              
            </ul>
          </li>
        
          
          <li>
            <a href="#store%2frelease.proto">store/release.proto</a>
            <ul>
              
                <li>
                  <a href="#bytebase.store.ReleasePayload"><span class="badge">M</span>ReleasePayload</a>
                </li>
              
                <li>
                  <a href="#bytebase.store.ReleasePayload.File"><span class="badge">M</span>ReleasePayload.File</a>
                </li>
              
                <li>
                  <a href="#bytebase.store.ReleasePayload.VCSSource"><span class="badge">M</span>ReleasePayload.VCSSource</a>
                </li>
              
              
                <li>
                  <a href="#bytebase.store.ReleaseFileType"><span class="badge">E</span>ReleaseFileType</a>
                </li>
              
                <li>
                  <a href="#bytebase.store.ReleasePayload.File.ChangeType"><span class="badge">E</span>ReleasePayload.File.ChangeType</a>
                </li>
              
              
              
            </ul>
          </li>
        
          
          <li>
            <a href="#store%2freview_config.proto">store/review_config.proto</a>
            <ul>
              
                <li>
                  <a href="#bytebase.store.ReviewConfigPayload"><span class="badge">M</span>ReviewConfigPayload</a>
                </li>
              
              
              
              
            </ul>
          </li>
        
          
          <li>
            <a href="#store%2frevision.proto">store/revision.proto</a>
            <ul>
              
                <li>
                  <a href="#bytebase.store.RevisionPayload"><span class="badge">M</span>RevisionPayload</a>
                </li>
              
              
              
              
            </ul>
          </li>
        
          
          <li>
            <a href="#store%2frole.proto">store/role.proto</a>
            <ul>
              
                <li>
                  <a href="#bytebase.store.RolePermissions"><span class="badge">M</span>RolePermissions</a>
                </li>
              
              
              
              
            </ul>
          </li>
        
          
          <li>
            <a href="#store%2fsetting.proto">store/setting.proto</a>
            <ul>
              
                <li>
                  <a href="#bytebase.store.AgentPluginSetting"><span class="badge">M</span>AgentPluginSetting</a>
                </li>
              
                <li>
                  <a href="#bytebase.store.Algorithm"><span class="badge">M</span>Algorithm</a>
                </li>
              
                <li>
                  <a href="#bytebase.store.Algorithm.FullMask"><span class="badge">M</span>Algorithm.FullMask</a>
                </li>
              
                <li>
                  <a href="#bytebase.store.Algorithm.InnerOuterMask"><span class="badge">M</span>Algorithm.InnerOuterMask</a>
                </li>
              
                <li>
                  <a href="#bytebase.store.Algorithm.MD5Mask"><span class="badge">M</span>Algorithm.MD5Mask</a>
                </li>
              
                <li>
                  <a href="#bytebase.store.Algorithm.RangeMask"><span class="badge">M</span>Algorithm.RangeMask</a>
                </li>
              
                <li>
                  <a href="#bytebase.store.Algorithm.RangeMask.Slice"><span class="badge">M</span>Algorithm.RangeMask.Slice</a>
                </li>
              
                <li>
                  <a href="#bytebase.store.Announcement"><span class="badge">M</span>Announcement</a>
                </li>
              
                <li>
                  <a href="#bytebase.store.AppIMSetting"><span class="badge">M</span>AppIMSetting</a>
                </li>
              
                <li>
                  <a href="#bytebase.store.AppIMSetting.Feishu"><span class="badge">M</span>AppIMSetting.Feishu</a>
                </li>
              
                <li>
                  <a href="#bytebase.store.AppIMSetting.Lark"><span class="badge">M</span>AppIMSetting.Lark</a>
                </li>
              
                <li>
                  <a href="#bytebase.store.AppIMSetting.Slack"><span class="badge">M</span>AppIMSetting.Slack</a>
                </li>
              
                <li>
                  <a href="#bytebase.store.AppIMSetting.Wecom"><span class="badge">M</span>AppIMSetting.Wecom</a>
                </li>
              
                <li>
                  <a href="#bytebase.store.DataClassificationSetting"><span class="badge">M</span>DataClassificationSetting</a>
                </li>
              
                <li>
                  <a href="#bytebase.store.DataClassificationSetting.DataClassificationConfig"><span class="badge">M</span>DataClassificationSetting.DataClassificationConfig</a>
                </li>
              
                <li>
                  <a href="#bytebase.store.DataClassificationSetting.DataClassificationConfig.ClassificationEntry"><span class="badge">M</span>DataClassificationSetting.DataClassificationConfig.ClassificationEntry</a>
                </li>
              
                <li>
                  <a href="#bytebase.store.DataClassificationSetting.DataClassificationConfig.DataClassification"><span class="badge">M</span>DataClassificationSetting.DataClassificationConfig.DataClassification</a>
                </li>
              
                <li>
                  <a href="#bytebase.store.DataClassificationSetting.DataClassificationConfig.Level"><span class="badge">M</span>DataClassificationSetting.DataClassificationConfig.Level</a>
                </li>
              
                <li>
                  <a href="#bytebase.store.MaximumSQLResultSizeSetting"><span class="badge">M</span>MaximumSQLResultSizeSetting</a>
                </li>
              
                <li>
                  <a href="#bytebase.store.PasswordRestrictionSetting"><span class="badge">M</span>PasswordRestrictionSetting</a>
                </li>
              
                <li>
                  <a href="#bytebase.store.SCIMSetting"><span class="badge">M</span>SCIMSetting</a>
                </li>
              
                <li>
                  <a href="#bytebase.store.SMTPMailDeliverySetting"><span class="badge">M</span>SMTPMailDeliverySetting</a>
                </li>
              
                <li>
                  <a href="#bytebase.store.SchemaTemplateSetting"><span class="badge">M</span>SchemaTemplateSetting</a>
                </li>
              
                <li>
                  <a href="#bytebase.store.SchemaTemplateSetting.ColumnType"><span class="badge">M</span>SchemaTemplateSetting.ColumnType</a>
                </li>
              
                <li>
                  <a href="#bytebase.store.SchemaTemplateSetting.FieldTemplate"><span class="badge">M</span>SchemaTemplateSetting.FieldTemplate</a>
                </li>
              
                <li>
                  <a href="#bytebase.store.SchemaTemplateSetting.TableTemplate"><span class="badge">M</span>SchemaTemplateSetting.TableTemplate</a>
                </li>
              
                <li>
                  <a href="#bytebase.store.SemanticTypeSetting"><span class="badge">M</span>SemanticTypeSetting</a>
                </li>
              
                <li>
                  <a href="#bytebase.store.SemanticTypeSetting.SemanticType"><span class="badge">M</span>SemanticTypeSetting.SemanticType</a>
                </li>
              
                <li>
                  <a href="#bytebase.store.WorkspaceApprovalSetting"><span class="badge">M</span>WorkspaceApprovalSetting</a>
                </li>
              
                <li>
                  <a href="#bytebase.store.WorkspaceApprovalSetting.Rule"><span class="badge">M</span>WorkspaceApprovalSetting.Rule</a>
                </li>
              
                <li>
                  <a href="#bytebase.store.WorkspaceProfileSetting"><span class="badge">M</span>WorkspaceProfileSetting</a>
                </li>
              
              
                <li>
                  <a href="#bytebase.store.Algorithm.InnerOuterMask.MaskType"><span class="badge">E</span>Algorithm.InnerOuterMask.MaskType</a>
                </li>
              
                <li>
                  <a href="#bytebase.store.Announcement.AlertLevel"><span class="badge">E</span>Announcement.AlertLevel</a>
                </li>
              
                <li>
                  <a href="#bytebase.store.DatabaseChangeMode"><span class="badge">E</span>DatabaseChangeMode</a>
                </li>
              
                <li>
                  <a href="#bytebase.store.SMTPMailDeliverySetting.Authentication"><span class="badge">E</span>SMTPMailDeliverySetting.Authentication</a>
                </li>
              
                <li>
                  <a href="#bytebase.store.SMTPMailDeliverySetting.Encryption"><span class="badge">E</span>SMTPMailDeliverySetting.Encryption</a>
                </li>
              
              
              
            </ul>
          </li>
        
          
          <li>
            <a href="#store%2fsheet.proto">store/sheet.proto</a>
            <ul>
              
                <li>
                  <a href="#bytebase.store.SheetCommand"><span class="badge">M</span>SheetCommand</a>
                </li>
              
                <li>
                  <a href="#bytebase.store.SheetPayload"><span class="badge">M</span>SheetPayload</a>
                </li>
              
              
              
              
            </ul>
          </li>
        
          
          <li>
            <a href="#store%2fslow_query.proto">store/slow_query.proto</a>
            <ul>
              
                <li>
                  <a href="#bytebase.store.SlowQueryDetails"><span class="badge">M</span>SlowQueryDetails</a>
                </li>
              
                <li>
                  <a href="#bytebase.store.SlowQueryStatistics"><span class="badge">M</span>SlowQueryStatistics</a>
                </li>
              
                <li>
                  <a href="#bytebase.store.SlowQueryStatisticsItem"><span class="badge">M</span>SlowQueryStatisticsItem</a>
                </li>
              
              
              
              
            </ul>
          </li>
        
          
          <li>
            <a href="#store%2ftask.proto">store/task.proto</a>
            <ul>
              
                <li>
                  <a href="#bytebase.store.TaskDatabaseCreatePayload"><span class="badge">M</span>TaskDatabaseCreatePayload</a>
                </li>
              
                <li>
                  <a href="#bytebase.store.TaskDatabaseDataExportPayload"><span class="badge">M</span>TaskDatabaseDataExportPayload</a>
                </li>
              
                <li>
                  <a href="#bytebase.store.TaskDatabaseUpdatePayload"><span class="badge">M</span>TaskDatabaseUpdatePayload</a>
                </li>
              
                <li>
                  <a href="#bytebase.store.TaskDatabaseUpdatePayload.FlagsEntry"><span class="badge">M</span>TaskDatabaseUpdatePayload.FlagsEntry</a>
                </li>
              
                <li>
                  <a href="#bytebase.store.TaskReleaseSource"><span class="badge">M</span>TaskReleaseSource</a>
                </li>
              
              
              
              
            </ul>
          </li>
        
          
          <li>
            <a href="#store%2ftask_run.proto">store/task_run.proto</a>
            <ul>
              
                <li>
                  <a href="#bytebase.store.PriorBackupDetail"><span class="badge">M</span>PriorBackupDetail</a>
                </li>
              
                <li>
                  <a href="#bytebase.store.PriorBackupDetail.Item"><span class="badge">M</span>PriorBackupDetail.Item</a>
                </li>
              
                <li>
                  <a href="#bytebase.store.PriorBackupDetail.Item.Table"><span class="badge">M</span>PriorBackupDetail.Item.Table</a>
                </li>
              
                <li>
                  <a href="#bytebase.store.SchedulerInfo"><span class="badge">M</span>SchedulerInfo</a>
                </li>
              
                <li>
                  <a href="#bytebase.store.SchedulerInfo.WaitingCause"><span class="badge">M</span>SchedulerInfo.WaitingCause</a>
                </li>
              
                <li>
                  <a href="#bytebase.store.TaskRunResult"><span class="badge">M</span>TaskRunResult</a>
                </li>
              
                <li>
                  <a href="#bytebase.store.TaskRunResult.Position"><span class="badge">M</span>TaskRunResult.Position</a>
                </li>
              
              
              
              
            </ul>
          </li>
        
          
          <li>
            <a href="#store%2ftask_run_log.proto">store/task_run_log.proto</a>
            <ul>
              
                <li>
                  <a href="#bytebase.store.TaskRunLog"><span class="badge">M</span>TaskRunLog</a>
                </li>
              
                <li>
                  <a href="#bytebase.store.TaskRunLog.CommandExecute"><span class="badge">M</span>TaskRunLog.CommandExecute</a>
                </li>
              
                <li>
                  <a href="#bytebase.store.TaskRunLog.CommandResponse"><span class="badge">M</span>TaskRunLog.CommandResponse</a>
                </li>
              
                <li>
                  <a href="#bytebase.store.TaskRunLog.DatabaseSyncEnd"><span class="badge">M</span>TaskRunLog.DatabaseSyncEnd</a>
                </li>
              
                <li>
                  <a href="#bytebase.store.TaskRunLog.DatabaseSyncStart"><span class="badge">M</span>TaskRunLog.DatabaseSyncStart</a>
                </li>
              
                <li>
                  <a href="#bytebase.store.TaskRunLog.PriorBackupEnd"><span class="badge">M</span>TaskRunLog.PriorBackupEnd</a>
                </li>
              
                <li>
                  <a href="#bytebase.store.TaskRunLog.PriorBackupStart"><span class="badge">M</span>TaskRunLog.PriorBackupStart</a>
                </li>
              
                <li>
                  <a href="#bytebase.store.TaskRunLog.SchemaDumpEnd"><span class="badge">M</span>TaskRunLog.SchemaDumpEnd</a>
                </li>
              
                <li>
                  <a href="#bytebase.store.TaskRunLog.SchemaDumpStart"><span class="badge">M</span>TaskRunLog.SchemaDumpStart</a>
                </li>
              
                <li>
                  <a href="#bytebase.store.TaskRunLog.TaskRunStatusUpdate"><span class="badge">M</span>TaskRunLog.TaskRunStatusUpdate</a>
                </li>
              
                <li>
                  <a href="#bytebase.store.TaskRunLog.TransactionControl"><span class="badge">M</span>TaskRunLog.TransactionControl</a>
                </li>
              
              
                <li>
                  <a href="#bytebase.store.TaskRunLog.TaskRunStatusUpdate.Status"><span class="badge">E</span>TaskRunLog.TaskRunStatusUpdate.Status</a>
                </li>
              
                <li>
                  <a href="#bytebase.store.TaskRunLog.TransactionControl.Type"><span class="badge">E</span>TaskRunLog.TransactionControl.Type</a>
                </li>
              
                <li>
                  <a href="#bytebase.store.TaskRunLog.Type"><span class="badge">E</span>TaskRunLog.Type</a>
                </li>
              
              
              
            </ul>
          </li>
        
          
          <li>
            <a href="#store%2fuser.proto">store/user.proto</a>
            <ul>
              
                <li>
                  <a href="#bytebase.store.MFAConfig"><span class="badge">M</span>MFAConfig</a>
                </li>
              
                <li>
                  <a href="#bytebase.store.UserProfile"><span class="badge">M</span>UserProfile</a>
                </li>
              
              
              
              
            </ul>
          </li>
        
        <li><a href="#scalar-value-types">Scalar Value Types</a></li>
      </ul>
    </div>

    
      
      <div class="file-heading">
        <h2 id="store/common.proto">store/common.proto</h2><a href="#title">Top</a>
      </div>
      <p></p>

      
        <h3 id="bytebase.store.PageToken">PageToken</h3>
        <p>Used internally for obfuscating the page token.</p>

        
          <table class="field-table">
            <thead>
              <tr><td>Field</td><td>Type</td><td>Label</td><td>Description</td></tr>
            </thead>
            <tbody>
              
                <tr>
                  <td>limit</td>
                  <td><a href="#int32">int32</a></td>
                  <td></td>
                  <td><p> </p></td>
                </tr>
              
                <tr>
                  <td>offset</td>
                  <td><a href="#int32">int32</a></td>
                  <td></td>
                  <td><p> </p></td>
                </tr>
              
            </tbody>
          </table>

          

        
      
        <h3 id="bytebase.store.Position">Position</h3>
        <p></p>

        
          <table class="field-table">
            <thead>
              <tr><td>Field</td><td>Type</td><td>Label</td><td>Description</td></tr>
            </thead>
            <tbody>
              
                <tr>
                  <td>line</td>
                  <td><a href="#int32">int32</a></td>
                  <td></td>
                  <td><p> </p></td>
                </tr>
              
                <tr>
                  <td>column</td>
                  <td><a href="#int32">int32</a></td>
                  <td></td>
                  <td><p> </p></td>
                </tr>
              
            </tbody>
          </table>

          

        
      
        <h3 id="bytebase.store.Range">Range</h3>
        <p></p>

        
          <table class="field-table">
            <thead>
              <tr><td>Field</td><td>Type</td><td>Label</td><td>Description</td></tr>
            </thead>
            <tbody>
              
                <tr>
                  <td>start</td>
                  <td><a href="#int32">int32</a></td>
                  <td></td>
                  <td><p> </p></td>
                </tr>
              
                <tr>
                  <td>end</td>
                  <td><a href="#int32">int32</a></td>
                  <td></td>
                  <td><p> </p></td>
                </tr>
              
            </tbody>
          </table>

          

        
      

      
        <h3 id="bytebase.store.Engine">Engine</h3>
        <p></p>
        <table class="enum-table">
          <thead>
            <tr><td>Name</td><td>Number</td><td>Description</td></tr>
          </thead>
          <tbody>
            
              <tr>
                <td>ENGINE_UNSPECIFIED</td>
                <td>0</td>
                <td><p></p></td>
              </tr>
            
              <tr>
                <td>CLICKHOUSE</td>
                <td>1</td>
                <td><p></p></td>
              </tr>
            
              <tr>
                <td>MYSQL</td>
                <td>2</td>
                <td><p></p></td>
              </tr>
            
              <tr>
                <td>POSTGRES</td>
                <td>3</td>
                <td><p></p></td>
              </tr>
            
              <tr>
                <td>SNOWFLAKE</td>
                <td>4</td>
                <td><p></p></td>
              </tr>
            
              <tr>
                <td>SQLITE</td>
                <td>5</td>
                <td><p></p></td>
              </tr>
            
              <tr>
                <td>TIDB</td>
                <td>6</td>
                <td><p></p></td>
              </tr>
            
              <tr>
                <td>MONGODB</td>
                <td>7</td>
                <td><p></p></td>
              </tr>
            
              <tr>
                <td>REDIS</td>
                <td>8</td>
                <td><p></p></td>
              </tr>
            
              <tr>
                <td>ORACLE</td>
                <td>9</td>
                <td><p></p></td>
              </tr>
            
              <tr>
                <td>SPANNER</td>
                <td>10</td>
                <td><p></p></td>
              </tr>
            
              <tr>
                <td>MSSQL</td>
                <td>11</td>
                <td><p></p></td>
              </tr>
            
              <tr>
                <td>REDSHIFT</td>
                <td>12</td>
                <td><p></p></td>
              </tr>
            
              <tr>
                <td>MARIADB</td>
                <td>13</td>
                <td><p></p></td>
              </tr>
            
              <tr>
                <td>OCEANBASE</td>
                <td>14</td>
                <td><p></p></td>
              </tr>
            
              <tr>
                <td>DM</td>
                <td>15</td>
                <td><p></p></td>
              </tr>
            
              <tr>
                <td>RISINGWAVE</td>
                <td>16</td>
                <td><p></p></td>
              </tr>
            
              <tr>
                <td>OCEANBASE_ORACLE</td>
                <td>17</td>
                <td><p></p></td>
              </tr>
            
              <tr>
                <td>STARROCKS</td>
                <td>18</td>
                <td><p></p></td>
              </tr>
            
              <tr>
                <td>DORIS</td>
                <td>19</td>
                <td><p></p></td>
              </tr>
            
              <tr>
                <td>HIVE</td>
                <td>20</td>
                <td><p></p></td>
              </tr>
            
              <tr>
                <td>ELASTICSEARCH</td>
                <td>21</td>
                <td><p></p></td>
              </tr>
            
              <tr>
                <td>BIGQUERY</td>
                <td>22</td>
                <td><p></p></td>
              </tr>
            
              <tr>
                <td>DYNAMODB</td>
                <td>23</td>
                <td><p></p></td>
              </tr>
            
              <tr>
                <td>DATABRICKS</td>
                <td>24</td>
                <td><p></p></td>
              </tr>
            
              <tr>
                <td>COCKROACHDB</td>
                <td>25</td>
                <td><p></p></td>
              </tr>
            
              <tr>
                <td>COSMOSDB</td>
                <td>26</td>
                <td><p></p></td>
              </tr>
            
          </tbody>
        </table>
      
        <h3 id="bytebase.store.ExportFormat">ExportFormat</h3>
        <p></p>
        <table class="enum-table">
          <thead>
            <tr><td>Name</td><td>Number</td><td>Description</td></tr>
          </thead>
          <tbody>
            
              <tr>
                <td>FORMAT_UNSPECIFIED</td>
                <td>0</td>
                <td><p></p></td>
              </tr>
            
              <tr>
                <td>CSV</td>
                <td>1</td>
                <td><p></p></td>
              </tr>
            
              <tr>
                <td>JSON</td>
                <td>2</td>
                <td><p></p></td>
              </tr>
            
              <tr>
                <td>SQL</td>
                <td>3</td>
                <td><p></p></td>
              </tr>
            
              <tr>
                <td>XLSX</td>
                <td>4</td>
                <td><p></p></td>
              </tr>
            
          </tbody>
        </table>
      
        <h3 id="bytebase.store.MaskingLevel">MaskingLevel</h3>
        <p></p>
        <table class="enum-table">
          <thead>
            <tr><td>Name</td><td>Number</td><td>Description</td></tr>
          </thead>
          <tbody>
            
              <tr>
                <td>MASKING_LEVEL_UNSPECIFIED</td>
                <td>0</td>
                <td><p></p></td>
              </tr>
            
              <tr>
                <td>NONE</td>
                <td>1</td>
                <td><p></p></td>
              </tr>
            
              <tr>
                <td>PARTIAL</td>
                <td>2</td>
                <td><p></p></td>
              </tr>
            
              <tr>
                <td>FULL</td>
                <td>3</td>
                <td><p></p></td>
              </tr>
            
          </tbody>
        </table>
      
        <h3 id="bytebase.store.VCSType">VCSType</h3>
        <p></p>
        <table class="enum-table">
          <thead>
            <tr><td>Name</td><td>Number</td><td>Description</td></tr>
          </thead>
          <tbody>
            
              <tr>
                <td>VCS_TYPE_UNSPECIFIED</td>
                <td>0</td>
                <td><p></p></td>
              </tr>
            
              <tr>
                <td>GITHUB</td>
                <td>1</td>
                <td><p></p></td>
              </tr>
            
              <tr>
                <td>GITLAB</td>
                <td>2</td>
                <td><p></p></td>
              </tr>
            
              <tr>
                <td>BITBUCKET</td>
                <td>3</td>
                <td><p></p></td>
              </tr>
            
              <tr>
                <td>AZURE_DEVOPS</td>
                <td>4</td>
                <td><p></p></td>
              </tr>
            
          </tbody>
        </table>
      

      

      
    
      
      <div class="file-heading">
        <h2 id="store/advice.proto">store/advice.proto</h2><a href="#title">Top</a>
      </div>
      <p></p>

      
        <h3 id="bytebase.store.Advice">Advice</h3>
        <p></p>

        
          <table class="field-table">
            <thead>
              <tr><td>Field</td><td>Type</td><td>Label</td><td>Description</td></tr>
            </thead>
            <tbody>
              
                <tr>
                  <td>status</td>
                  <td><a href="#bytebase.store.Advice.Status">Advice.Status</a></td>
                  <td></td>
                  <td><p>The advice status. </p></td>
                </tr>
              
                <tr>
                  <td>code</td>
                  <td><a href="#int32">int32</a></td>
                  <td></td>
                  <td><p>The advice code. </p></td>
                </tr>
              
                <tr>
                  <td>title</td>
                  <td><a href="#string">string</a></td>
                  <td></td>
                  <td><p>The advice title. </p></td>
                </tr>
              
                <tr>
                  <td>content</td>
                  <td><a href="#string">string</a></td>
                  <td></td>
                  <td><p>The advice content. </p></td>
                </tr>
              
                <tr>
                  <td>start_position</td>
                  <td><a href="#bytebase.store.Position">Position</a></td>
                  <td></td>
                  <td><p>1-based positions of the sql statment. </p></td>
                </tr>
              
                <tr>
                  <td>end_position</td>
                  <td><a href="#bytebase.store.Position">Position</a></td>
                  <td></td>
                  <td><p> </p></td>
                </tr>
              
            </tbody>
          </table>

          

        
      

      
        <h3 id="bytebase.store.Advice.Status">Advice.Status</h3>
        <p></p>
        <table class="enum-table">
          <thead>
            <tr><td>Name</td><td>Number</td><td>Description</td></tr>
          </thead>
          <tbody>
            
              <tr>
                <td>STATUS_UNSPECIFIED</td>
                <td>0</td>
                <td><p>Unspecified.</p></td>
              </tr>
            
              <tr>
                <td>SUCCESS</td>
                <td>1</td>
                <td><p></p></td>
              </tr>
            
              <tr>
                <td>WARNING</td>
                <td>2</td>
                <td><p></p></td>
              </tr>
            
              <tr>
                <td>ERROR</td>
                <td>3</td>
                <td><p></p></td>
              </tr>
            
          </tbody>
        </table>
      

      

      
    
      
      <div class="file-heading">
        <h2 id="store/anomaly.proto">store/anomaly.proto</h2><a href="#title">Top</a>
      </div>
      <p></p>

      
        <h3 id="bytebase.store.AnomalyConnectionPayload">AnomalyConnectionPayload</h3>
        <p></p>

        
          <table class="field-table">
            <thead>
              <tr><td>Field</td><td>Type</td><td>Label</td><td>Description</td></tr>
            </thead>
            <tbody>
              
                <tr>
                  <td>detail</td>
                  <td><a href="#string">string</a></td>
                  <td></td>
                  <td><p>Connection failure detail </p></td>
                </tr>
              
            </tbody>
          </table>

          

        
      
        <h3 id="bytebase.store.AnomalyDatabaseSchemaDriftPayload">AnomalyDatabaseSchemaDriftPayload</h3>
        <p></p>

        
          <table class="field-table">
            <thead>
              <tr><td>Field</td><td>Type</td><td>Label</td><td>Description</td></tr>
            </thead>
            <tbody>
              
                <tr>
                  <td>version</td>
                  <td><a href="#string">string</a></td>
                  <td></td>
                  <td><p>The schema version corresponds to the expected schema </p></td>
                </tr>
              
                <tr>
                  <td>expect</td>
                  <td><a href="#string">string</a></td>
                  <td></td>
                  <td><p>The expected latest schema stored in the migration history table </p></td>
                </tr>
              
                <tr>
                  <td>actual</td>
                  <td><a href="#string">string</a></td>
                  <td></td>
                  <td><p>The actual schema dumped from the database </p></td>
                </tr>
              
            </tbody>
          </table>

          

        
      

      

      

      
    
      
      <div class="file-heading">
        <h2 id="store/approval.proto">store/approval.proto</h2><a href="#title">Top</a>
      </div>
      <p></p>

      
        <h3 id="bytebase.store.ApprovalFlow">ApprovalFlow</h3>
        <p></p>

        
          <table class="field-table">
            <thead>
              <tr><td>Field</td><td>Type</td><td>Label</td><td>Description</td></tr>
            </thead>
            <tbody>
              
                <tr>
                  <td>steps</td>
                  <td><a href="#bytebase.store.ApprovalStep">ApprovalStep</a></td>
                  <td>repeated</td>
                  <td><p> </p></td>
                </tr>
              
            </tbody>
          </table>

          

        
      
        <h3 id="bytebase.store.ApprovalNode">ApprovalNode</h3>
        <p></p>

        
          <table class="field-table">
            <thead>
              <tr><td>Field</td><td>Type</td><td>Label</td><td>Description</td></tr>
            </thead>
            <tbody>
              
                <tr>
                  <td>type</td>
                  <td><a href="#bytebase.store.ApprovalNode.Type">ApprovalNode.Type</a></td>
                  <td></td>
                  <td><p> </p></td>
                </tr>
              
                <tr>
                  <td>group_value</td>
                  <td><a href="#bytebase.store.ApprovalNode.GroupValue">ApprovalNode.GroupValue</a></td>
                  <td></td>
                  <td><p> </p></td>
                </tr>
              
                <tr>
                  <td>role</td>
                  <td><a href="#string">string</a></td>
                  <td></td>
                  <td><p>Format: roles/{role} </p></td>
                </tr>
              
            </tbody>
          </table>

          

        
      
        <h3 id="bytebase.store.ApprovalStep">ApprovalStep</h3>
        <p></p>

        
          <table class="field-table">
            <thead>
              <tr><td>Field</td><td>Type</td><td>Label</td><td>Description</td></tr>
            </thead>
            <tbody>
              
                <tr>
                  <td>type</td>
                  <td><a href="#bytebase.store.ApprovalStep.Type">ApprovalStep.Type</a></td>
                  <td></td>
                  <td><p> </p></td>
                </tr>
              
                <tr>
                  <td>nodes</td>
                  <td><a href="#bytebase.store.ApprovalNode">ApprovalNode</a></td>
                  <td>repeated</td>
                  <td><p> </p></td>
                </tr>
              
            </tbody>
          </table>

          

        
      
        <h3 id="bytebase.store.ApprovalTemplate">ApprovalTemplate</h3>
        <p></p>

        
          <table class="field-table">
            <thead>
              <tr><td>Field</td><td>Type</td><td>Label</td><td>Description</td></tr>
            </thead>
            <tbody>
              
                <tr>
                  <td>flow</td>
                  <td><a href="#bytebase.store.ApprovalFlow">ApprovalFlow</a></td>
                  <td></td>
                  <td><p> </p></td>
                </tr>
              
                <tr>
                  <td>title</td>
                  <td><a href="#string">string</a></td>
                  <td></td>
                  <td><p> </p></td>
                </tr>
              
                <tr>
                  <td>description</td>
                  <td><a href="#string">string</a></td>
                  <td></td>
                  <td><p> </p></td>
                </tr>
              
                <tr>
                  <td>creator_id</td>
                  <td><a href="#int32">int32</a></td>
                  <td></td>
                  <td><p> </p></td>
                </tr>
              
            </tbody>
          </table>

          

        
      
        <h3 id="bytebase.store.IssuePayloadApproval">IssuePayloadApproval</h3>
        <p>IssuePayloadApproval is a part of the payload of an issue.</p><p>IssuePayloadApproval records the approval template used and the approval history.</p>

        
          <table class="field-table">
            <thead>
              <tr><td>Field</td><td>Type</td><td>Label</td><td>Description</td></tr>
            </thead>
            <tbody>
              
                <tr>
                  <td>approval_templates</td>
                  <td><a href="#bytebase.store.ApprovalTemplate">ApprovalTemplate</a></td>
                  <td>repeated</td>
                  <td><p> </p></td>
                </tr>
              
                <tr>
                  <td>approvers</td>
                  <td><a href="#bytebase.store.IssuePayloadApproval.Approver">IssuePayloadApproval.Approver</a></td>
                  <td>repeated</td>
                  <td><p> </p></td>
                </tr>
              
                <tr>
                  <td>approval_finding_done</td>
                  <td><a href="#bool">bool</a></td>
                  <td></td>
                  <td><p>If the value is `false`, it means that the backend is still finding matching approval templates.
If `true`, other fields are available. </p></td>
                </tr>
              
                <tr>
                  <td>approval_finding_error</td>
                  <td><a href="#string">string</a></td>
                  <td></td>
                  <td><p> </p></td>
                </tr>
              
                <tr>
                  <td>risk_level</td>
                  <td><a href="#bytebase.store.IssuePayloadApproval.RiskLevel">IssuePayloadApproval.RiskLevel</a></td>
                  <td></td>
                  <td><p> </p></td>
                </tr>
              
            </tbody>
          </table>

          

        
      
        <h3 id="bytebase.store.IssuePayloadApproval.Approver">IssuePayloadApproval.Approver</h3>
        <p></p>

        
          <table class="field-table">
            <thead>
              <tr><td>Field</td><td>Type</td><td>Label</td><td>Description</td></tr>
            </thead>
            <tbody>
              
                <tr>
                  <td>status</td>
                  <td><a href="#bytebase.store.IssuePayloadApproval.Approver.Status">IssuePayloadApproval.Approver.Status</a></td>
                  <td></td>
                  <td><p>The new status. </p></td>
                </tr>
              
                <tr>
                  <td>principal_id</td>
                  <td><a href="#int32">int32</a></td>
                  <td></td>
                  <td><p>The principal id of the approver. </p></td>
                </tr>
              
            </tbody>
          </table>

          

        
      

      
        <h3 id="bytebase.store.ApprovalNode.GroupValue">ApprovalNode.GroupValue</h3>
        <p>The predefined user groups are:</p><p>- WORKSPACE_OWNER</p><p>- WORKSPACE_DBA</p><p>- PROJECT_OWNER</p><p>- PROJECT_MEMBER</p>
        <table class="enum-table">
          <thead>
            <tr><td>Name</td><td>Number</td><td>Description</td></tr>
          </thead>
          <tbody>
            
              <tr>
                <td>GROUP_VALUE_UNSPECIFILED</td>
                <td>0</td>
                <td><p></p></td>
              </tr>
            
              <tr>
                <td>WORKSPACE_OWNER</td>
                <td>1</td>
                <td><p></p></td>
              </tr>
            
              <tr>
                <td>WORKSPACE_DBA</td>
                <td>2</td>
                <td><p></p></td>
              </tr>
            
              <tr>
                <td>PROJECT_OWNER</td>
                <td>3</td>
                <td><p></p></td>
              </tr>
            
              <tr>
                <td>PROJECT_MEMBER</td>
                <td>4</td>
                <td><p></p></td>
              </tr>
            
          </tbody>
        </table>
      
        <h3 id="bytebase.store.ApprovalNode.Type">ApprovalNode.Type</h3>
        <p>Type of the ApprovalNode.</p><p>type determines who should approve this node.</p><p>ANY_IN_GROUP means the ApprovalNode can be approved by an user from our predefined user group.</p><p>See GroupValue below for the predefined user groups.</p>
        <table class="enum-table">
          <thead>
            <tr><td>Name</td><td>Number</td><td>Description</td></tr>
          </thead>
          <tbody>
            
              <tr>
                <td>TYPE_UNSPECIFIED</td>
                <td>0</td>
                <td><p></p></td>
              </tr>
            
              <tr>
                <td>ANY_IN_GROUP</td>
                <td>1</td>
                <td><p></p></td>
              </tr>
            
          </tbody>
        </table>
      
        <h3 id="bytebase.store.ApprovalStep.Type">ApprovalStep.Type</h3>
        <p>Type of the ApprovalStep</p><p>ALL means every node must be approved to proceed.</p><p>ANY means approving any node will proceed.</p>
        <table class="enum-table">
          <thead>
            <tr><td>Name</td><td>Number</td><td>Description</td></tr>
          </thead>
          <tbody>
            
              <tr>
                <td>TYPE_UNSPECIFIED</td>
                <td>0</td>
                <td><p></p></td>
              </tr>
            
              <tr>
                <td>ALL</td>
                <td>1</td>
                <td><p></p></td>
              </tr>
            
              <tr>
                <td>ANY</td>
                <td>2</td>
                <td><p></p></td>
              </tr>
            
          </tbody>
        </table>
      
        <h3 id="bytebase.store.IssuePayloadApproval.Approver.Status">IssuePayloadApproval.Approver.Status</h3>
        <p></p>
        <table class="enum-table">
          <thead>
            <tr><td>Name</td><td>Number</td><td>Description</td></tr>
          </thead>
          <tbody>
            
              <tr>
                <td>STATUS_UNSPECIFIED</td>
                <td>0</td>
                <td><p></p></td>
              </tr>
            
              <tr>
                <td>PENDING</td>
                <td>1</td>
                <td><p></p></td>
              </tr>
            
              <tr>
                <td>APPROVED</td>
                <td>2</td>
                <td><p></p></td>
              </tr>
            
              <tr>
                <td>REJECTED</td>
                <td>3</td>
                <td><p></p></td>
              </tr>
            
          </tbody>
        </table>
      
        <h3 id="bytebase.store.IssuePayloadApproval.RiskLevel">IssuePayloadApproval.RiskLevel</h3>
        <p></p>
        <table class="enum-table">
          <thead>
            <tr><td>Name</td><td>Number</td><td>Description</td></tr>
          </thead>
          <tbody>
            
              <tr>
                <td>RISK_LEVEL_UNSPECIFIED</td>
                <td>0</td>
                <td><p></p></td>
              </tr>
            
              <tr>
                <td>LOW</td>
                <td>1</td>
                <td><p></p></td>
              </tr>
            
              <tr>
                <td>MODERATE</td>
                <td>2</td>
                <td><p></p></td>
              </tr>
            
              <tr>
                <td>HIGH</td>
                <td>3</td>
                <td><p></p></td>
              </tr>
            
          </tbody>
        </table>
      

      

      
    
      
      <div class="file-heading">
        <h2 id="store/audit_log.proto">store/audit_log.proto</h2><a href="#title">Top</a>
      </div>
      <p></p>

      
        <h3 id="bytebase.store.AuditLog">AuditLog</h3>
        <p></p>

        
          <table class="field-table">
            <thead>
              <tr><td>Field</td><td>Type</td><td>Label</td><td>Description</td></tr>
            </thead>
            <tbody>
              
                <tr>
                  <td>parent</td>
                  <td><a href="#string">string</a></td>
                  <td></td>
                  <td><p>The project or workspace the audit log belongs to.
Formats:
- projects/{project}
- workspaces/{workspace} </p></td>
                </tr>
              
                <tr>
                  <td>method</td>
                  <td><a href="#string">string</a></td>
                  <td></td>
                  <td><p>e.g. /bytebase.v1.SQLService/Query </p></td>
                </tr>
              
                <tr>
                  <td>resource</td>
                  <td><a href="#string">string</a></td>
                  <td></td>
                  <td><p>resource name
projects/{project} </p></td>
                </tr>
              
                <tr>
                  <td>user</td>
                  <td><a href="#string">string</a></td>
                  <td></td>
                  <td><p>Format: users/{userUID}. </p></td>
                </tr>
              
                <tr>
                  <td>severity</td>
                  <td><a href="#bytebase.store.AuditLog.Severity">AuditLog.Severity</a></td>
                  <td></td>
                  <td><p> </p></td>
                </tr>
              
                <tr>
                  <td>request</td>
                  <td><a href="#string">string</a></td>
                  <td></td>
                  <td><p>Marshalled request. </p></td>
                </tr>
              
                <tr>
                  <td>response</td>
                  <td><a href="#string">string</a></td>
                  <td></td>
                  <td><p>Marshalled response.
Some fields are omitted because they are too large or contain sensitive information. </p></td>
                </tr>
              
                <tr>
                  <td>status</td>
                  <td><a href="#google.rpc.Status">google.rpc.Status</a></td>
                  <td></td>
                  <td><p> </p></td>
                </tr>
              
                <tr>
                  <td>service_data</td>
                  <td><a href="#google.protobuf.Any">google.protobuf.Any</a></td>
                  <td></td>
                  <td><p>service-specific data about the request, response, and other activities. </p></td>
                </tr>
              
                <tr>
                  <td>request_metadata</td>
                  <td><a href="#bytebase.store.RequestMetadata">RequestMetadata</a></td>
                  <td></td>
                  <td><p>Metadata about the operation. </p></td>
                </tr>
              
            </tbody>
          </table>

          

        
      
        <h3 id="bytebase.store.RequestMetadata">RequestMetadata</h3>
        <p>Metadata about the request.</p>

        
          <table class="field-table">
            <thead>
              <tr><td>Field</td><td>Type</td><td>Label</td><td>Description</td></tr>
            </thead>
            <tbody>
              
                <tr>
                  <td>caller_ip</td>
                  <td><a href="#string">string</a></td>
                  <td></td>
                  <td><p>The IP address of the caller. </p></td>
                </tr>
              
                <tr>
                  <td>caller_supplied_user_agent</td>
                  <td><a href="#string">string</a></td>
                  <td></td>
                  <td><p>The user agent of the caller.
This information is not authenticated and should be treated accordingly. </p></td>
                </tr>
              
            </tbody>
          </table>

          

        
      

      
        <h3 id="bytebase.store.AuditLog.Severity">AuditLog.Severity</h3>
        <p></p>
        <table class="enum-table">
          <thead>
            <tr><td>Name</td><td>Number</td><td>Description</td></tr>
          </thead>
          <tbody>
            
              <tr>
                <td>DEFAULT</td>
                <td>0</td>
                <td><p></p></td>
              </tr>
            
              <tr>
                <td>DEBUG</td>
                <td>1</td>
                <td><p></p></td>
              </tr>
            
              <tr>
                <td>INFO</td>
                <td>2</td>
                <td><p></p></td>
              </tr>
            
              <tr>
                <td>NOTICE</td>
                <td>3</td>
                <td><p></p></td>
              </tr>
            
              <tr>
                <td>WARNING</td>
                <td>4</td>
                <td><p></p></td>
              </tr>
            
              <tr>
                <td>ERROR</td>
                <td>5</td>
                <td><p></p></td>
              </tr>
            
              <tr>
                <td>CRITICAL</td>
                <td>6</td>
                <td><p></p></td>
              </tr>
            
              <tr>
                <td>ALERT</td>
                <td>7</td>
                <td><p></p></td>
              </tr>
            
              <tr>
                <td>EMERGENCY</td>
                <td>8</td>
                <td><p></p></td>
              </tr>
            
          </tbody>
        </table>
      

      

      
    
      
      <div class="file-heading">
        <h2 id="store/changelist.proto">store/changelist.proto</h2><a href="#title">Top</a>
      </div>
      <p></p>

      
        <h3 id="bytebase.store.Changelist">Changelist</h3>
        <p></p>

        
          <table class="field-table">
            <thead>
              <tr><td>Field</td><td>Type</td><td>Label</td><td>Description</td></tr>
            </thead>
            <tbody>
              
                <tr>
                  <td>description</td>
                  <td><a href="#string">string</a></td>
                  <td></td>
                  <td><p> </p></td>
                </tr>
              
                <tr>
                  <td>changes</td>
                  <td><a href="#bytebase.store.Changelist.Change">Changelist.Change</a></td>
                  <td>repeated</td>
                  <td><p> </p></td>
                </tr>
              
            </tbody>
          </table>

          

        
      
        <h3 id="bytebase.store.Changelist.Change">Changelist.Change</h3>
        <p></p>

        
          <table class="field-table">
            <thead>
              <tr><td>Field</td><td>Type</td><td>Label</td><td>Description</td></tr>
            </thead>
            <tbody>
              
                <tr>
                  <td>sheet</td>
                  <td><a href="#string">string</a></td>
                  <td></td>
                  <td><p>The name of a sheet. </p></td>
                </tr>
              
                <tr>
                  <td>source</td>
                  <td><a href="#string">string</a></td>
                  <td></td>
                  <td><p>The source of origin.
1) changes: instances/{instance}/databases/{database}/changelogs/{changelog}.
2) raw SQL if empty. </p></td>
                </tr>
              
                <tr>
                  <td>version</td>
                  <td><a href="#string">string</a></td>
                  <td></td>
                  <td><p>The migration version for a change. </p></td>
                </tr>
              
            </tbody>
          </table>

          

        
      

      

      

      
    
      
      <div class="file-heading">
        <h2 id="store/changelog.proto">store/changelog.proto</h2><a href="#title">Top</a>
      </div>
      <p></p>

      
        <h3 id="bytebase.store.ChangedResourceDatabase">ChangedResourceDatabase</h3>
        <p></p>

        
          <table class="field-table">
            <thead>
              <tr><td>Field</td><td>Type</td><td>Label</td><td>Description</td></tr>
            </thead>
            <tbody>
              
                <tr>
                  <td>name</td>
                  <td><a href="#string">string</a></td>
                  <td></td>
                  <td><p> </p></td>
                </tr>
              
                <tr>
                  <td>schemas</td>
                  <td><a href="#bytebase.store.ChangedResourceSchema">ChangedResourceSchema</a></td>
                  <td>repeated</td>
                  <td><p> </p></td>
                </tr>
              
            </tbody>
          </table>

          

        
      
        <h3 id="bytebase.store.ChangedResourceFunction">ChangedResourceFunction</h3>
        <p></p>

        
          <table class="field-table">
            <thead>
              <tr><td>Field</td><td>Type</td><td>Label</td><td>Description</td></tr>
            </thead>
            <tbody>
              
                <tr>
                  <td>name</td>
                  <td><a href="#string">string</a></td>
                  <td></td>
                  <td><p> </p></td>
                </tr>
              
                <tr>
                  <td>ranges</td>
                  <td><a href="#bytebase.store.Range">Range</a></td>
                  <td>repeated</td>
                  <td><p>The ranges of sub-strings correspond to the statements on the sheet. </p></td>
                </tr>
              
            </tbody>
          </table>

          

        
      
        <h3 id="bytebase.store.ChangedResourceProcedure">ChangedResourceProcedure</h3>
        <p></p>

        
          <table class="field-table">
            <thead>
              <tr><td>Field</td><td>Type</td><td>Label</td><td>Description</td></tr>
            </thead>
            <tbody>
              
                <tr>
                  <td>name</td>
                  <td><a href="#string">string</a></td>
                  <td></td>
                  <td><p> </p></td>
                </tr>
              
                <tr>
                  <td>ranges</td>
                  <td><a href="#bytebase.store.Range">Range</a></td>
                  <td>repeated</td>
                  <td><p>The ranges of sub-strings correspond to the statements on the sheet. </p></td>
                </tr>
              
            </tbody>
          </table>

          

        
      
        <h3 id="bytebase.store.ChangedResourceSchema">ChangedResourceSchema</h3>
        <p></p>

        
          <table class="field-table">
            <thead>
              <tr><td>Field</td><td>Type</td><td>Label</td><td>Description</td></tr>
            </thead>
            <tbody>
              
                <tr>
                  <td>name</td>
                  <td><a href="#string">string</a></td>
                  <td></td>
                  <td><p> </p></td>
                </tr>
              
                <tr>
                  <td>tables</td>
                  <td><a href="#bytebase.store.ChangedResourceTable">ChangedResourceTable</a></td>
                  <td>repeated</td>
                  <td><p> </p></td>
                </tr>
              
                <tr>
                  <td>views</td>
                  <td><a href="#bytebase.store.ChangedResourceView">ChangedResourceView</a></td>
                  <td>repeated</td>
                  <td><p> </p></td>
                </tr>
              
                <tr>
                  <td>functions</td>
                  <td><a href="#bytebase.store.ChangedResourceFunction">ChangedResourceFunction</a></td>
                  <td>repeated</td>
                  <td><p> </p></td>
                </tr>
              
                <tr>
                  <td>procedures</td>
                  <td><a href="#bytebase.store.ChangedResourceProcedure">ChangedResourceProcedure</a></td>
                  <td>repeated</td>
                  <td><p> </p></td>
                </tr>
              
            </tbody>
          </table>

          

        
      
        <h3 id="bytebase.store.ChangedResourceTable">ChangedResourceTable</h3>
        <p></p>

        
          <table class="field-table">
            <thead>
              <tr><td>Field</td><td>Type</td><td>Label</td><td>Description</td></tr>
            </thead>
            <tbody>
              
                <tr>
                  <td>name</td>
                  <td><a href="#string">string</a></td>
                  <td></td>
                  <td><p> </p></td>
                </tr>
              
                <tr>
                  <td>table_rows</td>
                  <td><a href="#int64">int64</a></td>
                  <td></td>
                  <td><p>estimated row count of the table </p></td>
                </tr>
              
                <tr>
                  <td>ranges</td>
                  <td><a href="#bytebase.store.Range">Range</a></td>
                  <td>repeated</td>
                  <td><p>The ranges of sub-strings correspond to the statements on the sheet. </p></td>
                </tr>
              
            </tbody>
          </table>

          

        
      
        <h3 id="bytebase.store.ChangedResourceView">ChangedResourceView</h3>
        <p></p>

        
          <table class="field-table">
            <thead>
              <tr><td>Field</td><td>Type</td><td>Label</td><td>Description</td></tr>
            </thead>
            <tbody>
              
                <tr>
                  <td>name</td>
                  <td><a href="#string">string</a></td>
                  <td></td>
                  <td><p> </p></td>
                </tr>
              
                <tr>
                  <td>ranges</td>
                  <td><a href="#bytebase.store.Range">Range</a></td>
                  <td>repeated</td>
                  <td><p>The ranges of sub-strings correspond to the statements on the sheet. </p></td>
                </tr>
              
            </tbody>
          </table>

          

        
      
        <h3 id="bytebase.store.ChangedResources">ChangedResources</h3>
        <p></p>

        
          <table class="field-table">
            <thead>
              <tr><td>Field</td><td>Type</td><td>Label</td><td>Description</td></tr>
            </thead>
            <tbody>
              
                <tr>
                  <td>databases</td>
                  <td><a href="#bytebase.store.ChangedResourceDatabase">ChangedResourceDatabase</a></td>
                  <td>repeated</td>
                  <td><p> </p></td>
                </tr>
              
            </tbody>
          </table>

          

        
      
        <h3 id="bytebase.store.ChangelogPayload">ChangelogPayload</h3>
        <p></p>

        
          <table class="field-table">
            <thead>
              <tr><td>Field</td><td>Type</td><td>Label</td><td>Description</td></tr>
            </thead>
            <tbody>
              
                <tr>
                  <td>task_run</td>
                  <td><a href="#string">string</a></td>
                  <td></td>
                  <td><p>Format: projects/{project}/rollouts/{rollout}/stages/{stage}/tasks/{task}/taskruns/{taskrun} </p></td>
                </tr>
              
                <tr>
                  <td>issue</td>
                  <td><a href="#string">string</a></td>
                  <td></td>
                  <td><p>Format: projects/{project}/issues/{issue} </p></td>
                </tr>
              
                <tr>
                  <td>revision</td>
                  <td><a href="#int64">int64</a></td>
                  <td></td>
                  <td><p>The revision uid.
optional </p></td>
                </tr>
              
                <tr>
                  <td>changed_resources</td>
                  <td><a href="#bytebase.store.ChangedResources">ChangedResources</a></td>
                  <td></td>
                  <td><p> </p></td>
                </tr>
              
                <tr>
                  <td>sheet</td>
                  <td><a href="#string">string</a></td>
                  <td></td>
                  <td><p>The sheet that holds the content.
Format: projects/{project}/sheets/{sheet} </p></td>
                </tr>
              
                <tr>
                  <td>version</td>
                  <td><a href="#string">string</a></td>
                  <td></td>
                  <td><p> </p></td>
                </tr>
              
                <tr>
                  <td>type</td>
                  <td><a href="#bytebase.store.ChangelogPayload.Type">ChangelogPayload.Type</a></td>
                  <td></td>
                  <td><p> </p></td>
                </tr>
              
            </tbody>
          </table>

          

        
      

      
        <h3 id="bytebase.store.ChangelogPayload.Type">ChangelogPayload.Type</h3>
        <p></p>
        <table class="enum-table">
          <thead>
            <tr><td>Name</td><td>Number</td><td>Description</td></tr>
          </thead>
          <tbody>
            
              <tr>
                <td>TYPE_UNSPECIFIED</td>
                <td>0</td>
                <td><p></p></td>
              </tr>
            
              <tr>
                <td>BASELINE</td>
                <td>1</td>
                <td><p></p></td>
              </tr>
            
              <tr>
                <td>MIGRATE</td>
                <td>2</td>
                <td><p></p></td>
              </tr>
            
              <tr>
                <td>MIGRATE_SDL</td>
                <td>3</td>
                <td><p></p></td>
              </tr>
            
              <tr>
                <td>MIGRATE_GHOST</td>
                <td>4</td>
                <td><p></p></td>
              </tr>
            
              <tr>
                <td>DATA</td>
                <td>6</td>
                <td><p></p></td>
              </tr>
            
          </tbody>
        </table>
      

      

      
    
      
      <div class="file-heading">
        <h2 id="store/data_source.proto">store/data_source.proto</h2><a href="#title">Top</a>
      </div>
      <p></p>

      

      

      

      
    
      
      <div class="file-heading">
        <h2 id="store/database.proto">store/database.proto</h2><a href="#title">Top</a>
      </div>
      <p></p>

      
        <h3 id="bytebase.store.CheckConstraintMetadata">CheckConstraintMetadata</h3>
        <p></p>

        
          <table class="field-table">
            <thead>
              <tr><td>Field</td><td>Type</td><td>Label</td><td>Description</td></tr>
            </thead>
            <tbody>
              
                <tr>
                  <td>name</td>
                  <td><a href="#string">string</a></td>
                  <td></td>
                  <td><p>The name is the name of a check constraint. </p></td>
                </tr>
              
                <tr>
                  <td>expression</td>
                  <td><a href="#string">string</a></td>
                  <td></td>
                  <td><p>The expression is the expression of a check constraint. </p></td>
                </tr>
              
            </tbody>
          </table>

          

        
      
        <h3 id="bytebase.store.ColumnCatalog">ColumnCatalog</h3>
        <p></p>

        
          <table class="field-table">
            <thead>
              <tr><td>Field</td><td>Type</td><td>Label</td><td>Description</td></tr>
            </thead>
            <tbody>
              
                <tr>
                  <td>name</td>
                  <td><a href="#string">string</a></td>
                  <td></td>
                  <td><p>The name is the name of a column. </p></td>
                </tr>
              
                <tr>
                  <td>semantic_type</td>
                  <td><a href="#string">string</a></td>
                  <td></td>
                  <td><p> </p></td>
                </tr>
              
                <tr>
                  <td>labels</td>
                  <td><a href="#bytebase.store.ColumnCatalog.LabelsEntry">ColumnCatalog.LabelsEntry</a></td>
                  <td>repeated</td>
                  <td><p>The user labels for a column. </p></td>
                </tr>
              
                <tr>
                  <td>classification</td>
                  <td><a href="#string">string</a></td>
                  <td></td>
                  <td><p> </p></td>
                </tr>
              
                <tr>
                  <td>object_schema</td>
                  <td><a href="#bytebase.store.ObjectSchema">ObjectSchema</a></td>
                  <td>optional</td>
                  <td><p> </p></td>
                </tr>
              
                <tr>
                  <td>masking_level</td>
                  <td><a href="#bytebase.store.MaskingLevel">MaskingLevel</a></td>
                  <td></td>
                  <td><p>Deprecated. </p></td>
                </tr>
              
                <tr>
                  <td>full_masking_algorithm_id</td>
                  <td><a href="#string">string</a></td>
                  <td></td>
                  <td><p>Deprecated. </p></td>
                </tr>
              
                <tr>
                  <td>partial_masking_algorithm_id</td>
                  <td><a href="#string">string</a></td>
                  <td></td>
                  <td><p>Deprecated. </p></td>
                </tr>
              
            </tbody>
          </table>

          

        
      
        <h3 id="bytebase.store.ColumnCatalog.LabelsEntry">ColumnCatalog.LabelsEntry</h3>
        <p></p>

        
          <table class="field-table">
            <thead>
              <tr><td>Field</td><td>Type</td><td>Label</td><td>Description</td></tr>
            </thead>
            <tbody>
              
                <tr>
                  <td>key</td>
                  <td><a href="#string">string</a></td>
                  <td></td>
                  <td><p> </p></td>
                </tr>
              
                <tr>
                  <td>value</td>
                  <td><a href="#string">string</a></td>
                  <td></td>
                  <td><p> </p></td>
                </tr>
              
            </tbody>
          </table>

          

        
      
        <h3 id="bytebase.store.ColumnMetadata">ColumnMetadata</h3>
        <p>ColumnMetadata is the metadata for columns.</p>

        
          <table class="field-table">
            <thead>
              <tr><td>Field</td><td>Type</td><td>Label</td><td>Description</td></tr>
            </thead>
            <tbody>
              
                <tr>
                  <td>name</td>
                  <td><a href="#string">string</a></td>
                  <td></td>
                  <td><p>The name is the name of a column. </p></td>
                </tr>
              
                <tr>
                  <td>position</td>
                  <td><a href="#int32">int32</a></td>
                  <td></td>
                  <td><p>The position is the position in columns. </p></td>
                </tr>
              
                <tr>
                  <td>default</td>
                  <td><a href="#google.protobuf.StringValue">google.protobuf.StringValue</a></td>
                  <td></td>
                  <td><p>The default is the default of a column. Use google.protobuf.StringValue
to distinguish between an empty string default value or no default. </p></td>
                </tr>
              
                <tr>
                  <td>default_null</td>
                  <td><a href="#bool">bool</a></td>
                  <td></td>
                  <td><p> </p></td>
                </tr>
              
                <tr>
                  <td>default_expression</td>
                  <td><a href="#string">string</a></td>
                  <td></td>
                  <td><p> </p></td>
                </tr>
              
                <tr>
                  <td>on_update</td>
                  <td><a href="#string">string</a></td>
                  <td></td>
                  <td><p>The on_update is the on update action of a column.
For MySQL like databases, it&#39;s only supported for TIMESTAMP columns with
CURRENT_TIMESTAMP as on update value. </p></td>
                </tr>
              
                <tr>
                  <td>nullable</td>
                  <td><a href="#bool">bool</a></td>
                  <td></td>
                  <td><p>The nullable is the nullable of a column. </p></td>
                </tr>
              
                <tr>
                  <td>type</td>
                  <td><a href="#string">string</a></td>
                  <td></td>
                  <td><p>The type is the type of a column. </p></td>
                </tr>
              
                <tr>
                  <td>character_set</td>
                  <td><a href="#string">string</a></td>
                  <td></td>
                  <td><p>The character_set is the character_set of a column. </p></td>
                </tr>
              
                <tr>
                  <td>collation</td>
                  <td><a href="#string">string</a></td>
                  <td></td>
                  <td><p>The collation is the collation of a column. </p></td>
                </tr>
              
                <tr>
                  <td>comment</td>
                  <td><a href="#string">string</a></td>
                  <td></td>
                  <td><p>The comment is the comment of a column.
classification and user_comment is parsed from the comment. </p></td>
                </tr>
              
                <tr>
                  <td>user_comment</td>
                  <td><a href="#string">string</a></td>
                  <td></td>
                  <td><p>The user_comment is the user comment of a table parsed from the comment. </p></td>
                </tr>
              
                <tr>
                  <td>generation</td>
                  <td><a href="#bytebase.store.GenerationMetadata">GenerationMetadata</a></td>
                  <td></td>
                  <td><p>The generation is for generated columns. </p></td>
                </tr>
              
                <tr>
                  <td>identity_generation</td>
                  <td><a href="#bytebase.store.ColumnMetadata.IdentityGeneration">ColumnMetadata.IdentityGeneration</a></td>
                  <td></td>
                  <td><p>The identity_generation is for identity columns, PG only. </p></td>
                </tr>
              
            </tbody>
          </table>

          

        
      
        <h3 id="bytebase.store.DatabaseConfig">DatabaseConfig</h3>
        <p></p>

        
          <table class="field-table">
            <thead>
              <tr><td>Field</td><td>Type</td><td>Label</td><td>Description</td></tr>
            </thead>
            <tbody>
              
                <tr>
                  <td>name</td>
                  <td><a href="#string">string</a></td>
                  <td></td>
                  <td><p> </p></td>
                </tr>
              
                <tr>
                  <td>schemas</td>
                  <td><a href="#bytebase.store.SchemaCatalog">SchemaCatalog</a></td>
                  <td>repeated</td>
                  <td><p>The schema_configs is the list of configs for schemas in a database. </p></td>
                </tr>
              
                <tr>
                  <td>extra_connection_parameters</td>
                  <td><a href="#bytebase.store.DataSourceOptions.ExtraConnectionParametersEntry">DataSourceOptions.ExtraConnectionParametersEntry</a></td>
                  <td>repeated</td>
                  <td><p>Extra connection parameters for the database connection.
For PostgreSQL HA, this can be used to set target_session_attrs=read-write </p></td>
                </tr>
              
            </tbody>
          </table>

          

        
      
        <h3 id="bytebase.store.DatabaseMetadata">DatabaseMetadata</h3>
        <p>DatabaseMetadata is the metadata for databases.</p>

        
          <table class="field-table">
            <thead>
              <tr><td>Field</td><td>Type</td><td>Label</td><td>Description</td></tr>
            </thead>
            <tbody>
              
                <tr>
                  <td>labels</td>
                  <td><a href="#bytebase.store.DatabaseMetadata.LabelsEntry">DatabaseMetadata.LabelsEntry</a></td>
                  <td>repeated</td>
                  <td><p> </p></td>
                </tr>
              
                <tr>
                  <td>last_sync_time</td>
                  <td><a href="#google.protobuf.Timestamp">google.protobuf.Timestamp</a></td>
                  <td></td>
                  <td><p> </p></td>
                </tr>
              
                <tr>
                  <td>backup_available</td>
                  <td><a href="#bool">bool</a></td>
                  <td></td>
                  <td><p> </p></td>
                </tr>
              
                <tr>
                  <td>datashare</td>
                  <td><a href="#bool">bool</a></td>
                  <td></td>
                  <td><p> </p></td>
                </tr>
              
                <tr>
                  <td>secrets</td>
                  <td><a href="#bytebase.store.Secret">Secret</a></td>
                  <td>repeated</td>
                  <td><p> </p></td>
                </tr>
              
            </tbody>
          </table>

          

        
      
        <h3 id="bytebase.store.DatabaseMetadata.LabelsEntry">DatabaseMetadata.LabelsEntry</h3>
        <p></p>

        
          <table class="field-table">
            <thead>
              <tr><td>Field</td><td>Type</td><td>Label</td><td>Description</td></tr>
            </thead>
            <tbody>
              
                <tr>
                  <td>key</td>
                  <td><a href="#string">string</a></td>
                  <td></td>
                  <td><p> </p></td>
                </tr>
              
                <tr>
                  <td>value</td>
                  <td><a href="#string">string</a></td>
                  <td></td>
                  <td><p> </p></td>
                </tr>
              
            </tbody>
          </table>

          

        
      
<<<<<<< HEAD
        <h3 id="bytebase.store.DataSourceOptions.ExtraConnectionParametersEntry">DataSourceOptions.ExtraConnectionParametersEntry</h3>
        <p></p>

        
          <table class="field-table">
            <thead>
              <tr><td>Field</td><td>Type</td><td>Label</td><td>Description</td></tr>
            </thead>
            <tbody>
              
                <tr>
                  <td>key</td>
                  <td><a href="#string">string</a></td>
                  <td></td>
                  <td><p> </p></td>
                </tr>
              
                <tr>
                  <td>value</td>
                  <td><a href="#string">string</a></td>
                  <td></td>
                  <td><p> </p></td>
                </tr>
              
            </tbody>
          </table>

          

        
      
        <h3 id="bytebase.store.KerberosConfig">KerberosConfig</h3>
        <p></p>
=======
        <h3 id="bytebase.store.DatabaseSchemaMetadata">DatabaseSchemaMetadata</h3>
        <p>DatabaseSchemaMetadata is the schema metadata for databases.</p>
>>>>>>> e966f1ad

        
          <table class="field-table">
            <thead>
              <tr><td>Field</td><td>Type</td><td>Label</td><td>Description</td></tr>
            </thead>
            <tbody>
              
                <tr>
                  <td>name</td>
                  <td><a href="#string">string</a></td>
                  <td></td>
                  <td><p> </p></td>
                </tr>
              
                <tr>
                  <td>schemas</td>
                  <td><a href="#bytebase.store.SchemaMetadata">SchemaMetadata</a></td>
                  <td>repeated</td>
                  <td><p>The schemas is the list of schemas in a database. </p></td>
                </tr>
              
                <tr>
                  <td>character_set</td>
                  <td><a href="#string">string</a></td>
                  <td></td>
                  <td><p>The character_set is the character set of a database. </p></td>
                </tr>
              
                <tr>
                  <td>collation</td>
                  <td><a href="#string">string</a></td>
                  <td></td>
                  <td><p>The collation is the collation of a database. </p></td>
                </tr>
              
                <tr>
                  <td>extensions</td>
                  <td><a href="#bytebase.store.ExtensionMetadata">ExtensionMetadata</a></td>
                  <td>repeated</td>
                  <td><p>The extensions is the list of extensions in a database. </p></td>
                </tr>
              
                <tr>
                  <td>datashare</td>
                  <td><a href="#bool">bool</a></td>
                  <td></td>
                  <td><p>The database belongs to a datashare. </p></td>
                </tr>
              
                <tr>
                  <td>service_name</td>
                  <td><a href="#string">string</a></td>
                  <td></td>
                  <td><p>The service name of the database. It&#39;s the Oracle specific concept. </p></td>
                </tr>
              
                <tr>
                  <td>linked_databases</td>
                  <td><a href="#bytebase.store.LinkedDatabaseMetadata">LinkedDatabaseMetadata</a></td>
                  <td>repeated</td>
                  <td><p> </p></td>
                </tr>
              
                <tr>
                  <td>owner</td>
                  <td><a href="#string">string</a></td>
                  <td></td>
                  <td><p> </p></td>
                </tr>
              
            </tbody>
          </table>

          

        
      
        <h3 id="bytebase.store.DependencyColumn">DependencyColumn</h3>
        <p>DependencyColumn is the metadata for dependency columns.</p>

        
          <table class="field-table">
            <thead>
              <tr><td>Field</td><td>Type</td><td>Label</td><td>Description</td></tr>
            </thead>
            <tbody>
              
                <tr>
                  <td>schema</td>
                  <td><a href="#string">string</a></td>
                  <td></td>
                  <td><p>The schema is the schema of a reference column. </p></td>
                </tr>
              
                <tr>
                  <td>table</td>
                  <td><a href="#string">string</a></td>
                  <td></td>
                  <td><p>The table is the table of a reference column. </p></td>
                </tr>
              
                <tr>
                  <td>column</td>
                  <td><a href="#string">string</a></td>
                  <td></td>
                  <td><p>The column is the name of a reference column. </p></td>
                </tr>
              
            </tbody>
          </table>

          

        
      
        <h3 id="bytebase.store.DependencyTable">DependencyTable</h3>
        <p></p>

        
          <table class="field-table">
            <thead>
              <tr><td>Field</td><td>Type</td><td>Label</td><td>Description</td></tr>
            </thead>
            <tbody>
              
                <tr>
                  <td>schema</td>
                  <td><a href="#string">string</a></td>
                  <td></td>
                  <td><p>The schema is the schema of a reference table. </p></td>
                </tr>
              
                <tr>
                  <td>table</td>
                  <td><a href="#string">string</a></td>
                  <td></td>
                  <td><p>The table is the name of a reference table. </p></td>
                </tr>
              
            </tbody>
          </table>

          

        
      
        <h3 id="bytebase.store.EnumTypeMetadata">EnumTypeMetadata</h3>
        <p></p>

        
          <table class="field-table">
            <thead>
              <tr><td>Field</td><td>Type</td><td>Label</td><td>Description</td></tr>
            </thead>
            <tbody>
              
                <tr>
                  <td>name</td>
                  <td><a href="#string">string</a></td>
                  <td></td>
                  <td><p>The name of a type. </p></td>
                </tr>
              
                <tr>
                  <td>values</td>
                  <td><a href="#string">string</a></td>
                  <td>repeated</td>
                  <td><p>The enum values of a type. </p></td>
                </tr>
              
                <tr>
                  <td>comment</td>
                  <td><a href="#string">string</a></td>
                  <td></td>
                  <td><p> </p></td>
                </tr>
              
                <tr>
                  <td>skip_dump</td>
                  <td><a href="#bool">bool</a></td>
                  <td></td>
                  <td><p> </p></td>
                </tr>
              
            </tbody>
          </table>

          

        
      
        <h3 id="bytebase.store.EventMetadata">EventMetadata</h3>
        <p></p>

        
          <table class="field-table">
            <thead>
              <tr><td>Field</td><td>Type</td><td>Label</td><td>Description</td></tr>
            </thead>
            <tbody>
              
                <tr>
                  <td>name</td>
                  <td><a href="#string">string</a></td>
                  <td></td>
                  <td><p>The name of the event. </p></td>
                </tr>
              
                <tr>
                  <td>definition</td>
                  <td><a href="#string">string</a></td>
                  <td></td>
                  <td><p>The schedule of the event. </p></td>
                </tr>
              
                <tr>
                  <td>time_zone</td>
                  <td><a href="#string">string</a></td>
                  <td></td>
                  <td><p>The time zone of the event. </p></td>
                </tr>
              
                <tr>
                  <td>sql_mode</td>
                  <td><a href="#string">string</a></td>
                  <td></td>
                  <td><p> </p></td>
                </tr>
              
                <tr>
                  <td>character_set_client</td>
                  <td><a href="#string">string</a></td>
                  <td></td>
                  <td><p> </p></td>
                </tr>
              
                <tr>
                  <td>collation_connection</td>
                  <td><a href="#string">string</a></td>
                  <td></td>
                  <td><p> </p></td>
                </tr>
              
            </tbody>
          </table>

          

        
      
        <h3 id="bytebase.store.ExtensionMetadata">ExtensionMetadata</h3>
        <p>ExtensionMetadata is the metadata for extensions.</p>

        
          <table class="field-table">
            <thead>
              <tr><td>Field</td><td>Type</td><td>Label</td><td>Description</td></tr>
            </thead>
            <tbody>
              
                <tr>
                  <td>name</td>
                  <td><a href="#string">string</a></td>
                  <td></td>
                  <td><p>The name is the name of an extension. </p></td>
                </tr>
              
                <tr>
                  <td>schema</td>
                  <td><a href="#string">string</a></td>
                  <td></td>
                  <td><p>The schema is the extension that is installed to. But the extension usage
is not limited to the schema. </p></td>
                </tr>
              
                <tr>
                  <td>version</td>
                  <td><a href="#string">string</a></td>
                  <td></td>
                  <td><p>The version is the version of an extension. </p></td>
                </tr>
              
                <tr>
                  <td>description</td>
                  <td><a href="#string">string</a></td>
                  <td></td>
                  <td><p>The description is the description of an extension. </p></td>
                </tr>
              
            </tbody>
          </table>

          

        
      
        <h3 id="bytebase.store.ExternalTableMetadata">ExternalTableMetadata</h3>
        <p></p>

        
          <table class="field-table">
            <thead>
              <tr><td>Field</td><td>Type</td><td>Label</td><td>Description</td></tr>
            </thead>
            <tbody>
              
                <tr>
                  <td>name</td>
                  <td><a href="#string">string</a></td>
                  <td></td>
                  <td><p>The name is the name of a external table. </p></td>
                </tr>
              
                <tr>
                  <td>external_server_name</td>
                  <td><a href="#string">string</a></td>
                  <td></td>
                  <td><p>The external_server_name is the name of the external server. </p></td>
                </tr>
              
                <tr>
                  <td>external_database_name</td>
                  <td><a href="#string">string</a></td>
                  <td></td>
                  <td><p>The external_database_name is the name of the external database. </p></td>
                </tr>
              
                <tr>
                  <td>columns</td>
                  <td><a href="#bytebase.store.ColumnMetadata">ColumnMetadata</a></td>
                  <td>repeated</td>
                  <td><p>The columns is the ordered list of columns in a foreign table. </p></td>
                </tr>
              
            </tbody>
          </table>

          

        
      
        <h3 id="bytebase.store.ForeignKeyMetadata">ForeignKeyMetadata</h3>
        <p>ForeignKeyMetadata is the metadata for foreign keys.</p>

        
          <table class="field-table">
            <thead>
              <tr><td>Field</td><td>Type</td><td>Label</td><td>Description</td></tr>
            </thead>
            <tbody>
              
                <tr>
                  <td>name</td>
                  <td><a href="#string">string</a></td>
                  <td></td>
                  <td><p>The name is the name of a foreign key. </p></td>
                </tr>
              
                <tr>
                  <td>columns</td>
                  <td><a href="#string">string</a></td>
                  <td>repeated</td>
                  <td><p>The columns are the ordered referencing columns of a foreign key. </p></td>
                </tr>
              
                <tr>
                  <td>referenced_schema</td>
                  <td><a href="#string">string</a></td>
                  <td></td>
                  <td><p>The referenced_schema is the referenced schema name of a foreign key.
It is an empty string for databases without such concept such as MySQL. </p></td>
                </tr>
              
                <tr>
                  <td>referenced_table</td>
                  <td><a href="#string">string</a></td>
                  <td></td>
                  <td><p>The referenced_table is the referenced table name of a foreign key. </p></td>
                </tr>
              
                <tr>
                  <td>referenced_columns</td>
                  <td><a href="#string">string</a></td>
                  <td>repeated</td>
                  <td><p>The referenced_columns are the ordered referenced columns of a foreign key. </p></td>
                </tr>
              
                <tr>
                  <td>on_delete</td>
                  <td><a href="#string">string</a></td>
                  <td></td>
                  <td><p>The on_delete is the on delete action of a foreign key. </p></td>
                </tr>
              
                <tr>
                  <td>on_update</td>
                  <td><a href="#string">string</a></td>
                  <td></td>
                  <td><p>The on_update is the on update action of a foreign key. </p></td>
                </tr>
              
                <tr>
                  <td>match_type</td>
                  <td><a href="#string">string</a></td>
                  <td></td>
                  <td><p>The match_type is the match type of a foreign key.
The match_type is the PostgreSQL specific field.
It&#39;s empty string for other databases. </p></td>
                </tr>
              
            </tbody>
          </table>

          

        
      
        <h3 id="bytebase.store.FunctionMetadata">FunctionMetadata</h3>
        <p>FunctionMetadata is the metadata for functions.</p>

        
          <table class="field-table">
            <thead>
              <tr><td>Field</td><td>Type</td><td>Label</td><td>Description</td></tr>
            </thead>
            <tbody>
              
                <tr>
                  <td>name</td>
                  <td><a href="#string">string</a></td>
                  <td></td>
                  <td><p>The name is the name of a function. </p></td>
                </tr>
              
                <tr>
                  <td>definition</td>
                  <td><a href="#string">string</a></td>
                  <td></td>
                  <td><p>The definition is the definition of a function. </p></td>
                </tr>
              
                <tr>
                  <td>signature</td>
                  <td><a href="#string">string</a></td>
                  <td></td>
                  <td><p>The signature is the name with the number and type of input arguments the
function takes. </p></td>
                </tr>
              
                <tr>
                  <td>character_set_client</td>
                  <td><a href="#string">string</a></td>
                  <td></td>
                  <td><p>MySQL specific metadata. </p></td>
                </tr>
              
                <tr>
                  <td>collation_connection</td>
                  <td><a href="#string">string</a></td>
                  <td></td>
                  <td><p> </p></td>
                </tr>
              
                <tr>
                  <td>database_collation</td>
                  <td><a href="#string">string</a></td>
                  <td></td>
                  <td><p> </p></td>
                </tr>
              
                <tr>
                  <td>sql_mode</td>
                  <td><a href="#string">string</a></td>
                  <td></td>
                  <td><p> </p></td>
                </tr>
              
                <tr>
                  <td>comment</td>
                  <td><a href="#string">string</a></td>
                  <td></td>
                  <td><p> </p></td>
                </tr>
              
                <tr>
                  <td>dependency_tables</td>
                  <td><a href="#bytebase.store.DependencyTable">DependencyTable</a></td>
                  <td>repeated</td>
                  <td><p>The dependency_tables is the list of dependency tables of a function.
For PostgreSQL, it&#39;s the list of tables that the function depends on the return type definition. </p></td>
                </tr>
              
                <tr>
                  <td>skip_dump</td>
                  <td><a href="#bool">bool</a></td>
                  <td></td>
                  <td><p> </p></td>
                </tr>
              
            </tbody>
          </table>

          

        
      
        <h3 id="bytebase.store.GenerationMetadata">GenerationMetadata</h3>
        <p></p>

        
          <table class="field-table">
            <thead>
              <tr><td>Field</td><td>Type</td><td>Label</td><td>Description</td></tr>
            </thead>
            <tbody>
              
                <tr>
                  <td>type</td>
                  <td><a href="#bytebase.store.GenerationMetadata.Type">GenerationMetadata.Type</a></td>
                  <td></td>
                  <td><p> </p></td>
                </tr>
              
                <tr>
                  <td>expression</td>
                  <td><a href="#string">string</a></td>
                  <td></td>
                  <td><p> </p></td>
                </tr>
              
            </tbody>
          </table>

          

        
      
        <h3 id="bytebase.store.IndexMetadata">IndexMetadata</h3>
        <p>IndexMetadata is the metadata for indexes.</p>

        
          <table class="field-table">
            <thead>
              <tr><td>Field</td><td>Type</td><td>Label</td><td>Description</td></tr>
            </thead>
            <tbody>
              
                <tr>
                  <td>name</td>
                  <td><a href="#string">string</a></td>
                  <td></td>
                  <td><p>The name is the name of an index. </p></td>
                </tr>
              
                <tr>
                  <td>expressions</td>
                  <td><a href="#string">string</a></td>
                  <td>repeated</td>
                  <td><p>The expressions are the ordered columns or expressions of an index.
This could refer to a column or an expression. </p></td>
                </tr>
              
                <tr>
                  <td>key_length</td>
                  <td><a href="#int64">int64</a></td>
                  <td>repeated</td>
                  <td><p>The key_lengths are the ordered key lengths of an index.
If the key length is not specified, it&#39;s -1. </p></td>
                </tr>
              
                <tr>
                  <td>descending</td>
                  <td><a href="#bool">bool</a></td>
                  <td>repeated</td>
                  <td><p>The descending is the ordered descending of an index. </p></td>
                </tr>
              
                <tr>
                  <td>type</td>
                  <td><a href="#string">string</a></td>
                  <td></td>
                  <td><p>The type is the type of an index. </p></td>
                </tr>
              
                <tr>
                  <td>unique</td>
                  <td><a href="#bool">bool</a></td>
                  <td></td>
                  <td><p>The unique is whether the index is unique. </p></td>
                </tr>
              
                <tr>
                  <td>primary</td>
                  <td><a href="#bool">bool</a></td>
                  <td></td>
                  <td><p>The primary is whether the index is a primary key index. </p></td>
                </tr>
              
                <tr>
                  <td>visible</td>
                  <td><a href="#bool">bool</a></td>
                  <td></td>
                  <td><p>The visible is whether the index is visible. </p></td>
                </tr>
              
                <tr>
                  <td>comment</td>
                  <td><a href="#string">string</a></td>
                  <td></td>
                  <td><p>The comment is the comment of an index. </p></td>
                </tr>
              
                <tr>
                  <td>definition</td>
                  <td><a href="#string">string</a></td>
                  <td></td>
                  <td><p>The definition of an index. </p></td>
                </tr>
              
                <tr>
                  <td>parent_index_schema</td>
                  <td><a href="#string">string</a></td>
                  <td></td>
                  <td><p>The schema name of the parent index. </p></td>
                </tr>
              
                <tr>
                  <td>parent_index_name</td>
                  <td><a href="#string">string</a></td>
                  <td></td>
                  <td><p>The index name of the parent index. </p></td>
                </tr>
              
                <tr>
                  <td>granularity</td>
                  <td><a href="#int64">int64</a></td>
                  <td></td>
                  <td><p>The number of granules in the block. It&#39;s a ClickHouse specific field. </p></td>
                </tr>
              
                <tr>
                  <td>is_constraint</td>
                  <td><a href="#bool">bool</a></td>
                  <td></td>
                  <td><p>It&#39;s a PostgreSQL specific field.
The unique constraint and unique index are not the same thing in PostgreSQL. </p></td>
                </tr>
              
            </tbody>
          </table>

          

        
      
        <h3 id="bytebase.store.InstanceRoleMetadata">InstanceRoleMetadata</h3>
        <p>InstanceRoleMetadata is the message for instance role.</p>

        
          <table class="field-table">
            <thead>
              <tr><td>Field</td><td>Type</td><td>Label</td><td>Description</td></tr>
            </thead>
            <tbody>
              
                <tr>
                  <td>name</td>
                  <td><a href="#string">string</a></td>
                  <td></td>
                  <td><p>The role name. It&#39;s unique within the instance. </p></td>
                </tr>
              
                <tr>
                  <td>grant</td>
                  <td><a href="#string">string</a></td>
                  <td></td>
                  <td><p>The grant display string on the instance. It&#39;s generated by database
engine. </p></td>
                </tr>
              
            </tbody>
          </table>

          

        
      
        <h3 id="bytebase.store.LinkedDatabaseMetadata">LinkedDatabaseMetadata</h3>
        <p></p>

        
          <table class="field-table">
            <thead>
              <tr><td>Field</td><td>Type</td><td>Label</td><td>Description</td></tr>
            </thead>
            <tbody>
              
                <tr>
                  <td>name</td>
                  <td><a href="#string">string</a></td>
                  <td></td>
                  <td><p> </p></td>
                </tr>
              
                <tr>
                  <td>username</td>
                  <td><a href="#string">string</a></td>
                  <td></td>
                  <td><p> </p></td>
                </tr>
              
                <tr>
                  <td>host</td>
                  <td><a href="#string">string</a></td>
                  <td></td>
                  <td><p> </p></td>
                </tr>
              
            </tbody>
          </table>

          

        
      
        <h3 id="bytebase.store.MaterializedViewMetadata">MaterializedViewMetadata</h3>
        <p>MaterializedViewMetadata is the metadata for materialized views.</p>

        
          <table class="field-table">
            <thead>
              <tr><td>Field</td><td>Type</td><td>Label</td><td>Description</td></tr>
            </thead>
            <tbody>
              
                <tr>
                  <td>name</td>
                  <td><a href="#string">string</a></td>
                  <td></td>
                  <td><p>The name is the name of a view. </p></td>
                </tr>
              
                <tr>
                  <td>definition</td>
                  <td><a href="#string">string</a></td>
                  <td></td>
                  <td><p>The definition is the definition of a view. </p></td>
                </tr>
              
                <tr>
                  <td>comment</td>
                  <td><a href="#string">string</a></td>
                  <td></td>
                  <td><p>The comment is the comment of a view. </p></td>
                </tr>
              
                <tr>
                  <td>dependency_columns</td>
                  <td><a href="#bytebase.store.DependencyColumn">DependencyColumn</a></td>
                  <td>repeated</td>
                  <td><p>The dependency_columns is the list of dependency columns of a view. </p></td>
                </tr>
              
                <tr>
                  <td>triggers</td>
                  <td><a href="#bytebase.store.TriggerMetadata">TriggerMetadata</a></td>
                  <td>repeated</td>
                  <td><p>The columns is the ordered list of columns in a table. </p></td>
                </tr>
              
                <tr>
                  <td>indexes</td>
                  <td><a href="#bytebase.store.IndexMetadata">IndexMetadata</a></td>
                  <td>repeated</td>
                  <td><p>The indexes is the list of indexes in a table. </p></td>
                </tr>
              
                <tr>
                  <td>skip_dump</td>
                  <td><a href="#bool">bool</a></td>
                  <td></td>
                  <td><p> </p></td>
                </tr>
              
            </tbody>
          </table>

          

        
      
        <h3 id="bytebase.store.ObjectSchema">ObjectSchema</h3>
        <p></p>

        
          <table class="field-table">
            <thead>
              <tr><td>Field</td><td>Type</td><td>Label</td><td>Description</td></tr>
            </thead>
            <tbody>
              
                <tr>
                  <td>type</td>
                  <td><a href="#bytebase.store.ObjectSchema.Type">ObjectSchema.Type</a></td>
                  <td></td>
                  <td><p> </p></td>
                </tr>
              
                <tr>
                  <td>struct_kind</td>
                  <td><a href="#bytebase.store.ObjectSchema.StructKind">ObjectSchema.StructKind</a></td>
                  <td></td>
                  <td><p> </p></td>
                </tr>
              
                <tr>
                  <td>array_kind</td>
                  <td><a href="#bytebase.store.ObjectSchema.ArrayKind">ObjectSchema.ArrayKind</a></td>
                  <td></td>
                  <td><p> </p></td>
                </tr>
              
                <tr>
                  <td>semantic_type</td>
                  <td><a href="#string">string</a></td>
                  <td></td>
                  <td><p> </p></td>
                </tr>
              
            </tbody>
          </table>

          

        
      
        <h3 id="bytebase.store.ObjectSchema.ArrayKind">ObjectSchema.ArrayKind</h3>
        <p></p>

        
          <table class="field-table">
            <thead>
              <tr><td>Field</td><td>Type</td><td>Label</td><td>Description</td></tr>
            </thead>
            <tbody>
              
                <tr>
                  <td>kind</td>
                  <td><a href="#bytebase.store.ObjectSchema">ObjectSchema</a></td>
                  <td></td>
                  <td><p> </p></td>
                </tr>
              
            </tbody>
          </table>

          

        
      
        <h3 id="bytebase.store.ObjectSchema.StructKind">ObjectSchema.StructKind</h3>
        <p></p>

        
          <table class="field-table">
            <thead>
              <tr><td>Field</td><td>Type</td><td>Label</td><td>Description</td></tr>
            </thead>
            <tbody>
              
                <tr>
                  <td>properties</td>
                  <td><a href="#bytebase.store.ObjectSchema.StructKind.PropertiesEntry">ObjectSchema.StructKind.PropertiesEntry</a></td>
                  <td>repeated</td>
                  <td><p> </p></td>
                </tr>
              
            </tbody>
          </table>

          

        
      
        <h3 id="bytebase.store.ObjectSchema.StructKind.PropertiesEntry">ObjectSchema.StructKind.PropertiesEntry</h3>
        <p></p>

        
          <table class="field-table">
            <thead>
              <tr><td>Field</td><td>Type</td><td>Label</td><td>Description</td></tr>
            </thead>
            <tbody>
              
                <tr>
                  <td>key</td>
                  <td><a href="#string">string</a></td>
                  <td></td>
                  <td><p> </p></td>
                </tr>
              
                <tr>
                  <td>value</td>
                  <td><a href="#bytebase.store.ObjectSchema">ObjectSchema</a></td>
                  <td></td>
                  <td><p> </p></td>
                </tr>
              
            </tbody>
          </table>

          

        
      
        <h3 id="bytebase.store.PackageMetadata">PackageMetadata</h3>
        <p>PackageMetadata is the metadata for packages.</p>

        
          <table class="field-table">
            <thead>
              <tr><td>Field</td><td>Type</td><td>Label</td><td>Description</td></tr>
            </thead>
            <tbody>
              
                <tr>
                  <td>name</td>
                  <td><a href="#string">string</a></td>
                  <td></td>
                  <td><p>The name is the name of a package. </p></td>
                </tr>
              
                <tr>
                  <td>definition</td>
                  <td><a href="#string">string</a></td>
                  <td></td>
                  <td><p>The definition is the definition of a package. </p></td>
                </tr>
              
            </tbody>
          </table>

          

        
      
        <h3 id="bytebase.store.ProcedureMetadata">ProcedureMetadata</h3>
        <p>ProcedureMetadata is the metadata for procedures.</p>

        
          <table class="field-table">
            <thead>
              <tr><td>Field</td><td>Type</td><td>Label</td><td>Description</td></tr>
            </thead>
            <tbody>
              
                <tr>
                  <td>name</td>
                  <td><a href="#string">string</a></td>
                  <td></td>
                  <td><p>The name is the name of a procedure. </p></td>
                </tr>
              
                <tr>
                  <td>definition</td>
                  <td><a href="#string">string</a></td>
                  <td></td>
                  <td><p>The definition is the definition of a procedure. </p></td>
                </tr>
              
                <tr>
                  <td>signature</td>
                  <td><a href="#string">string</a></td>
                  <td></td>
                  <td><p>The signature is the name with the number and type of input arguments the
function takes. </p></td>
                </tr>
              
                <tr>
                  <td>character_set_client</td>
                  <td><a href="#string">string</a></td>
                  <td></td>
                  <td><p>MySQL specific metadata. </p></td>
                </tr>
              
                <tr>
                  <td>collation_connection</td>
                  <td><a href="#string">string</a></td>
                  <td></td>
                  <td><p> </p></td>
                </tr>
              
                <tr>
                  <td>database_collation</td>
                  <td><a href="#string">string</a></td>
                  <td></td>
                  <td><p> </p></td>
                </tr>
              
                <tr>
                  <td>sql_mode</td>
                  <td><a href="#string">string</a></td>
                  <td></td>
                  <td><p> </p></td>
                </tr>
              
                <tr>
                  <td>skip_dump</td>
                  <td><a href="#bool">bool</a></td>
                  <td></td>
                  <td><p> </p></td>
                </tr>
              
            </tbody>
          </table>

          

        
      
        <h3 id="bytebase.store.SchemaCatalog">SchemaCatalog</h3>
        <p></p>

        
          <table class="field-table">
            <thead>
              <tr><td>Field</td><td>Type</td><td>Label</td><td>Description</td></tr>
            </thead>
            <tbody>
              
                <tr>
                  <td>name</td>
                  <td><a href="#string">string</a></td>
                  <td></td>
                  <td><p>The name is the schema name.
It is an empty string for databases without such concept such as MySQL. </p></td>
                </tr>
              
                <tr>
                  <td>tables</td>
                  <td><a href="#bytebase.store.TableCatalog">TableCatalog</a></td>
                  <td>repeated</td>
                  <td><p>The table_configs is the list of configs for tables in a schema. </p></td>
                </tr>
              
            </tbody>
          </table>

          

        
      
        <h3 id="bytebase.store.SchemaMetadata">SchemaMetadata</h3>
        <p>SchemaMetadata is the metadata for schemas.</p><p>This is the concept of schema in Postgres, but it's a no-op for MySQL.</p>

        
          <table class="field-table">
            <thead>
              <tr><td>Field</td><td>Type</td><td>Label</td><td>Description</td></tr>
            </thead>
            <tbody>
              
                <tr>
                  <td>name</td>
                  <td><a href="#string">string</a></td>
                  <td></td>
                  <td><p>The name is the schema name.
It is an empty string for databases without such concept such as MySQL. </p></td>
                </tr>
              
                <tr>
                  <td>tables</td>
                  <td><a href="#bytebase.store.TableMetadata">TableMetadata</a></td>
                  <td>repeated</td>
                  <td><p>The tables is the list of tables in a schema. </p></td>
                </tr>
              
                <tr>
                  <td>external_tables</td>
                  <td><a href="#bytebase.store.ExternalTableMetadata">ExternalTableMetadata</a></td>
                  <td>repeated</td>
                  <td><p>The external_tables is the list of external tables in a schema. </p></td>
                </tr>
              
                <tr>
                  <td>views</td>
                  <td><a href="#bytebase.store.ViewMetadata">ViewMetadata</a></td>
                  <td>repeated</td>
                  <td><p>The views is the list of views in a schema. </p></td>
                </tr>
              
                <tr>
                  <td>functions</td>
                  <td><a href="#bytebase.store.FunctionMetadata">FunctionMetadata</a></td>
                  <td>repeated</td>
                  <td><p>The functions is the list of functions in a schema. </p></td>
                </tr>
              
                <tr>
                  <td>procedures</td>
                  <td><a href="#bytebase.store.ProcedureMetadata">ProcedureMetadata</a></td>
                  <td>repeated</td>
                  <td><p>The procedures is the list of procedures in a schema. </p></td>
                </tr>
              
                <tr>
                  <td>streams</td>
                  <td><a href="#bytebase.store.StreamMetadata">StreamMetadata</a></td>
                  <td>repeated</td>
                  <td><p>The streams is the list of streams in a schema, currently, only used for
Snowflake. </p></td>
                </tr>
              
                <tr>
                  <td>tasks</td>
                  <td><a href="#bytebase.store.TaskMetadata">TaskMetadata</a></td>
                  <td>repeated</td>
                  <td><p>The routines is the list of routines in a schema, currently, only used for
Snowflake. </p></td>
                </tr>
              
                <tr>
                  <td>materialized_views</td>
                  <td><a href="#bytebase.store.MaterializedViewMetadata">MaterializedViewMetadata</a></td>
                  <td>repeated</td>
                  <td><p>The materialized_views is the list of materialized views in a schema. </p></td>
                </tr>
              
                <tr>
                  <td>sequences</td>
                  <td><a href="#bytebase.store.SequenceMetadata">SequenceMetadata</a></td>
                  <td>repeated</td>
                  <td><p>The sequences is the list of sequences in a schema. </p></td>
                </tr>
              
                <tr>
                  <td>packages</td>
                  <td><a href="#bytebase.store.PackageMetadata">PackageMetadata</a></td>
                  <td>repeated</td>
                  <td><p>The packages is the list of packages in a schema. </p></td>
                </tr>
              
                <tr>
                  <td>owner</td>
                  <td><a href="#string">string</a></td>
                  <td></td>
                  <td><p> </p></td>
                </tr>
              
                <tr>
                  <td>events</td>
                  <td><a href="#bytebase.store.EventMetadata">EventMetadata</a></td>
                  <td>repeated</td>
                  <td><p> </p></td>
                </tr>
              
                <tr>
                  <td>enum_types</td>
                  <td><a href="#bytebase.store.EnumTypeMetadata">EnumTypeMetadata</a></td>
                  <td>repeated</td>
                  <td><p> </p></td>
                </tr>
              
                <tr>
                  <td>skip_dump</td>
                  <td><a href="#bool">bool</a></td>
                  <td></td>
                  <td><p> </p></td>
                </tr>
              
            </tbody>
          </table>

          

        
      
        <h3 id="bytebase.store.Secret">Secret</h3>
        <p></p>

        
          <table class="field-table">
            <thead>
              <tr><td>Field</td><td>Type</td><td>Label</td><td>Description</td></tr>
            </thead>
            <tbody>
              
                <tr>
                  <td>name</td>
                  <td><a href="#string">string</a></td>
                  <td></td>
                  <td><p>The name is the name of the secret. </p></td>
                </tr>
              
                <tr>
                  <td>value</td>
                  <td><a href="#string">string</a></td>
                  <td></td>
                  <td><p>The value is the value of the secret. </p></td>
                </tr>
              
                <tr>
                  <td>description</td>
                  <td><a href="#string">string</a></td>
                  <td></td>
                  <td><p>The description is the description of the secret. </p></td>
                </tr>
              
            </tbody>
          </table>

          

        
      
        <h3 id="bytebase.store.SequenceMetadata">SequenceMetadata</h3>
        <p></p>

        
          <table class="field-table">
            <thead>
              <tr><td>Field</td><td>Type</td><td>Label</td><td>Description</td></tr>
            </thead>
            <tbody>
              
                <tr>
                  <td>name</td>
                  <td><a href="#string">string</a></td>
                  <td></td>
                  <td><p>The name of a sequence. </p></td>
                </tr>
              
                <tr>
                  <td>data_type</td>
                  <td><a href="#string">string</a></td>
                  <td></td>
                  <td><p>The data type of a sequence. </p></td>
                </tr>
              
                <tr>
                  <td>start</td>
                  <td><a href="#string">string</a></td>
                  <td></td>
                  <td><p>The start value of a sequence. </p></td>
                </tr>
              
                <tr>
                  <td>min_value</td>
                  <td><a href="#string">string</a></td>
                  <td></td>
                  <td><p>The minimum value of a sequence. </p></td>
                </tr>
              
                <tr>
                  <td>max_value</td>
                  <td><a href="#string">string</a></td>
                  <td></td>
                  <td><p>The maximum value of a sequence. </p></td>
                </tr>
              
                <tr>
                  <td>increment</td>
                  <td><a href="#string">string</a></td>
                  <td></td>
                  <td><p>Increment value of a sequence. </p></td>
                </tr>
              
                <tr>
                  <td>cycle</td>
                  <td><a href="#bool">bool</a></td>
                  <td></td>
                  <td><p>Cycle is whether the sequence cycles. </p></td>
                </tr>
              
                <tr>
                  <td>cache_size</td>
                  <td><a href="#string">string</a></td>
                  <td></td>
                  <td><p>Cache size of a sequence. </p></td>
                </tr>
              
                <tr>
                  <td>last_value</td>
                  <td><a href="#string">string</a></td>
                  <td></td>
                  <td><p>Last value of a sequence. </p></td>
                </tr>
              
                <tr>
                  <td>owner_table</td>
                  <td><a href="#string">string</a></td>
                  <td></td>
                  <td><p>The owner table of the sequence. </p></td>
                </tr>
              
                <tr>
                  <td>owner_column</td>
                  <td><a href="#string">string</a></td>
                  <td></td>
                  <td><p>The owner column of the sequence. </p></td>
                </tr>
              
                <tr>
                  <td>comment</td>
                  <td><a href="#string">string</a></td>
                  <td></td>
                  <td><p> </p></td>
                </tr>
              
                <tr>
                  <td>skip_dump</td>
                  <td><a href="#bool">bool</a></td>
                  <td></td>
                  <td><p> </p></td>
                </tr>
              
            </tbody>
          </table>

          

        
      
        <h3 id="bytebase.store.StreamMetadata">StreamMetadata</h3>
        <p></p>

        
          <table class="field-table">
            <thead>
              <tr><td>Field</td><td>Type</td><td>Label</td><td>Description</td></tr>
            </thead>
            <tbody>
              
                <tr>
                  <td>name</td>
                  <td><a href="#string">string</a></td>
                  <td></td>
                  <td><p>The name is the name of a stream. </p></td>
                </tr>
              
                <tr>
                  <td>table_name</td>
                  <td><a href="#string">string</a></td>
                  <td></td>
                  <td><p>The table_name is the name of the table/view that the stream is created on. </p></td>
                </tr>
              
                <tr>
                  <td>owner</td>
                  <td><a href="#string">string</a></td>
                  <td></td>
                  <td><p>The owner of the stream. </p></td>
                </tr>
              
                <tr>
                  <td>comment</td>
                  <td><a href="#string">string</a></td>
                  <td></td>
                  <td><p>The comment of the stream. </p></td>
                </tr>
              
                <tr>
                  <td>type</td>
                  <td><a href="#bytebase.store.StreamMetadata.Type">StreamMetadata.Type</a></td>
                  <td></td>
                  <td><p>The type of the stream. </p></td>
                </tr>
              
                <tr>
                  <td>stale</td>
                  <td><a href="#bool">bool</a></td>
                  <td></td>
                  <td><p>Indicates whether the stream was last read before the `stale_after` time. </p></td>
                </tr>
              
                <tr>
                  <td>mode</td>
                  <td><a href="#bytebase.store.StreamMetadata.Mode">StreamMetadata.Mode</a></td>
                  <td></td>
                  <td><p>The mode of the stream. </p></td>
                </tr>
              
                <tr>
                  <td>definition</td>
                  <td><a href="#string">string</a></td>
                  <td></td>
                  <td><p>The definition of the stream. </p></td>
                </tr>
              
            </tbody>
          </table>

          

        
      
        <h3 id="bytebase.store.TableCatalog">TableCatalog</h3>
        <p></p>

        
          <table class="field-table">
            <thead>
              <tr><td>Field</td><td>Type</td><td>Label</td><td>Description</td></tr>
            </thead>
            <tbody>
              
                <tr>
                  <td>name</td>
                  <td><a href="#string">string</a></td>
                  <td></td>
                  <td><p>The name is the name of a table. </p></td>
                </tr>
              
                <tr>
                  <td>columns</td>
                  <td><a href="#bytebase.store.ColumnCatalog">ColumnCatalog</a></td>
                  <td>repeated</td>
                  <td><p>The column_configs is the ordered list of configs for columns in a table. </p></td>
                </tr>
              
                <tr>
                  <td>object_schema</td>
                  <td><a href="#bytebase.store.ObjectSchema">ObjectSchema</a></td>
                  <td>optional</td>
                  <td><p> </p></td>
                </tr>
              
                <tr>
                  <td>classification</td>
                  <td><a href="#string">string</a></td>
                  <td></td>
                  <td><p> </p></td>
                </tr>
              
            </tbody>
          </table>

          

        
      
        <h3 id="bytebase.store.TableMetadata">TableMetadata</h3>
        <p>TableMetadata is the metadata for tables.</p>

        
          <table class="field-table">
            <thead>
              <tr><td>Field</td><td>Type</td><td>Label</td><td>Description</td></tr>
            </thead>
            <tbody>
              
                <tr>
                  <td>name</td>
                  <td><a href="#string">string</a></td>
                  <td></td>
                  <td><p>The name is the name of a table. </p></td>
                </tr>
              
                <tr>
                  <td>columns</td>
                  <td><a href="#bytebase.store.ColumnMetadata">ColumnMetadata</a></td>
                  <td>repeated</td>
                  <td><p>The columns is the ordered list of columns in a table. </p></td>
                </tr>
              
                <tr>
                  <td>indexes</td>
                  <td><a href="#bytebase.store.IndexMetadata">IndexMetadata</a></td>
                  <td>repeated</td>
                  <td><p>The indexes is the list of indexes in a table. </p></td>
                </tr>
              
                <tr>
                  <td>engine</td>
                  <td><a href="#string">string</a></td>
                  <td></td>
                  <td><p>The engine is the engine of a table. </p></td>
                </tr>
              
                <tr>
                  <td>collation</td>
                  <td><a href="#string">string</a></td>
                  <td></td>
                  <td><p>The collation is the collation of a table. </p></td>
                </tr>
              
                <tr>
                  <td>charset</td>
                  <td><a href="#string">string</a></td>
                  <td></td>
                  <td><p>The character set of table. </p></td>
                </tr>
              
                <tr>
                  <td>row_count</td>
                  <td><a href="#int64">int64</a></td>
                  <td></td>
                  <td><p>The row_count is the estimated number of rows of a table. </p></td>
                </tr>
              
                <tr>
                  <td>data_size</td>
                  <td><a href="#int64">int64</a></td>
                  <td></td>
                  <td><p>The data_size is the estimated data size of a table. </p></td>
                </tr>
              
                <tr>
                  <td>index_size</td>
                  <td><a href="#int64">int64</a></td>
                  <td></td>
                  <td><p>The index_size is the estimated index size of a table. </p></td>
                </tr>
              
                <tr>
                  <td>data_free</td>
                  <td><a href="#int64">int64</a></td>
                  <td></td>
                  <td><p>The data_free is the estimated free data size of a table. </p></td>
                </tr>
              
                <tr>
                  <td>create_options</td>
                  <td><a href="#string">string</a></td>
                  <td></td>
                  <td><p>The create_options is the create option of a table. </p></td>
                </tr>
              
                <tr>
                  <td>comment</td>
                  <td><a href="#string">string</a></td>
                  <td></td>
                  <td><p>The comment is the comment of a table.
classification and user_comment is parsed from the comment. </p></td>
                </tr>
              
                <tr>
                  <td>user_comment</td>
                  <td><a href="#string">string</a></td>
                  <td></td>
                  <td><p>The user_comment is the user comment of a table parsed from the comment. </p></td>
                </tr>
              
                <tr>
                  <td>foreign_keys</td>
                  <td><a href="#bytebase.store.ForeignKeyMetadata">ForeignKeyMetadata</a></td>
                  <td>repeated</td>
                  <td><p>The foreign_keys is the list of foreign keys in a table. </p></td>
                </tr>
              
                <tr>
                  <td>partitions</td>
                  <td><a href="#bytebase.store.TablePartitionMetadata">TablePartitionMetadata</a></td>
                  <td>repeated</td>
                  <td><p>The partitions is the list of partitions in a table. </p></td>
                </tr>
              
                <tr>
                  <td>check_constraints</td>
                  <td><a href="#bytebase.store.CheckConstraintMetadata">CheckConstraintMetadata</a></td>
                  <td>repeated</td>
                  <td><p>The check_constraints is the list of check constraints in a table. </p></td>
                </tr>
              
                <tr>
                  <td>owner</td>
                  <td><a href="#string">string</a></td>
                  <td></td>
                  <td><p> </p></td>
                </tr>
              
                <tr>
                  <td>sorting_keys</td>
                  <td><a href="#string">string</a></td>
                  <td>repeated</td>
                  <td><p>The sorting_keys is a tuple of column names or arbitrary expressions. ClickHouse specific field.
Reference: https://clickhouse.com/docs/en/engines/table-engines/mergetree-family/mergetree#order_by </p></td>
                </tr>
              
                <tr>
                  <td>triggers</td>
                  <td><a href="#bytebase.store.TriggerMetadata">TriggerMetadata</a></td>
                  <td>repeated</td>
                  <td><p> </p></td>
                </tr>
              
                <tr>
                  <td>skip_dump</td>
                  <td><a href="#bool">bool</a></td>
                  <td></td>
                  <td><p> </p></td>
                </tr>
              
            </tbody>
          </table>

          

        
      
        <h3 id="bytebase.store.TablePartitionMetadata">TablePartitionMetadata</h3>
        <p>TablePartitionMetadata is the metadata for table partitions.</p>

        
          <table class="field-table">
            <thead>
              <tr><td>Field</td><td>Type</td><td>Label</td><td>Description</td></tr>
            </thead>
            <tbody>
              
                <tr>
                  <td>name</td>
                  <td><a href="#string">string</a></td>
                  <td></td>
                  <td><p>The name is the name of a table partition. </p></td>
                </tr>
              
                <tr>
                  <td>type</td>
                  <td><a href="#bytebase.store.TablePartitionMetadata.Type">TablePartitionMetadata.Type</a></td>
                  <td></td>
                  <td><p>The type of a table partition. </p></td>
                </tr>
              
                <tr>
                  <td>expression</td>
                  <td><a href="#string">string</a></td>
                  <td></td>
                  <td><p>The expression is the expression of a table partition.
For PostgreSQL, the expression is the text of {FOR VALUES
partition_bound_spec}, see
https://www.postgresql.org/docs/current/sql-createtable.html. For MySQL,
the expression is the `expr` or `column_list` of the following syntax.
PARTITION BY
   { [LINEAR] HASH(expr)
   | [LINEAR] KEY [ALGORITHM={1 | 2}] (column_list)
   | RANGE{(expr) | COLUMNS(column_list)}
   | LIST{(expr) | COLUMNS(column_list)} }. </p></td>
                </tr>
              
                <tr>
                  <td>value</td>
                  <td><a href="#string">string</a></td>
                  <td></td>
                  <td><p>The value is the value of a table partition.
For MySQL, the value is for RANGE and LIST partition types,
- For a RANGE partition, it contains the value set in the partition&#39;s
VALUES LESS THAN clause, which can be either an integer or MAXVALUE.
- For a LIST partition, this column contains the values defined in the
partition&#39;s VALUES IN clause, which is a list of comma-separated integer
values.
- For others, it&#39;s an empty string. </p></td>
                </tr>
              
                <tr>
                  <td>use_default</td>
                  <td><a href="#string">string</a></td>
                  <td></td>
                  <td><p>The use_default is whether the users use the default partition, it stores
the different value for different database engines. For MySQL, it&#39;s [INT]
type, 0 means not use default partition, otherwise, it&#39;s equals to number
in syntax [SUB]PARTITION {number}. </p></td>
                </tr>
              
                <tr>
                  <td>subpartitions</td>
                  <td><a href="#bytebase.store.TablePartitionMetadata">TablePartitionMetadata</a></td>
                  <td>repeated</td>
                  <td><p>The subpartitions is the list of subpartitions in a table partition. </p></td>
                </tr>
              
                <tr>
                  <td>indexes</td>
                  <td><a href="#bytebase.store.IndexMetadata">IndexMetadata</a></td>
                  <td>repeated</td>
                  <td><p> </p></td>
                </tr>
              
            </tbody>
          </table>

          

        
      
        <h3 id="bytebase.store.TaskMetadata">TaskMetadata</h3>
        <p></p>

        
          <table class="field-table">
            <thead>
              <tr><td>Field</td><td>Type</td><td>Label</td><td>Description</td></tr>
            </thead>
            <tbody>
              
                <tr>
                  <td>name</td>
                  <td><a href="#string">string</a></td>
                  <td></td>
                  <td><p>The name is the name of a task. </p></td>
                </tr>
              
                <tr>
                  <td>id</td>
                  <td><a href="#string">string</a></td>
                  <td></td>
                  <td><p>The id is the snowflake-generated id of a task.
Example: 01ad32a0-1bb6-5e93-0000-000000000001 </p></td>
                </tr>
              
                <tr>
                  <td>owner</td>
                  <td><a href="#string">string</a></td>
                  <td></td>
                  <td><p>The owner of the task. </p></td>
                </tr>
              
                <tr>
                  <td>comment</td>
                  <td><a href="#string">string</a></td>
                  <td></td>
                  <td><p>The comment of the task. </p></td>
                </tr>
              
                <tr>
                  <td>warehouse</td>
                  <td><a href="#string">string</a></td>
                  <td></td>
                  <td><p>The warehouse of the task. </p></td>
                </tr>
              
                <tr>
                  <td>schedule</td>
                  <td><a href="#string">string</a></td>
                  <td></td>
                  <td><p>The schedule interval of the task. </p></td>
                </tr>
              
                <tr>
                  <td>predecessors</td>
                  <td><a href="#string">string</a></td>
                  <td>repeated</td>
                  <td><p>The predecessor tasks of the task. </p></td>
                </tr>
              
                <tr>
                  <td>state</td>
                  <td><a href="#bytebase.store.TaskMetadata.State">TaskMetadata.State</a></td>
                  <td></td>
                  <td><p>The state of the task. </p></td>
                </tr>
              
                <tr>
                  <td>condition</td>
                  <td><a href="#string">string</a></td>
                  <td></td>
                  <td><p>The condition of the task. </p></td>
                </tr>
              
                <tr>
                  <td>definition</td>
                  <td><a href="#string">string</a></td>
                  <td></td>
                  <td><p>The definition of the task. </p></td>
                </tr>
              
            </tbody>
          </table>

          

        
      
        <h3 id="bytebase.store.TriggerMetadata">TriggerMetadata</h3>
        <p></p>

        
          <table class="field-table">
            <thead>
              <tr><td>Field</td><td>Type</td><td>Label</td><td>Description</td></tr>
            </thead>
            <tbody>
              
                <tr>
                  <td>name</td>
                  <td><a href="#string">string</a></td>
                  <td></td>
                  <td><p>The name is the name of the trigger. </p></td>
                </tr>
              
                <tr>
                  <td>event</td>
                  <td><a href="#string">string</a></td>
                  <td></td>
                  <td><p>The event is the event of the trigger, such as INSERT, UPDATE, DELETE,
TRUNCATE. </p></td>
                </tr>
              
                <tr>
                  <td>timing</td>
                  <td><a href="#string">string</a></td>
                  <td></td>
                  <td><p>The timing is the timing of the trigger, such as BEFORE, AFTER. </p></td>
                </tr>
              
                <tr>
                  <td>body</td>
                  <td><a href="#string">string</a></td>
                  <td></td>
                  <td><p>The body is the body of the trigger. </p></td>
                </tr>
              
                <tr>
                  <td>sql_mode</td>
                  <td><a href="#string">string</a></td>
                  <td></td>
                  <td><p> </p></td>
                </tr>
              
                <tr>
                  <td>character_set_client</td>
                  <td><a href="#string">string</a></td>
                  <td></td>
                  <td><p> </p></td>
                </tr>
              
                <tr>
                  <td>collation_connection</td>
                  <td><a href="#string">string</a></td>
                  <td></td>
                  <td><p> </p></td>
                </tr>
              
                <tr>
                  <td>comment</td>
                  <td><a href="#string">string</a></td>
                  <td></td>
                  <td><p> </p></td>
                </tr>
              
                <tr>
                  <td>skip_dump</td>
                  <td><a href="#bool">bool</a></td>
                  <td></td>
                  <td><p> </p></td>
                </tr>
              
            </tbody>
          </table>

          

        
      
        <h3 id="bytebase.store.ViewMetadata">ViewMetadata</h3>
        <p>ViewMetadata is the metadata for views.</p>

        
          <table class="field-table">
            <thead>
              <tr><td>Field</td><td>Type</td><td>Label</td><td>Description</td></tr>
            </thead>
            <tbody>
              
                <tr>
                  <td>name</td>
                  <td><a href="#string">string</a></td>
                  <td></td>
                  <td><p>The name is the name of a view. </p></td>
                </tr>
              
                <tr>
                  <td>definition</td>
                  <td><a href="#string">string</a></td>
                  <td></td>
                  <td><p>The definition is the definition of a view. </p></td>
                </tr>
              
                <tr>
                  <td>comment</td>
                  <td><a href="#string">string</a></td>
                  <td></td>
                  <td><p>The comment is the comment of a view. </p></td>
                </tr>
              
                <tr>
                  <td>dependency_columns</td>
                  <td><a href="#bytebase.store.DependencyColumn">DependencyColumn</a></td>
                  <td>repeated</td>
                  <td><p>The dependency_columns is the list of dependency columns of a view. </p></td>
                </tr>
              
                <tr>
                  <td>columns</td>
                  <td><a href="#bytebase.store.ColumnMetadata">ColumnMetadata</a></td>
                  <td>repeated</td>
                  <td><p>The columns is the ordered list of columns in a table. </p></td>
                </tr>
              
                <tr>
                  <td>triggers</td>
                  <td><a href="#bytebase.store.TriggerMetadata">TriggerMetadata</a></td>
                  <td>repeated</td>
                  <td><p>The triggers is the list of triggers in a view. </p></td>
                </tr>
              
                <tr>
                  <td>skip_dump</td>
                  <td><a href="#bool">bool</a></td>
                  <td></td>
                  <td><p> </p></td>
                </tr>
              
            </tbody>
          </table>

          

        
      

      
        <h3 id="bytebase.store.ColumnMetadata.IdentityGeneration">ColumnMetadata.IdentityGeneration</h3>
        <p></p>
        <table class="enum-table">
          <thead>
            <tr><td>Name</td><td>Number</td><td>Description</td></tr>
          </thead>
          <tbody>
            
              <tr>
                <td>IDENTITY_GENERATION_UNSPECIFIED</td>
                <td>0</td>
                <td><p></p></td>
              </tr>
            
              <tr>
                <td>ALWAYS</td>
                <td>1</td>
                <td><p></p></td>
              </tr>
            
              <tr>
                <td>BY_DEFAULT</td>
                <td>2</td>
                <td><p></p></td>
              </tr>
            
          </tbody>
        </table>
      
        <h3 id="bytebase.store.GenerationMetadata.Type">GenerationMetadata.Type</h3>
        <p></p>
        <table class="enum-table">
          <thead>
            <tr><td>Name</td><td>Number</td><td>Description</td></tr>
          </thead>
          <tbody>
            
              <tr>
                <td>TYPE_UNSPECIFIED</td>
                <td>0</td>
                <td><p></p></td>
              </tr>
            
              <tr>
                <td>TYPE_VIRTUAL</td>
                <td>1</td>
                <td><p></p></td>
              </tr>
            
              <tr>
                <td>TYPE_STORED</td>
                <td>2</td>
                <td><p></p></td>
              </tr>
            
          </tbody>
        </table>
      
        <h3 id="bytebase.store.ObjectSchema.Type">ObjectSchema.Type</h3>
        <p></p>
        <table class="enum-table">
          <thead>
            <tr><td>Name</td><td>Number</td><td>Description</td></tr>
          </thead>
          <tbody>
            
              <tr>
                <td>TYPE_UNSPECIFIED</td>
                <td>0</td>
                <td><p></p></td>
              </tr>
            
              <tr>
                <td>STRING</td>
                <td>1</td>
                <td><p></p></td>
              </tr>
            
              <tr>
                <td>NUMBER</td>
                <td>2</td>
                <td><p></p></td>
              </tr>
            
              <tr>
                <td>BOOLEAN</td>
                <td>3</td>
                <td><p></p></td>
              </tr>
            
              <tr>
                <td>OBJECT</td>
                <td>4</td>
                <td><p></p></td>
              </tr>
            
              <tr>
                <td>ARRAY</td>
                <td>5</td>
                <td><p></p></td>
              </tr>
            
          </tbody>
        </table>
      
        <h3 id="bytebase.store.StreamMetadata.Mode">StreamMetadata.Mode</h3>
        <p></p>
        <table class="enum-table">
          <thead>
            <tr><td>Name</td><td>Number</td><td>Description</td></tr>
          </thead>
          <tbody>
            
              <tr>
                <td>MODE_UNSPECIFIED</td>
                <td>0</td>
                <td><p></p></td>
              </tr>
            
              <tr>
                <td>MODE_DEFAULT</td>
                <td>1</td>
                <td><p></p></td>
              </tr>
            
              <tr>
                <td>MODE_APPEND_ONLY</td>
                <td>2</td>
                <td><p></p></td>
              </tr>
            
              <tr>
                <td>MODE_INSERT_ONLY</td>
                <td>3</td>
                <td><p></p></td>
              </tr>
            
          </tbody>
        </table>
      
        <h3 id="bytebase.store.StreamMetadata.Type">StreamMetadata.Type</h3>
        <p></p>
        <table class="enum-table">
          <thead>
            <tr><td>Name</td><td>Number</td><td>Description</td></tr>
          </thead>
          <tbody>
            
              <tr>
                <td>TYPE_UNSPECIFIED</td>
                <td>0</td>
                <td><p></p></td>
              </tr>
            
              <tr>
                <td>TYPE_DELTA</td>
                <td>1</td>
                <td><p></p></td>
              </tr>
            
          </tbody>
        </table>
      
        <h3 id="bytebase.store.TablePartitionMetadata.Type">TablePartitionMetadata.Type</h3>
        <p>Type is the type of a table partition, some database engines may not</p><p>support all types. Only avilable for the following database engines now:</p><p>MySQL: RANGE, RANGE COLUMNS, LIST, LIST COLUMNS, HASH, LINEAR HASH, KEY,</p><p>LINEAR_KEY</p><p>(https://dev.mysql.com/doc/refman/8.0/en/partitioning-types.html) TiDB:</p><p>RANGE, RANGE COLUMNS, LIST, LIST COLUMNS, HASH, KEY PostgreSQL: RANGE,</p><p>LIST, HASH (https://www.postgresql.org/docs/current/ddl-partitioning.html)</p>
        <table class="enum-table">
          <thead>
            <tr><td>Name</td><td>Number</td><td>Description</td></tr>
          </thead>
          <tbody>
            
              <tr>
                <td>TYPE_UNSPECIFIED</td>
                <td>0</td>
                <td><p></p></td>
              </tr>
            
              <tr>
                <td>RANGE</td>
                <td>1</td>
                <td><p></p></td>
              </tr>
            
              <tr>
                <td>RANGE_COLUMNS</td>
                <td>2</td>
                <td><p></p></td>
              </tr>
            
              <tr>
                <td>LIST</td>
                <td>3</td>
                <td><p></p></td>
              </tr>
            
              <tr>
                <td>LIST_COLUMNS</td>
                <td>4</td>
                <td><p></p></td>
              </tr>
            
              <tr>
                <td>HASH</td>
                <td>5</td>
                <td><p></p></td>
              </tr>
            
              <tr>
                <td>LINEAR_HASH</td>
                <td>6</td>
                <td><p></p></td>
              </tr>
            
              <tr>
                <td>KEY</td>
                <td>7</td>
                <td><p></p></td>
              </tr>
            
              <tr>
                <td>LINEAR_KEY</td>
                <td>8</td>
                <td><p></p></td>
              </tr>
            
          </tbody>
        </table>
      
        <h3 id="bytebase.store.TaskMetadata.State">TaskMetadata.State</h3>
        <p></p>
        <table class="enum-table">
          <thead>
            <tr><td>Name</td><td>Number</td><td>Description</td></tr>
          </thead>
          <tbody>
            
              <tr>
                <td>STATE_UNSPECIFIED</td>
                <td>0</td>
                <td><p></p></td>
              </tr>
            
              <tr>
                <td>STATE_STARTED</td>
                <td>1</td>
                <td><p></p></td>
              </tr>
            
              <tr>
                <td>STATE_SUSPENDED</td>
                <td>2</td>
                <td><p></p></td>
              </tr>
            
          </tbody>
        </table>
      

      

      
    
      
      <div class="file-heading">
        <h2 id="store/db_group.proto">store/db_group.proto</h2><a href="#title">Top</a>
      </div>
      <p></p>

      
        <h3 id="bytebase.store.DatabaseGroupPayload">DatabaseGroupPayload</h3>
        <p></p>

        
          <table class="field-table">
            <thead>
              <tr><td>Field</td><td>Type</td><td>Label</td><td>Description</td></tr>
            </thead>
            <tbody>
              
                <tr>
                  <td>multitenancy</td>
                  <td><a href="#bool">bool</a></td>
                  <td></td>
                  <td><p> </p></td>
                </tr>
              
            </tbody>
          </table>

          

        
      

      

      

      
    
      
      <div class="file-heading">
        <h2 id="store/deployment_config.proto">store/deployment_config.proto</h2><a href="#title">Top</a>
      </div>
      <p></p>

      
        <h3 id="bytebase.store.DeploymentConfig">DeploymentConfig</h3>
        <p></p>

        
          <table class="field-table">
            <thead>
              <tr><td>Field</td><td>Type</td><td>Label</td><td>Description</td></tr>
            </thead>
            <tbody>
              
                <tr>
                  <td>schedule</td>
                  <td><a href="#bytebase.store.Schedule">Schedule</a></td>
                  <td></td>
                  <td><p> </p></td>
                </tr>
              
            </tbody>
          </table>

          

        
      
        <h3 id="bytebase.store.DeploymentSpec">DeploymentSpec</h3>
        <p></p>

        
          <table class="field-table">
            <thead>
              <tr><td>Field</td><td>Type</td><td>Label</td><td>Description</td></tr>
            </thead>
            <tbody>
              
                <tr>
                  <td>selector</td>
                  <td><a href="#bytebase.store.LabelSelector">LabelSelector</a></td>
                  <td></td>
                  <td><p> </p></td>
                </tr>
              
            </tbody>
          </table>

          

        
      
        <h3 id="bytebase.store.LabelSelector">LabelSelector</h3>
        <p></p>

        
          <table class="field-table">
            <thead>
              <tr><td>Field</td><td>Type</td><td>Label</td><td>Description</td></tr>
            </thead>
            <tbody>
              
                <tr>
                  <td>match_expressions</td>
                  <td><a href="#bytebase.store.LabelSelectorRequirement">LabelSelectorRequirement</a></td>
                  <td>repeated</td>
                  <td><p>match_expressions is a list of label selector requirements. The requirements are ANDed. </p></td>
                </tr>
              
            </tbody>
          </table>

          

        
      
        <h3 id="bytebase.store.LabelSelectorRequirement">LabelSelectorRequirement</h3>
        <p></p>

        
          <table class="field-table">
            <thead>
              <tr><td>Field</td><td>Type</td><td>Label</td><td>Description</td></tr>
            </thead>
            <tbody>
              
                <tr>
                  <td>key</td>
                  <td><a href="#string">string</a></td>
                  <td></td>
                  <td><p> </p></td>
                </tr>
              
                <tr>
                  <td>operator</td>
                  <td><a href="#bytebase.store.LabelSelectorRequirement.OperatorType">LabelSelectorRequirement.OperatorType</a></td>
                  <td></td>
                  <td><p> </p></td>
                </tr>
              
                <tr>
                  <td>values</td>
                  <td><a href="#string">string</a></td>
                  <td>repeated</td>
                  <td><p>Values is an array of string values. If the operator is In or NotIn, the values array must be non-empty. If the operator is Exists or DoesNotExist, the values array must be empty. This array is replaced during a strategic merge patch. </p></td>
                </tr>
              
            </tbody>
          </table>

          

        
      
        <h3 id="bytebase.store.Schedule">Schedule</h3>
        <p>Schedule is the message for deployment schedule.</p>

        
          <table class="field-table">
            <thead>
              <tr><td>Field</td><td>Type</td><td>Label</td><td>Description</td></tr>
            </thead>
            <tbody>
              
                <tr>
                  <td>deployments</td>
                  <td><a href="#bytebase.store.ScheduleDeployment">ScheduleDeployment</a></td>
                  <td>repeated</td>
                  <td><p> </p></td>
                </tr>
              
            </tbody>
          </table>

          

        
      
        <h3 id="bytebase.store.ScheduleDeployment">ScheduleDeployment</h3>
        <p></p>

        
          <table class="field-table">
            <thead>
              <tr><td>Field</td><td>Type</td><td>Label</td><td>Description</td></tr>
            </thead>
            <tbody>
              
                <tr>
                  <td>title</td>
                  <td><a href="#string">string</a></td>
                  <td></td>
                  <td><p>The title of the deployment (stage) in a schedule. </p></td>
                </tr>
              
                <tr>
                  <td>id</td>
                  <td><a href="#string">string</a></td>
                  <td></td>
                  <td><p> </p></td>
                </tr>
              
                <tr>
                  <td>spec</td>
                  <td><a href="#bytebase.store.DeploymentSpec">DeploymentSpec</a></td>
                  <td></td>
                  <td><p> </p></td>
                </tr>
              
            </tbody>
          </table>

          

        
      

      
        <h3 id="bytebase.store.LabelSelectorRequirement.OperatorType">LabelSelectorRequirement.OperatorType</h3>
        <p></p>
        <table class="enum-table">
          <thead>
            <tr><td>Name</td><td>Number</td><td>Description</td></tr>
          </thead>
          <tbody>
            
              <tr>
                <td>OPERATOR_TYPE_UNSPECIFIED</td>
                <td>0</td>
                <td><p>The operator is not specified.</p></td>
              </tr>
            
              <tr>
                <td>IN</td>
                <td>1</td>
                <td><p>The operator is &#34;In&#34;.</p></td>
              </tr>
            
              <tr>
                <td>EXISTS</td>
                <td>2</td>
                <td><p>The operator is &#34;Exists&#34;.</p></td>
              </tr>
            
              <tr>
                <td>NOT_IN</td>
                <td>3</td>
                <td><p>The operator is &#34;Not In&#34;.</p></td>
              </tr>
            
          </tbody>
        </table>
      

      

      
    
      
      <div class="file-heading">
        <h2 id="store/deprecated.proto">store/deprecated.proto</h2><a href="#title">Top</a>
      </div>
      <p></p>

      
        <h3 id="bytebase.store.DeprecatedMaskData">DeprecatedMaskData</h3>
        <p></p>

        
          <table class="field-table">
            <thead>
              <tr><td>Field</td><td>Type</td><td>Label</td><td>Description</td></tr>
            </thead>
            <tbody>
              
                <tr>
                  <td>schema</td>
                  <td><a href="#string">string</a></td>
                  <td></td>
                  <td><p> </p></td>
                </tr>
              
                <tr>
                  <td>table</td>
                  <td><a href="#string">string</a></td>
                  <td></td>
                  <td><p> </p></td>
                </tr>
              
                <tr>
                  <td>column</td>
                  <td><a href="#string">string</a></td>
                  <td></td>
                  <td><p> </p></td>
                </tr>
              
                <tr>
                  <td>masking_level</td>
                  <td><a href="#bytebase.store.MaskingLevel">MaskingLevel</a></td>
                  <td></td>
                  <td><p> </p></td>
                </tr>
              
                <tr>
                  <td>full_masking_algorithm_id</td>
                  <td><a href="#string">string</a></td>
                  <td></td>
                  <td><p> </p></td>
                </tr>
              
                <tr>
                  <td>partial_masking_algorithm_id</td>
                  <td><a href="#string">string</a></td>
                  <td></td>
                  <td><p> </p></td>
                </tr>
              
            </tbody>
          </table>

          

        
      
        <h3 id="bytebase.store.DeprecatedMaskingPolicy">DeprecatedMaskingPolicy</h3>
        <p></p>

        
          <table class="field-table">
            <thead>
              <tr><td>Field</td><td>Type</td><td>Label</td><td>Description</td></tr>
            </thead>
            <tbody>
              
                <tr>
                  <td>mask_data</td>
                  <td><a href="#bytebase.store.DeprecatedMaskData">DeprecatedMaskData</a></td>
                  <td>repeated</td>
                  <td><p> </p></td>
                </tr>
              
            </tbody>
          </table>

          

        
      

      

      

      
    
      
      <div class="file-heading">
        <h2 id="store/export_archive.proto">store/export_archive.proto</h2><a href="#title">Top</a>
      </div>
      <p></p>

      
        <h3 id="bytebase.store.ExportArchivePayload">ExportArchivePayload</h3>
        <p></p>

        
          <table class="field-table">
            <thead>
              <tr><td>Field</td><td>Type</td><td>Label</td><td>Description</td></tr>
            </thead>
            <tbody>
              
                <tr>
                  <td>file_format</td>
                  <td><a href="#bytebase.store.ExportFormat">ExportFormat</a></td>
                  <td></td>
                  <td><p>The exported file format. e.g. JSON, CSV, SQL </p></td>
                </tr>
              
            </tbody>
          </table>

          

        
      

      

      

      
    
      
      <div class="file-heading">
        <h2 id="store/group.proto">store/group.proto</h2><a href="#title">Top</a>
      </div>
      <p></p>

      
        <h3 id="bytebase.store.GroupMember">GroupMember</h3>
        <p></p>

        
          <table class="field-table">
            <thead>
              <tr><td>Field</td><td>Type</td><td>Label</td><td>Description</td></tr>
            </thead>
            <tbody>
              
                <tr>
                  <td>member</td>
                  <td><a href="#string">string</a></td>
                  <td></td>
                  <td><p>Member is the principal who belong to this group.

Format: users/{userUID}. </p></td>
                </tr>
              
                <tr>
                  <td>role</td>
                  <td><a href="#bytebase.store.GroupMember.Role">GroupMember.Role</a></td>
                  <td></td>
                  <td><p> </p></td>
                </tr>
              
            </tbody>
          </table>

          

        
      
        <h3 id="bytebase.store.GroupPayload">GroupPayload</h3>
        <p></p>

        
          <table class="field-table">
            <thead>
              <tr><td>Field</td><td>Type</td><td>Label</td><td>Description</td></tr>
            </thead>
            <tbody>
              
                <tr>
                  <td>members</td>
                  <td><a href="#bytebase.store.GroupMember">GroupMember</a></td>
                  <td>repeated</td>
                  <td><p> </p></td>
                </tr>
              
                <tr>
                  <td>source</td>
                  <td><a href="#string">string</a></td>
                  <td></td>
                  <td><p>source means where the group comes from. For now we support Entra ID SCIM sync, so the source could be Entra ID. </p></td>
                </tr>
              
            </tbody>
          </table>

          

        
      

      
        <h3 id="bytebase.store.GroupMember.Role">GroupMember.Role</h3>
        <p></p>
        <table class="enum-table">
          <thead>
            <tr><td>Name</td><td>Number</td><td>Description</td></tr>
          </thead>
          <tbody>
            
              <tr>
                <td>ROLE_UNSPECIFIED</td>
                <td>0</td>
                <td><p></p></td>
              </tr>
            
              <tr>
                <td>OWNER</td>
                <td>1</td>
                <td><p></p></td>
              </tr>
            
              <tr>
                <td>MEMBER</td>
                <td>2</td>
                <td><p></p></td>
              </tr>
            
          </tbody>
        </table>
      

      

      
    
      
      <div class="file-heading">
        <h2 id="store/idp.proto">store/idp.proto</h2><a href="#title">Top</a>
      </div>
      <p></p>

      
        <h3 id="bytebase.store.FieldMapping">FieldMapping</h3>
        <p>FieldMapping saves the field names from user info API of identity provider.</p><p>As we save all raw json string of user info response data into `principal.idp_user_info`,</p><p>we can extract the relevant data based with `FieldMapping`.</p><p>e.g. For GitHub authenticated user API, it will return `login`, `name` and `email` in response.</p><p>Then the identifier of FieldMapping will be `login`, display_name will be `name`,</p><p>and email will be `email`.</p><p>reference: https://docs.github.com/en/rest/users/users?apiVersion=2022-11-28#get-the-authenticated-user</p>

        
          <table class="field-table">
            <thead>
              <tr><td>Field</td><td>Type</td><td>Label</td><td>Description</td></tr>
            </thead>
            <tbody>
              
                <tr>
                  <td>identifier</td>
                  <td><a href="#string">string</a></td>
                  <td></td>
                  <td><p>Identifier is the field name of the unique identifier in 3rd-party idp user info. Required. </p></td>
                </tr>
              
                <tr>
                  <td>display_name</td>
                  <td><a href="#string">string</a></td>
                  <td></td>
                  <td><p>DisplayName is the field name of display name in 3rd-party idp user info. Optional. </p></td>
                </tr>
              
                <tr>
                  <td>email</td>
                  <td><a href="#string">string</a></td>
                  <td></td>
                  <td><p>Email is the field name of primary email in 3rd-party idp user info. Optional. </p></td>
                </tr>
              
                <tr>
                  <td>phone</td>
                  <td><a href="#string">string</a></td>
                  <td></td>
                  <td><p>Phone is the field name of primary phone in 3rd-party idp user info. Optional. </p></td>
                </tr>
              
            </tbody>
          </table>

          

        
      
        <h3 id="bytebase.store.IdentityProviderConfig">IdentityProviderConfig</h3>
        <p></p>

        
          <table class="field-table">
            <thead>
              <tr><td>Field</td><td>Type</td><td>Label</td><td>Description</td></tr>
            </thead>
            <tbody>
              
                <tr>
                  <td>oauth2_config</td>
                  <td><a href="#bytebase.store.OAuth2IdentityProviderConfig">OAuth2IdentityProviderConfig</a></td>
                  <td></td>
                  <td><p> </p></td>
                </tr>
              
                <tr>
                  <td>oidc_config</td>
                  <td><a href="#bytebase.store.OIDCIdentityProviderConfig">OIDCIdentityProviderConfig</a></td>
                  <td></td>
                  <td><p> </p></td>
                </tr>
              
                <tr>
                  <td>ldap_config</td>
                  <td><a href="#bytebase.store.LDAPIdentityProviderConfig">LDAPIdentityProviderConfig</a></td>
                  <td></td>
                  <td><p> </p></td>
                </tr>
              
            </tbody>
          </table>

          

        
      
        <h3 id="bytebase.store.IdentityProviderUserInfo">IdentityProviderUserInfo</h3>
        <p></p>

        
          <table class="field-table">
            <thead>
              <tr><td>Field</td><td>Type</td><td>Label</td><td>Description</td></tr>
            </thead>
            <tbody>
              
                <tr>
                  <td>identifier</td>
                  <td><a href="#string">string</a></td>
                  <td></td>
                  <td><p>Identifier is the value of the unique identifier in 3rd-party idp user info. </p></td>
                </tr>
              
                <tr>
                  <td>display_name</td>
                  <td><a href="#string">string</a></td>
                  <td></td>
                  <td><p>DisplayName is the value of display name in 3rd-party idp user info. </p></td>
                </tr>
              
                <tr>
                  <td>email</td>
                  <td><a href="#string">string</a></td>
                  <td></td>
                  <td><p>Email is the value of primary email in 3rd-party idp user info. </p></td>
                </tr>
              
                <tr>
                  <td>phone</td>
                  <td><a href="#string">string</a></td>
                  <td></td>
                  <td><p>Phone is the value of primary phone in 3rd-party idp user info. </p></td>
                </tr>
              
            </tbody>
          </table>

          

        
      
        <h3 id="bytebase.store.LDAPIdentityProviderConfig">LDAPIdentityProviderConfig</h3>
        <p>LDAPIdentityProviderConfig is the structure for LDAP identity provider config.</p>

        
          <table class="field-table">
            <thead>
              <tr><td>Field</td><td>Type</td><td>Label</td><td>Description</td></tr>
            </thead>
            <tbody>
              
                <tr>
                  <td>host</td>
                  <td><a href="#string">string</a></td>
                  <td></td>
                  <td><p>Host is the hostname or IP address of the LDAP server, e.g.
&#34;ldap.example.com&#34;. </p></td>
                </tr>
              
                <tr>
                  <td>port</td>
                  <td><a href="#int32">int32</a></td>
                  <td></td>
                  <td><p>Port is the port number of the LDAP server, e.g. 389. When not set, the
default port of the corresponding security protocol will be used, i.e. 389
for StartTLS and 636 for LDAPS. </p></td>
                </tr>
              
                <tr>
                  <td>skip_tls_verify</td>
                  <td><a href="#bool">bool</a></td>
                  <td></td>
                  <td><p>SkipTLSVerify controls whether to skip TLS certificate verification. </p></td>
                </tr>
              
                <tr>
                  <td>bind_dn</td>
                  <td><a href="#string">string</a></td>
                  <td></td>
                  <td><p>BindDN is the DN of the user to bind as a service account to perform
search requests. </p></td>
                </tr>
              
                <tr>
                  <td>bind_password</td>
                  <td><a href="#string">string</a></td>
                  <td></td>
                  <td><p>BindPassword is the password of the user to bind as a service account. </p></td>
                </tr>
              
                <tr>
                  <td>base_dn</td>
                  <td><a href="#string">string</a></td>
                  <td></td>
                  <td><p>BaseDN is the base DN to search for users, e.g. &#34;ou=users,dc=example,dc=com&#34;. </p></td>
                </tr>
              
                <tr>
                  <td>user_filter</td>
                  <td><a href="#string">string</a></td>
                  <td></td>
                  <td><p>UserFilter is the filter to search for users, e.g. &#34;(uid=%s)&#34;. </p></td>
                </tr>
              
                <tr>
                  <td>security_protocol</td>
                  <td><a href="#string">string</a></td>
                  <td></td>
                  <td><p>SecurityProtocol is the security protocol to be used for establishing
connections with the LDAP server. It should be either StartTLS or LDAPS, and
cannot be empty. </p></td>
                </tr>
              
                <tr>
                  <td>field_mapping</td>
                  <td><a href="#bytebase.store.FieldMapping">FieldMapping</a></td>
                  <td></td>
                  <td><p>FieldMapping is the mapping of the user attributes returned by the LDAP
server. </p></td>
                </tr>
              
            </tbody>
          </table>

          

        
      
        <h3 id="bytebase.store.OAuth2IdentityProviderConfig">OAuth2IdentityProviderConfig</h3>
        <p>OAuth2IdentityProviderConfig is the structure for OAuth2 identity provider config.</p>

        
          <table class="field-table">
            <thead>
              <tr><td>Field</td><td>Type</td><td>Label</td><td>Description</td></tr>
            </thead>
            <tbody>
              
                <tr>
                  <td>auth_url</td>
                  <td><a href="#string">string</a></td>
                  <td></td>
                  <td><p> </p></td>
                </tr>
              
                <tr>
                  <td>token_url</td>
                  <td><a href="#string">string</a></td>
                  <td></td>
                  <td><p> </p></td>
                </tr>
              
                <tr>
                  <td>user_info_url</td>
                  <td><a href="#string">string</a></td>
                  <td></td>
                  <td><p> </p></td>
                </tr>
              
                <tr>
                  <td>client_id</td>
                  <td><a href="#string">string</a></td>
                  <td></td>
                  <td><p> </p></td>
                </tr>
              
                <tr>
                  <td>client_secret</td>
                  <td><a href="#string">string</a></td>
                  <td></td>
                  <td><p> </p></td>
                </tr>
              
                <tr>
                  <td>scopes</td>
                  <td><a href="#string">string</a></td>
                  <td>repeated</td>
                  <td><p> </p></td>
                </tr>
              
                <tr>
                  <td>field_mapping</td>
                  <td><a href="#bytebase.store.FieldMapping">FieldMapping</a></td>
                  <td></td>
                  <td><p> </p></td>
                </tr>
              
                <tr>
                  <td>skip_tls_verify</td>
                  <td><a href="#bool">bool</a></td>
                  <td></td>
                  <td><p> </p></td>
                </tr>
              
                <tr>
                  <td>auth_style</td>
                  <td><a href="#bytebase.store.OAuth2AuthStyle">OAuth2AuthStyle</a></td>
                  <td></td>
                  <td><p> </p></td>
                </tr>
              
            </tbody>
          </table>

          

        
      
        <h3 id="bytebase.store.OIDCIdentityProviderConfig">OIDCIdentityProviderConfig</h3>
        <p>OIDCIdentityProviderConfig is the structure for OIDC identity provider config.</p>

        
          <table class="field-table">
            <thead>
              <tr><td>Field</td><td>Type</td><td>Label</td><td>Description</td></tr>
            </thead>
            <tbody>
              
                <tr>
                  <td>issuer</td>
                  <td><a href="#string">string</a></td>
                  <td></td>
                  <td><p> </p></td>
                </tr>
              
                <tr>
                  <td>client_id</td>
                  <td><a href="#string">string</a></td>
                  <td></td>
                  <td><p> </p></td>
                </tr>
              
                <tr>
                  <td>client_secret</td>
                  <td><a href="#string">string</a></td>
                  <td></td>
                  <td><p> </p></td>
                </tr>
              
                <tr>
                  <td>field_mapping</td>
                  <td><a href="#bytebase.store.FieldMapping">FieldMapping</a></td>
                  <td></td>
                  <td><p> </p></td>
                </tr>
              
                <tr>
                  <td>skip_tls_verify</td>
                  <td><a href="#bool">bool</a></td>
                  <td></td>
                  <td><p> </p></td>
                </tr>
              
                <tr>
                  <td>auth_style</td>
                  <td><a href="#bytebase.store.OAuth2AuthStyle">OAuth2AuthStyle</a></td>
                  <td></td>
                  <td><p> </p></td>
                </tr>
              
            </tbody>
          </table>

          

        
      

      
        <h3 id="bytebase.store.IdentityProviderType">IdentityProviderType</h3>
        <p></p>
        <table class="enum-table">
          <thead>
            <tr><td>Name</td><td>Number</td><td>Description</td></tr>
          </thead>
          <tbody>
            
              <tr>
                <td>IDENTITY_PROVIDER_TYPE_UNSPECIFIED</td>
                <td>0</td>
                <td><p></p></td>
              </tr>
            
              <tr>
                <td>OAUTH2</td>
                <td>1</td>
                <td><p></p></td>
              </tr>
            
              <tr>
                <td>OIDC</td>
                <td>2</td>
                <td><p></p></td>
              </tr>
            
              <tr>
                <td>LDAP</td>
                <td>3</td>
                <td><p></p></td>
              </tr>
            
          </tbody>
        </table>
      
        <h3 id="bytebase.store.OAuth2AuthStyle">OAuth2AuthStyle</h3>
        <p></p>
        <table class="enum-table">
          <thead>
            <tr><td>Name</td><td>Number</td><td>Description</td></tr>
          </thead>
          <tbody>
            
              <tr>
                <td>OAUTH2_AUTH_STYLE_UNSPECIFIED</td>
                <td>0</td>
                <td><p></p></td>
              </tr>
            
              <tr>
                <td>IN_PARAMS</td>
                <td>1</td>
                <td><p>IN_PARAMS sends the &#34;client_id&#34; and &#34;client_secret&#34; in the POST body
as application/x-www-form-urlencoded parameters.</p></td>
              </tr>
            
              <tr>
                <td>IN_HEADER</td>
                <td>2</td>
                <td><p>IN_HEADER sends the client_id and client_password using HTTP Basic Authorization.
This is an optional style described in the OAuth2 RFC 6749 section 2.3.1.</p></td>
              </tr>
            
          </tbody>
        </table>
      

      

      
    
      
      <div class="file-heading">
        <h2 id="store/instance.proto">store/instance.proto</h2><a href="#title">Top</a>
      </div>
      <p></p>

      
        <h3 id="bytebase.store.DataSource">DataSource</h3>
        <p></p>

        
          <table class="field-table">
            <thead>
              <tr><td>Field</td><td>Type</td><td>Label</td><td>Description</td></tr>
            </thead>
            <tbody>
              
                <tr>
                  <td>id</td>
                  <td><a href="#string">string</a></td>
                  <td></td>
                  <td><p> </p></td>
                </tr>
              
                <tr>
                  <td>type</td>
                  <td><a href="#bytebase.store.DataSourceType">DataSourceType</a></td>
                  <td></td>
                  <td><p> </p></td>
                </tr>
              
                <tr>
                  <td>username</td>
                  <td><a href="#string">string</a></td>
                  <td></td>
                  <td><p> </p></td>
                </tr>
              
                <tr>
                  <td>obfuscated_password</td>
                  <td><a href="#string">string</a></td>
                  <td></td>
                  <td><p> </p></td>
                </tr>
              
                <tr>
                  <td>use_ssl</td>
                  <td><a href="#bool">bool</a></td>
                  <td></td>
                  <td><p>Use SSL to connect to the data source. By default, we use system default SSL configuration. </p></td>
                </tr>
              
                <tr>
                  <td>obfuscated_ssl_ca</td>
                  <td><a href="#string">string</a></td>
                  <td></td>
                  <td><p> </p></td>
                </tr>
              
                <tr>
                  <td>obfuscated_ssl_cert</td>
                  <td><a href="#string">string</a></td>
                  <td></td>
                  <td><p> </p></td>
                </tr>
              
                <tr>
                  <td>obfuscated_ssl_key</td>
                  <td><a href="#string">string</a></td>
                  <td></td>
                  <td><p> </p></td>
                </tr>
              
                <tr>
                  <td>host</td>
                  <td><a href="#string">string</a></td>
                  <td></td>
                  <td><p> </p></td>
                </tr>
              
                <tr>
                  <td>port</td>
                  <td><a href="#string">string</a></td>
                  <td></td>
                  <td><p> </p></td>
                </tr>
              
                <tr>
                  <td>database</td>
                  <td><a href="#string">string</a></td>
                  <td></td>
                  <td><p> </p></td>
                </tr>
              
                <tr>
                  <td>srv</td>
                  <td><a href="#bool">bool</a></td>
                  <td></td>
                  <td><p>srv, authentication_database and replica_set are used for MongoDB.
srv is a boolean flag that indicates whether the host is a DNS SRV record. </p></td>
                </tr>
              
                <tr>
                  <td>authentication_database</td>
                  <td><a href="#string">string</a></td>
                  <td></td>
                  <td><p>authentication_database is the database name to authenticate against, which stores the user credentials. </p></td>
                </tr>
              
                <tr>
                  <td>replica_set</td>
                  <td><a href="#string">string</a></td>
                  <td></td>
                  <td><p>replica_set is used for MongoDB replica set. </p></td>
                </tr>
              
                <tr>
                  <td>sid</td>
                  <td><a href="#string">string</a></td>
                  <td></td>
                  <td><p>sid and service_name are used for Oracle. </p></td>
                </tr>
              
                <tr>
                  <td>service_name</td>
                  <td><a href="#string">string</a></td>
                  <td></td>
                  <td><p> </p></td>
                </tr>
              
                <tr>
                  <td>ssh_host</td>
                  <td><a href="#string">string</a></td>
                  <td></td>
                  <td><p>SSH related
The hostname of the SSH server agent. </p></td>
                </tr>
              
                <tr>
                  <td>ssh_port</td>
                  <td><a href="#string">string</a></td>
                  <td></td>
                  <td><p>The port of the SSH server agent. It&#39;s 22 typically. </p></td>
                </tr>
              
                <tr>
                  <td>ssh_user</td>
                  <td><a href="#string">string</a></td>
                  <td></td>
                  <td><p>The user to login the server. </p></td>
                </tr>
              
                <tr>
                  <td>ssh_obfuscated_password</td>
                  <td><a href="#string">string</a></td>
                  <td></td>
                  <td><p>The password to login the server. If it&#39;s empty string, no password is required. </p></td>
                </tr>
              
                <tr>
                  <td>ssh_obfuscated_private_key</td>
                  <td><a href="#string">string</a></td>
                  <td></td>
                  <td><p>The private key to login the server. If it&#39;s empty string, we will use the system default private key from os.Getenv(&#34;SSH_AUTH_SOCK&#34;). </p></td>
                </tr>
              
                <tr>
                  <td>authentication_private_key_obfuscated</td>
                  <td><a href="#string">string</a></td>
                  <td></td>
                  <td><p>PKCS#8 private key in PEM format. If it&#39;s empty string, no private key is required.
Used for authentication when connecting to the data source. </p></td>
                </tr>
              
                <tr>
                  <td>external_secret</td>
                  <td><a href="#bytebase.store.DataSourceExternalSecret">DataSourceExternalSecret</a></td>
                  <td></td>
                  <td><p> </p></td>
                </tr>
              
                <tr>
                  <td>authentication_type</td>
                  <td><a href="#bytebase.store.DataSource.AuthenticationType">DataSource.AuthenticationType</a></td>
                  <td></td>
                  <td><p> </p></td>
                </tr>
              
                <tr>
                  <td>client_secret_credential</td>
                  <td><a href="#bytebase.store.DataSource.ClientSecretCredential">DataSource.ClientSecretCredential</a></td>
                  <td></td>
                  <td><p> </p></td>
                </tr>
              
                <tr>
                  <td>sasl_config</td>
                  <td><a href="#bytebase.store.SASLConfig">SASLConfig</a></td>
                  <td></td>
                  <td><p> </p></td>
                </tr>
              
                <tr>
                  <td>additional_addresses</td>
                  <td><a href="#bytebase.store.DataSource.Address">DataSource.Address</a></td>
                  <td>repeated</td>
                  <td><p>additional_addresses is used for MongoDB replica set. </p></td>
                </tr>
              
                <tr>
                  <td>direct_connection</td>
                  <td><a href="#bool">bool</a></td>
                  <td></td>
                  <td><p>direct_connection is used for MongoDB to dispatch all the operations to the node specified in the connection string. </p></td>
                </tr>
              
                <tr>
                  <td>region</td>
                  <td><a href="#string">string</a></td>
                  <td></td>
                  <td><p>region is the location of where the DB is, works for AWS RDS. For example, us-east-1. </p></td>
                </tr>
              
                <tr>
                  <td>warehouse_id</td>
                  <td><a href="#string">string</a></td>
                  <td></td>
                  <td><p>warehouse_id is used by Databricks. </p></td>
                </tr>
              
                <tr>
                  <td>master_name</td>
                  <td><a href="#string">string</a></td>
                  <td></td>
                  <td><p>master_name is the master name used by connecting redis-master via redis sentinel. </p></td>
                </tr>
              
                <tr>
                  <td>master_username</td>
                  <td><a href="#string">string</a></td>
                  <td></td>
                  <td><p>master_username and master_obfuscated_password are master credentials used by redis sentinel mode. </p></td>
                </tr>
              
                <tr>
                  <td>master_obfuscated_password</td>
                  <td><a href="#string">string</a></td>
                  <td></td>
                  <td><p> </p></td>
                </tr>
              
                <tr>
                  <td>redis_type</td>
                  <td><a href="#bytebase.store.DataSource.RedisType">DataSource.RedisType</a></td>
                  <td></td>
                  <td><p> </p></td>
                </tr>
              
                <tr>
                  <td>cluster</td>
                  <td><a href="#string">string</a></td>
                  <td></td>
                  <td><p>Cluster is the cluster name for the data source. Used by CockroachDB. </p></td>
                </tr>
              
                <tr>
                  <td>extra_connection_parameters</td>
                  <td><a href="#bytebase.store.DataSource.ExtraConnectionParametersEntry">DataSource.ExtraConnectionParametersEntry</a></td>
                  <td>repeated</td>
                  <td><p>Extra connection parameters for the database connection.
For PostgreSQL HA, this can be used to set target_session_attrs=read-write </p></td>
                </tr>
              
            </tbody>
          </table>

          

        
      
        <h3 id="bytebase.store.DataSource.Address">DataSource.Address</h3>
        <p></p>

        
          <table class="field-table">
            <thead>
              <tr><td>Field</td><td>Type</td><td>Label</td><td>Description</td></tr>
            </thead>
            <tbody>
              
                <tr>
                  <td>host</td>
                  <td><a href="#string">string</a></td>
                  <td></td>
                  <td><p> </p></td>
                </tr>
              
                <tr>
                  <td>port</td>
                  <td><a href="#string">string</a></td>
                  <td></td>
                  <td><p> </p></td>
                </tr>
              
            </tbody>
          </table>

          

        
      
        <h3 id="bytebase.store.DataSource.ClientSecretCredential">DataSource.ClientSecretCredential</h3>
        <p></p>

        
          <table class="field-table">
            <thead>
              <tr><td>Field</td><td>Type</td><td>Label</td><td>Description</td></tr>
            </thead>
            <tbody>
              
                <tr>
                  <td>tenant_id</td>
                  <td><a href="#string">string</a></td>
                  <td></td>
                  <td><p> </p></td>
                </tr>
              
                <tr>
                  <td>client_id</td>
                  <td><a href="#string">string</a></td>
                  <td></td>
                  <td><p> </p></td>
                </tr>
              
                <tr>
                  <td>client_secret</td>
                  <td><a href="#string">string</a></td>
                  <td></td>
                  <td><p> </p></td>
                </tr>
              
            </tbody>
          </table>

          

        
      
        <h3 id="bytebase.store.DataSource.ExtraConnectionParametersEntry">DataSource.ExtraConnectionParametersEntry</h3>
        <p></p>

        
          <table class="field-table">
            <thead>
              <tr><td>Field</td><td>Type</td><td>Label</td><td>Description</td></tr>
            </thead>
            <tbody>
              
                <tr>
                  <td>key</td>
                  <td><a href="#string">string</a></td>
                  <td></td>
                  <td><p> </p></td>
                </tr>
              
                <tr>
                  <td>value</td>
                  <td><a href="#string">string</a></td>
                  <td></td>
                  <td><p> </p></td>
                </tr>
              
            </tbody>
          </table>

          

        
      
        <h3 id="bytebase.store.DataSourceExternalSecret">DataSourceExternalSecret</h3>
        <p></p>

        
          <table class="field-table">
            <thead>
              <tr><td>Field</td><td>Type</td><td>Label</td><td>Description</td></tr>
            </thead>
            <tbody>
              
                <tr>
                  <td>secret_type</td>
                  <td><a href="#bytebase.store.DataSourceExternalSecret.SecretType">DataSourceExternalSecret.SecretType</a></td>
                  <td></td>
                  <td><p> </p></td>
                </tr>
              
                <tr>
                  <td>url</td>
                  <td><a href="#string">string</a></td>
                  <td></td>
                  <td><p> </p></td>
                </tr>
              
                <tr>
                  <td>auth_type</td>
                  <td><a href="#bytebase.store.DataSourceExternalSecret.AuthType">DataSourceExternalSecret.AuthType</a></td>
                  <td></td>
                  <td><p> </p></td>
                </tr>
              
                <tr>
                  <td>app_role</td>
                  <td><a href="#bytebase.store.DataSourceExternalSecret.AppRoleAuthOption">DataSourceExternalSecret.AppRoleAuthOption</a></td>
                  <td></td>
                  <td><p> </p></td>
                </tr>
              
                <tr>
                  <td>token</td>
                  <td><a href="#string">string</a></td>
                  <td></td>
                  <td><p> </p></td>
                </tr>
              
                <tr>
                  <td>engine_name</td>
                  <td><a href="#string">string</a></td>
                  <td></td>
                  <td><p>engine name is the name for secret engine. </p></td>
                </tr>
              
                <tr>
                  <td>secret_name</td>
                  <td><a href="#string">string</a></td>
                  <td></td>
                  <td><p>the secret name in the engine to store the password. </p></td>
                </tr>
              
                <tr>
                  <td>password_key_name</td>
                  <td><a href="#string">string</a></td>
                  <td></td>
                  <td><p>the key name for the password. </p></td>
                </tr>
              
            </tbody>
          </table>

          

        
      
        <h3 id="bytebase.store.DataSourceExternalSecret.AppRoleAuthOption">DataSourceExternalSecret.AppRoleAuthOption</h3>
        <p></p>

        
          <table class="field-table">
            <thead>
              <tr><td>Field</td><td>Type</td><td>Label</td><td>Description</td></tr>
            </thead>
            <tbody>
              
                <tr>
                  <td>role_id</td>
                  <td><a href="#string">string</a></td>
                  <td></td>
                  <td><p> </p></td>
                </tr>
              
                <tr>
                  <td>secret_id</td>
                  <td><a href="#string">string</a></td>
                  <td></td>
                  <td><p>the secret id for the role without ttl. </p></td>
                </tr>
              
                <tr>
                  <td>type</td>
                  <td><a href="#bytebase.store.DataSourceExternalSecret.AppRoleAuthOption.SecretType">DataSourceExternalSecret.AppRoleAuthOption.SecretType</a></td>
                  <td></td>
                  <td><p> </p></td>
                </tr>
              
                <tr>
                  <td>mount_path</td>
                  <td><a href="#string">string</a></td>
                  <td></td>
                  <td><p>The path where the approle auth method is mounted. </p></td>
                </tr>
              
            </tbody>
          </table>

          

        
      
        <h3 id="bytebase.store.Instance">Instance</h3>
        <p>Instance is the proto for instances.</p>

        
          <table class="field-table">
            <thead>
              <tr><td>Field</td><td>Type</td><td>Label</td><td>Description</td></tr>
            </thead>
            <tbody>
              
                <tr>
                  <td>title</td>
                  <td><a href="#string">string</a></td>
                  <td></td>
                  <td><p> </p></td>
                </tr>
              
                <tr>
                  <td>engine</td>
                  <td><a href="#bytebase.store.Engine">Engine</a></td>
                  <td></td>
                  <td><p> </p></td>
                </tr>
              
                <tr>
                  <td>activation</td>
                  <td><a href="#bool">bool</a></td>
                  <td></td>
                  <td><p> </p></td>
                </tr>
              
                <tr>
                  <td>version</td>
                  <td><a href="#string">string</a></td>
                  <td></td>
                  <td><p> </p></td>
                </tr>
              
                <tr>
                  <td>external_link</td>
                  <td><a href="#string">string</a></td>
                  <td></td>
                  <td><p> </p></td>
                </tr>
              
                <tr>
                  <td>data_sources</td>
                  <td><a href="#bytebase.store.DataSource">DataSource</a></td>
                  <td>repeated</td>
                  <td><p> </p></td>
                </tr>
              
                <tr>
                  <td>sync_interval</td>
                  <td><a href="#google.protobuf.Duration">google.protobuf.Duration</a></td>
                  <td></td>
                  <td><p>How often the instance is synced. </p></td>
                </tr>
              
                <tr>
                  <td>maximum_connections</td>
                  <td><a href="#int32">int32</a></td>
                  <td></td>
                  <td><p>The maximum number of connections.
The default is 10 if the value is unset or zero. </p></td>
                </tr>
              
                <tr>
                  <td>sync_databases</td>
                  <td><a href="#string">string</a></td>
                  <td>repeated</td>
                  <td><p>Enable sync for following databases.
Default empty, means sync all schemas &amp; databases. </p></td>
                </tr>
              
                <tr>
                  <td>mysql_lower_case_table_names</td>
                  <td><a href="#int32">int32</a></td>
                  <td></td>
                  <td><p>The lower_case_table_names config for MySQL instances.
It is used to determine whether the table names and database names are case sensitive. </p></td>
                </tr>
              
                <tr>
                  <td>last_sync_time</td>
                  <td><a href="#google.protobuf.Timestamp">google.protobuf.Timestamp</a></td>
                  <td></td>
                  <td><p> </p></td>
                </tr>
              
                <tr>
                  <td>roles</td>
                  <td><a href="#bytebase.store.InstanceRole">InstanceRole</a></td>
                  <td>repeated</td>
                  <td><p> </p></td>
                </tr>
              
            </tbody>
          </table>

          

        
      
        <h3 id="bytebase.store.InstanceRole">InstanceRole</h3>
        <p>InstanceRole is the API message for instance role.</p>

        
          <table class="field-table">
            <thead>
              <tr><td>Field</td><td>Type</td><td>Label</td><td>Description</td></tr>
            </thead>
            <tbody>
              
                <tr>
                  <td>name</td>
                  <td><a href="#string">string</a></td>
                  <td></td>
                  <td><p>The role name. </p></td>
                </tr>
              
                <tr>
                  <td>connection_limit</td>
                  <td><a href="#int32">int32</a></td>
                  <td>optional</td>
                  <td><p>The connection count limit for this role. </p></td>
                </tr>
              
                <tr>
                  <td>valid_until</td>
                  <td><a href="#string">string</a></td>
                  <td>optional</td>
                  <td><p>The expiration for the role&#39;s password. </p></td>
                </tr>
              
                <tr>
                  <td>attribute</td>
                  <td><a href="#string">string</a></td>
                  <td>optional</td>
                  <td><p>The role attribute.
For PostgreSQL, it containt super_user, no_inherit, create_role, create_db, can_login, replication and bypass_rls. Docs: https://www.postgresql.org/docs/current/role-attributes.html
For MySQL, it&#39;s the global privileges as GRANT statements, which means it only contains &#34;GRANT ... ON *.* TO ...&#34;. Docs: https://dev.mysql.com/doc/refman/8.0/en/grant.html </p></td>
                </tr>
              
            </tbody>
          </table>

          

        
      
        <h3 id="bytebase.store.KerberosConfig">KerberosConfig</h3>
        <p></p>

        
          <table class="field-table">
            <thead>
              <tr><td>Field</td><td>Type</td><td>Label</td><td>Description</td></tr>
            </thead>
            <tbody>
              
                <tr>
                  <td>primary</td>
                  <td><a href="#string">string</a></td>
                  <td></td>
                  <td><p> </p></td>
                </tr>
              
                <tr>
                  <td>instance</td>
                  <td><a href="#string">string</a></td>
                  <td></td>
                  <td><p> </p></td>
                </tr>
              
                <tr>
                  <td>realm</td>
                  <td><a href="#string">string</a></td>
                  <td></td>
                  <td><p> </p></td>
                </tr>
              
                <tr>
                  <td>keytab</td>
                  <td><a href="#bytes">bytes</a></td>
                  <td></td>
                  <td><p> </p></td>
                </tr>
              
                <tr>
                  <td>kdc_host</td>
                  <td><a href="#string">string</a></td>
                  <td></td>
                  <td><p> </p></td>
                </tr>
              
                <tr>
                  <td>kdc_port</td>
                  <td><a href="#string">string</a></td>
                  <td></td>
                  <td><p> </p></td>
                </tr>
              
                <tr>
                  <td>kdc_transport_protocol</td>
                  <td><a href="#string">string</a></td>
                  <td></td>
                  <td><p> </p></td>
                </tr>
              
            </tbody>
          </table>

          

        
      
        <h3 id="bytebase.store.SASLConfig">SASLConfig</h3>
        <p></p>

        
          <table class="field-table">
            <thead>
              <tr><td>Field</td><td>Type</td><td>Label</td><td>Description</td></tr>
            </thead>
            <tbody>
              
                <tr>
                  <td>krb_config</td>
                  <td><a href="#bytebase.store.KerberosConfig">KerberosConfig</a></td>
                  <td></td>
                  <td><p> </p></td>
                </tr>
              
            </tbody>
          </table>

          

        
      

      
        <h3 id="bytebase.store.DataSource.AuthenticationType">DataSource.AuthenticationType</h3>
        <p></p>
        <table class="enum-table">
          <thead>
            <tr><td>Name</td><td>Number</td><td>Description</td></tr>
          </thead>
          <tbody>
            
              <tr>
                <td>AUTHENTICATION_UNSPECIFIED</td>
                <td>0</td>
                <td><p></p></td>
              </tr>
            
              <tr>
                <td>PASSWORD</td>
                <td>1</td>
                <td><p></p></td>
              </tr>
            
              <tr>
                <td>GOOGLE_CLOUD_SQL_IAM</td>
                <td>2</td>
                <td><p></p></td>
              </tr>
            
              <tr>
                <td>AWS_RDS_IAM</td>
                <td>3</td>
                <td><p></p></td>
              </tr>
            
              <tr>
                <td>AZURE_IAM</td>
                <td>4</td>
                <td><p></p></td>
              </tr>
            
          </tbody>
        </table>
      
        <h3 id="bytebase.store.DataSource.RedisType">DataSource.RedisType</h3>
        <p></p>
        <table class="enum-table">
          <thead>
            <tr><td>Name</td><td>Number</td><td>Description</td></tr>
          </thead>
          <tbody>
            
              <tr>
                <td>REDIS_TYPE_UNSPECIFIED</td>
                <td>0</td>
                <td><p></p></td>
              </tr>
            
              <tr>
                <td>STANDALONE</td>
                <td>1</td>
                <td><p></p></td>
              </tr>
            
              <tr>
                <td>SENTINEL</td>
                <td>2</td>
                <td><p></p></td>
              </tr>
            
              <tr>
                <td>CLUSTER</td>
                <td>3</td>
                <td><p></p></td>
              </tr>
            
          </tbody>
        </table>
      
        <h3 id="bytebase.store.DataSourceExternalSecret.AppRoleAuthOption.SecretType">DataSourceExternalSecret.AppRoleAuthOption.SecretType</h3>
        <p></p>
        <table class="enum-table">
          <thead>
            <tr><td>Name</td><td>Number</td><td>Description</td></tr>
          </thead>
          <tbody>
            
              <tr>
                <td>SECRET_TYPE_UNSPECIFIED</td>
                <td>0</td>
                <td><p></p></td>
              </tr>
            
              <tr>
                <td>PLAIN</td>
                <td>1</td>
                <td><p></p></td>
              </tr>
            
              <tr>
                <td>ENVIRONMENT</td>
                <td>2</td>
                <td><p></p></td>
              </tr>
            
          </tbody>
        </table>
      
        <h3 id="bytebase.store.DataSourceExternalSecret.AuthType">DataSourceExternalSecret.AuthType</h3>
        <p></p>
        <table class="enum-table">
          <thead>
            <tr><td>Name</td><td>Number</td><td>Description</td></tr>
          </thead>
          <tbody>
            
              <tr>
                <td>AUTH_TYPE_UNSPECIFIED</td>
                <td>0</td>
                <td><p></p></td>
              </tr>
            
              <tr>
                <td>TOKEN</td>
                <td>1</td>
                <td><p>ref: https://developer.hashicorp.com/vault/docs/auth/token</p></td>
              </tr>
            
              <tr>
                <td>VAULT_APP_ROLE</td>
                <td>2</td>
                <td><p>ref: https://developer.hashicorp.com/vault/docs/auth/approle</p></td>
              </tr>
            
          </tbody>
        </table>
      
        <h3 id="bytebase.store.DataSourceExternalSecret.SecretType">DataSourceExternalSecret.SecretType</h3>
        <p></p>
        <table class="enum-table">
          <thead>
            <tr><td>Name</td><td>Number</td><td>Description</td></tr>
          </thead>
          <tbody>
            
              <tr>
                <td>SAECRET_TYPE_UNSPECIFIED</td>
                <td>0</td>
                <td><p></p></td>
              </tr>
            
              <tr>
                <td>VAULT_KV_V2</td>
                <td>1</td>
                <td><p>ref: https://developer.hashicorp.com/vault/api-docs/secret/kv/kv-v2</p></td>
              </tr>
            
              <tr>
                <td>AWS_SECRETS_MANAGER</td>
                <td>2</td>
                <td><p>ref: https://docs.aws.amazon.com/secretsmanager/latest/userguide/intro.html</p></td>
              </tr>
            
              <tr>
                <td>GCP_SECRET_MANAGER</td>
                <td>3</td>
                <td><p>ref: https://cloud.google.com/secret-manager/docs</p></td>
              </tr>
            
          </tbody>
        </table>
      
        <h3 id="bytebase.store.DataSourceType">DataSourceType</h3>
        <p></p>
        <table class="enum-table">
          <thead>
            <tr><td>Name</td><td>Number</td><td>Description</td></tr>
          </thead>
          <tbody>
            
              <tr>
                <td>DATA_SOURCE_UNSPECIFIED</td>
                <td>0</td>
                <td><p></p></td>
              </tr>
            
              <tr>
                <td>ADMIN</td>
                <td>1</td>
                <td><p></p></td>
              </tr>
            
              <tr>
                <td>READ_ONLY</td>
                <td>2</td>
                <td><p></p></td>
              </tr>
            
          </tbody>
        </table>
      

      

      
    
      
      <div class="file-heading">
        <h2 id="store/instance_change_history.proto">store/instance_change_history.proto</h2><a href="#title">Top</a>
      </div>
      <p></p>

      
        <h3 id="bytebase.store.InstanceChangeHistoryPayload">InstanceChangeHistoryPayload</h3>
        <p></p>

        
          <table class="field-table">
            <thead>
              <tr><td>Field</td><td>Type</td><td>Label</td><td>Description</td></tr>
            </thead>
            <tbody>
              
                <tr>
                  <td>changed_resources</td>
                  <td><a href="#bytebase.store.ChangedResources">ChangedResources</a></td>
                  <td></td>
                  <td><p> </p></td>
                </tr>
              
            </tbody>
          </table>

          

        
      

      

      

      
    
      
      <div class="file-heading">
        <h2 id="store/issue.proto">store/issue.proto</h2><a href="#title">Top</a>
      </div>
      <p></p>

      
        <h3 id="bytebase.store.GrantRequest">GrantRequest</h3>
        <p></p>

        
          <table class="field-table">
            <thead>
              <tr><td>Field</td><td>Type</td><td>Label</td><td>Description</td></tr>
            </thead>
            <tbody>
              
                <tr>
                  <td>role</td>
                  <td><a href="#string">string</a></td>
                  <td></td>
                  <td><p>The requested role.
Format: roles/EXPORTER. </p></td>
                </tr>
              
                <tr>
                  <td>user</td>
                  <td><a href="#string">string</a></td>
                  <td></td>
                  <td><p>The user to be granted.
Format: users/{userUID}. </p></td>
                </tr>
              
                <tr>
                  <td>condition</td>
                  <td><a href="#google.type.Expr">google.type.Expr</a></td>
                  <td></td>
                  <td><p> </p></td>
                </tr>
              
                <tr>
                  <td>expiration</td>
                  <td><a href="#google.protobuf.Duration">google.protobuf.Duration</a></td>
                  <td></td>
                  <td><p> </p></td>
                </tr>
              
            </tbody>
          </table>

          

        
      
        <h3 id="bytebase.store.IssuePayload">IssuePayload</h3>
        <p></p>

        
          <table class="field-table">
            <thead>
              <tr><td>Field</td><td>Type</td><td>Label</td><td>Description</td></tr>
            </thead>
            <tbody>
              
                <tr>
                  <td>approval</td>
                  <td><a href="#bytebase.store.IssuePayloadApproval">IssuePayloadApproval</a></td>
                  <td></td>
                  <td><p> </p></td>
                </tr>
              
                <tr>
                  <td>grant_request</td>
                  <td><a href="#bytebase.store.GrantRequest">GrantRequest</a></td>
                  <td></td>
                  <td><p> </p></td>
                </tr>
              
                <tr>
                  <td>labels</td>
                  <td><a href="#string">string</a></td>
                  <td>repeated</td>
                  <td><p> </p></td>
                </tr>
              
            </tbody>
          </table>

          

        
      

      

      

      
    
      
      <div class="file-heading">
        <h2 id="store/issue_comment.proto">store/issue_comment.proto</h2><a href="#title">Top</a>
      </div>
      <p></p>

      
        <h3 id="bytebase.store.IssueCommentPayload">IssueCommentPayload</h3>
        <p></p>

        
          <table class="field-table">
            <thead>
              <tr><td>Field</td><td>Type</td><td>Label</td><td>Description</td></tr>
            </thead>
            <tbody>
              
                <tr>
                  <td>comment</td>
                  <td><a href="#string">string</a></td>
                  <td></td>
                  <td><p> </p></td>
                </tr>
              
                <tr>
                  <td>approval</td>
                  <td><a href="#bytebase.store.IssueCommentPayload.Approval">IssueCommentPayload.Approval</a></td>
                  <td></td>
                  <td><p> </p></td>
                </tr>
              
                <tr>
                  <td>issue_update</td>
                  <td><a href="#bytebase.store.IssueCommentPayload.IssueUpdate">IssueCommentPayload.IssueUpdate</a></td>
                  <td></td>
                  <td><p> </p></td>
                </tr>
              
                <tr>
                  <td>stage_end</td>
                  <td><a href="#bytebase.store.IssueCommentPayload.StageEnd">IssueCommentPayload.StageEnd</a></td>
                  <td></td>
                  <td><p> </p></td>
                </tr>
              
                <tr>
                  <td>task_update</td>
                  <td><a href="#bytebase.store.IssueCommentPayload.TaskUpdate">IssueCommentPayload.TaskUpdate</a></td>
                  <td></td>
                  <td><p> </p></td>
                </tr>
              
                <tr>
                  <td>task_prior_backup</td>
                  <td><a href="#bytebase.store.IssueCommentPayload.TaskPriorBackup">IssueCommentPayload.TaskPriorBackup</a></td>
                  <td></td>
                  <td><p> </p></td>
                </tr>
              
            </tbody>
          </table>

          

        
      
        <h3 id="bytebase.store.IssueCommentPayload.Approval">IssueCommentPayload.Approval</h3>
        <p></p>

        
          <table class="field-table">
            <thead>
              <tr><td>Field</td><td>Type</td><td>Label</td><td>Description</td></tr>
            </thead>
            <tbody>
              
                <tr>
                  <td>status</td>
                  <td><a href="#bytebase.store.IssueCommentPayload.Approval.Status">IssueCommentPayload.Approval.Status</a></td>
                  <td></td>
                  <td><p> </p></td>
                </tr>
              
            </tbody>
          </table>

          

        
      
        <h3 id="bytebase.store.IssueCommentPayload.IssueUpdate">IssueCommentPayload.IssueUpdate</h3>
        <p></p>

        
          <table class="field-table">
            <thead>
              <tr><td>Field</td><td>Type</td><td>Label</td><td>Description</td></tr>
            </thead>
            <tbody>
              
                <tr>
                  <td>from_title</td>
                  <td><a href="#string">string</a></td>
                  <td>optional</td>
                  <td><p> </p></td>
                </tr>
              
                <tr>
                  <td>to_title</td>
                  <td><a href="#string">string</a></td>
                  <td>optional</td>
                  <td><p> </p></td>
                </tr>
              
                <tr>
                  <td>from_description</td>
                  <td><a href="#string">string</a></td>
                  <td>optional</td>
                  <td><p> </p></td>
                </tr>
              
                <tr>
                  <td>to_description</td>
                  <td><a href="#string">string</a></td>
                  <td>optional</td>
                  <td><p> </p></td>
                </tr>
              
                <tr>
                  <td>from_status</td>
                  <td><a href="#bytebase.store.IssueCommentPayload.IssueUpdate.IssueStatus">IssueCommentPayload.IssueUpdate.IssueStatus</a></td>
                  <td>optional</td>
                  <td><p> </p></td>
                </tr>
              
                <tr>
                  <td>to_status</td>
                  <td><a href="#bytebase.store.IssueCommentPayload.IssueUpdate.IssueStatus">IssueCommentPayload.IssueUpdate.IssueStatus</a></td>
                  <td>optional</td>
                  <td><p> </p></td>
                </tr>
              
                <tr>
                  <td>from_labels</td>
                  <td><a href="#string">string</a></td>
                  <td>repeated</td>
                  <td><p> </p></td>
                </tr>
              
                <tr>
                  <td>to_labels</td>
                  <td><a href="#string">string</a></td>
                  <td>repeated</td>
                  <td><p> </p></td>
                </tr>
              
            </tbody>
          </table>

          

        
      
        <h3 id="bytebase.store.IssueCommentPayload.StageEnd">IssueCommentPayload.StageEnd</h3>
        <p></p>

        
          <table class="field-table">
            <thead>
              <tr><td>Field</td><td>Type</td><td>Label</td><td>Description</td></tr>
            </thead>
            <tbody>
              
                <tr>
                  <td>stage</td>
                  <td><a href="#string">string</a></td>
                  <td></td>
                  <td><p> </p></td>
                </tr>
              
            </tbody>
          </table>

          

        
      
        <h3 id="bytebase.store.IssueCommentPayload.TaskPriorBackup">IssueCommentPayload.TaskPriorBackup</h3>
        <p></p>

        
          <table class="field-table">
            <thead>
              <tr><td>Field</td><td>Type</td><td>Label</td><td>Description</td></tr>
            </thead>
            <tbody>
              
                <tr>
                  <td>task</td>
                  <td><a href="#string">string</a></td>
                  <td></td>
                  <td><p> </p></td>
                </tr>
              
                <tr>
                  <td>tables</td>
                  <td><a href="#bytebase.store.IssueCommentPayload.TaskPriorBackup.Table">IssueCommentPayload.TaskPriorBackup.Table</a></td>
                  <td>repeated</td>
                  <td><p> </p></td>
                </tr>
              
                <tr>
                  <td>original_line</td>
                  <td><a href="#int32">int32</a></td>
                  <td>optional</td>
                  <td><p> </p></td>
                </tr>
              
                <tr>
                  <td>database</td>
                  <td><a href="#string">string</a></td>
                  <td></td>
                  <td><p> </p></td>
                </tr>
              
                <tr>
                  <td>error</td>
                  <td><a href="#string">string</a></td>
                  <td></td>
                  <td><p> </p></td>
                </tr>
              
            </tbody>
          </table>

          

        
      
        <h3 id="bytebase.store.IssueCommentPayload.TaskPriorBackup.Table">IssueCommentPayload.TaskPriorBackup.Table</h3>
        <p></p>

        
          <table class="field-table">
            <thead>
              <tr><td>Field</td><td>Type</td><td>Label</td><td>Description</td></tr>
            </thead>
            <tbody>
              
                <tr>
                  <td>schema</td>
                  <td><a href="#string">string</a></td>
                  <td></td>
                  <td><p> </p></td>
                </tr>
              
                <tr>
                  <td>table</td>
                  <td><a href="#string">string</a></td>
                  <td></td>
                  <td><p> </p></td>
                </tr>
              
            </tbody>
          </table>

          

        
      
        <h3 id="bytebase.store.IssueCommentPayload.TaskUpdate">IssueCommentPayload.TaskUpdate</h3>
        <p></p>

        
          <table class="field-table">
            <thead>
              <tr><td>Field</td><td>Type</td><td>Label</td><td>Description</td></tr>
            </thead>
            <tbody>
              
                <tr>
                  <td>tasks</td>
                  <td><a href="#string">string</a></td>
                  <td>repeated</td>
                  <td><p> </p></td>
                </tr>
              
                <tr>
                  <td>from_sheet</td>
                  <td><a href="#string">string</a></td>
                  <td>optional</td>
                  <td><p>Format: projects/{project}/sheets/{sheet} </p></td>
                </tr>
              
                <tr>
                  <td>to_sheet</td>
                  <td><a href="#string">string</a></td>
                  <td>optional</td>
                  <td><p>Format: projects/{project}/sheets/{sheet} </p></td>
                </tr>
              
                <tr>
                  <td>from_earliest_allowed_time</td>
                  <td><a href="#google.protobuf.Timestamp">google.protobuf.Timestamp</a></td>
                  <td>optional</td>
                  <td><p> </p></td>
                </tr>
              
                <tr>
                  <td>to_earliest_allowed_time</td>
                  <td><a href="#google.protobuf.Timestamp">google.protobuf.Timestamp</a></td>
                  <td>optional</td>
                  <td><p> </p></td>
                </tr>
              
                <tr>
                  <td>to_status</td>
                  <td><a href="#bytebase.store.IssueCommentPayload.TaskUpdate.Status">IssueCommentPayload.TaskUpdate.Status</a></td>
                  <td>optional</td>
                  <td><p> </p></td>
                </tr>
              
            </tbody>
          </table>

          

        
      

      
        <h3 id="bytebase.store.IssueCommentPayload.Approval.Status">IssueCommentPayload.Approval.Status</h3>
        <p></p>
        <table class="enum-table">
          <thead>
            <tr><td>Name</td><td>Number</td><td>Description</td></tr>
          </thead>
          <tbody>
            
              <tr>
                <td>STATUS_UNSPECIFIED</td>
                <td>0</td>
                <td><p></p></td>
              </tr>
            
              <tr>
                <td>PENDING</td>
                <td>1</td>
                <td><p></p></td>
              </tr>
            
              <tr>
                <td>APPROVED</td>
                <td>2</td>
                <td><p></p></td>
              </tr>
            
              <tr>
                <td>REJECTED</td>
                <td>3</td>
                <td><p></p></td>
              </tr>
            
          </tbody>
        </table>
      
        <h3 id="bytebase.store.IssueCommentPayload.IssueUpdate.IssueStatus">IssueCommentPayload.IssueUpdate.IssueStatus</h3>
        <p></p>
        <table class="enum-table">
          <thead>
            <tr><td>Name</td><td>Number</td><td>Description</td></tr>
          </thead>
          <tbody>
            
              <tr>
                <td>ISSUE_STATUS_UNSPECIFIED</td>
                <td>0</td>
                <td><p></p></td>
              </tr>
            
              <tr>
                <td>OPEN</td>
                <td>1</td>
                <td><p></p></td>
              </tr>
            
              <tr>
                <td>DONE</td>
                <td>2</td>
                <td><p></p></td>
              </tr>
            
              <tr>
                <td>CANCELED</td>
                <td>3</td>
                <td><p></p></td>
              </tr>
            
          </tbody>
        </table>
      
        <h3 id="bytebase.store.IssueCommentPayload.TaskUpdate.Status">IssueCommentPayload.TaskUpdate.Status</h3>
        <p></p>
        <table class="enum-table">
          <thead>
            <tr><td>Name</td><td>Number</td><td>Description</td></tr>
          </thead>
          <tbody>
            
              <tr>
                <td>STATUS_UNSPECIFIED</td>
                <td>0</td>
                <td><p></p></td>
              </tr>
            
              <tr>
                <td>PENDING</td>
                <td>1</td>
                <td><p></p></td>
              </tr>
            
              <tr>
                <td>RUNNING</td>
                <td>2</td>
                <td><p></p></td>
              </tr>
            
              <tr>
                <td>DONE</td>
                <td>3</td>
                <td><p></p></td>
              </tr>
            
              <tr>
                <td>FAILED</td>
                <td>4</td>
                <td><p></p></td>
              </tr>
            
              <tr>
                <td>SKIPPED</td>
                <td>5</td>
                <td><p></p></td>
              </tr>
            
              <tr>
                <td>CANCELED</td>
                <td>6</td>
                <td><p></p></td>
              </tr>
            
          </tbody>
        </table>
      

      

      
    
      
      <div class="file-heading">
        <h2 id="store/plan_check_run.proto">store/plan_check_run.proto</h2><a href="#title">Top</a>
      </div>
      <p></p>

      
        <h3 id="bytebase.store.PlanCheckRunConfig">PlanCheckRunConfig</h3>
        <p></p>

        
          <table class="field-table">
            <thead>
              <tr><td>Field</td><td>Type</td><td>Label</td><td>Description</td></tr>
            </thead>
            <tbody>
              
                <tr>
                  <td>sheet_uid</td>
                  <td><a href="#int32">int32</a></td>
                  <td></td>
                  <td><p> </p></td>
                </tr>
              
                <tr>
                  <td>change_database_type</td>
                  <td><a href="#bytebase.store.PlanCheckRunConfig.ChangeDatabaseType">PlanCheckRunConfig.ChangeDatabaseType</a></td>
                  <td></td>
                  <td><p> </p></td>
                </tr>
              
                <tr>
                  <td>instance_id</td>
                  <td><a href="#string">string</a></td>
                  <td></td>
                  <td><p> </p></td>
                </tr>
              
                <tr>
                  <td>database_name</td>
                  <td><a href="#string">string</a></td>
                  <td></td>
                  <td><p> </p></td>
                </tr>
              
                <tr>
                  <td>database_group_uid</td>
                  <td><a href="#int64">int64</a></td>
                  <td>optional</td>
                  <td><p><strong>Deprecated.</strong>  </p></td>
                </tr>
              
                <tr>
                  <td>ghost_flags</td>
                  <td><a href="#bytebase.store.PlanCheckRunConfig.GhostFlagsEntry">PlanCheckRunConfig.GhostFlagsEntry</a></td>
                  <td>repeated</td>
                  <td><p> </p></td>
                </tr>
              
                <tr>
                  <td>pre_update_backup_detail</td>
                  <td><a href="#bytebase.store.PreUpdateBackupDetail">PreUpdateBackupDetail</a></td>
                  <td>optional</td>
                  <td><p>If set, a backup of the modified data will be created automatically before any changes are applied. </p></td>
                </tr>
              
            </tbody>
          </table>

          
            
            
            <h4>Fields with deprecated option</h4>
            <table>
              <thead>
                <tr>
                  <td>Name</td>
                  <td>Option</td>
                </tr>
              </thead>
              <tbody>
              
                <tr>
                  <td>database_group_uid</td>
                  <td><p>true</p></td>
                </tr>
              
              </tbody>
            </table>
            
          

        
      
        <h3 id="bytebase.store.PlanCheckRunConfig.GhostFlagsEntry">PlanCheckRunConfig.GhostFlagsEntry</h3>
        <p></p>

        
          <table class="field-table">
            <thead>
              <tr><td>Field</td><td>Type</td><td>Label</td><td>Description</td></tr>
            </thead>
            <tbody>
              
                <tr>
                  <td>key</td>
                  <td><a href="#string">string</a></td>
                  <td></td>
                  <td><p> </p></td>
                </tr>
              
                <tr>
                  <td>value</td>
                  <td><a href="#string">string</a></td>
                  <td></td>
                  <td><p> </p></td>
                </tr>
              
            </tbody>
          </table>

          

        
      
        <h3 id="bytebase.store.PlanCheckRunResult">PlanCheckRunResult</h3>
        <p></p>

        
          <table class="field-table">
            <thead>
              <tr><td>Field</td><td>Type</td><td>Label</td><td>Description</td></tr>
            </thead>
            <tbody>
              
                <tr>
                  <td>results</td>
                  <td><a href="#bytebase.store.PlanCheckRunResult.Result">PlanCheckRunResult.Result</a></td>
                  <td>repeated</td>
                  <td><p> </p></td>
                </tr>
              
                <tr>
                  <td>error</td>
                  <td><a href="#string">string</a></td>
                  <td></td>
                  <td><p> </p></td>
                </tr>
              
            </tbody>
          </table>

          

        
      
        <h3 id="bytebase.store.PlanCheckRunResult.Result">PlanCheckRunResult.Result</h3>
        <p></p>

        
          <table class="field-table">
            <thead>
              <tr><td>Field</td><td>Type</td><td>Label</td><td>Description</td></tr>
            </thead>
            <tbody>
              
                <tr>
                  <td>status</td>
                  <td><a href="#bytebase.store.PlanCheckRunResult.Result.Status">PlanCheckRunResult.Result.Status</a></td>
                  <td></td>
                  <td><p> </p></td>
                </tr>
              
                <tr>
                  <td>title</td>
                  <td><a href="#string">string</a></td>
                  <td></td>
                  <td><p> </p></td>
                </tr>
              
                <tr>
                  <td>content</td>
                  <td><a href="#string">string</a></td>
                  <td></td>
                  <td><p> </p></td>
                </tr>
              
                <tr>
                  <td>code</td>
                  <td><a href="#int32">int32</a></td>
                  <td></td>
                  <td><p> </p></td>
                </tr>
              
                <tr>
                  <td>sql_summary_report</td>
                  <td><a href="#bytebase.store.PlanCheckRunResult.Result.SqlSummaryReport">PlanCheckRunResult.Result.SqlSummaryReport</a></td>
                  <td></td>
                  <td><p> </p></td>
                </tr>
              
                <tr>
                  <td>sql_review_report</td>
                  <td><a href="#bytebase.store.PlanCheckRunResult.Result.SqlReviewReport">PlanCheckRunResult.Result.SqlReviewReport</a></td>
                  <td></td>
                  <td><p> </p></td>
                </tr>
              
            </tbody>
          </table>

          

        
      
        <h3 id="bytebase.store.PlanCheckRunResult.Result.SqlReviewReport">PlanCheckRunResult.Result.SqlReviewReport</h3>
        <p></p>

        
          <table class="field-table">
            <thead>
              <tr><td>Field</td><td>Type</td><td>Label</td><td>Description</td></tr>
            </thead>
            <tbody>
              
                <tr>
                  <td>line</td>
                  <td><a href="#int32">int32</a></td>
                  <td></td>
                  <td><p> </p></td>
                </tr>
              
                <tr>
                  <td>column</td>
                  <td><a href="#int32">int32</a></td>
                  <td></td>
                  <td><p> </p></td>
                </tr>
              
                <tr>
                  <td>start_position</td>
                  <td><a href="#bytebase.store.Position">Position</a></td>
                  <td></td>
                  <td><p>1-based Position of the SQL statement.
To supersede `line` and `column` above. </p></td>
                </tr>
              
                <tr>
                  <td>end_position</td>
                  <td><a href="#bytebase.store.Position">Position</a></td>
                  <td></td>
                  <td><p> </p></td>
                </tr>
              
            </tbody>
          </table>

          

        
      
        <h3 id="bytebase.store.PlanCheckRunResult.Result.SqlSummaryReport">PlanCheckRunResult.Result.SqlSummaryReport</h3>
        <p></p>

        
          <table class="field-table">
            <thead>
              <tr><td>Field</td><td>Type</td><td>Label</td><td>Description</td></tr>
            </thead>
            <tbody>
              
                <tr>
                  <td>statement_types</td>
                  <td><a href="#string">string</a></td>
                  <td>repeated</td>
                  <td><p>statement_types are the types of statements that are found in the sql. </p></td>
                </tr>
              
                <tr>
                  <td>affected_rows</td>
                  <td><a href="#int32">int32</a></td>
                  <td></td>
                  <td><p> </p></td>
                </tr>
              
                <tr>
                  <td>changed_resources</td>
                  <td><a href="#bytebase.store.ChangedResources">ChangedResources</a></td>
                  <td></td>
                  <td><p> </p></td>
                </tr>
              
            </tbody>
          </table>

          

        
      
        <h3 id="bytebase.store.PreUpdateBackupDetail">PreUpdateBackupDetail</h3>
        <p></p>

        
          <table class="field-table">
            <thead>
              <tr><td>Field</td><td>Type</td><td>Label</td><td>Description</td></tr>
            </thead>
            <tbody>
              
                <tr>
                  <td>database</td>
                  <td><a href="#string">string</a></td>
                  <td></td>
                  <td><p>The database for keeping the backup data.
Format: instances/{instance}/databases/{database} </p></td>
                </tr>
              
            </tbody>
          </table>

          

        
      

      
        <h3 id="bytebase.store.PlanCheckRunConfig.ChangeDatabaseType">PlanCheckRunConfig.ChangeDatabaseType</h3>
        <p></p>
        <table class="enum-table">
          <thead>
            <tr><td>Name</td><td>Number</td><td>Description</td></tr>
          </thead>
          <tbody>
            
              <tr>
                <td>CHANGE_DATABASE_TYPE_UNSPECIFIED</td>
                <td>0</td>
                <td><p></p></td>
              </tr>
            
              <tr>
                <td>DDL</td>
                <td>1</td>
                <td><p></p></td>
              </tr>
            
              <tr>
                <td>DML</td>
                <td>2</td>
                <td><p></p></td>
              </tr>
            
              <tr>
                <td>SDL</td>
                <td>3</td>
                <td><p></p></td>
              </tr>
            
              <tr>
                <td>DDL_GHOST</td>
                <td>4</td>
                <td><p></p></td>
              </tr>
            
              <tr>
                <td>SQL_EDITOR</td>
                <td>5</td>
                <td><p></p></td>
              </tr>
            
          </tbody>
        </table>
      
        <h3 id="bytebase.store.PlanCheckRunResult.Result.Status">PlanCheckRunResult.Result.Status</h3>
        <p></p>
        <table class="enum-table">
          <thead>
            <tr><td>Name</td><td>Number</td><td>Description</td></tr>
          </thead>
          <tbody>
            
              <tr>
                <td>STATUS_UNSPECIFIED</td>
                <td>0</td>
                <td><p></p></td>
              </tr>
            
              <tr>
                <td>ERROR</td>
                <td>1</td>
                <td><p></p></td>
              </tr>
            
              <tr>
                <td>WARNING</td>
                <td>2</td>
                <td><p></p></td>
              </tr>
            
              <tr>
                <td>SUCCESS</td>
                <td>3</td>
                <td><p></p></td>
              </tr>
            
          </tbody>
        </table>
      

      

      
    
      
      <div class="file-heading">
        <h2 id="store/plan.proto">store/plan.proto</h2><a href="#title">Top</a>
      </div>
      <p></p>

      
        <h3 id="bytebase.store.PlanConfig">PlanConfig</h3>
        <p></p>

        
          <table class="field-table">
            <thead>
              <tr><td>Field</td><td>Type</td><td>Label</td><td>Description</td></tr>
            </thead>
            <tbody>
              
                <tr>
                  <td>steps</td>
                  <td><a href="#bytebase.store.PlanConfig.Step">PlanConfig.Step</a></td>
                  <td>repeated</td>
                  <td><p> </p></td>
                </tr>
              
                <tr>
                  <td>release_source</td>
                  <td><a href="#bytebase.store.PlanConfig.ReleaseSource">PlanConfig.ReleaseSource</a></td>
                  <td></td>
                  <td><p> </p></td>
                </tr>
              
                <tr>
                  <td>deployment_snapshot</td>
                  <td><a href="#bytebase.store.PlanConfig.DeploymentSnapshot">PlanConfig.DeploymentSnapshot</a></td>
                  <td></td>
                  <td><p> </p></td>
                </tr>
              
            </tbody>
          </table>

          

        
      
        <h3 id="bytebase.store.PlanConfig.ChangeDatabaseConfig">PlanConfig.ChangeDatabaseConfig</h3>
        <p></p>

        
          <table class="field-table">
            <thead>
              <tr><td>Field</td><td>Type</td><td>Label</td><td>Description</td></tr>
            </thead>
            <tbody>
              
                <tr>
                  <td>target</td>
                  <td><a href="#string">string</a></td>
                  <td></td>
                  <td><p>The resource name of the target.
Format: instances/{instance-id}/databases/{database-name}.
Format: projects/{project}/databaseGroups/{databaseGroup}. </p></td>
                </tr>
              
                <tr>
                  <td>sheet</td>
                  <td><a href="#string">string</a></td>
                  <td></td>
                  <td><p>The resource name of the sheet.
Format: projects/{project}/sheets/{sheet} </p></td>
                </tr>
              
                <tr>
                  <td>type</td>
                  <td><a href="#bytebase.store.PlanConfig.ChangeDatabaseConfig.Type">PlanConfig.ChangeDatabaseConfig.Type</a></td>
                  <td></td>
                  <td><p> </p></td>
                </tr>
              
                <tr>
                  <td>schema_version</td>
                  <td><a href="#string">string</a></td>
                  <td></td>
                  <td><p>schema_version is parsed from file name.
It is automatically generated in the UI workflow. </p></td>
                </tr>
              
                <tr>
                  <td>ghost_flags</td>
                  <td><a href="#bytebase.store.PlanConfig.ChangeDatabaseConfig.GhostFlagsEntry">PlanConfig.ChangeDatabaseConfig.GhostFlagsEntry</a></td>
                  <td>repeated</td>
                  <td><p> </p></td>
                </tr>
              
                <tr>
                  <td>pre_update_backup_detail</td>
                  <td><a href="#bytebase.store.PreUpdateBackupDetail">PreUpdateBackupDetail</a></td>
                  <td>optional</td>
                  <td><p>If set, a backup of the modified data will be created automatically before any changes are applied. </p></td>
                </tr>
              
            </tbody>
          </table>

          

        
      
        <h3 id="bytebase.store.PlanConfig.ChangeDatabaseConfig.GhostFlagsEntry">PlanConfig.ChangeDatabaseConfig.GhostFlagsEntry</h3>
        <p></p>

        
          <table class="field-table">
            <thead>
              <tr><td>Field</td><td>Type</td><td>Label</td><td>Description</td></tr>
            </thead>
            <tbody>
              
                <tr>
                  <td>key</td>
                  <td><a href="#string">string</a></td>
                  <td></td>
                  <td><p> </p></td>
                </tr>
              
                <tr>
                  <td>value</td>
                  <td><a href="#string">string</a></td>
                  <td></td>
                  <td><p> </p></td>
                </tr>
              
            </tbody>
          </table>

          

        
      
        <h3 id="bytebase.store.PlanConfig.CreateDatabaseConfig">PlanConfig.CreateDatabaseConfig</h3>
        <p></p>

        
          <table class="field-table">
            <thead>
              <tr><td>Field</td><td>Type</td><td>Label</td><td>Description</td></tr>
            </thead>
            <tbody>
              
                <tr>
                  <td>target</td>
                  <td><a href="#string">string</a></td>
                  <td></td>
                  <td><p>The resource name of the instance on which the database is created.
Format: instances/{instance} </p></td>
                </tr>
              
                <tr>
                  <td>database</td>
                  <td><a href="#string">string</a></td>
                  <td></td>
                  <td><p>The name of the database to create. </p></td>
                </tr>
              
                <tr>
                  <td>table</td>
                  <td><a href="#string">string</a></td>
                  <td></td>
                  <td><p>table is the name of the table, if it is not empty, Bytebase should create a table after creating the database.
For example, in MongoDB, it only creates the database when we first store data in that database. </p></td>
                </tr>
              
                <tr>
                  <td>character_set</td>
                  <td><a href="#string">string</a></td>
                  <td></td>
                  <td><p>character_set is the character set of the database. </p></td>
                </tr>
              
                <tr>
                  <td>collation</td>
                  <td><a href="#string">string</a></td>
                  <td></td>
                  <td><p>collation is the collation of the database. </p></td>
                </tr>
              
                <tr>
                  <td>cluster</td>
                  <td><a href="#string">string</a></td>
                  <td></td>
                  <td><p>cluster is the cluster of the database. This is only applicable to ClickHouse for &#34;ON CLUSTER &lt;&lt;cluster&gt;&gt;&#34;. </p></td>
                </tr>
              
                <tr>
                  <td>owner</td>
                  <td><a href="#string">string</a></td>
                  <td></td>
                  <td><p>owner is the owner of the database. This is only applicable to Postgres for &#34;WITH OWNER &lt;&lt;owner&gt;&gt;&#34;. </p></td>
                </tr>
              
                <tr>
                  <td>backup</td>
                  <td><a href="#string">string</a></td>
                  <td></td>
                  <td><p>backup is the resource name of the backup.
Format: instances/{instance}/databases/{database}/backups/{backup-name} </p></td>
                </tr>
              
                <tr>
                  <td>environment</td>
                  <td><a href="#string">string</a></td>
                  <td></td>
                  <td><p>The environment resource.
Format: environments/prod where prod is the environment resource ID. </p></td>
                </tr>
              
            </tbody>
          </table>

          

        
      
        <h3 id="bytebase.store.PlanConfig.DeploymentSnapshot">PlanConfig.DeploymentSnapshot</h3>
        <p></p>

        
          <table class="field-table">
            <thead>
              <tr><td>Field</td><td>Type</td><td>Label</td><td>Description</td></tr>
            </thead>
            <tbody>
              
                <tr>
                  <td>deployment_config_snapshot</td>
                  <td><a href="#bytebase.store.PlanConfig.DeploymentSnapshot.DeploymentConfigSnapshot">PlanConfig.DeploymentSnapshot.DeploymentConfigSnapshot</a></td>
                  <td></td>
                  <td><p> </p></td>
                </tr>
              
                <tr>
                  <td>database_group_snapshots</td>
                  <td><a href="#bytebase.store.PlanConfig.DeploymentSnapshot.DatabaseGroupSnapshot">PlanConfig.DeploymentSnapshot.DatabaseGroupSnapshot</a></td>
                  <td>repeated</td>
                  <td><p> </p></td>
                </tr>
              
            </tbody>
          </table>

          

        
      
        <h3 id="bytebase.store.PlanConfig.DeploymentSnapshot.DatabaseGroupSnapshot">PlanConfig.DeploymentSnapshot.DatabaseGroupSnapshot</h3>
        <p>The snapshot of the database group at the time of creation.</p>

        
          <table class="field-table">
            <thead>
              <tr><td>Field</td><td>Type</td><td>Label</td><td>Description</td></tr>
            </thead>
            <tbody>
              
                <tr>
                  <td>database_group</td>
                  <td><a href="#string">string</a></td>
                  <td></td>
                  <td><p>Format: projects/{project}/databaseGroups/{databaseGroup}. </p></td>
                </tr>
              
                <tr>
                  <td>databases</td>
                  <td><a href="#string">string</a></td>
                  <td>repeated</td>
                  <td><p>Format: instances/{instance-id}/databases/{database-name}. </p></td>
                </tr>
              
            </tbody>
          </table>

          

        
      
        <h3 id="bytebase.store.PlanConfig.DeploymentSnapshot.DeploymentConfigSnapshot">PlanConfig.DeploymentSnapshot.DeploymentConfigSnapshot</h3>
        <p>The snapshot of the project deployment config at the time of creation.</p>

        
          <table class="field-table">
            <thead>
              <tr><td>Field</td><td>Type</td><td>Label</td><td>Description</td></tr>
            </thead>
            <tbody>
              
                <tr>
                  <td>name</td>
                  <td><a href="#string">string</a></td>
                  <td></td>
                  <td><p> </p></td>
                </tr>
              
                <tr>
                  <td>title</td>
                  <td><a href="#string">string</a></td>
                  <td></td>
                  <td><p> </p></td>
                </tr>
              
                <tr>
                  <td>deployment_config</td>
                  <td><a href="#bytebase.store.DeploymentConfig">DeploymentConfig</a></td>
                  <td></td>
                  <td><p> </p></td>
                </tr>
              
            </tbody>
          </table>

          

        
      
        <h3 id="bytebase.store.PlanConfig.ExportDataConfig">PlanConfig.ExportDataConfig</h3>
        <p></p>

        
          <table class="field-table">
            <thead>
              <tr><td>Field</td><td>Type</td><td>Label</td><td>Description</td></tr>
            </thead>
            <tbody>
              
                <tr>
                  <td>target</td>
                  <td><a href="#string">string</a></td>
                  <td></td>
                  <td><p>The resource name of the target.
Format: instances/{instance-id}/databases/{database-name} </p></td>
                </tr>
              
                <tr>
                  <td>sheet</td>
                  <td><a href="#string">string</a></td>
                  <td></td>
                  <td><p>The resource name of the sheet.
Format: projects/{project}/sheets/{sheet} </p></td>
                </tr>
              
                <tr>
                  <td>format</td>
                  <td><a href="#bytebase.store.ExportFormat">ExportFormat</a></td>
                  <td></td>
                  <td><p>The format of the exported file. </p></td>
                </tr>
              
                <tr>
                  <td>password</td>
                  <td><a href="#string">string</a></td>
                  <td>optional</td>
                  <td><p>The zip password provide by users.
Leave it empty if no needs to encrypt the zip file. </p></td>
                </tr>
              
            </tbody>
          </table>

          

        
      
        <h3 id="bytebase.store.PlanConfig.ReleaseSource">PlanConfig.ReleaseSource</h3>
        <p></p>

        
          <table class="field-table">
            <thead>
              <tr><td>Field</td><td>Type</td><td>Label</td><td>Description</td></tr>
            </thead>
            <tbody>
              
                <tr>
                  <td>release</td>
                  <td><a href="#string">string</a></td>
                  <td></td>
                  <td><p>The release.
Format: projects/{project}/releases/{release} </p></td>
                </tr>
              
            </tbody>
          </table>

          

        
      
        <h3 id="bytebase.store.PlanConfig.Spec">PlanConfig.Spec</h3>
        <p></p>

        
          <table class="field-table">
            <thead>
              <tr><td>Field</td><td>Type</td><td>Label</td><td>Description</td></tr>
            </thead>
            <tbody>
              
                <tr>
                  <td>earliest_allowed_time</td>
                  <td><a href="#google.protobuf.Timestamp">google.protobuf.Timestamp</a></td>
                  <td></td>
                  <td><p>earliest_allowed_time the earliest execution time of the change. </p></td>
                </tr>
              
                <tr>
                  <td>id</td>
                  <td><a href="#string">string</a></td>
                  <td></td>
                  <td><p>A UUID4 string that uniquely identifies the Spec. </p></td>
                </tr>
              
                <tr>
                  <td>spec_release_source</td>
                  <td><a href="#bytebase.store.PlanConfig.SpecReleaseSource">PlanConfig.SpecReleaseSource</a></td>
                  <td></td>
                  <td><p> </p></td>
                </tr>
              
                <tr>
                  <td>create_database_config</td>
                  <td><a href="#bytebase.store.PlanConfig.CreateDatabaseConfig">PlanConfig.CreateDatabaseConfig</a></td>
                  <td></td>
                  <td><p> </p></td>
                </tr>
              
                <tr>
                  <td>change_database_config</td>
                  <td><a href="#bytebase.store.PlanConfig.ChangeDatabaseConfig">PlanConfig.ChangeDatabaseConfig</a></td>
                  <td></td>
                  <td><p> </p></td>
                </tr>
              
                <tr>
                  <td>export_data_config</td>
                  <td><a href="#bytebase.store.PlanConfig.ExportDataConfig">PlanConfig.ExportDataConfig</a></td>
                  <td></td>
                  <td><p> </p></td>
                </tr>
              
            </tbody>
          </table>

          

        
      
        <h3 id="bytebase.store.PlanConfig.SpecReleaseSource">PlanConfig.SpecReleaseSource</h3>
        <p></p>

        
          <table class="field-table">
            <thead>
              <tr><td>Field</td><td>Type</td><td>Label</td><td>Description</td></tr>
            </thead>
            <tbody>
              
                <tr>
                  <td>file</td>
                  <td><a href="#string">string</a></td>
                  <td></td>
                  <td><p>Format: projects/{project}/releases/{release}/files/{id} </p></td>
                </tr>
              
            </tbody>
          </table>

          

        
      
        <h3 id="bytebase.store.PlanConfig.Step">PlanConfig.Step</h3>
        <p></p>

        
          <table class="field-table">
            <thead>
              <tr><td>Field</td><td>Type</td><td>Label</td><td>Description</td></tr>
            </thead>
            <tbody>
              
                <tr>
                  <td>title</td>
                  <td><a href="#string">string</a></td>
                  <td></td>
                  <td><p>Use the title if set.
Use a generated title if empty. </p></td>
                </tr>
              
                <tr>
                  <td>specs</td>
                  <td><a href="#bytebase.store.PlanConfig.Spec">PlanConfig.Spec</a></td>
                  <td>repeated</td>
                  <td><p> </p></td>
                </tr>
              
            </tbody>
          </table>

          

        
      

      
        <h3 id="bytebase.store.PlanConfig.ChangeDatabaseConfig.Type">PlanConfig.ChangeDatabaseConfig.Type</h3>
        <p>Type is the database change type.</p>
        <table class="enum-table">
          <thead>
            <tr><td>Name</td><td>Number</td><td>Description</td></tr>
          </thead>
          <tbody>
            
              <tr>
                <td>TYPE_UNSPECIFIED</td>
                <td>0</td>
                <td><p></p></td>
              </tr>
            
              <tr>
                <td>BASELINE</td>
                <td>1</td>
                <td><p>Used for establishing schema baseline, this is used when
1. Onboard the database into Bytebase since Bytebase needs to know the current database schema.
2. Had schema drift and need to re-establish the baseline.</p></td>
              </tr>
            
              <tr>
                <td>MIGRATE</td>
                <td>2</td>
                <td><p>Used for DDL changes including CREATE DATABASE.</p></td>
              </tr>
            
              <tr>
                <td>MIGRATE_SDL</td>
                <td>3</td>
                <td><p>Used for schema changes via state-based schema migration including CREATE DATABASE.</p></td>
              </tr>
            
              <tr>
                <td>MIGRATE_GHOST</td>
                <td>4</td>
                <td><p>Used for DDL changes using gh-ost.</p></td>
              </tr>
            
              <tr>
                <td>DATA</td>
                <td>6</td>
                <td><p>Used for DML change.</p></td>
              </tr>
            
          </tbody>
        </table>
      

      

      
    
      
      <div class="file-heading">
        <h2 id="store/policy.proto">store/policy.proto</h2><a href="#title">Top</a>
      </div>
      <p></p>

      
        <h3 id="bytebase.store.Binding">Binding</h3>
        <p></p>

        
          <table class="field-table">
            <thead>
              <tr><td>Field</td><td>Type</td><td>Label</td><td>Description</td></tr>
            </thead>
            <tbody>
              
                <tr>
                  <td>role</td>
                  <td><a href="#string">string</a></td>
                  <td></td>
                  <td><p>The role that is assigned to the members.
Format: roles/{role} </p></td>
                </tr>
              
                <tr>
                  <td>members</td>
                  <td><a href="#string">string</a></td>
                  <td>repeated</td>
                  <td><p>Specifies the principals requesting access for a Bytebase resource.
For users, the member should be: users/{userUID}
For groups, the member should be: groups/{email} </p></td>
                </tr>
              
                <tr>
                  <td>condition</td>
                  <td><a href="#google.type.Expr">google.type.Expr</a></td>
                  <td></td>
                  <td><p>The condition that is associated with this binding.
If the condition evaluates to true, then this binding applies to the current request.
If the condition evaluates to false, then this binding does not apply to the current request. However, a different role binding might grant the same role to one or more of the principals in this binding. </p></td>
                </tr>
              
            </tbody>
          </table>

          

        
      
        <h3 id="bytebase.store.DataSourceQueryPolicy">DataSourceQueryPolicy</h3>
        <p>DataSourceQueryPolicy is the policy configuration for running statements in the SQL editor.</p>

        
          <table class="field-table">
            <thead>
              <tr><td>Field</td><td>Type</td><td>Label</td><td>Description</td></tr>
            </thead>
            <tbody>
              
                <tr>
                  <td>admin_data_source_restriction</td>
                  <td><a href="#bytebase.store.DataSourceQueryPolicy.Restriction">DataSourceQueryPolicy.Restriction</a></td>
                  <td></td>
                  <td><p> </p></td>
                </tr>
              
                <tr>
                  <td>disallow_ddl</td>
                  <td><a href="#bool">bool</a></td>
                  <td></td>
                  <td><p>Disallow running DDL statements in the SQL editor. </p></td>
                </tr>
              
                <tr>
                  <td>disallow_dml</td>
                  <td><a href="#bool">bool</a></td>
                  <td></td>
                  <td><p>Disallow running DML statements in the SQL editor. </p></td>
                </tr>
              
            </tbody>
          </table>

          

        
      
        <h3 id="bytebase.store.DisableCopyDataPolicy">DisableCopyDataPolicy</h3>
        <p>DisableCopyDataPolicy is the policy configuration for disabling copying data.</p>

        
          <table class="field-table">
            <thead>
              <tr><td>Field</td><td>Type</td><td>Label</td><td>Description</td></tr>
            </thead>
            <tbody>
              
                <tr>
                  <td>active</td>
                  <td><a href="#bool">bool</a></td>
                  <td></td>
                  <td><p> </p></td>
                </tr>
              
            </tbody>
          </table>

          

        
      
        <h3 id="bytebase.store.EnvironmentTierPolicy">EnvironmentTierPolicy</h3>
        <p>EnvironmentTierPolicy is the tier of an environment.</p>

        
          <table class="field-table">
            <thead>
              <tr><td>Field</td><td>Type</td><td>Label</td><td>Description</td></tr>
            </thead>
            <tbody>
              
                <tr>
                  <td>environment_tier</td>
                  <td><a href="#bytebase.store.EnvironmentTierPolicy.EnvironmentTier">EnvironmentTierPolicy.EnvironmentTier</a></td>
                  <td></td>
                  <td><p> </p></td>
                </tr>
              
                <tr>
                  <td>color</td>
                  <td><a href="#string">string</a></td>
                  <td></td>
                  <td><p> </p></td>
                </tr>
              
            </tbody>
          </table>

          

        
      
        <h3 id="bytebase.store.ExportDataPolicy">ExportDataPolicy</h3>
        <p>ExportDataPolicy is the policy configuration for export data.</p>

        
          <table class="field-table">
            <thead>
              <tr><td>Field</td><td>Type</td><td>Label</td><td>Description</td></tr>
            </thead>
            <tbody>
              
                <tr>
                  <td>disable</td>
                  <td><a href="#bool">bool</a></td>
                  <td></td>
                  <td><p> </p></td>
                </tr>
              
            </tbody>
          </table>

          

        
      
        <h3 id="bytebase.store.IamPolicy">IamPolicy</h3>
        <p></p>

        
          <table class="field-table">
            <thead>
              <tr><td>Field</td><td>Type</td><td>Label</td><td>Description</td></tr>
            </thead>
            <tbody>
              
                <tr>
                  <td>bindings</td>
                  <td><a href="#bytebase.store.Binding">Binding</a></td>
                  <td>repeated</td>
                  <td><p>Collection of binding.
A binding binds one or more members or groups to a single role. </p></td>
                </tr>
              
            </tbody>
          </table>

          

        
      
        <h3 id="bytebase.store.MaskingExceptionPolicy">MaskingExceptionPolicy</h3>
        <p>MaskingExceptionPolicy is the allowlist of users who can access sensitive data.</p>

        
          <table class="field-table">
            <thead>
              <tr><td>Field</td><td>Type</td><td>Label</td><td>Description</td></tr>
            </thead>
            <tbody>
              
                <tr>
                  <td>masking_exceptions</td>
                  <td><a href="#bytebase.store.MaskingExceptionPolicy.MaskingException">MaskingExceptionPolicy.MaskingException</a></td>
                  <td>repeated</td>
                  <td><p> </p></td>
                </tr>
              
            </tbody>
          </table>

          

        
      
        <h3 id="bytebase.store.MaskingExceptionPolicy.MaskingException">MaskingExceptionPolicy.MaskingException</h3>
        <p></p>

        
          <table class="field-table">
            <thead>
              <tr><td>Field</td><td>Type</td><td>Label</td><td>Description</td></tr>
            </thead>
            <tbody>
              
                <tr>
                  <td>action</td>
                  <td><a href="#bytebase.store.MaskingExceptionPolicy.MaskingException.Action">MaskingExceptionPolicy.MaskingException.Action</a></td>
                  <td></td>
                  <td><p>action is the action that the user can access sensitive data. </p></td>
                </tr>
              
                <tr>
                  <td>member</td>
                  <td><a href="#string">string</a></td>
                  <td></td>
                  <td><p>Member is the principal who bind to this exception policy instance.

Format: users/{userUID} or groups/{group email} </p></td>
                </tr>
              
                <tr>
                  <td>condition</td>
                  <td><a href="#google.type.Expr">google.type.Expr</a></td>
                  <td></td>
                  <td><p>The condition that is associated with this exception policy instance. </p></td>
                </tr>
              
            </tbody>
          </table>

          

        
      
        <h3 id="bytebase.store.MaskingRulePolicy">MaskingRulePolicy</h3>
        <p></p>

        
          <table class="field-table">
            <thead>
              <tr><td>Field</td><td>Type</td><td>Label</td><td>Description</td></tr>
            </thead>
            <tbody>
              
                <tr>
                  <td>rules</td>
                  <td><a href="#bytebase.store.MaskingRulePolicy.MaskingRule">MaskingRulePolicy.MaskingRule</a></td>
                  <td>repeated</td>
                  <td><p> </p></td>
                </tr>
              
            </tbody>
          </table>

          

        
      
        <h3 id="bytebase.store.MaskingRulePolicy.MaskingRule">MaskingRulePolicy.MaskingRule</h3>
        <p></p>

        
          <table class="field-table">
            <thead>
              <tr><td>Field</td><td>Type</td><td>Label</td><td>Description</td></tr>
            </thead>
            <tbody>
              
                <tr>
                  <td>id</td>
                  <td><a href="#string">string</a></td>
                  <td></td>
                  <td><p>A unique identifier for a node in UUID format. </p></td>
                </tr>
              
                <tr>
                  <td>condition</td>
                  <td><a href="#google.type.Expr">google.type.Expr</a></td>
                  <td></td>
                  <td><p> </p></td>
                </tr>
              
                <tr>
                  <td>semantic_type</td>
                  <td><a href="#string">string</a></td>
                  <td></td>
                  <td><p> </p></td>
                </tr>
              
            </tbody>
          </table>

          

        
      
        <h3 id="bytebase.store.QueryDataPolicy">QueryDataPolicy</h3>
        <p>QueryDataPolicy is the policy configuration for querying data.</p>

        
          <table class="field-table">
            <thead>
              <tr><td>Field</td><td>Type</td><td>Label</td><td>Description</td></tr>
            </thead>
            <tbody>
              
                <tr>
                  <td>timeout</td>
                  <td><a href="#google.protobuf.Duration">google.protobuf.Duration</a></td>
                  <td></td>
                  <td><p>The query timeout duration. </p></td>
                </tr>
              
            </tbody>
          </table>

          

        
      
        <h3 id="bytebase.store.RestrictIssueCreationForSQLReviewPolicy">RestrictIssueCreationForSQLReviewPolicy</h3>
        <p>RestrictIssueCreationForSQLReviewPolicy is the policy configuration for restricting issue creation for SQL review.</p>

        
          <table class="field-table">
            <thead>
              <tr><td>Field</td><td>Type</td><td>Label</td><td>Description</td></tr>
            </thead>
            <tbody>
              
                <tr>
                  <td>disallow</td>
                  <td><a href="#bool">bool</a></td>
                  <td></td>
                  <td><p> </p></td>
                </tr>
              
            </tbody>
          </table>

          

        
      
        <h3 id="bytebase.store.RolloutPolicy">RolloutPolicy</h3>
        <p></p>

        
          <table class="field-table">
            <thead>
              <tr><td>Field</td><td>Type</td><td>Label</td><td>Description</td></tr>
            </thead>
            <tbody>
              
                <tr>
                  <td>automatic</td>
                  <td><a href="#bool">bool</a></td>
                  <td></td>
                  <td><p> </p></td>
                </tr>
              
                <tr>
                  <td>roles</td>
                  <td><a href="#string">string</a></td>
                  <td>repeated</td>
                  <td><p> </p></td>
                </tr>
              
                <tr>
                  <td>issue_roles</td>
                  <td><a href="#string">string</a></td>
                  <td>repeated</td>
                  <td><p>roles/LAST_APPROVER
roles/CREATOR </p></td>
                </tr>
              
            </tbody>
          </table>

          

        
      
        <h3 id="bytebase.store.SQLReviewRule">SQLReviewRule</h3>
        <p></p>

        
          <table class="field-table">
            <thead>
              <tr><td>Field</td><td>Type</td><td>Label</td><td>Description</td></tr>
            </thead>
            <tbody>
              
                <tr>
                  <td>type</td>
                  <td><a href="#string">string</a></td>
                  <td></td>
                  <td><p> </p></td>
                </tr>
              
                <tr>
                  <td>level</td>
                  <td><a href="#bytebase.store.SQLReviewRuleLevel">SQLReviewRuleLevel</a></td>
                  <td></td>
                  <td><p> </p></td>
                </tr>
              
                <tr>
                  <td>payload</td>
                  <td><a href="#string">string</a></td>
                  <td></td>
                  <td><p> </p></td>
                </tr>
              
                <tr>
                  <td>engine</td>
                  <td><a href="#bytebase.store.Engine">Engine</a></td>
                  <td></td>
                  <td><p> </p></td>
                </tr>
              
                <tr>
                  <td>comment</td>
                  <td><a href="#string">string</a></td>
                  <td></td>
                  <td><p> </p></td>
                </tr>
              
            </tbody>
          </table>

          

        
      
        <h3 id="bytebase.store.SlowQueryPolicy">SlowQueryPolicy</h3>
        <p>SlowQueryPolicy is the policy configuration for slow query.</p>

        
          <table class="field-table">
            <thead>
              <tr><td>Field</td><td>Type</td><td>Label</td><td>Description</td></tr>
            </thead>
            <tbody>
              
                <tr>
                  <td>active</td>
                  <td><a href="#bool">bool</a></td>
                  <td></td>
                  <td><p> </p></td>
                </tr>
              
            </tbody>
          </table>

          

        
      
        <h3 id="bytebase.store.TagPolicy">TagPolicy</h3>
        <p></p>

        
          <table class="field-table">
            <thead>
              <tr><td>Field</td><td>Type</td><td>Label</td><td>Description</td></tr>
            </thead>
            <tbody>
              
                <tr>
                  <td>tags</td>
                  <td><a href="#bytebase.store.TagPolicy.TagsEntry">TagPolicy.TagsEntry</a></td>
                  <td>repeated</td>
                  <td><p>tags is the key - value map for resources.
for example, the environment resource can have the sql review config tag, like &#34;bb.tag.review_config&#34;: &#34;reviewConfigs/{review config resource id}&#34; </p></td>
                </tr>
              
            </tbody>
          </table>

          

        
      
        <h3 id="bytebase.store.TagPolicy.TagsEntry">TagPolicy.TagsEntry</h3>
        <p></p>

        
          <table class="field-table">
            <thead>
              <tr><td>Field</td><td>Type</td><td>Label</td><td>Description</td></tr>
            </thead>
            <tbody>
              
                <tr>
                  <td>key</td>
                  <td><a href="#string">string</a></td>
                  <td></td>
                  <td><p> </p></td>
                </tr>
              
                <tr>
                  <td>value</td>
                  <td><a href="#string">string</a></td>
                  <td></td>
                  <td><p> </p></td>
                </tr>
              
            </tbody>
          </table>

          

        
      

      
        <h3 id="bytebase.store.DataSourceQueryPolicy.Restriction">DataSourceQueryPolicy.Restriction</h3>
        <p></p>
        <table class="enum-table">
          <thead>
            <tr><td>Name</td><td>Number</td><td>Description</td></tr>
          </thead>
          <tbody>
            
              <tr>
                <td>RESTRICTION_UNSPECIFIED</td>
                <td>0</td>
                <td><p></p></td>
              </tr>
            
              <tr>
                <td>FALLBACK</td>
                <td>1</td>
                <td><p>Allow to query admin data sources when there is no read-only data source.</p></td>
              </tr>
            
              <tr>
                <td>DISALLOW</td>
                <td>2</td>
                <td><p>Disallow to query admin data sources.</p></td>
              </tr>
            
          </tbody>
        </table>
      
        <h3 id="bytebase.store.EnvironmentTierPolicy.EnvironmentTier">EnvironmentTierPolicy.EnvironmentTier</h3>
        <p></p>
        <table class="enum-table">
          <thead>
            <tr><td>Name</td><td>Number</td><td>Description</td></tr>
          </thead>
          <tbody>
            
              <tr>
                <td>ENVIRONMENT_TIER_UNSPECIFIED</td>
                <td>0</td>
                <td><p></p></td>
              </tr>
            
              <tr>
                <td>PROTECTED</td>
                <td>1</td>
                <td><p></p></td>
              </tr>
            
              <tr>
                <td>UNPROTECTED</td>
                <td>2</td>
                <td><p></p></td>
              </tr>
            
          </tbody>
        </table>
      
        <h3 id="bytebase.store.MaskingExceptionPolicy.MaskingException.Action">MaskingExceptionPolicy.MaskingException.Action</h3>
        <p></p>
        <table class="enum-table">
          <thead>
            <tr><td>Name</td><td>Number</td><td>Description</td></tr>
          </thead>
          <tbody>
            
              <tr>
                <td>ACTION_UNSPECIFIED</td>
                <td>0</td>
                <td><p></p></td>
              </tr>
            
              <tr>
                <td>QUERY</td>
                <td>1</td>
                <td><p></p></td>
              </tr>
            
              <tr>
                <td>EXPORT</td>
                <td>2</td>
                <td><p></p></td>
              </tr>
            
          </tbody>
        </table>
      
        <h3 id="bytebase.store.SQLReviewRuleLevel">SQLReviewRuleLevel</h3>
        <p></p>
        <table class="enum-table">
          <thead>
            <tr><td>Name</td><td>Number</td><td>Description</td></tr>
          </thead>
          <tbody>
            
              <tr>
                <td>LEVEL_UNSPECIFIED</td>
                <td>0</td>
                <td><p></p></td>
              </tr>
            
              <tr>
                <td>ERROR</td>
                <td>1</td>
                <td><p></p></td>
              </tr>
            
              <tr>
                <td>WARNING</td>
                <td>2</td>
                <td><p></p></td>
              </tr>
            
              <tr>
                <td>DISABLED</td>
                <td>3</td>
                <td><p></p></td>
              </tr>
            
          </tbody>
        </table>
      

      

      
    
      
      <div class="file-heading">
        <h2 id="store/project.proto">store/project.proto</h2><a href="#title">Top</a>
      </div>
      <p></p>

      
        <h3 id="bytebase.store.Label">Label</h3>
        <p></p>

        
          <table class="field-table">
            <thead>
              <tr><td>Field</td><td>Type</td><td>Label</td><td>Description</td></tr>
            </thead>
            <tbody>
              
                <tr>
                  <td>value</td>
                  <td><a href="#string">string</a></td>
                  <td></td>
                  <td><p> </p></td>
                </tr>
              
                <tr>
                  <td>color</td>
                  <td><a href="#string">string</a></td>
                  <td></td>
                  <td><p> </p></td>
                </tr>
              
                <tr>
                  <td>group</td>
                  <td><a href="#string">string</a></td>
                  <td></td>
                  <td><p> </p></td>
                </tr>
              
            </tbody>
          </table>

          

        
      
        <h3 id="bytebase.store.Project">Project</h3>
        <p></p>

        
          <table class="field-table">
            <thead>
              <tr><td>Field</td><td>Type</td><td>Label</td><td>Description</td></tr>
            </thead>
            <tbody>
              
                <tr>
                  <td>issue_labels</td>
                  <td><a href="#bytebase.store.Label">Label</a></td>
                  <td>repeated</td>
                  <td><p> </p></td>
                </tr>
              
                <tr>
                  <td>force_issue_labels</td>
                  <td><a href="#bool">bool</a></td>
                  <td></td>
                  <td><p>Force issue labels to be used when creating an issue. </p></td>
                </tr>
              
                <tr>
                  <td>allow_modify_statement</td>
                  <td><a href="#bool">bool</a></td>
                  <td></td>
                  <td><p>Allow modifying statement after issue is created. </p></td>
                </tr>
              
                <tr>
                  <td>auto_resolve_issue</td>
                  <td><a href="#bool">bool</a></td>
                  <td></td>
                  <td><p>Enable auto resolve issue. </p></td>
                </tr>
              
                <tr>
                  <td>enforce_issue_title</td>
                  <td><a href="#bool">bool</a></td>
                  <td></td>
                  <td><p>Enforce issue title created by user instead of generated by Bytebase. </p></td>
                </tr>
              
                <tr>
                  <td>auto_enable_backup</td>
                  <td><a href="#bool">bool</a></td>
                  <td></td>
                  <td><p>Whether to automatically enable backup. </p></td>
                </tr>
              
                <tr>
                  <td>skip_backup_errors</td>
                  <td><a href="#bool">bool</a></td>
                  <td></td>
                  <td><p>Whether to skip backup errors and continue the data migration. </p></td>
                </tr>
              
                <tr>
                  <td>postgres_database_tenant_mode</td>
                  <td><a href="#bool">bool</a></td>
                  <td></td>
                  <td><p>Whether to enable the database tenant mode for PostgreSQL.
If enabled, the issue will be created with the pre-appended &#34;set role &lt;db_owner&gt;&#34; statement. </p></td>
                </tr>
              
                <tr>
                  <td>allow_self_approval</td>
                  <td><a href="#bool">bool</a></td>
                  <td></td>
                  <td><p>Whether to allow the issue creator to self-approve the issue. </p></td>
                </tr>
              
            </tbody>
          </table>

          

        
      

      

      

      
    
      
      <div class="file-heading">
        <h2 id="store/project_webhook.proto">store/project_webhook.proto</h2><a href="#title">Top</a>
      </div>
      <p></p>

      
        <h3 id="bytebase.store.ProjectWebhookPayload">ProjectWebhookPayload</h3>
        <p></p>

        
          <table class="field-table">
            <thead>
              <tr><td>Field</td><td>Type</td><td>Label</td><td>Description</td></tr>
            </thead>
            <tbody>
              
                <tr>
                  <td>direct_message</td>
                  <td><a href="#bool">bool</a></td>
                  <td></td>
                  <td><p>if direct_message is set, the notification is sent directly
to the persons and url will be ignored.
IM integration setting should be set for this function to work. </p></td>
                </tr>
              
            </tbody>
          </table>

          

        
      

      

      

      
    
      
      <div class="file-heading">
        <h2 id="store/query_history.proto">store/query_history.proto</h2><a href="#title">Top</a>
      </div>
      <p></p>

      
        <h3 id="bytebase.store.QueryHistoryPayload">QueryHistoryPayload</h3>
        <p></p>

        
          <table class="field-table">
            <thead>
              <tr><td>Field</td><td>Type</td><td>Label</td><td>Description</td></tr>
            </thead>
            <tbody>
              
                <tr>
                  <td>error</td>
                  <td><a href="#string">string</a></td>
                  <td>optional</td>
                  <td><p> </p></td>
                </tr>
              
                <tr>
                  <td>duration</td>
                  <td><a href="#google.protobuf.Duration">google.protobuf.Duration</a></td>
                  <td></td>
                  <td><p> </p></td>
                </tr>
              
            </tbody>
          </table>

          

        
      

      

      

      
    
      
      <div class="file-heading">
        <h2 id="store/release.proto">store/release.proto</h2><a href="#title">Top</a>
      </div>
      <p></p>

      
        <h3 id="bytebase.store.ReleasePayload">ReleasePayload</h3>
        <p></p>

        
          <table class="field-table">
            <thead>
              <tr><td>Field</td><td>Type</td><td>Label</td><td>Description</td></tr>
            </thead>
            <tbody>
              
                <tr>
                  <td>title</td>
                  <td><a href="#string">string</a></td>
                  <td></td>
                  <td><p> </p></td>
                </tr>
              
                <tr>
                  <td>files</td>
                  <td><a href="#bytebase.store.ReleasePayload.File">ReleasePayload.File</a></td>
                  <td>repeated</td>
                  <td><p> </p></td>
                </tr>
              
                <tr>
                  <td>vcs_source</td>
                  <td><a href="#bytebase.store.ReleasePayload.VCSSource">ReleasePayload.VCSSource</a></td>
                  <td></td>
                  <td><p> </p></td>
                </tr>
              
            </tbody>
          </table>

          

        
      
        <h3 id="bytebase.store.ReleasePayload.File">ReleasePayload.File</h3>
        <p></p>

        
          <table class="field-table">
            <thead>
              <tr><td>Field</td><td>Type</td><td>Label</td><td>Description</td></tr>
            </thead>
            <tbody>
              
                <tr>
                  <td>id</td>
                  <td><a href="#string">string</a></td>
                  <td></td>
                  <td><p>The unique identifier for the file. </p></td>
                </tr>
              
                <tr>
                  <td>path</td>
                  <td><a href="#string">string</a></td>
                  <td></td>
                  <td><p>The path of the file. e.g. `2.2/V0001_create_table.sql`. </p></td>
                </tr>
              
                <tr>
                  <td>sheet</td>
                  <td><a href="#string">string</a></td>
                  <td></td>
                  <td><p>The sheet that holds the content.
Format: projects/{project}/sheets/{sheet} </p></td>
                </tr>
              
                <tr>
                  <td>sheet_sha256</td>
                  <td><a href="#string">string</a></td>
                  <td></td>
                  <td><p>The SHA256 hash value of the sheet. </p></td>
                </tr>
              
                <tr>
                  <td>type</td>
                  <td><a href="#bytebase.store.ReleaseFileType">ReleaseFileType</a></td>
                  <td></td>
                  <td><p> </p></td>
                </tr>
              
                <tr>
                  <td>version</td>
                  <td><a href="#string">string</a></td>
                  <td></td>
                  <td><p> </p></td>
                </tr>
              
                <tr>
                  <td>change_type</td>
                  <td><a href="#bytebase.store.ReleasePayload.File.ChangeType">ReleasePayload.File.ChangeType</a></td>
                  <td></td>
                  <td><p> </p></td>
                </tr>
              
            </tbody>
          </table>

          

        
      
        <h3 id="bytebase.store.ReleasePayload.VCSSource">ReleasePayload.VCSSource</h3>
        <p></p>

        
          <table class="field-table">
            <thead>
              <tr><td>Field</td><td>Type</td><td>Label</td><td>Description</td></tr>
            </thead>
            <tbody>
              
                <tr>
                  <td>vcs_type</td>
                  <td><a href="#bytebase.store.VCSType">VCSType</a></td>
                  <td></td>
                  <td><p> </p></td>
                </tr>
              
                <tr>
                  <td>url</td>
                  <td><a href="#string">string</a></td>
                  <td></td>
                  <td><p> </p></td>
                </tr>
              
            </tbody>
          </table>

          

        
      

      
        <h3 id="bytebase.store.ReleaseFileType">ReleaseFileType</h3>
        <p></p>
        <table class="enum-table">
          <thead>
            <tr><td>Name</td><td>Number</td><td>Description</td></tr>
          </thead>
          <tbody>
            
              <tr>
                <td>TYPE_UNSPECIFIED</td>
                <td>0</td>
                <td><p></p></td>
              </tr>
            
              <tr>
                <td>VERSIONED</td>
                <td>1</td>
                <td><p></p></td>
              </tr>
            
          </tbody>
        </table>
      
        <h3 id="bytebase.store.ReleasePayload.File.ChangeType">ReleasePayload.File.ChangeType</h3>
        <p></p>
        <table class="enum-table">
          <thead>
            <tr><td>Name</td><td>Number</td><td>Description</td></tr>
          </thead>
          <tbody>
            
              <tr>
                <td>CHANGE_TYPE_UNSPECIFIED</td>
                <td>0</td>
                <td><p></p></td>
              </tr>
            
              <tr>
                <td>DDL</td>
                <td>1</td>
                <td><p></p></td>
              </tr>
            
              <tr>
                <td>DDL_GHOST</td>
                <td>2</td>
                <td><p></p></td>
              </tr>
            
              <tr>
                <td>DML</td>
                <td>3</td>
                <td><p></p></td>
              </tr>
            
          </tbody>
        </table>
      

      

      
    
      
      <div class="file-heading">
        <h2 id="store/review_config.proto">store/review_config.proto</h2><a href="#title">Top</a>
      </div>
      <p></p>

      
        <h3 id="bytebase.store.ReviewConfigPayload">ReviewConfigPayload</h3>
        <p></p>

        
          <table class="field-table">
            <thead>
              <tr><td>Field</td><td>Type</td><td>Label</td><td>Description</td></tr>
            </thead>
            <tbody>
              
                <tr>
                  <td>sql_review_rules</td>
                  <td><a href="#bytebase.store.SQLReviewRule">SQLReviewRule</a></td>
                  <td>repeated</td>
                  <td><p> </p></td>
                </tr>
              
            </tbody>
          </table>

          

        
      

      

      

      
    
      
      <div class="file-heading">
        <h2 id="store/revision.proto">store/revision.proto</h2><a href="#title">Top</a>
      </div>
      <p></p>

      
        <h3 id="bytebase.store.RevisionPayload">RevisionPayload</h3>
        <p></p>

        
          <table class="field-table">
            <thead>
              <tr><td>Field</td><td>Type</td><td>Label</td><td>Description</td></tr>
            </thead>
            <tbody>
              
                <tr>
                  <td>release</td>
                  <td><a href="#string">string</a></td>
                  <td></td>
                  <td><p>Format: projects/{project}/releases/{release}
Can be empty. </p></td>
                </tr>
              
                <tr>
                  <td>file</td>
                  <td><a href="#string">string</a></td>
                  <td></td>
                  <td><p>Format: projects/{project}/releases/{release}/files/{id}
Can be empty. </p></td>
                </tr>
              
                <tr>
                  <td>sheet</td>
                  <td><a href="#string">string</a></td>
                  <td></td>
                  <td><p>The sheet that holds the content.
Format: projects/{project}/sheets/{sheet} </p></td>
                </tr>
              
                <tr>
                  <td>sheet_sha256</td>
                  <td><a href="#string">string</a></td>
                  <td></td>
                  <td><p>The SHA256 hash value of the sheet. </p></td>
                </tr>
              
                <tr>
                  <td>task_run</td>
                  <td><a href="#string">string</a></td>
                  <td></td>
                  <td><p>The task run associated with the revision.
Can be empty.
Format: projects/{project}/rollouts/{rollout}/stages/{stage}/tasks/{task}/taskRuns/{taskRun} </p></td>
                </tr>
              
            </tbody>
          </table>

          

        
      

      

      

      
    
      
      <div class="file-heading">
        <h2 id="store/role.proto">store/role.proto</h2><a href="#title">Top</a>
      </div>
      <p></p>

      
        <h3 id="bytebase.store.RolePermissions">RolePermissions</h3>
        <p></p>

        
          <table class="field-table">
            <thead>
              <tr><td>Field</td><td>Type</td><td>Label</td><td>Description</td></tr>
            </thead>
            <tbody>
              
                <tr>
                  <td>permissions</td>
                  <td><a href="#string">string</a></td>
                  <td>repeated</td>
                  <td><p> </p></td>
                </tr>
              
            </tbody>
          </table>

          

        
      

      

      

      
    
      
      <div class="file-heading">
        <h2 id="store/setting.proto">store/setting.proto</h2><a href="#title">Top</a>
      </div>
      <p></p>

      
        <h3 id="bytebase.store.AgentPluginSetting">AgentPluginSetting</h3>
        <p></p>

        
          <table class="field-table">
            <thead>
              <tr><td>Field</td><td>Type</td><td>Label</td><td>Description</td></tr>
            </thead>
            <tbody>
              
                <tr>
                  <td>url</td>
                  <td><a href="#string">string</a></td>
                  <td></td>
                  <td><p>The URL for the agent API. </p></td>
                </tr>
              
                <tr>
                  <td>token</td>
                  <td><a href="#string">string</a></td>
                  <td></td>
                  <td><p>The token for the agent. </p></td>
                </tr>
              
            </tbody>
          </table>

          

        
      
        <h3 id="bytebase.store.Algorithm">Algorithm</h3>
        <p></p>

        
          <table class="field-table">
            <thead>
              <tr><td>Field</td><td>Type</td><td>Label</td><td>Description</td></tr>
            </thead>
            <tbody>
              
                <tr>
                  <td>full_mask</td>
                  <td><a href="#bytebase.store.Algorithm.FullMask">Algorithm.FullMask</a></td>
                  <td></td>
                  <td><p> </p></td>
                </tr>
              
                <tr>
                  <td>range_mask</td>
                  <td><a href="#bytebase.store.Algorithm.RangeMask">Algorithm.RangeMask</a></td>
                  <td></td>
                  <td><p> </p></td>
                </tr>
              
                <tr>
                  <td>md5_mask</td>
                  <td><a href="#bytebase.store.Algorithm.MD5Mask">Algorithm.MD5Mask</a></td>
                  <td></td>
                  <td><p> </p></td>
                </tr>
              
                <tr>
                  <td>inner_outer_mask</td>
                  <td><a href="#bytebase.store.Algorithm.InnerOuterMask">Algorithm.InnerOuterMask</a></td>
                  <td></td>
                  <td><p> </p></td>
                </tr>
              
            </tbody>
          </table>

          

        
      
        <h3 id="bytebase.store.Algorithm.FullMask">Algorithm.FullMask</h3>
        <p></p>

        
          <table class="field-table">
            <thead>
              <tr><td>Field</td><td>Type</td><td>Label</td><td>Description</td></tr>
            </thead>
            <tbody>
              
                <tr>
                  <td>substitution</td>
                  <td><a href="#string">string</a></td>
                  <td></td>
                  <td><p>substitution is the string used to replace the original value, the
max length of the string is 16 bytes. </p></td>
                </tr>
              
            </tbody>
          </table>

          

        
      
        <h3 id="bytebase.store.Algorithm.InnerOuterMask">Algorithm.InnerOuterMask</h3>
        <p></p>

        
          <table class="field-table">
            <thead>
              <tr><td>Field</td><td>Type</td><td>Label</td><td>Description</td></tr>
            </thead>
            <tbody>
              
                <tr>
                  <td>prefix_len</td>
                  <td><a href="#int32">int32</a></td>
                  <td></td>
                  <td><p> </p></td>
                </tr>
              
                <tr>
                  <td>suffix_len</td>
                  <td><a href="#int32">int32</a></td>
                  <td></td>
                  <td><p> </p></td>
                </tr>
              
                <tr>
                  <td>substitution</td>
                  <td><a href="#string">string</a></td>
                  <td></td>
                  <td><p> </p></td>
                </tr>
              
                <tr>
                  <td>type</td>
                  <td><a href="#bytebase.store.Algorithm.InnerOuterMask.MaskType">Algorithm.InnerOuterMask.MaskType</a></td>
                  <td></td>
                  <td><p> </p></td>
                </tr>
              
            </tbody>
          </table>

          

        
      
        <h3 id="bytebase.store.Algorithm.MD5Mask">Algorithm.MD5Mask</h3>
        <p></p>

        
          <table class="field-table">
            <thead>
              <tr><td>Field</td><td>Type</td><td>Label</td><td>Description</td></tr>
            </thead>
            <tbody>
              
                <tr>
                  <td>salt</td>
                  <td><a href="#string">string</a></td>
                  <td></td>
                  <td><p>salt is the salt value to generate a different hash that with the word alone. </p></td>
                </tr>
              
            </tbody>
          </table>

          

        
      
        <h3 id="bytebase.store.Algorithm.RangeMask">Algorithm.RangeMask</h3>
        <p></p>

        
          <table class="field-table">
            <thead>
              <tr><td>Field</td><td>Type</td><td>Label</td><td>Description</td></tr>
            </thead>
            <tbody>
              
                <tr>
                  <td>slices</td>
                  <td><a href="#bytebase.store.Algorithm.RangeMask.Slice">Algorithm.RangeMask.Slice</a></td>
                  <td>repeated</td>
                  <td><p>We store it as a repeated field to face the fact that the original value may have multiple parts should be masked.
But frontend can be started with a single rule easily. </p></td>
                </tr>
              
            </tbody>
          </table>

          

        
      
        <h3 id="bytebase.store.Algorithm.RangeMask.Slice">Algorithm.RangeMask.Slice</h3>
        <p></p>

        
          <table class="field-table">
            <thead>
              <tr><td>Field</td><td>Type</td><td>Label</td><td>Description</td></tr>
            </thead>
            <tbody>
              
                <tr>
                  <td>start</td>
                  <td><a href="#int32">int32</a></td>
                  <td></td>
                  <td><p>start is the start index of the original value, start from 0 and should be less than stop. </p></td>
                </tr>
              
                <tr>
                  <td>end</td>
                  <td><a href="#int32">int32</a></td>
                  <td></td>
                  <td><p>stop is the stop index of the original value, should be less than the length of the original value. </p></td>
                </tr>
              
                <tr>
                  <td>substitution</td>
                  <td><a href="#string">string</a></td>
                  <td></td>
                  <td><p>OriginalValue[start:end) would be replaced with replace_with. </p></td>
                </tr>
              
            </tbody>
          </table>

          

        
      
        <h3 id="bytebase.store.Announcement">Announcement</h3>
        <p></p>

        
          <table class="field-table">
            <thead>
              <tr><td>Field</td><td>Type</td><td>Label</td><td>Description</td></tr>
            </thead>
            <tbody>
              
                <tr>
                  <td>level</td>
                  <td><a href="#bytebase.store.Announcement.AlertLevel">Announcement.AlertLevel</a></td>
                  <td></td>
                  <td><p>The alert level of announcemnt </p></td>
                </tr>
              
                <tr>
                  <td>text</td>
                  <td><a href="#string">string</a></td>
                  <td></td>
                  <td><p>The text of announcemnt </p></td>
                </tr>
              
                <tr>
                  <td>link</td>
                  <td><a href="#string">string</a></td>
                  <td></td>
                  <td><p>The optional link, user can follow the link to check extra details </p></td>
                </tr>
              
            </tbody>
          </table>

          

        
      
        <h3 id="bytebase.store.AppIMSetting">AppIMSetting</h3>
        <p></p>

        
          <table class="field-table">
            <thead>
              <tr><td>Field</td><td>Type</td><td>Label</td><td>Description</td></tr>
            </thead>
            <tbody>
              
                <tr>
                  <td>slack</td>
                  <td><a href="#bytebase.store.AppIMSetting.Slack">AppIMSetting.Slack</a></td>
                  <td></td>
                  <td><p> </p></td>
                </tr>
              
                <tr>
                  <td>feishu</td>
                  <td><a href="#bytebase.store.AppIMSetting.Feishu">AppIMSetting.Feishu</a></td>
                  <td></td>
                  <td><p> </p></td>
                </tr>
              
                <tr>
                  <td>wecom</td>
                  <td><a href="#bytebase.store.AppIMSetting.Wecom">AppIMSetting.Wecom</a></td>
                  <td></td>
                  <td><p> </p></td>
                </tr>
              
                <tr>
                  <td>lark</td>
                  <td><a href="#bytebase.store.AppIMSetting.Lark">AppIMSetting.Lark</a></td>
                  <td></td>
                  <td><p> </p></td>
                </tr>
              
            </tbody>
          </table>

          

        
      
        <h3 id="bytebase.store.AppIMSetting.Feishu">AppIMSetting.Feishu</h3>
        <p></p>

        
          <table class="field-table">
            <thead>
              <tr><td>Field</td><td>Type</td><td>Label</td><td>Description</td></tr>
            </thead>
            <tbody>
              
                <tr>
                  <td>enabled</td>
                  <td><a href="#bool">bool</a></td>
                  <td></td>
                  <td><p> </p></td>
                </tr>
              
                <tr>
                  <td>app_id</td>
                  <td><a href="#string">string</a></td>
                  <td></td>
                  <td><p> </p></td>
                </tr>
              
                <tr>
                  <td>app_secret</td>
                  <td><a href="#string">string</a></td>
                  <td></td>
                  <td><p> </p></td>
                </tr>
              
            </tbody>
          </table>

          

        
      
        <h3 id="bytebase.store.AppIMSetting.Lark">AppIMSetting.Lark</h3>
        <p></p>

        
          <table class="field-table">
            <thead>
              <tr><td>Field</td><td>Type</td><td>Label</td><td>Description</td></tr>
            </thead>
            <tbody>
              
                <tr>
                  <td>enabled</td>
                  <td><a href="#bool">bool</a></td>
                  <td></td>
                  <td><p> </p></td>
                </tr>
              
                <tr>
                  <td>app_id</td>
                  <td><a href="#string">string</a></td>
                  <td></td>
                  <td><p> </p></td>
                </tr>
              
                <tr>
                  <td>app_secret</td>
                  <td><a href="#string">string</a></td>
                  <td></td>
                  <td><p> </p></td>
                </tr>
              
            </tbody>
          </table>

          

        
      
        <h3 id="bytebase.store.AppIMSetting.Slack">AppIMSetting.Slack</h3>
        <p></p>

        
          <table class="field-table">
            <thead>
              <tr><td>Field</td><td>Type</td><td>Label</td><td>Description</td></tr>
            </thead>
            <tbody>
              
                <tr>
                  <td>enabled</td>
                  <td><a href="#bool">bool</a></td>
                  <td></td>
                  <td><p> </p></td>
                </tr>
              
                <tr>
                  <td>token</td>
                  <td><a href="#string">string</a></td>
                  <td></td>
                  <td><p> </p></td>
                </tr>
              
            </tbody>
          </table>

          

        
      
        <h3 id="bytebase.store.AppIMSetting.Wecom">AppIMSetting.Wecom</h3>
        <p></p>

        
          <table class="field-table">
            <thead>
              <tr><td>Field</td><td>Type</td><td>Label</td><td>Description</td></tr>
            </thead>
            <tbody>
              
                <tr>
                  <td>enabled</td>
                  <td><a href="#bool">bool</a></td>
                  <td></td>
                  <td><p> </p></td>
                </tr>
              
                <tr>
                  <td>corp_id</td>
                  <td><a href="#string">string</a></td>
                  <td></td>
                  <td><p> </p></td>
                </tr>
              
                <tr>
                  <td>agent_id</td>
                  <td><a href="#string">string</a></td>
                  <td></td>
                  <td><p> </p></td>
                </tr>
              
                <tr>
                  <td>secret</td>
                  <td><a href="#string">string</a></td>
                  <td></td>
                  <td><p> </p></td>
                </tr>
              
            </tbody>
          </table>

          

        
      
        <h3 id="bytebase.store.DataClassificationSetting">DataClassificationSetting</h3>
        <p></p>

        
          <table class="field-table">
            <thead>
              <tr><td>Field</td><td>Type</td><td>Label</td><td>Description</td></tr>
            </thead>
            <tbody>
              
                <tr>
                  <td>configs</td>
                  <td><a href="#bytebase.store.DataClassificationSetting.DataClassificationConfig">DataClassificationSetting.DataClassificationConfig</a></td>
                  <td>repeated</td>
                  <td><p> </p></td>
                </tr>
              
            </tbody>
          </table>

          

        
      
        <h3 id="bytebase.store.DataClassificationSetting.DataClassificationConfig">DataClassificationSetting.DataClassificationConfig</h3>
        <p></p>

        
          <table class="field-table">
            <thead>
              <tr><td>Field</td><td>Type</td><td>Label</td><td>Description</td></tr>
            </thead>
            <tbody>
              
                <tr>
                  <td>id</td>
                  <td><a href="#string">string</a></td>
                  <td></td>
                  <td><p>id is the uuid for classification. Each project can chose one
classification config. </p></td>
                </tr>
              
                <tr>
                  <td>title</td>
                  <td><a href="#string">string</a></td>
                  <td></td>
                  <td><p> </p></td>
                </tr>
              
                <tr>
                  <td>levels</td>
                  <td><a href="#bytebase.store.DataClassificationSetting.DataClassificationConfig.Level">DataClassificationSetting.DataClassificationConfig.Level</a></td>
                  <td>repeated</td>
                  <td><p>levels is user defined level list for classification.
The order for the level decides its priority. </p></td>
                </tr>
              
                <tr>
                  <td>classification</td>
                  <td><a href="#bytebase.store.DataClassificationSetting.DataClassificationConfig.ClassificationEntry">DataClassificationSetting.DataClassificationConfig.ClassificationEntry</a></td>
                  <td>repeated</td>
                  <td><p>classification is the id - DataClassification map.
The id should in [0-9]&#43;-[0-9]&#43;-[0-9]&#43; format. </p></td>
                </tr>
              
                <tr>
                  <td>classification_from_config</td>
                  <td><a href="#bool">bool</a></td>
                  <td></td>
                  <td><p>If true, we will only store the classification in the config.
Otherwise we will get the classification from table/column comment,
and write back to the schema metadata. </p></td>
                </tr>
              
            </tbody>
          </table>

          

        
      
        <h3 id="bytebase.store.DataClassificationSetting.DataClassificationConfig.ClassificationEntry">DataClassificationSetting.DataClassificationConfig.ClassificationEntry</h3>
        <p></p>

        
          <table class="field-table">
            <thead>
              <tr><td>Field</td><td>Type</td><td>Label</td><td>Description</td></tr>
            </thead>
            <tbody>
              
                <tr>
                  <td>key</td>
                  <td><a href="#string">string</a></td>
                  <td></td>
                  <td><p> </p></td>
                </tr>
              
                <tr>
                  <td>value</td>
                  <td><a href="#bytebase.store.DataClassificationSetting.DataClassificationConfig.DataClassification">DataClassificationSetting.DataClassificationConfig.DataClassification</a></td>
                  <td></td>
                  <td><p> </p></td>
                </tr>
              
            </tbody>
          </table>

          

        
      
        <h3 id="bytebase.store.DataClassificationSetting.DataClassificationConfig.DataClassification">DataClassificationSetting.DataClassificationConfig.DataClassification</h3>
        <p></p>

        
          <table class="field-table">
            <thead>
              <tr><td>Field</td><td>Type</td><td>Label</td><td>Description</td></tr>
            </thead>
            <tbody>
              
                <tr>
                  <td>id</td>
                  <td><a href="#string">string</a></td>
                  <td></td>
                  <td><p>id is the classification id in [0-9]&#43;-[0-9]&#43;-[0-9]&#43; format. </p></td>
                </tr>
              
                <tr>
                  <td>title</td>
                  <td><a href="#string">string</a></td>
                  <td></td>
                  <td><p> </p></td>
                </tr>
              
                <tr>
                  <td>description</td>
                  <td><a href="#string">string</a></td>
                  <td></td>
                  <td><p> </p></td>
                </tr>
              
                <tr>
                  <td>level_id</td>
                  <td><a href="#string">string</a></td>
                  <td>optional</td>
                  <td><p> </p></td>
                </tr>
              
            </tbody>
          </table>

          

        
      
        <h3 id="bytebase.store.DataClassificationSetting.DataClassificationConfig.Level">DataClassificationSetting.DataClassificationConfig.Level</h3>
        <p></p>

        
          <table class="field-table">
            <thead>
              <tr><td>Field</td><td>Type</td><td>Label</td><td>Description</td></tr>
            </thead>
            <tbody>
              
                <tr>
                  <td>id</td>
                  <td><a href="#string">string</a></td>
                  <td></td>
                  <td><p> </p></td>
                </tr>
              
                <tr>
                  <td>title</td>
                  <td><a href="#string">string</a></td>
                  <td></td>
                  <td><p> </p></td>
                </tr>
              
                <tr>
                  <td>description</td>
                  <td><a href="#string">string</a></td>
                  <td></td>
                  <td><p> </p></td>
                </tr>
              
            </tbody>
          </table>

          

        
      
        <h3 id="bytebase.store.MaximumSQLResultSizeSetting">MaximumSQLResultSizeSetting</h3>
        <p></p>

        
          <table class="field-table">
            <thead>
              <tr><td>Field</td><td>Type</td><td>Label</td><td>Description</td></tr>
            </thead>
            <tbody>
              
                <tr>
                  <td>limit</td>
                  <td><a href="#int64">int64</a></td>
                  <td></td>
                  <td><p>The limit is in bytes.
The default value is 100MB, we will use the default value if the setting not exists, or the limit &lt;= 0. </p></td>
                </tr>
              
            </tbody>
          </table>

          

        
      
        <h3 id="bytebase.store.PasswordRestrictionSetting">PasswordRestrictionSetting</h3>
        <p></p>

        
          <table class="field-table">
            <thead>
              <tr><td>Field</td><td>Type</td><td>Label</td><td>Description</td></tr>
            </thead>
            <tbody>
              
                <tr>
                  <td>min_length</td>
                  <td><a href="#int32">int32</a></td>
                  <td></td>
                  <td><p>min_length is the minimum length for password, should no less than 8. </p></td>
                </tr>
              
                <tr>
                  <td>require_number</td>
                  <td><a href="#bool">bool</a></td>
                  <td></td>
                  <td><p>require_number requires the password must contains at least one number. </p></td>
                </tr>
              
                <tr>
                  <td>require_letter</td>
                  <td><a href="#bool">bool</a></td>
                  <td></td>
                  <td><p>require_letter requires the password must contains at least one letter, regardless of upper case or lower case </p></td>
                </tr>
              
                <tr>
                  <td>require_uppercase_letter</td>
                  <td><a href="#bool">bool</a></td>
                  <td></td>
                  <td><p>require_uppercase_letter requires the password must contains at least one upper case letter. </p></td>
                </tr>
              
                <tr>
                  <td>require_special_character</td>
                  <td><a href="#bool">bool</a></td>
                  <td></td>
                  <td><p>require_uppercase_letter requires the password must contains at least one special character. </p></td>
                </tr>
              
                <tr>
                  <td>require_reset_password_for_first_login</td>
                  <td><a href="#bool">bool</a></td>
                  <td></td>
                  <td><p>require_reset_password_for_first_login requires users to reset their password after the 1st login. </p></td>
                </tr>
              
                <tr>
                  <td>password_rotation</td>
                  <td><a href="#google.protobuf.Duration">google.protobuf.Duration</a></td>
                  <td></td>
                  <td><p>password_rotation requires users to reset their password after the duration. </p></td>
                </tr>
              
            </tbody>
          </table>

          

        
      
        <h3 id="bytebase.store.SCIMSetting">SCIMSetting</h3>
        <p></p>

        
          <table class="field-table">
            <thead>
              <tr><td>Field</td><td>Type</td><td>Label</td><td>Description</td></tr>
            </thead>
            <tbody>
              
                <tr>
                  <td>token</td>
                  <td><a href="#string">string</a></td>
                  <td></td>
                  <td><p> </p></td>
                </tr>
              
            </tbody>
          </table>

          

        
      
        <h3 id="bytebase.store.SMTPMailDeliverySetting">SMTPMailDeliverySetting</h3>
        <p></p>

        
          <table class="field-table">
            <thead>
              <tr><td>Field</td><td>Type</td><td>Label</td><td>Description</td></tr>
            </thead>
            <tbody>
              
                <tr>
                  <td>server</td>
                  <td><a href="#string">string</a></td>
                  <td></td>
                  <td><p>The SMTP server address. </p></td>
                </tr>
              
                <tr>
                  <td>port</td>
                  <td><a href="#int32">int32</a></td>
                  <td></td>
                  <td><p>The SMTP server port. </p></td>
                </tr>
              
                <tr>
                  <td>encryption</td>
                  <td><a href="#bytebase.store.SMTPMailDeliverySetting.Encryption">SMTPMailDeliverySetting.Encryption</a></td>
                  <td></td>
                  <td><p>The SMTP server encryption. </p></td>
                </tr>
              
                <tr>
                  <td>ca</td>
                  <td><a href="#string">string</a></td>
                  <td></td>
                  <td><p>The CA, KEY, and CERT for the SMTP server. </p></td>
                </tr>
              
                <tr>
                  <td>key</td>
                  <td><a href="#string">string</a></td>
                  <td></td>
                  <td><p> </p></td>
                </tr>
              
                <tr>
                  <td>cert</td>
                  <td><a href="#string">string</a></td>
                  <td></td>
                  <td><p> </p></td>
                </tr>
              
                <tr>
                  <td>authentication</td>
                  <td><a href="#bytebase.store.SMTPMailDeliverySetting.Authentication">SMTPMailDeliverySetting.Authentication</a></td>
                  <td></td>
                  <td><p> </p></td>
                </tr>
              
                <tr>
                  <td>username</td>
                  <td><a href="#string">string</a></td>
                  <td></td>
                  <td><p> </p></td>
                </tr>
              
                <tr>
                  <td>password</td>
                  <td><a href="#string">string</a></td>
                  <td></td>
                  <td><p> </p></td>
                </tr>
              
                <tr>
                  <td>from</td>
                  <td><a href="#string">string</a></td>
                  <td></td>
                  <td><p>The sender email address. </p></td>
                </tr>
              
            </tbody>
          </table>

          

        
      
        <h3 id="bytebase.store.SchemaTemplateSetting">SchemaTemplateSetting</h3>
        <p></p>

        
          <table class="field-table">
            <thead>
              <tr><td>Field</td><td>Type</td><td>Label</td><td>Description</td></tr>
            </thead>
            <tbody>
              
                <tr>
                  <td>field_templates</td>
                  <td><a href="#bytebase.store.SchemaTemplateSetting.FieldTemplate">SchemaTemplateSetting.FieldTemplate</a></td>
                  <td>repeated</td>
                  <td><p> </p></td>
                </tr>
              
                <tr>
                  <td>column_types</td>
                  <td><a href="#bytebase.store.SchemaTemplateSetting.ColumnType">SchemaTemplateSetting.ColumnType</a></td>
                  <td>repeated</td>
                  <td><p> </p></td>
                </tr>
              
                <tr>
                  <td>table_templates</td>
                  <td><a href="#bytebase.store.SchemaTemplateSetting.TableTemplate">SchemaTemplateSetting.TableTemplate</a></td>
                  <td>repeated</td>
                  <td><p> </p></td>
                </tr>
              
            </tbody>
          </table>

          

        
      
        <h3 id="bytebase.store.SchemaTemplateSetting.ColumnType">SchemaTemplateSetting.ColumnType</h3>
        <p></p>

        
          <table class="field-table">
            <thead>
              <tr><td>Field</td><td>Type</td><td>Label</td><td>Description</td></tr>
            </thead>
            <tbody>
              
                <tr>
                  <td>engine</td>
                  <td><a href="#bytebase.store.Engine">Engine</a></td>
                  <td></td>
                  <td><p> </p></td>
                </tr>
              
                <tr>
                  <td>enabled</td>
                  <td><a href="#bool">bool</a></td>
                  <td></td>
                  <td><p> </p></td>
                </tr>
              
                <tr>
                  <td>types</td>
                  <td><a href="#string">string</a></td>
                  <td>repeated</td>
                  <td><p> </p></td>
                </tr>
              
            </tbody>
          </table>

          

        
      
        <h3 id="bytebase.store.SchemaTemplateSetting.FieldTemplate">SchemaTemplateSetting.FieldTemplate</h3>
        <p></p>

        
          <table class="field-table">
            <thead>
              <tr><td>Field</td><td>Type</td><td>Label</td><td>Description</td></tr>
            </thead>
            <tbody>
              
                <tr>
                  <td>id</td>
                  <td><a href="#string">string</a></td>
                  <td></td>
                  <td><p> </p></td>
                </tr>
              
                <tr>
                  <td>engine</td>
                  <td><a href="#bytebase.store.Engine">Engine</a></td>
                  <td></td>
                  <td><p> </p></td>
                </tr>
              
                <tr>
                  <td>category</td>
                  <td><a href="#string">string</a></td>
                  <td></td>
                  <td><p> </p></td>
                </tr>
              
                <tr>
                  <td>column</td>
                  <td><a href="#bytebase.store.ColumnMetadata">ColumnMetadata</a></td>
                  <td></td>
                  <td><p> </p></td>
                </tr>
              
                <tr>
                  <td>catalog</td>
                  <td><a href="#bytebase.store.ColumnCatalog">ColumnCatalog</a></td>
                  <td></td>
                  <td><p> </p></td>
                </tr>
              
            </tbody>
          </table>

          

        
      
        <h3 id="bytebase.store.SchemaTemplateSetting.TableTemplate">SchemaTemplateSetting.TableTemplate</h3>
        <p></p>

        
          <table class="field-table">
            <thead>
              <tr><td>Field</td><td>Type</td><td>Label</td><td>Description</td></tr>
            </thead>
            <tbody>
              
                <tr>
                  <td>id</td>
                  <td><a href="#string">string</a></td>
                  <td></td>
                  <td><p> </p></td>
                </tr>
              
                <tr>
                  <td>engine</td>
                  <td><a href="#bytebase.store.Engine">Engine</a></td>
                  <td></td>
                  <td><p> </p></td>
                </tr>
              
                <tr>
                  <td>category</td>
                  <td><a href="#string">string</a></td>
                  <td></td>
                  <td><p> </p></td>
                </tr>
              
                <tr>
                  <td>table</td>
                  <td><a href="#bytebase.store.TableMetadata">TableMetadata</a></td>
                  <td></td>
                  <td><p> </p></td>
                </tr>
              
                <tr>
                  <td>catalog</td>
                  <td><a href="#bytebase.store.TableCatalog">TableCatalog</a></td>
                  <td></td>
                  <td><p> </p></td>
                </tr>
              
            </tbody>
          </table>

          

        
      
        <h3 id="bytebase.store.SemanticTypeSetting">SemanticTypeSetting</h3>
        <p></p>

        
          <table class="field-table">
            <thead>
              <tr><td>Field</td><td>Type</td><td>Label</td><td>Description</td></tr>
            </thead>
            <tbody>
              
                <tr>
                  <td>types</td>
                  <td><a href="#bytebase.store.SemanticTypeSetting.SemanticType">SemanticTypeSetting.SemanticType</a></td>
                  <td>repeated</td>
                  <td><p> </p></td>
                </tr>
              
            </tbody>
          </table>

          

        
      
        <h3 id="bytebase.store.SemanticTypeSetting.SemanticType">SemanticTypeSetting.SemanticType</h3>
        <p></p>

        
          <table class="field-table">
            <thead>
              <tr><td>Field</td><td>Type</td><td>Label</td><td>Description</td></tr>
            </thead>
            <tbody>
              
                <tr>
                  <td>id</td>
                  <td><a href="#string">string</a></td>
                  <td></td>
                  <td><p>id is the uuid for semantic type. </p></td>
                </tr>
              
                <tr>
                  <td>title</td>
                  <td><a href="#string">string</a></td>
                  <td></td>
                  <td><p>the title of the semantic type, it should not be empty. </p></td>
                </tr>
              
                <tr>
                  <td>description</td>
                  <td><a href="#string">string</a></td>
                  <td></td>
                  <td><p>the description of the semantic type, it can be empty. </p></td>
                </tr>
              
                <tr>
                  <td>algorithm</td>
                  <td><a href="#bytebase.store.Algorithm">Algorithm</a></td>
                  <td></td>
                  <td><p> </p></td>
                </tr>
              
            </tbody>
          </table>

          

        
      
        <h3 id="bytebase.store.WorkspaceApprovalSetting">WorkspaceApprovalSetting</h3>
        <p></p>

        
          <table class="field-table">
            <thead>
              <tr><td>Field</td><td>Type</td><td>Label</td><td>Description</td></tr>
            </thead>
            <tbody>
              
                <tr>
                  <td>rules</td>
                  <td><a href="#bytebase.store.WorkspaceApprovalSetting.Rule">WorkspaceApprovalSetting.Rule</a></td>
                  <td>repeated</td>
                  <td><p> </p></td>
                </tr>
              
            </tbody>
          </table>

          

        
      
        <h3 id="bytebase.store.WorkspaceApprovalSetting.Rule">WorkspaceApprovalSetting.Rule</h3>
        <p></p>

        
          <table class="field-table">
            <thead>
              <tr><td>Field</td><td>Type</td><td>Label</td><td>Description</td></tr>
            </thead>
            <tbody>
              
                <tr>
                  <td>expression</td>
                  <td><a href="#google.api.expr.v1alpha1.Expr">google.api.expr.v1alpha1.Expr</a></td>
                  <td></td>
                  <td><p> </p></td>
                </tr>
              
                <tr>
                  <td>template</td>
                  <td><a href="#bytebase.store.ApprovalTemplate">ApprovalTemplate</a></td>
                  <td></td>
                  <td><p> </p></td>
                </tr>
              
                <tr>
                  <td>condition</td>
                  <td><a href="#google.type.Expr">google.type.Expr</a></td>
                  <td></td>
                  <td><p> </p></td>
                </tr>
              
            </tbody>
          </table>

          

        
      
        <h3 id="bytebase.store.WorkspaceProfileSetting">WorkspaceProfileSetting</h3>
        <p></p>

        
          <table class="field-table">
            <thead>
              <tr><td>Field</td><td>Type</td><td>Label</td><td>Description</td></tr>
            </thead>
            <tbody>
              
                <tr>
                  <td>external_url</td>
                  <td><a href="#string">string</a></td>
                  <td></td>
                  <td><p>The external URL is used for sso authentication callback. </p></td>
                </tr>
              
                <tr>
                  <td>disallow_signup</td>
                  <td><a href="#bool">bool</a></td>
                  <td></td>
                  <td><p>Disallow self-service signup, users can only be invited by the owner. </p></td>
                </tr>
              
                <tr>
                  <td>require_2fa</td>
                  <td><a href="#bool">bool</a></td>
                  <td></td>
                  <td><p>Require 2FA for all users. </p></td>
                </tr>
              
                <tr>
                  <td>outbound_ip_list</td>
                  <td><a href="#string">string</a></td>
                  <td>repeated</td>
                  <td><p>outbound_ip_list is the outbound IP for Bytebase instance in SaaS mode. </p></td>
                </tr>
              
                <tr>
                  <td>token_duration</td>
                  <td><a href="#google.protobuf.Duration">google.protobuf.Duration</a></td>
                  <td></td>
                  <td><p>The duration for token. </p></td>
                </tr>
              
                <tr>
                  <td>announcement</td>
                  <td><a href="#bytebase.store.Announcement">Announcement</a></td>
                  <td></td>
                  <td><p>The setting of custom announcement </p></td>
                </tr>
              
                <tr>
                  <td>maximum_role_expiration</td>
                  <td><a href="#google.protobuf.Duration">google.protobuf.Duration</a></td>
                  <td></td>
                  <td><p>The max duration for role expired. </p></td>
                </tr>
              
                <tr>
                  <td>domains</td>
                  <td><a href="#string">string</a></td>
                  <td>repeated</td>
                  <td><p>The workspace domain, e.g. bytebase.com. </p></td>
                </tr>
              
                <tr>
                  <td>enforce_identity_domain</td>
                  <td><a href="#bool">bool</a></td>
                  <td></td>
                  <td><p>Only user and group from the domains can be created and login. </p></td>
                </tr>
              
                <tr>
                  <td>database_change_mode</td>
                  <td><a href="#bytebase.store.DatabaseChangeMode">DatabaseChangeMode</a></td>
                  <td></td>
                  <td><p>The workspace database change mode. </p></td>
                </tr>
              
                <tr>
                  <td>disallow_password_signin</td>
                  <td><a href="#bool">bool</a></td>
                  <td></td>
                  <td><p>Whether to disallow password signin. (Except workspace admins) </p></td>
                </tr>
              
            </tbody>
          </table>

          

        
      

      
        <h3 id="bytebase.store.Algorithm.InnerOuterMask.MaskType">Algorithm.InnerOuterMask.MaskType</h3>
        <p></p>
        <table class="enum-table">
          <thead>
            <tr><td>Name</td><td>Number</td><td>Description</td></tr>
          </thead>
          <tbody>
            
              <tr>
                <td>MASK_TYPE_UNSPECIFIED</td>
                <td>0</td>
                <td><p></p></td>
              </tr>
            
              <tr>
                <td>INNER</td>
                <td>1</td>
                <td><p></p></td>
              </tr>
            
              <tr>
                <td>OUTER</td>
                <td>2</td>
                <td><p></p></td>
              </tr>
            
          </tbody>
        </table>
      
        <h3 id="bytebase.store.Announcement.AlertLevel">Announcement.AlertLevel</h3>
        <p>We support three levels of AlertLevel: INFO, WARNING, and ERROR.</p>
        <table class="enum-table">
          <thead>
            <tr><td>Name</td><td>Number</td><td>Description</td></tr>
          </thead>
          <tbody>
            
              <tr>
                <td>ALERT_LEVEL_UNSPECIFIED</td>
                <td>0</td>
                <td><p></p></td>
              </tr>
            
              <tr>
                <td>ALERT_LEVEL_INFO</td>
                <td>1</td>
                <td><p></p></td>
              </tr>
            
              <tr>
                <td>ALERT_LEVEL_WARNING</td>
                <td>2</td>
                <td><p></p></td>
              </tr>
            
              <tr>
                <td>ALERT_LEVEL_CRITICAL</td>
                <td>3</td>
                <td><p></p></td>
              </tr>
            
          </tbody>
        </table>
      
        <h3 id="bytebase.store.DatabaseChangeMode">DatabaseChangeMode</h3>
        <p></p>
        <table class="enum-table">
          <thead>
            <tr><td>Name</td><td>Number</td><td>Description</td></tr>
          </thead>
          <tbody>
            
              <tr>
                <td>DATABASE_CHANGE_MODE_UNSPECIFIED</td>
                <td>0</td>
                <td><p></p></td>
              </tr>
            
              <tr>
                <td>PIPELINE</td>
                <td>1</td>
                <td><p>A more advanced database change process, including custom approval workflows and other advanced features.
Default to this mode.</p></td>
              </tr>
            
              <tr>
                <td>EDITOR</td>
                <td>2</td>
                <td><p>A simple database change process in SQL editor. Users can execute SQL directly.</p></td>
              </tr>
            
          </tbody>
        </table>
      
        <h3 id="bytebase.store.SMTPMailDeliverySetting.Authentication">SMTPMailDeliverySetting.Authentication</h3>
        <p>We support four types of SMTP authentication: NONE, PLAIN, LOGIN, and</p><p>CRAM-MD5.</p>
        <table class="enum-table">
          <thead>
            <tr><td>Name</td><td>Number</td><td>Description</td></tr>
          </thead>
          <tbody>
            
              <tr>
                <td>AUTHENTICATION_UNSPECIFIED</td>
                <td>0</td>
                <td><p></p></td>
              </tr>
            
              <tr>
                <td>AUTHENTICATION_NONE</td>
                <td>1</td>
                <td><p></p></td>
              </tr>
            
              <tr>
                <td>AUTHENTICATION_PLAIN</td>
                <td>2</td>
                <td><p></p></td>
              </tr>
            
              <tr>
                <td>AUTHENTICATION_LOGIN</td>
                <td>3</td>
                <td><p></p></td>
              </tr>
            
              <tr>
                <td>AUTHENTICATION_CRAM_MD5</td>
                <td>4</td>
                <td><p></p></td>
              </tr>
            
          </tbody>
        </table>
      
        <h3 id="bytebase.store.SMTPMailDeliverySetting.Encryption">SMTPMailDeliverySetting.Encryption</h3>
        <p>We support three types of SMTP encryption: NONE, STARTTLS, and SSL/TLS.</p>
        <table class="enum-table">
          <thead>
            <tr><td>Name</td><td>Number</td><td>Description</td></tr>
          </thead>
          <tbody>
            
              <tr>
                <td>ENCRYPTION_UNSPECIFIED</td>
                <td>0</td>
                <td><p></p></td>
              </tr>
            
              <tr>
                <td>ENCRYPTION_NONE</td>
                <td>1</td>
                <td><p></p></td>
              </tr>
            
              <tr>
                <td>ENCRYPTION_STARTTLS</td>
                <td>2</td>
                <td><p></p></td>
              </tr>
            
              <tr>
                <td>ENCRYPTION_SSL_TLS</td>
                <td>3</td>
                <td><p></p></td>
              </tr>
            
          </tbody>
        </table>
      

      

      
    
      
      <div class="file-heading">
        <h2 id="store/sheet.proto">store/sheet.proto</h2><a href="#title">Top</a>
      </div>
      <p></p>

      
        <h3 id="bytebase.store.SheetCommand">SheetCommand</h3>
        <p></p>

        
          <table class="field-table">
            <thead>
              <tr><td>Field</td><td>Type</td><td>Label</td><td>Description</td></tr>
            </thead>
            <tbody>
              
                <tr>
                  <td>start</td>
                  <td><a href="#int32">int32</a></td>
                  <td></td>
                  <td><p> </p></td>
                </tr>
              
                <tr>
                  <td>end</td>
                  <td><a href="#int32">int32</a></td>
                  <td></td>
                  <td><p> </p></td>
                </tr>
              
            </tbody>
          </table>

          

        
      
        <h3 id="bytebase.store.SheetPayload">SheetPayload</h3>
        <p></p>

        
          <table class="field-table">
            <thead>
              <tr><td>Field</td><td>Type</td><td>Label</td><td>Description</td></tr>
            </thead>
            <tbody>
              
                <tr>
                  <td>engine</td>
                  <td><a href="#bytebase.store.Engine">Engine</a></td>
                  <td></td>
                  <td><p>The SQL dialect. </p></td>
                </tr>
              
                <tr>
                  <td>commands</td>
                  <td><a href="#bytebase.store.SheetCommand">SheetCommand</a></td>
                  <td>repeated</td>
                  <td><p>The start and end position of each command in the sheet statement. </p></td>
                </tr>
              
            </tbody>
          </table>

          

        
      

      

      

      
    
      
      <div class="file-heading">
        <h2 id="store/slow_query.proto">store/slow_query.proto</h2><a href="#title">Top</a>
      </div>
      <p></p>

      
        <h3 id="bytebase.store.SlowQueryDetails">SlowQueryDetails</h3>
        <p>SlowQueryDetails is the details of a slow query.</p>

        
          <table class="field-table">
            <thead>
              <tr><td>Field</td><td>Type</td><td>Label</td><td>Description</td></tr>
            </thead>
            <tbody>
              
                <tr>
                  <td>start_time</td>
                  <td><a href="#google.protobuf.Timestamp">google.protobuf.Timestamp</a></td>
                  <td></td>
                  <td><p>start_time is the start time of the slow query. </p></td>
                </tr>
              
                <tr>
                  <td>query_time</td>
                  <td><a href="#google.protobuf.Duration">google.protobuf.Duration</a></td>
                  <td></td>
                  <td><p>query_time is the query time of the slow query. </p></td>
                </tr>
              
                <tr>
                  <td>lock_time</td>
                  <td><a href="#google.protobuf.Duration">google.protobuf.Duration</a></td>
                  <td></td>
                  <td><p>lock_time is the lock time of the slow query. </p></td>
                </tr>
              
                <tr>
                  <td>rows_sent</td>
                  <td><a href="#int64">int64</a></td>
                  <td></td>
                  <td><p>rows_sent is the number of rows sent by the slow query. </p></td>
                </tr>
              
                <tr>
                  <td>rows_examined</td>
                  <td><a href="#int64">int64</a></td>
                  <td></td>
                  <td><p>rows_examined is the number of rows examined by the slow query. </p></td>
                </tr>
              
                <tr>
                  <td>sql_text</td>
                  <td><a href="#string">string</a></td>
                  <td></td>
                  <td><p>sql_text is the SQL text of the slow query. </p></td>
                </tr>
              
            </tbody>
          </table>

          

        
      
        <h3 id="bytebase.store.SlowQueryStatistics">SlowQueryStatistics</h3>
        <p>SlowQueryStatistics is the slow query statistics.</p>

        
          <table class="field-table">
            <thead>
              <tr><td>Field</td><td>Type</td><td>Label</td><td>Description</td></tr>
            </thead>
            <tbody>
              
                <tr>
                  <td>items</td>
                  <td><a href="#bytebase.store.SlowQueryStatisticsItem">SlowQueryStatisticsItem</a></td>
                  <td>repeated</td>
                  <td><p>Items is the list of slow query statistics. </p></td>
                </tr>
              
            </tbody>
          </table>

          

        
      
        <h3 id="bytebase.store.SlowQueryStatisticsItem">SlowQueryStatisticsItem</h3>
        <p>SlowQueryStatisticsItem is the item of slow query statistics.</p>

        
          <table class="field-table">
            <thead>
              <tr><td>Field</td><td>Type</td><td>Label</td><td>Description</td></tr>
            </thead>
            <tbody>
              
                <tr>
                  <td>sql_fingerprint</td>
                  <td><a href="#string">string</a></td>
                  <td></td>
                  <td><p>sql_fingerprint is the fingerprint of the slow query. </p></td>
                </tr>
              
                <tr>
                  <td>count</td>
                  <td><a href="#int64">int64</a></td>
                  <td></td>
                  <td><p>count is the number of slow queries with the same fingerprint. </p></td>
                </tr>
              
                <tr>
                  <td>latest_log_time</td>
                  <td><a href="#google.protobuf.Timestamp">google.protobuf.Timestamp</a></td>
                  <td></td>
                  <td><p>latest_log_time is the time of the latest slow query with the same fingerprint. </p></td>
                </tr>
              
                <tr>
                  <td>total_query_time</td>
                  <td><a href="#google.protobuf.Duration">google.protobuf.Duration</a></td>
                  <td></td>
                  <td><p>The total query time of the slow query log. </p></td>
                </tr>
              
                <tr>
                  <td>maximum_query_time</td>
                  <td><a href="#google.protobuf.Duration">google.protobuf.Duration</a></td>
                  <td></td>
                  <td><p>The maximum query time of the slow query log. </p></td>
                </tr>
              
                <tr>
                  <td>total_rows_sent</td>
                  <td><a href="#int64">int64</a></td>
                  <td></td>
                  <td><p>The total rows sent of the slow query log. </p></td>
                </tr>
              
                <tr>
                  <td>maximum_rows_sent</td>
                  <td><a href="#int64">int64</a></td>
                  <td></td>
                  <td><p>The maximum rows sent of the slow query log. </p></td>
                </tr>
              
                <tr>
                  <td>total_rows_examined</td>
                  <td><a href="#int64">int64</a></td>
                  <td></td>
                  <td><p>The total rows examined of the slow query log. </p></td>
                </tr>
              
                <tr>
                  <td>maximum_rows_examined</td>
                  <td><a href="#int64">int64</a></td>
                  <td></td>
                  <td><p>The maximum rows examined of the slow query log. </p></td>
                </tr>
              
                <tr>
                  <td>samples</td>
                  <td><a href="#bytebase.store.SlowQueryDetails">SlowQueryDetails</a></td>
                  <td>repeated</td>
                  <td><p>samples are the details of the sample slow queries with the same fingerprint. </p></td>
                </tr>
              
            </tbody>
          </table>

          

        
      

      

      

      
    
      
      <div class="file-heading">
        <h2 id="store/task.proto">store/task.proto</h2><a href="#title">Top</a>
      </div>
      <p></p>

      
        <h3 id="bytebase.store.TaskDatabaseCreatePayload">TaskDatabaseCreatePayload</h3>
        <p>TaskDatabaseCreatePayload is the task payload for creating databases.</p>

        
          <table class="field-table">
            <thead>
              <tr><td>Field</td><td>Type</td><td>Label</td><td>Description</td></tr>
            </thead>
            <tbody>
              
                <tr>
                  <td>skipped</td>
                  <td><a href="#bool">bool</a></td>
                  <td></td>
                  <td><p>common fields </p></td>
                </tr>
              
                <tr>
                  <td>skipped_reason</td>
                  <td><a href="#string">string</a></td>
                  <td></td>
                  <td><p> </p></td>
                </tr>
              
                <tr>
                  <td>spec_id</td>
                  <td><a href="#string">string</a></td>
                  <td></td>
                  <td><p> </p></td>
                </tr>
              
                <tr>
                  <td>database_name</td>
                  <td><a href="#string">string</a></td>
                  <td></td>
                  <td><p> </p></td>
                </tr>
              
                <tr>
                  <td>table_name</td>
                  <td><a href="#string">string</a></td>
                  <td></td>
                  <td><p> </p></td>
                </tr>
              
                <tr>
                  <td>sheet_id</td>
                  <td><a href="#int32">int32</a></td>
                  <td></td>
                  <td><p> </p></td>
                </tr>
              
                <tr>
                  <td>character_set</td>
                  <td><a href="#string">string</a></td>
                  <td></td>
                  <td><p> </p></td>
                </tr>
              
                <tr>
                  <td>collation</td>
                  <td><a href="#string">string</a></td>
                  <td></td>
                  <td><p> </p></td>
                </tr>
              
                <tr>
                  <td>environment_id</td>
                  <td><a href="#string">string</a></td>
                  <td></td>
                  <td><p> </p></td>
                </tr>
              
                <tr>
                  <td>labels</td>
                  <td><a href="#string">string</a></td>
                  <td></td>
                  <td><p> </p></td>
                </tr>
              
            </tbody>
          </table>

          

        
      
        <h3 id="bytebase.store.TaskDatabaseDataExportPayload">TaskDatabaseDataExportPayload</h3>
        <p>TaskDatabaseDataExportPayload is the task payload for database data export.</p>

        
          <table class="field-table">
            <thead>
              <tr><td>Field</td><td>Type</td><td>Label</td><td>Description</td></tr>
            </thead>
            <tbody>
              
                <tr>
                  <td>spec_id</td>
                  <td><a href="#string">string</a></td>
                  <td></td>
                  <td><p>common fields </p></td>
                </tr>
              
                <tr>
                  <td>sheet_id</td>
                  <td><a href="#int32">int32</a></td>
                  <td></td>
                  <td><p> </p></td>
                </tr>
              
                <tr>
                  <td>password</td>
                  <td><a href="#string">string</a></td>
                  <td></td>
                  <td><p> </p></td>
                </tr>
              
                <tr>
                  <td>format</td>
                  <td><a href="#bytebase.store.ExportFormat">ExportFormat</a></td>
                  <td></td>
                  <td><p> </p></td>
                </tr>
              
            </tbody>
          </table>

          

        
      
        <h3 id="bytebase.store.TaskDatabaseUpdatePayload">TaskDatabaseUpdatePayload</h3>
        <p>TaskDatabaseUpdatePayload is the task payload for updating database (DDL & DML).</p>

        
          <table class="field-table">
            <thead>
              <tr><td>Field</td><td>Type</td><td>Label</td><td>Description</td></tr>
            </thead>
            <tbody>
              
                <tr>
                  <td>skipped</td>
                  <td><a href="#bool">bool</a></td>
                  <td></td>
                  <td><p>common fields </p></td>
                </tr>
              
                <tr>
                  <td>skipped_reason</td>
                  <td><a href="#string">string</a></td>
                  <td></td>
                  <td><p> </p></td>
                </tr>
              
                <tr>
                  <td>spec_id</td>
                  <td><a href="#string">string</a></td>
                  <td></td>
                  <td><p> </p></td>
                </tr>
              
                <tr>
                  <td>schema_version</td>
                  <td><a href="#string">string</a></td>
                  <td></td>
                  <td><p> </p></td>
                </tr>
              
                <tr>
                  <td>sheet_id</td>
                  <td><a href="#int32">int32</a></td>
                  <td></td>
                  <td><p> </p></td>
                </tr>
              
                <tr>
                  <td>pre_update_backup_detail</td>
                  <td><a href="#bytebase.store.PreUpdateBackupDetail">PreUpdateBackupDetail</a></td>
                  <td></td>
                  <td><p> </p></td>
                </tr>
              
                <tr>
                  <td>flags</td>
                  <td><a href="#bytebase.store.TaskDatabaseUpdatePayload.FlagsEntry">TaskDatabaseUpdatePayload.FlagsEntry</a></td>
                  <td>repeated</td>
                  <td><p>flags is used for ghost sync </p></td>
                </tr>
              
                <tr>
                  <td>task_release_source</td>
                  <td><a href="#bytebase.store.TaskReleaseSource">TaskReleaseSource</a></td>
                  <td></td>
                  <td><p> </p></td>
                </tr>
              
            </tbody>
          </table>

          

        
      
        <h3 id="bytebase.store.TaskDatabaseUpdatePayload.FlagsEntry">TaskDatabaseUpdatePayload.FlagsEntry</h3>
        <p></p>

        
          <table class="field-table">
            <thead>
              <tr><td>Field</td><td>Type</td><td>Label</td><td>Description</td></tr>
            </thead>
            <tbody>
              
                <tr>
                  <td>key</td>
                  <td><a href="#string">string</a></td>
                  <td></td>
                  <td><p> </p></td>
                </tr>
              
                <tr>
                  <td>value</td>
                  <td><a href="#string">string</a></td>
                  <td></td>
                  <td><p> </p></td>
                </tr>
              
            </tbody>
          </table>

          

        
      
        <h3 id="bytebase.store.TaskReleaseSource">TaskReleaseSource</h3>
        <p></p>

        
          <table class="field-table">
            <thead>
              <tr><td>Field</td><td>Type</td><td>Label</td><td>Description</td></tr>
            </thead>
            <tbody>
              
                <tr>
                  <td>file</td>
                  <td><a href="#string">string</a></td>
                  <td></td>
                  <td><p>Format: projects/{project}/releases/{release}/files/{id} </p></td>
                </tr>
              
            </tbody>
          </table>

          

        
      

      

      

      
    
      
      <div class="file-heading">
        <h2 id="store/task_run.proto">store/task_run.proto</h2><a href="#title">Top</a>
      </div>
      <p></p>

      
        <h3 id="bytebase.store.PriorBackupDetail">PriorBackupDetail</h3>
        <p></p>

        
          <table class="field-table">
            <thead>
              <tr><td>Field</td><td>Type</td><td>Label</td><td>Description</td></tr>
            </thead>
            <tbody>
              
                <tr>
                  <td>items</td>
                  <td><a href="#bytebase.store.PriorBackupDetail.Item">PriorBackupDetail.Item</a></td>
                  <td>repeated</td>
                  <td><p> </p></td>
                </tr>
              
            </tbody>
          </table>

          

        
      
        <h3 id="bytebase.store.PriorBackupDetail.Item">PriorBackupDetail.Item</h3>
        <p></p>

        
          <table class="field-table">
            <thead>
              <tr><td>Field</td><td>Type</td><td>Label</td><td>Description</td></tr>
            </thead>
            <tbody>
              
                <tr>
                  <td>source_table</td>
                  <td><a href="#bytebase.store.PriorBackupDetail.Item.Table">PriorBackupDetail.Item.Table</a></td>
                  <td></td>
                  <td><p>The original table information. </p></td>
                </tr>
              
                <tr>
                  <td>target_table</td>
                  <td><a href="#bytebase.store.PriorBackupDetail.Item.Table">PriorBackupDetail.Item.Table</a></td>
                  <td></td>
                  <td><p>The target backup table information. </p></td>
                </tr>
              
                <tr>
                  <td>start_position</td>
                  <td><a href="#bytebase.store.Position">Position</a></td>
                  <td></td>
                  <td><p> </p></td>
                </tr>
              
                <tr>
                  <td>end_position</td>
                  <td><a href="#bytebase.store.Position">Position</a></td>
                  <td></td>
                  <td><p> </p></td>
                </tr>
              
            </tbody>
          </table>

          

        
      
        <h3 id="bytebase.store.PriorBackupDetail.Item.Table">PriorBackupDetail.Item.Table</h3>
        <p></p>

        
          <table class="field-table">
            <thead>
              <tr><td>Field</td><td>Type</td><td>Label</td><td>Description</td></tr>
            </thead>
            <tbody>
              
                <tr>
                  <td>database</td>
                  <td><a href="#string">string</a></td>
                  <td></td>
                  <td><p>The database information.
Format: instances/{instance}/databases/{database} </p></td>
                </tr>
              
                <tr>
                  <td>schema</td>
                  <td><a href="#string">string</a></td>
                  <td></td>
                  <td><p> </p></td>
                </tr>
              
                <tr>
                  <td>table</td>
                  <td><a href="#string">string</a></td>
                  <td></td>
                  <td><p> </p></td>
                </tr>
              
            </tbody>
          </table>

          

        
      
        <h3 id="bytebase.store.SchedulerInfo">SchedulerInfo</h3>
        <p></p>

        
          <table class="field-table">
            <thead>
              <tr><td>Field</td><td>Type</td><td>Label</td><td>Description</td></tr>
            </thead>
            <tbody>
              
                <tr>
                  <td>report_time</td>
                  <td><a href="#google.protobuf.Timestamp">google.protobuf.Timestamp</a></td>
                  <td></td>
                  <td><p> </p></td>
                </tr>
              
                <tr>
                  <td>waiting_cause</td>
                  <td><a href="#bytebase.store.SchedulerInfo.WaitingCause">SchedulerInfo.WaitingCause</a></td>
                  <td></td>
                  <td><p> </p></td>
                </tr>
              
            </tbody>
          </table>

          

        
      
        <h3 id="bytebase.store.SchedulerInfo.WaitingCause">SchedulerInfo.WaitingCause</h3>
        <p></p>

        
          <table class="field-table">
            <thead>
              <tr><td>Field</td><td>Type</td><td>Label</td><td>Description</td></tr>
            </thead>
            <tbody>
              
                <tr>
                  <td>connection_limit</td>
                  <td><a href="#bool">bool</a></td>
                  <td></td>
                  <td><p> </p></td>
                </tr>
              
                <tr>
                  <td>task_uid</td>
                  <td><a href="#int32">int32</a></td>
                  <td></td>
                  <td><p> </p></td>
                </tr>
              
            </tbody>
          </table>

          

        
      
        <h3 id="bytebase.store.TaskRunResult">TaskRunResult</h3>
        <p></p>

        
          <table class="field-table">
            <thead>
              <tr><td>Field</td><td>Type</td><td>Label</td><td>Description</td></tr>
            </thead>
            <tbody>
              
                <tr>
                  <td>detail</td>
                  <td><a href="#string">string</a></td>
                  <td></td>
                  <td><p> </p></td>
                </tr>
              
                <tr>
                  <td>changelog</td>
                  <td><a href="#string">string</a></td>
                  <td></td>
                  <td><p>Format: instances/{instance}/databases/{database}/changelogs/{changelog} </p></td>
                </tr>
              
                <tr>
                  <td>version</td>
                  <td><a href="#string">string</a></td>
                  <td></td>
                  <td><p> </p></td>
                </tr>
              
                <tr>
                  <td>start_position</td>
                  <td><a href="#bytebase.store.TaskRunResult.Position">TaskRunResult.Position</a></td>
                  <td></td>
                  <td><p> </p></td>
                </tr>
              
                <tr>
                  <td>end_position</td>
                  <td><a href="#bytebase.store.TaskRunResult.Position">TaskRunResult.Position</a></td>
                  <td></td>
                  <td><p> </p></td>
                </tr>
              
                <tr>
                  <td>export_archive_uid</td>
                  <td><a href="#int32">int32</a></td>
                  <td></td>
                  <td><p>The uid of the export archive. </p></td>
                </tr>
              
                <tr>
                  <td>prior_backup_detail</td>
                  <td><a href="#bytebase.store.PriorBackupDetail">PriorBackupDetail</a></td>
                  <td></td>
                  <td><p>The prior backup detail that will be used to rollback the task run. </p></td>
                </tr>
              
            </tbody>
          </table>

          

        
      
        <h3 id="bytebase.store.TaskRunResult.Position">TaskRunResult.Position</h3>
        <p>The following fields are used for error reporting.</p>

        
          <table class="field-table">
            <thead>
              <tr><td>Field</td><td>Type</td><td>Label</td><td>Description</td></tr>
            </thead>
            <tbody>
              
                <tr>
                  <td>line</td>
                  <td><a href="#int32">int32</a></td>
                  <td></td>
                  <td><p> </p></td>
                </tr>
              
                <tr>
                  <td>column</td>
                  <td><a href="#int32">int32</a></td>
                  <td></td>
                  <td><p> </p></td>
                </tr>
              
            </tbody>
          </table>

          

        
      

      

      

      
    
      
      <div class="file-heading">
        <h2 id="store/task_run_log.proto">store/task_run_log.proto</h2><a href="#title">Top</a>
      </div>
      <p></p>

      
        <h3 id="bytebase.store.TaskRunLog">TaskRunLog</h3>
        <p></p>

        
          <table class="field-table">
            <thead>
              <tr><td>Field</td><td>Type</td><td>Label</td><td>Description</td></tr>
            </thead>
            <tbody>
              
                <tr>
                  <td>type</td>
                  <td><a href="#bytebase.store.TaskRunLog.Type">TaskRunLog.Type</a></td>
                  <td></td>
                  <td><p> </p></td>
                </tr>
              
                <tr>
                  <td>deploy_id</td>
                  <td><a href="#string">string</a></td>
                  <td></td>
                  <td><p> </p></td>
                </tr>
              
                <tr>
                  <td>schema_dump_start</td>
                  <td><a href="#bytebase.store.TaskRunLog.SchemaDumpStart">TaskRunLog.SchemaDumpStart</a></td>
                  <td></td>
                  <td><p> </p></td>
                </tr>
              
                <tr>
                  <td>schema_dump_end</td>
                  <td><a href="#bytebase.store.TaskRunLog.SchemaDumpEnd">TaskRunLog.SchemaDumpEnd</a></td>
                  <td></td>
                  <td><p> </p></td>
                </tr>
              
                <tr>
                  <td>command_execute</td>
                  <td><a href="#bytebase.store.TaskRunLog.CommandExecute">TaskRunLog.CommandExecute</a></td>
                  <td></td>
                  <td><p> </p></td>
                </tr>
              
                <tr>
                  <td>command_response</td>
                  <td><a href="#bytebase.store.TaskRunLog.CommandResponse">TaskRunLog.CommandResponse</a></td>
                  <td></td>
                  <td><p> </p></td>
                </tr>
              
                <tr>
                  <td>database_sync_start</td>
                  <td><a href="#bytebase.store.TaskRunLog.DatabaseSyncStart">TaskRunLog.DatabaseSyncStart</a></td>
                  <td></td>
                  <td><p> </p></td>
                </tr>
              
                <tr>
                  <td>database_sync_end</td>
                  <td><a href="#bytebase.store.TaskRunLog.DatabaseSyncEnd">TaskRunLog.DatabaseSyncEnd</a></td>
                  <td></td>
                  <td><p> </p></td>
                </tr>
              
                <tr>
                  <td>task_run_status_update</td>
                  <td><a href="#bytebase.store.TaskRunLog.TaskRunStatusUpdate">TaskRunLog.TaskRunStatusUpdate</a></td>
                  <td></td>
                  <td><p> </p></td>
                </tr>
              
                <tr>
                  <td>transaction_control</td>
                  <td><a href="#bytebase.store.TaskRunLog.TransactionControl">TaskRunLog.TransactionControl</a></td>
                  <td></td>
                  <td><p> </p></td>
                </tr>
              
                <tr>
                  <td>prior_backup_start</td>
                  <td><a href="#bytebase.store.TaskRunLog.PriorBackupStart">TaskRunLog.PriorBackupStart</a></td>
                  <td></td>
                  <td><p> </p></td>
                </tr>
              
                <tr>
                  <td>prior_backup_end</td>
                  <td><a href="#bytebase.store.TaskRunLog.PriorBackupEnd">TaskRunLog.PriorBackupEnd</a></td>
                  <td></td>
                  <td><p> </p></td>
                </tr>
              
            </tbody>
          </table>

          

        
      
        <h3 id="bytebase.store.TaskRunLog.CommandExecute">TaskRunLog.CommandExecute</h3>
        <p></p>

        
          <table class="field-table">
            <thead>
              <tr><td>Field</td><td>Type</td><td>Label</td><td>Description</td></tr>
            </thead>
            <tbody>
              
                <tr>
                  <td>command_indexes</td>
                  <td><a href="#int32">int32</a></td>
                  <td>repeated</td>
                  <td><p>The indexes of the executed commands. </p></td>
                </tr>
              
            </tbody>
          </table>

          

        
      
        <h3 id="bytebase.store.TaskRunLog.CommandResponse">TaskRunLog.CommandResponse</h3>
        <p></p>

        
          <table class="field-table">
            <thead>
              <tr><td>Field</td><td>Type</td><td>Label</td><td>Description</td></tr>
            </thead>
            <tbody>
              
                <tr>
                  <td>command_indexes</td>
                  <td><a href="#int32">int32</a></td>
                  <td>repeated</td>
                  <td><p>The indexes of the executed commands. </p></td>
                </tr>
              
                <tr>
                  <td>error</td>
                  <td><a href="#string">string</a></td>
                  <td></td>
                  <td><p> </p></td>
                </tr>
              
                <tr>
                  <td>affected_rows</td>
                  <td><a href="#int32">int32</a></td>
                  <td></td>
                  <td><p> </p></td>
                </tr>
              
                <tr>
                  <td>all_affected_rows</td>
                  <td><a href="#int32">int32</a></td>
                  <td>repeated</td>
                  <td><p>`all_affected_rows` is the affected rows of each command.
`all_affected_rows` may be unavailable if the database driver doesn&#39;t support it. Caller should fallback to `affected_rows` in that case. </p></td>
                </tr>
              
            </tbody>
          </table>

          

        
      
        <h3 id="bytebase.store.TaskRunLog.DatabaseSyncEnd">TaskRunLog.DatabaseSyncEnd</h3>
        <p></p>

        
          <table class="field-table">
            <thead>
              <tr><td>Field</td><td>Type</td><td>Label</td><td>Description</td></tr>
            </thead>
            <tbody>
              
                <tr>
                  <td>error</td>
                  <td><a href="#string">string</a></td>
                  <td></td>
                  <td><p> </p></td>
                </tr>
              
            </tbody>
          </table>

          

        
      
        <h3 id="bytebase.store.TaskRunLog.DatabaseSyncStart">TaskRunLog.DatabaseSyncStart</h3>
        <p></p>

        

        
      
        <h3 id="bytebase.store.TaskRunLog.PriorBackupEnd">TaskRunLog.PriorBackupEnd</h3>
        <p></p>

        
          <table class="field-table">
            <thead>
              <tr><td>Field</td><td>Type</td><td>Label</td><td>Description</td></tr>
            </thead>
            <tbody>
              
                <tr>
                  <td>prior_backup_detail</td>
                  <td><a href="#bytebase.store.PriorBackupDetail">PriorBackupDetail</a></td>
                  <td></td>
                  <td><p> </p></td>
                </tr>
              
                <tr>
                  <td>error</td>
                  <td><a href="#string">string</a></td>
                  <td></td>
                  <td><p> </p></td>
                </tr>
              
            </tbody>
          </table>

          

        
      
        <h3 id="bytebase.store.TaskRunLog.PriorBackupStart">TaskRunLog.PriorBackupStart</h3>
        <p></p>

        

        
      
        <h3 id="bytebase.store.TaskRunLog.SchemaDumpEnd">TaskRunLog.SchemaDumpEnd</h3>
        <p></p>

        
          <table class="field-table">
            <thead>
              <tr><td>Field</td><td>Type</td><td>Label</td><td>Description</td></tr>
            </thead>
            <tbody>
              
                <tr>
                  <td>error</td>
                  <td><a href="#string">string</a></td>
                  <td></td>
                  <td><p> </p></td>
                </tr>
              
            </tbody>
          </table>

          

        
      
        <h3 id="bytebase.store.TaskRunLog.SchemaDumpStart">TaskRunLog.SchemaDumpStart</h3>
        <p></p>

        

        
      
        <h3 id="bytebase.store.TaskRunLog.TaskRunStatusUpdate">TaskRunLog.TaskRunStatusUpdate</h3>
        <p></p>

        
          <table class="field-table">
            <thead>
              <tr><td>Field</td><td>Type</td><td>Label</td><td>Description</td></tr>
            </thead>
            <tbody>
              
                <tr>
                  <td>status</td>
                  <td><a href="#bytebase.store.TaskRunLog.TaskRunStatusUpdate.Status">TaskRunLog.TaskRunStatusUpdate.Status</a></td>
                  <td></td>
                  <td><p> </p></td>
                </tr>
              
            </tbody>
          </table>

          

        
      
        <h3 id="bytebase.store.TaskRunLog.TransactionControl">TaskRunLog.TransactionControl</h3>
        <p></p>

        
          <table class="field-table">
            <thead>
              <tr><td>Field</td><td>Type</td><td>Label</td><td>Description</td></tr>
            </thead>
            <tbody>
              
                <tr>
                  <td>type</td>
                  <td><a href="#bytebase.store.TaskRunLog.TransactionControl.Type">TaskRunLog.TransactionControl.Type</a></td>
                  <td></td>
                  <td><p> </p></td>
                </tr>
              
                <tr>
                  <td>error</td>
                  <td><a href="#string">string</a></td>
                  <td></td>
                  <td><p> </p></td>
                </tr>
              
            </tbody>
          </table>

          

        
      

      
        <h3 id="bytebase.store.TaskRunLog.TaskRunStatusUpdate.Status">TaskRunLog.TaskRunStatusUpdate.Status</h3>
        <p></p>
        <table class="enum-table">
          <thead>
            <tr><td>Name</td><td>Number</td><td>Description</td></tr>
          </thead>
          <tbody>
            
              <tr>
                <td>STATUS_UNSPECIFIED</td>
                <td>0</td>
                <td><p></p></td>
              </tr>
            
              <tr>
                <td>RUNNING_WAITING</td>
                <td>1</td>
                <td><p>the task run is ready to be executed by the scheduler</p></td>
              </tr>
            
              <tr>
                <td>RUNNING_RUNNING</td>
                <td>2</td>
                <td><p>the task run is being executed by the scheduler</p></td>
              </tr>
            
          </tbody>
        </table>
      
        <h3 id="bytebase.store.TaskRunLog.TransactionControl.Type">TaskRunLog.TransactionControl.Type</h3>
        <p></p>
        <table class="enum-table">
          <thead>
            <tr><td>Name</td><td>Number</td><td>Description</td></tr>
          </thead>
          <tbody>
            
              <tr>
                <td>TYPE_UNSPECIFIED</td>
                <td>0</td>
                <td><p></p></td>
              </tr>
            
              <tr>
                <td>BEGIN</td>
                <td>1</td>
                <td><p></p></td>
              </tr>
            
              <tr>
                <td>COMMIT</td>
                <td>2</td>
                <td><p></p></td>
              </tr>
            
              <tr>
                <td>ROLLBACK</td>
                <td>3</td>
                <td><p></p></td>
              </tr>
            
          </tbody>
        </table>
      
        <h3 id="bytebase.store.TaskRunLog.Type">TaskRunLog.Type</h3>
        <p></p>
        <table class="enum-table">
          <thead>
            <tr><td>Name</td><td>Number</td><td>Description</td></tr>
          </thead>
          <tbody>
            
              <tr>
                <td>TYPE_UNSPECIFIED</td>
                <td>0</td>
                <td><p></p></td>
              </tr>
            
              <tr>
                <td>SCHEMA_DUMP_START</td>
                <td>1</td>
                <td><p></p></td>
              </tr>
            
              <tr>
                <td>SCHEMA_DUMP_END</td>
                <td>2</td>
                <td><p></p></td>
              </tr>
            
              <tr>
                <td>COMMAND_EXECUTE</td>
                <td>3</td>
                <td><p></p></td>
              </tr>
            
              <tr>
                <td>COMMAND_RESPONSE</td>
                <td>4</td>
                <td><p></p></td>
              </tr>
            
              <tr>
                <td>DATABASE_SYNC_START</td>
                <td>5</td>
                <td><p></p></td>
              </tr>
            
              <tr>
                <td>DATABASE_SYNC_END</td>
                <td>6</td>
                <td><p></p></td>
              </tr>
            
              <tr>
                <td>TASK_RUN_STATUS_UPDATE</td>
                <td>7</td>
                <td><p></p></td>
              </tr>
            
              <tr>
                <td>TRANSACTION_CONTROL</td>
                <td>8</td>
                <td><p></p></td>
              </tr>
            
              <tr>
                <td>PRIOR_BACKUP_START</td>
                <td>9</td>
                <td><p></p></td>
              </tr>
            
              <tr>
                <td>PRIOR_BACKUP_END</td>
                <td>10</td>
                <td><p></p></td>
              </tr>
            
          </tbody>
        </table>
      

      

      
    
      
      <div class="file-heading">
        <h2 id="store/user.proto">store/user.proto</h2><a href="#title">Top</a>
      </div>
      <p></p>

      
        <h3 id="bytebase.store.MFAConfig">MFAConfig</h3>
        <p>MFAConfig is the MFA configuration for a user.</p>

        
          <table class="field-table">
            <thead>
              <tr><td>Field</td><td>Type</td><td>Label</td><td>Description</td></tr>
            </thead>
            <tbody>
              
                <tr>
                  <td>otp_secret</td>
                  <td><a href="#string">string</a></td>
                  <td></td>
                  <td><p>The otp_secret is the secret key used to validate the OTP code. </p></td>
                </tr>
              
                <tr>
                  <td>temp_otp_secret</td>
                  <td><a href="#string">string</a></td>
                  <td></td>
                  <td><p>The temp_otp_secret is the temporary secret key used to validate the OTP code and will replace the otp_secret in two phase commits. </p></td>
                </tr>
              
                <tr>
                  <td>recovery_codes</td>
                  <td><a href="#string">string</a></td>
                  <td>repeated</td>
                  <td><p>The recovery_codes are the codes that can be used to recover the account. </p></td>
                </tr>
              
                <tr>
                  <td>temp_recovery_codes</td>
                  <td><a href="#string">string</a></td>
                  <td>repeated</td>
                  <td><p>The temp_recovery_codes are the temporary codes that will replace the recovery_codes in two phase commits. </p></td>
                </tr>
              
            </tbody>
          </table>

          

        
      
        <h3 id="bytebase.store.UserProfile">UserProfile</h3>
        <p></p>

        
          <table class="field-table">
            <thead>
              <tr><td>Field</td><td>Type</td><td>Label</td><td>Description</td></tr>
            </thead>
            <tbody>
              
                <tr>
                  <td>last_login_time</td>
                  <td><a href="#google.protobuf.Timestamp">google.protobuf.Timestamp</a></td>
                  <td></td>
                  <td><p> </p></td>
                </tr>
              
                <tr>
                  <td>last_change_password_time</td>
                  <td><a href="#google.protobuf.Timestamp">google.protobuf.Timestamp</a></td>
                  <td></td>
                  <td><p> </p></td>
                </tr>
              
                <tr>
                  <td>source</td>
                  <td><a href="#string">string</a></td>
                  <td></td>
                  <td><p>source means where the user comes from. For now we support Entra ID SCIM sync, so the source could be Entra ID. </p></td>
                </tr>
              
            </tbody>
          </table>

          

        
      

      

      

      
    

    <h2 id="scalar-value-types">Scalar Value Types</h2>
    <table class="scalar-value-types-table">
      <thead>
        <tr><td>.proto Type</td><td>Notes</td><td>C++</td><td>Java</td><td>Python</td><td>Go</td><td>C#</td><td>PHP</td><td>Ruby</td></tr>
      </thead>
      <tbody>
        
          <tr id="double">
            <td>double</td>
            <td></td>
            <td>double</td>
            <td>double</td>
            <td>float</td>
            <td>float64</td>
            <td>double</td>
            <td>float</td>
            <td>Float</td>
          </tr>
        
          <tr id="float">
            <td>float</td>
            <td></td>
            <td>float</td>
            <td>float</td>
            <td>float</td>
            <td>float32</td>
            <td>float</td>
            <td>float</td>
            <td>Float</td>
          </tr>
        
          <tr id="int32">
            <td>int32</td>
            <td>Uses variable-length encoding. Inefficient for encoding negative numbers – if your field is likely to have negative values, use sint32 instead.</td>
            <td>int32</td>
            <td>int</td>
            <td>int</td>
            <td>int32</td>
            <td>int</td>
            <td>integer</td>
            <td>Bignum or Fixnum (as required)</td>
          </tr>
        
          <tr id="int64">
            <td>int64</td>
            <td>Uses variable-length encoding. Inefficient for encoding negative numbers – if your field is likely to have negative values, use sint64 instead.</td>
            <td>int64</td>
            <td>long</td>
            <td>int/long</td>
            <td>int64</td>
            <td>long</td>
            <td>integer/string</td>
            <td>Bignum</td>
          </tr>
        
          <tr id="uint32">
            <td>uint32</td>
            <td>Uses variable-length encoding.</td>
            <td>uint32</td>
            <td>int</td>
            <td>int/long</td>
            <td>uint32</td>
            <td>uint</td>
            <td>integer</td>
            <td>Bignum or Fixnum (as required)</td>
          </tr>
        
          <tr id="uint64">
            <td>uint64</td>
            <td>Uses variable-length encoding.</td>
            <td>uint64</td>
            <td>long</td>
            <td>int/long</td>
            <td>uint64</td>
            <td>ulong</td>
            <td>integer/string</td>
            <td>Bignum or Fixnum (as required)</td>
          </tr>
        
          <tr id="sint32">
            <td>sint32</td>
            <td>Uses variable-length encoding. Signed int value. These more efficiently encode negative numbers than regular int32s.</td>
            <td>int32</td>
            <td>int</td>
            <td>int</td>
            <td>int32</td>
            <td>int</td>
            <td>integer</td>
            <td>Bignum or Fixnum (as required)</td>
          </tr>
        
          <tr id="sint64">
            <td>sint64</td>
            <td>Uses variable-length encoding. Signed int value. These more efficiently encode negative numbers than regular int64s.</td>
            <td>int64</td>
            <td>long</td>
            <td>int/long</td>
            <td>int64</td>
            <td>long</td>
            <td>integer/string</td>
            <td>Bignum</td>
          </tr>
        
          <tr id="fixed32">
            <td>fixed32</td>
            <td>Always four bytes. More efficient than uint32 if values are often greater than 2^28.</td>
            <td>uint32</td>
            <td>int</td>
            <td>int</td>
            <td>uint32</td>
            <td>uint</td>
            <td>integer</td>
            <td>Bignum or Fixnum (as required)</td>
          </tr>
        
          <tr id="fixed64">
            <td>fixed64</td>
            <td>Always eight bytes. More efficient than uint64 if values are often greater than 2^56.</td>
            <td>uint64</td>
            <td>long</td>
            <td>int/long</td>
            <td>uint64</td>
            <td>ulong</td>
            <td>integer/string</td>
            <td>Bignum</td>
          </tr>
        
          <tr id="sfixed32">
            <td>sfixed32</td>
            <td>Always four bytes.</td>
            <td>int32</td>
            <td>int</td>
            <td>int</td>
            <td>int32</td>
            <td>int</td>
            <td>integer</td>
            <td>Bignum or Fixnum (as required)</td>
          </tr>
        
          <tr id="sfixed64">
            <td>sfixed64</td>
            <td>Always eight bytes.</td>
            <td>int64</td>
            <td>long</td>
            <td>int/long</td>
            <td>int64</td>
            <td>long</td>
            <td>integer/string</td>
            <td>Bignum</td>
          </tr>
        
          <tr id="bool">
            <td>bool</td>
            <td></td>
            <td>bool</td>
            <td>boolean</td>
            <td>boolean</td>
            <td>bool</td>
            <td>bool</td>
            <td>boolean</td>
            <td>TrueClass/FalseClass</td>
          </tr>
        
          <tr id="string">
            <td>string</td>
            <td>A string must always contain UTF-8 encoded or 7-bit ASCII text.</td>
            <td>string</td>
            <td>String</td>
            <td>str/unicode</td>
            <td>string</td>
            <td>string</td>
            <td>string</td>
            <td>String (UTF-8)</td>
          </tr>
        
          <tr id="bytes">
            <td>bytes</td>
            <td>May contain any arbitrary sequence of bytes.</td>
            <td>string</td>
            <td>ByteString</td>
            <td>str</td>
            <td>[]byte</td>
            <td>ByteString</td>
            <td>string</td>
            <td>String (ASCII-8BIT)</td>
          </tr>
        
      </tbody>
    </table>
  </body>
</html>
<|MERGE_RESOLUTION|>--- conflicted
+++ resolved
@@ -399,61 +399,6 @@
             <a href="#store%2fdata_source.proto">store/data_source.proto</a>
             <ul>
               
-<<<<<<< HEAD
-                <li>
-                  <a href="#bytebase.store.DataSourceExternalSecret"><span class="badge">M</span>DataSourceExternalSecret</a>
-                </li>
-              
-                <li>
-                  <a href="#bytebase.store.DataSourceExternalSecret.AppRoleAuthOption"><span class="badge">M</span>DataSourceExternalSecret.AppRoleAuthOption</a>
-                </li>
-              
-                <li>
-                  <a href="#bytebase.store.DataSourceOptions"><span class="badge">M</span>DataSourceOptions</a>
-                </li>
-              
-                <li>
-                  <a href="#bytebase.store.DataSourceOptions.Address"><span class="badge">M</span>DataSourceOptions.Address</a>
-                </li>
-              
-                <li>
-                  <a href="#bytebase.store.DataSourceOptions.ClientSecretCredential"><span class="badge">M</span>DataSourceOptions.ClientSecretCredential</a>
-                </li>
-              
-                <li>
-                  <a href="#bytebase.store.DataSourceOptions.ExtraConnectionParametersEntry"><span class="badge">M</span>DataSourceOptions.ExtraConnectionParametersEntry</a>
-                </li>
-              
-                <li>
-                  <a href="#bytebase.store.KerberosConfig"><span class="badge">M</span>KerberosConfig</a>
-                </li>
-              
-                <li>
-                  <a href="#bytebase.store.SASLConfig"><span class="badge">M</span>SASLConfig</a>
-                </li>
-              
-              
-                <li>
-                  <a href="#bytebase.store.DataSourceExternalSecret.AppRoleAuthOption.SecretType"><span class="badge">E</span>DataSourceExternalSecret.AppRoleAuthOption.SecretType</a>
-                </li>
-              
-                <li>
-                  <a href="#bytebase.store.DataSourceExternalSecret.AuthType"><span class="badge">E</span>DataSourceExternalSecret.AuthType</a>
-                </li>
-              
-                <li>
-                  <a href="#bytebase.store.DataSourceExternalSecret.SecretType"><span class="badge">E</span>DataSourceExternalSecret.SecretType</a>
-                </li>
-              
-                <li>
-                  <a href="#bytebase.store.DataSourceOptions.AuthenticationType"><span class="badge">E</span>DataSourceOptions.AuthenticationType</a>
-                </li>
-              
-                <li>
-                  <a href="#bytebase.store.DataSourceOptions.RedisType"><span class="badge">E</span>DataSourceOptions.RedisType</a>
-                </li>
-=======
->>>>>>> e966f1ad
               
               
               
@@ -3587,14 +3532,6 @@
                   <td><p>The schema_configs is the list of configs for schemas in a database. </p></td>
                 </tr>
               
-                <tr>
-                  <td>extra_connection_parameters</td>
-                  <td><a href="#bytebase.store.DataSourceOptions.ExtraConnectionParametersEntry">DataSourceOptions.ExtraConnectionParametersEntry</a></td>
-                  <td>repeated</td>
-                  <td><p>Extra connection parameters for the database connection.
-For PostgreSQL HA, this can be used to set target_session_attrs=read-write </p></td>
-                </tr>
-              
             </tbody>
           </table>
 
@@ -3685,44 +3622,8 @@
 
         
       
-<<<<<<< HEAD
-        <h3 id="bytebase.store.DataSourceOptions.ExtraConnectionParametersEntry">DataSourceOptions.ExtraConnectionParametersEntry</h3>
-        <p></p>
-
-        
-          <table class="field-table">
-            <thead>
-              <tr><td>Field</td><td>Type</td><td>Label</td><td>Description</td></tr>
-            </thead>
-            <tbody>
-              
-                <tr>
-                  <td>key</td>
-                  <td><a href="#string">string</a></td>
-                  <td></td>
-                  <td><p> </p></td>
-                </tr>
-              
-                <tr>
-                  <td>value</td>
-                  <td><a href="#string">string</a></td>
-                  <td></td>
-                  <td><p> </p></td>
-                </tr>
-              
-            </tbody>
-          </table>
-
-          
-
-        
-      
-        <h3 id="bytebase.store.KerberosConfig">KerberosConfig</h3>
-        <p></p>
-=======
         <h3 id="bytebase.store.DatabaseSchemaMetadata">DatabaseSchemaMetadata</h3>
         <p>DatabaseSchemaMetadata is the schema metadata for databases.</p>
->>>>>>> e966f1ad
 
         
           <table class="field-table">
