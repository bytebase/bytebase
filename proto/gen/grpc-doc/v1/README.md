--- conflicted
+++ resolved
@@ -2391,10 +2391,6 @@
 | Field | Type | Label | Description |
 | ----- | ---- | ----- | ----------- |
 | name | [string](#string) |  | The name of the database to retrieve metadata. Format: instances/{instance}/databases/{database}/metadata |
-<<<<<<< HEAD
-| view | [DatabaseMetadataView](#bytebase-v1-DatabaseMetadataView) |  | The view to return. Defaults to DATABASE_METADATA_VIEW_BASIC. |
-=======
->>>>>>> 39fc501e
 | filter | [string](#string) |  | Filter is used to filter databases returned in the list. Supported filter: - schema - table
 
 For example: schema == &#34;schema-a&#34; table == &#34;table-a&#34; schema == &#34;schema-a&#34; &amp;&amp; table == &#34;table-a&#34; The filter used for a specific schema object such as &#34;schemas/schema-a/tables/table-a&#34;. The column masking level will only be returned when a table filter is used. |
