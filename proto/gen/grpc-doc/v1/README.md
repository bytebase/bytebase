# Protocol Documentation
<a name="top"></a>

## Table of Contents

- [v1/actuator_service.proto](#v1_actuator_service-proto)
    - [ActuatorInfo](#bytebase-v1-ActuatorInfo)
    - [DebugLog](#bytebase-v1-DebugLog)
    - [DeleteCacheRequest](#bytebase-v1-DeleteCacheRequest)
    - [GetActuatorInfoRequest](#bytebase-v1-GetActuatorInfoRequest)
    - [GetResourcePackageRequest](#bytebase-v1-GetResourcePackageRequest)
    - [ListDebugLogRequest](#bytebase-v1-ListDebugLogRequest)
    - [ListDebugLogResponse](#bytebase-v1-ListDebugLogResponse)
    - [ResourcePackage](#bytebase-v1-ResourcePackage)
    - [UpdateActuatorInfoRequest](#bytebase-v1-UpdateActuatorInfoRequest)
  
    - [ActuatorService](#bytebase-v1-ActuatorService)
  
- [v1/anomaly_service.proto](#v1_anomaly_service-proto)
    - [Anomaly](#bytebase-v1-Anomaly)
    - [Anomaly.DatabaseConnectionDetail](#bytebase-v1-Anomaly-DatabaseConnectionDetail)
    - [Anomaly.DatabaseSchemaDriftDetail](#bytebase-v1-Anomaly-DatabaseSchemaDriftDetail)
    - [Anomaly.InstanceConnectionDetail](#bytebase-v1-Anomaly-InstanceConnectionDetail)
    - [SearchAnomaliesRequest](#bytebase-v1-SearchAnomaliesRequest)
    - [SearchAnomaliesResponse](#bytebase-v1-SearchAnomaliesResponse)
  
    - [Anomaly.AnomalySeverity](#bytebase-v1-Anomaly-AnomalySeverity)
    - [Anomaly.AnomalyType](#bytebase-v1-Anomaly-AnomalyType)
  
    - [AnomalyService](#bytebase-v1-AnomalyService)
  
- [v1/common.proto](#v1_common-proto)
    - [Position](#bytebase-v1-Position)
  
    - [Engine](#bytebase-v1-Engine)
    - [ExportFormat](#bytebase-v1-ExportFormat)
    - [MaskingLevel](#bytebase-v1-MaskingLevel)
    - [State](#bytebase-v1-State)
    - [VCSType](#bytebase-v1-VCSType)
  
- [v1/audit_log_service.proto](#v1_audit_log_service-proto)
    - [AuditLog](#bytebase-v1-AuditLog)
    - [ExportAuditLogsRequest](#bytebase-v1-ExportAuditLogsRequest)
    - [ExportAuditLogsResponse](#bytebase-v1-ExportAuditLogsResponse)
    - [SearchAuditLogsRequest](#bytebase-v1-SearchAuditLogsRequest)
    - [SearchAuditLogsResponse](#bytebase-v1-SearchAuditLogsResponse)
  
    - [AuditLog.Severity](#bytebase-v1-AuditLog-Severity)
  
    - [AuditLogService](#bytebase-v1-AuditLogService)
  
- [v1/auth_service.proto](#v1_auth_service-proto)
    - [CreateUserRequest](#bytebase-v1-CreateUserRequest)
    - [DeleteUserRequest](#bytebase-v1-DeleteUserRequest)
    - [Diff](#bytebase-v1-Diff)
    - [GetUserRequest](#bytebase-v1-GetUserRequest)
    - [IdentityProviderContext](#bytebase-v1-IdentityProviderContext)
    - [ListUsersRequest](#bytebase-v1-ListUsersRequest)
    - [ListUsersResponse](#bytebase-v1-ListUsersResponse)
    - [LoginRequest](#bytebase-v1-LoginRequest)
    - [LoginResponse](#bytebase-v1-LoginResponse)
    - [LogoutRequest](#bytebase-v1-LogoutRequest)
    - [OAuth2IdentityProviderContext](#bytebase-v1-OAuth2IdentityProviderContext)
    - [OIDCIdentityProviderContext](#bytebase-v1-OIDCIdentityProviderContext)
    - [UndeleteUserRequest](#bytebase-v1-UndeleteUserRequest)
    - [UpdateUserRequest](#bytebase-v1-UpdateUserRequest)
    - [User](#bytebase-v1-User)
  
    - [UserType](#bytebase-v1-UserType)
  
    - [AuthService](#bytebase-v1-AuthService)
  
- [v1/instance_service.proto](#v1_instance_service-proto)
    - [AddDataSourceRequest](#bytebase-v1-AddDataSourceRequest)
    - [BatchSyncInstanceRequest](#bytebase-v1-BatchSyncInstanceRequest)
    - [BatchSyncInstanceResponse](#bytebase-v1-BatchSyncInstanceResponse)
    - [CreateInstanceRequest](#bytebase-v1-CreateInstanceRequest)
    - [DataSource](#bytebase-v1-DataSource)
    - [DataSource.Address](#bytebase-v1-DataSource-Address)
    - [DataSourceExternalSecret](#bytebase-v1-DataSourceExternalSecret)
    - [DataSourceExternalSecret.AppRoleAuthOption](#bytebase-v1-DataSourceExternalSecret-AppRoleAuthOption)
    - [DeleteInstanceRequest](#bytebase-v1-DeleteInstanceRequest)
    - [GetInstanceRequest](#bytebase-v1-GetInstanceRequest)
    - [Instance](#bytebase-v1-Instance)
    - [InstanceOptions](#bytebase-v1-InstanceOptions)
    - [InstanceResource](#bytebase-v1-InstanceResource)
    - [KerberosConfig](#bytebase-v1-KerberosConfig)
    - [ListInstancesRequest](#bytebase-v1-ListInstancesRequest)
    - [ListInstancesResponse](#bytebase-v1-ListInstancesResponse)
    - [RemoveDataSourceRequest](#bytebase-v1-RemoveDataSourceRequest)
    - [SASLConfig](#bytebase-v1-SASLConfig)
    - [SearchInstancesRequest](#bytebase-v1-SearchInstancesRequest)
    - [SearchInstancesResponse](#bytebase-v1-SearchInstancesResponse)
    - [SyncInstanceRequest](#bytebase-v1-SyncInstanceRequest)
    - [SyncInstanceResponse](#bytebase-v1-SyncInstanceResponse)
    - [SyncSlowQueriesRequest](#bytebase-v1-SyncSlowQueriesRequest)
    - [UndeleteInstanceRequest](#bytebase-v1-UndeleteInstanceRequest)
    - [UpdateDataSourceRequest](#bytebase-v1-UpdateDataSourceRequest)
    - [UpdateInstanceRequest](#bytebase-v1-UpdateInstanceRequest)
  
    - [DataSource.AuthenticationType](#bytebase-v1-DataSource-AuthenticationType)
    - [DataSource.RedisType](#bytebase-v1-DataSource-RedisType)
    - [DataSourceExternalSecret.AppRoleAuthOption.SecretType](#bytebase-v1-DataSourceExternalSecret-AppRoleAuthOption-SecretType)
    - [DataSourceExternalSecret.AuthType](#bytebase-v1-DataSourceExternalSecret-AuthType)
    - [DataSourceExternalSecret.SecretType](#bytebase-v1-DataSourceExternalSecret-SecretType)
    - [DataSourceType](#bytebase-v1-DataSourceType)
  
    - [InstanceService](#bytebase-v1-InstanceService)
  
- [v1/database_service.proto](#v1_database_service-proto)
    - [AdviseIndexRequest](#bytebase-v1-AdviseIndexRequest)
    - [AdviseIndexResponse](#bytebase-v1-AdviseIndexResponse)
    - [BatchUpdateDatabasesRequest](#bytebase-v1-BatchUpdateDatabasesRequest)
    - [BatchUpdateDatabasesResponse](#bytebase-v1-BatchUpdateDatabasesResponse)
    - [ChangeHistory](#bytebase-v1-ChangeHistory)
    - [ChangedResourceDatabase](#bytebase-v1-ChangedResourceDatabase)
    - [ChangedResourceSchema](#bytebase-v1-ChangedResourceSchema)
    - [ChangedResourceTable](#bytebase-v1-ChangedResourceTable)
    - [ChangedResources](#bytebase-v1-ChangedResources)
    - [CheckConstraintMetadata](#bytebase-v1-CheckConstraintMetadata)
    - [ColumnConfig](#bytebase-v1-ColumnConfig)
    - [ColumnConfig.LabelsEntry](#bytebase-v1-ColumnConfig-LabelsEntry)
    - [ColumnMetadata](#bytebase-v1-ColumnMetadata)
    - [Database](#bytebase-v1-Database)
    - [Database.LabelsEntry](#bytebase-v1-Database-LabelsEntry)
    - [DatabaseConfig](#bytebase-v1-DatabaseConfig)
    - [DatabaseMetadata](#bytebase-v1-DatabaseMetadata)
    - [DatabaseSchema](#bytebase-v1-DatabaseSchema)
    - [DeleteSecretRequest](#bytebase-v1-DeleteSecretRequest)
    - [DependentColumn](#bytebase-v1-DependentColumn)
    - [DiffSchemaRequest](#bytebase-v1-DiffSchemaRequest)
    - [DiffSchemaResponse](#bytebase-v1-DiffSchemaResponse)
    - [ExtensionMetadata](#bytebase-v1-ExtensionMetadata)
    - [ExternalTableMetadata](#bytebase-v1-ExternalTableMetadata)
    - [ForeignKeyMetadata](#bytebase-v1-ForeignKeyMetadata)
    - [FunctionConfig](#bytebase-v1-FunctionConfig)
    - [FunctionMetadata](#bytebase-v1-FunctionMetadata)
    - [GenerationMetadata](#bytebase-v1-GenerationMetadata)
    - [GetChangeHistoryRequest](#bytebase-v1-GetChangeHistoryRequest)
    - [GetDatabaseMetadataRequest](#bytebase-v1-GetDatabaseMetadataRequest)
    - [GetDatabaseRequest](#bytebase-v1-GetDatabaseRequest)
    - [GetDatabaseSchemaRequest](#bytebase-v1-GetDatabaseSchemaRequest)
    - [IndexMetadata](#bytebase-v1-IndexMetadata)
    - [ListChangeHistoriesRequest](#bytebase-v1-ListChangeHistoriesRequest)
    - [ListChangeHistoriesResponse](#bytebase-v1-ListChangeHistoriesResponse)
    - [ListDatabasesRequest](#bytebase-v1-ListDatabasesRequest)
    - [ListDatabasesResponse](#bytebase-v1-ListDatabasesResponse)
    - [ListSecretsRequest](#bytebase-v1-ListSecretsRequest)
    - [ListSecretsResponse](#bytebase-v1-ListSecretsResponse)
    - [ListSlowQueriesRequest](#bytebase-v1-ListSlowQueriesRequest)
    - [ListSlowQueriesResponse](#bytebase-v1-ListSlowQueriesResponse)
    - [MaterializedViewMetadata](#bytebase-v1-MaterializedViewMetadata)
    - [ProcedureConfig](#bytebase-v1-ProcedureConfig)
    - [ProcedureMetadata](#bytebase-v1-ProcedureMetadata)
    - [SchemaConfig](#bytebase-v1-SchemaConfig)
    - [SchemaMetadata](#bytebase-v1-SchemaMetadata)
    - [SearchDatabasesRequest](#bytebase-v1-SearchDatabasesRequest)
    - [SearchDatabasesResponse](#bytebase-v1-SearchDatabasesResponse)
    - [Secret](#bytebase-v1-Secret)
    - [SlowQueryDetails](#bytebase-v1-SlowQueryDetails)
    - [SlowQueryLog](#bytebase-v1-SlowQueryLog)
    - [SlowQueryStatistics](#bytebase-v1-SlowQueryStatistics)
    - [StreamMetadata](#bytebase-v1-StreamMetadata)
    - [SyncDatabaseRequest](#bytebase-v1-SyncDatabaseRequest)
    - [SyncDatabaseResponse](#bytebase-v1-SyncDatabaseResponse)
    - [TableConfig](#bytebase-v1-TableConfig)
    - [TableMetadata](#bytebase-v1-TableMetadata)
    - [TablePartitionMetadata](#bytebase-v1-TablePartitionMetadata)
    - [TaskMetadata](#bytebase-v1-TaskMetadata)
    - [UpdateDatabaseMetadataRequest](#bytebase-v1-UpdateDatabaseMetadataRequest)
    - [UpdateDatabaseRequest](#bytebase-v1-UpdateDatabaseRequest)
    - [UpdateSecretRequest](#bytebase-v1-UpdateSecretRequest)
    - [ViewConfig](#bytebase-v1-ViewConfig)
    - [ViewMetadata](#bytebase-v1-ViewMetadata)
  
    - [ChangeHistory.Source](#bytebase-v1-ChangeHistory-Source)
    - [ChangeHistory.Status](#bytebase-v1-ChangeHistory-Status)
    - [ChangeHistory.Type](#bytebase-v1-ChangeHistory-Type)
    - [ChangeHistoryView](#bytebase-v1-ChangeHistoryView)
    - [DatabaseMetadataView](#bytebase-v1-DatabaseMetadataView)
    - [GenerationMetadata.Type](#bytebase-v1-GenerationMetadata-Type)
    - [StreamMetadata.Mode](#bytebase-v1-StreamMetadata-Mode)
    - [StreamMetadata.Type](#bytebase-v1-StreamMetadata-Type)
    - [TablePartitionMetadata.Type](#bytebase-v1-TablePartitionMetadata-Type)
    - [TaskMetadata.State](#bytebase-v1-TaskMetadata-State)
  
    - [DatabaseService](#bytebase-v1-DatabaseService)
  
- [v1/branch_service.proto](#v1_branch_service-proto)
    - [Branch](#bytebase-v1-Branch)
    - [CreateBranchRequest](#bytebase-v1-CreateBranchRequest)
    - [DeleteBranchRequest](#bytebase-v1-DeleteBranchRequest)
    - [DiffDatabaseRequest](#bytebase-v1-DiffDatabaseRequest)
    - [DiffDatabaseResponse](#bytebase-v1-DiffDatabaseResponse)
    - [DiffMetadataRequest](#bytebase-v1-DiffMetadataRequest)
    - [DiffMetadataResponse](#bytebase-v1-DiffMetadataResponse)
    - [GetBranchRequest](#bytebase-v1-GetBranchRequest)
    - [ListBranchesRequest](#bytebase-v1-ListBranchesRequest)
    - [ListBranchesResponse](#bytebase-v1-ListBranchesResponse)
    - [MergeBranchRequest](#bytebase-v1-MergeBranchRequest)
    - [RebaseBranchRequest](#bytebase-v1-RebaseBranchRequest)
    - [RebaseBranchResponse](#bytebase-v1-RebaseBranchResponse)
    - [UpdateBranchRequest](#bytebase-v1-UpdateBranchRequest)
  
    - [BranchView](#bytebase-v1-BranchView)
  
    - [BranchService](#bytebase-v1-BranchService)
  
- [v1/cel_service.proto](#v1_cel_service-proto)
    - [BatchDeparseRequest](#bytebase-v1-BatchDeparseRequest)
    - [BatchDeparseResponse](#bytebase-v1-BatchDeparseResponse)
    - [BatchParseRequest](#bytebase-v1-BatchParseRequest)
    - [BatchParseResponse](#bytebase-v1-BatchParseResponse)
  
    - [CelService](#bytebase-v1-CelService)
  
- [v1/changelist_service.proto](#v1_changelist_service-proto)
    - [Changelist](#bytebase-v1-Changelist)
    - [Changelist.Change](#bytebase-v1-Changelist-Change)
    - [CreateChangelistRequest](#bytebase-v1-CreateChangelistRequest)
    - [DeleteChangelistRequest](#bytebase-v1-DeleteChangelistRequest)
    - [GetChangelistRequest](#bytebase-v1-GetChangelistRequest)
    - [ListChangelistsRequest](#bytebase-v1-ListChangelistsRequest)
    - [ListChangelistsResponse](#bytebase-v1-ListChangelistsResponse)
    - [UpdateChangelistRequest](#bytebase-v1-UpdateChangelistRequest)
  
    - [ChangelistService](#bytebase-v1-ChangelistService)
  
- [v1/environment_service.proto](#v1_environment_service-proto)
    - [CreateEnvironmentRequest](#bytebase-v1-CreateEnvironmentRequest)
    - [DeleteEnvironmentRequest](#bytebase-v1-DeleteEnvironmentRequest)
    - [Environment](#bytebase-v1-Environment)
    - [GetEnvironmentRequest](#bytebase-v1-GetEnvironmentRequest)
    - [ListEnvironmentsRequest](#bytebase-v1-ListEnvironmentsRequest)
    - [ListEnvironmentsResponse](#bytebase-v1-ListEnvironmentsResponse)
    - [UndeleteEnvironmentRequest](#bytebase-v1-UndeleteEnvironmentRequest)
    - [UpdateEnvironmentRequest](#bytebase-v1-UpdateEnvironmentRequest)
  
    - [EnvironmentTier](#bytebase-v1-EnvironmentTier)
  
    - [EnvironmentService](#bytebase-v1-EnvironmentService)
  
- [v1/iam_policy.proto](#v1_iam_policy-proto)
    - [Binding](#bytebase-v1-Binding)
    - [GetIamPolicyRequest](#bytebase-v1-GetIamPolicyRequest)
    - [IamPolicy](#bytebase-v1-IamPolicy)
    - [SetIamPolicyRequest](#bytebase-v1-SetIamPolicyRequest)
  
- [v1/idp_service.proto](#v1_idp_service-proto)
    - [CreateIdentityProviderRequest](#bytebase-v1-CreateIdentityProviderRequest)
    - [DeleteIdentityProviderRequest](#bytebase-v1-DeleteIdentityProviderRequest)
    - [FieldMapping](#bytebase-v1-FieldMapping)
    - [GetIdentityProviderRequest](#bytebase-v1-GetIdentityProviderRequest)
    - [IdentityProvider](#bytebase-v1-IdentityProvider)
    - [IdentityProviderConfig](#bytebase-v1-IdentityProviderConfig)
    - [LDAPIdentityProviderConfig](#bytebase-v1-LDAPIdentityProviderConfig)
    - [ListIdentityProvidersRequest](#bytebase-v1-ListIdentityProvidersRequest)
    - [ListIdentityProvidersResponse](#bytebase-v1-ListIdentityProvidersResponse)
    - [OAuth2IdentityProviderConfig](#bytebase-v1-OAuth2IdentityProviderConfig)
    - [OAuth2IdentityProviderTestRequestContext](#bytebase-v1-OAuth2IdentityProviderTestRequestContext)
    - [OIDCIdentityProviderConfig](#bytebase-v1-OIDCIdentityProviderConfig)
    - [TestIdentityProviderRequest](#bytebase-v1-TestIdentityProviderRequest)
    - [TestIdentityProviderResponse](#bytebase-v1-TestIdentityProviderResponse)
    - [UndeleteIdentityProviderRequest](#bytebase-v1-UndeleteIdentityProviderRequest)
    - [UpdateIdentityProviderRequest](#bytebase-v1-UpdateIdentityProviderRequest)
  
    - [IdentityProviderType](#bytebase-v1-IdentityProviderType)
    - [OAuth2AuthStyle](#bytebase-v1-OAuth2AuthStyle)
  
    - [IdentityProviderService](#bytebase-v1-IdentityProviderService)
  
- [v1/instance_role_service.proto](#v1_instance_role_service-proto)
    - [CreateInstanceRoleRequest](#bytebase-v1-CreateInstanceRoleRequest)
    - [DeleteInstanceRoleRequest](#bytebase-v1-DeleteInstanceRoleRequest)
    - [GetInstanceRoleRequest](#bytebase-v1-GetInstanceRoleRequest)
    - [InstanceRole](#bytebase-v1-InstanceRole)
    - [ListInstanceRolesRequest](#bytebase-v1-ListInstanceRolesRequest)
    - [ListInstanceRolesResponse](#bytebase-v1-ListInstanceRolesResponse)
    - [UndeleteInstanceRoleRequest](#bytebase-v1-UndeleteInstanceRoleRequest)
    - [UpdateInstanceRoleRequest](#bytebase-v1-UpdateInstanceRoleRequest)
  
    - [InstanceRoleService](#bytebase-v1-InstanceRoleService)
  
- [v1/issue_service.proto](#v1_issue_service-proto)
    - [ApprovalFlow](#bytebase-v1-ApprovalFlow)
    - [ApprovalNode](#bytebase-v1-ApprovalNode)
    - [ApprovalStep](#bytebase-v1-ApprovalStep)
    - [ApprovalTemplate](#bytebase-v1-ApprovalTemplate)
    - [ApproveIssueRequest](#bytebase-v1-ApproveIssueRequest)
    - [BatchUpdateIssuesStatusRequest](#bytebase-v1-BatchUpdateIssuesStatusRequest)
    - [BatchUpdateIssuesStatusResponse](#bytebase-v1-BatchUpdateIssuesStatusResponse)
    - [CreateIssueCommentRequest](#bytebase-v1-CreateIssueCommentRequest)
    - [CreateIssueRequest](#bytebase-v1-CreateIssueRequest)
    - [GetIssueRequest](#bytebase-v1-GetIssueRequest)
    - [GrantRequest](#bytebase-v1-GrantRequest)
    - [Issue](#bytebase-v1-Issue)
    - [Issue.Approver](#bytebase-v1-Issue-Approver)
    - [Issue.TaskStatusCountEntry](#bytebase-v1-Issue-TaskStatusCountEntry)
    - [IssueComment](#bytebase-v1-IssueComment)
    - [IssueComment.Approval](#bytebase-v1-IssueComment-Approval)
    - [IssueComment.IssueUpdate](#bytebase-v1-IssueComment-IssueUpdate)
    - [IssueComment.StageEnd](#bytebase-v1-IssueComment-StageEnd)
    - [IssueComment.TaskPriorBackup](#bytebase-v1-IssueComment-TaskPriorBackup)
    - [IssueComment.TaskPriorBackup.Table](#bytebase-v1-IssueComment-TaskPriorBackup-Table)
    - [IssueComment.TaskUpdate](#bytebase-v1-IssueComment-TaskUpdate)
    - [ListIssueCommentsRequest](#bytebase-v1-ListIssueCommentsRequest)
    - [ListIssueCommentsResponse](#bytebase-v1-ListIssueCommentsResponse)
    - [ListIssuesRequest](#bytebase-v1-ListIssuesRequest)
    - [ListIssuesResponse](#bytebase-v1-ListIssuesResponse)
    - [RejectIssueRequest](#bytebase-v1-RejectIssueRequest)
    - [RequestIssueRequest](#bytebase-v1-RequestIssueRequest)
    - [SearchIssuesRequest](#bytebase-v1-SearchIssuesRequest)
    - [SearchIssuesResponse](#bytebase-v1-SearchIssuesResponse)
    - [UpdateIssueCommentRequest](#bytebase-v1-UpdateIssueCommentRequest)
    - [UpdateIssueRequest](#bytebase-v1-UpdateIssueRequest)
  
    - [ApprovalNode.GroupValue](#bytebase-v1-ApprovalNode-GroupValue)
    - [ApprovalNode.Type](#bytebase-v1-ApprovalNode-Type)
    - [ApprovalStep.Type](#bytebase-v1-ApprovalStep-Type)
    - [Issue.Approver.Status](#bytebase-v1-Issue-Approver-Status)
    - [Issue.RiskLevel](#bytebase-v1-Issue-RiskLevel)
    - [Issue.Type](#bytebase-v1-Issue-Type)
    - [IssueComment.Approval.Status](#bytebase-v1-IssueComment-Approval-Status)
    - [IssueComment.TaskUpdate.Status](#bytebase-v1-IssueComment-TaskUpdate-Status)
    - [IssueStatus](#bytebase-v1-IssueStatus)
  
    - [IssueService](#bytebase-v1-IssueService)
  
- [v1/org_policy_service.proto](#v1_org_policy_service-proto)
    - [CreatePolicyRequest](#bytebase-v1-CreatePolicyRequest)
    - [DeletePolicyRequest](#bytebase-v1-DeletePolicyRequest)
    - [DisableCopyDataPolicy](#bytebase-v1-DisableCopyDataPolicy)
    - [GetPolicyRequest](#bytebase-v1-GetPolicyRequest)
    - [ListPoliciesRequest](#bytebase-v1-ListPoliciesRequest)
    - [ListPoliciesResponse](#bytebase-v1-ListPoliciesResponse)
    - [MaskData](#bytebase-v1-MaskData)
    - [MaskingExceptionPolicy](#bytebase-v1-MaskingExceptionPolicy)
    - [MaskingExceptionPolicy.MaskingException](#bytebase-v1-MaskingExceptionPolicy-MaskingException)
    - [MaskingPolicy](#bytebase-v1-MaskingPolicy)
    - [MaskingRulePolicy](#bytebase-v1-MaskingRulePolicy)
    - [MaskingRulePolicy.MaskingRule](#bytebase-v1-MaskingRulePolicy-MaskingRule)
    - [Policy](#bytebase-v1-Policy)
    - [RestrictIssueCreationForSQLReviewPolicy](#bytebase-v1-RestrictIssueCreationForSQLReviewPolicy)
    - [RolloutPolicy](#bytebase-v1-RolloutPolicy)
    - [SQLReviewRule](#bytebase-v1-SQLReviewRule)
    - [SlowQueryPolicy](#bytebase-v1-SlowQueryPolicy)
    - [TagPolicy](#bytebase-v1-TagPolicy)
    - [TagPolicy.TagsEntry](#bytebase-v1-TagPolicy-TagsEntry)
    - [UpdatePolicyRequest](#bytebase-v1-UpdatePolicyRequest)
  
    - [MaskingExceptionPolicy.MaskingException.Action](#bytebase-v1-MaskingExceptionPolicy-MaskingException-Action)
    - [PolicyResourceType](#bytebase-v1-PolicyResourceType)
    - [PolicyType](#bytebase-v1-PolicyType)
    - [SQLReviewRuleLevel](#bytebase-v1-SQLReviewRuleLevel)
  
    - [OrgPolicyService](#bytebase-v1-OrgPolicyService)
  
- [v1/plan_service.proto](#v1_plan_service-proto)
    - [BatchCancelPlanCheckRunsRequest](#bytebase-v1-BatchCancelPlanCheckRunsRequest)
    - [BatchCancelPlanCheckRunsResponse](#bytebase-v1-BatchCancelPlanCheckRunsResponse)
    - [CreatePlanRequest](#bytebase-v1-CreatePlanRequest)
    - [GetPlanRequest](#bytebase-v1-GetPlanRequest)
    - [ListPlanCheckRunsRequest](#bytebase-v1-ListPlanCheckRunsRequest)
    - [ListPlanCheckRunsResponse](#bytebase-v1-ListPlanCheckRunsResponse)
    - [ListPlansRequest](#bytebase-v1-ListPlansRequest)
    - [ListPlansResponse](#bytebase-v1-ListPlansResponse)
    - [Plan](#bytebase-v1-Plan)
    - [Plan.ChangeDatabaseConfig](#bytebase-v1-Plan-ChangeDatabaseConfig)
    - [Plan.ChangeDatabaseConfig.GhostFlagsEntry](#bytebase-v1-Plan-ChangeDatabaseConfig-GhostFlagsEntry)
    - [Plan.ChangeDatabaseConfig.PreUpdateBackupDetail](#bytebase-v1-Plan-ChangeDatabaseConfig-PreUpdateBackupDetail)
    - [Plan.CreateDatabaseConfig](#bytebase-v1-Plan-CreateDatabaseConfig)
    - [Plan.CreateDatabaseConfig.LabelsEntry](#bytebase-v1-Plan-CreateDatabaseConfig-LabelsEntry)
    - [Plan.ExportDataConfig](#bytebase-v1-Plan-ExportDataConfig)
    - [Plan.PlanCheckRunStatusCountEntry](#bytebase-v1-Plan-PlanCheckRunStatusCountEntry)
    - [Plan.Spec](#bytebase-v1-Plan-Spec)
    - [Plan.Step](#bytebase-v1-Plan-Step)
    - [Plan.VCSSource](#bytebase-v1-Plan-VCSSource)
    - [PlanCheckRun](#bytebase-v1-PlanCheckRun)
    - [PlanCheckRun.Result](#bytebase-v1-PlanCheckRun-Result)
    - [PlanCheckRun.Result.SqlReviewReport](#bytebase-v1-PlanCheckRun-Result-SqlReviewReport)
    - [PlanCheckRun.Result.SqlSummaryReport](#bytebase-v1-PlanCheckRun-Result-SqlSummaryReport)
    - [RunPlanChecksRequest](#bytebase-v1-RunPlanChecksRequest)
    - [RunPlanChecksResponse](#bytebase-v1-RunPlanChecksResponse)
    - [SearchPlansRequest](#bytebase-v1-SearchPlansRequest)
    - [SearchPlansResponse](#bytebase-v1-SearchPlansResponse)
    - [UpdatePlanRequest](#bytebase-v1-UpdatePlanRequest)
  
    - [Plan.ChangeDatabaseConfig.Type](#bytebase-v1-Plan-ChangeDatabaseConfig-Type)
    - [PlanCheckRun.Result.Status](#bytebase-v1-PlanCheckRun-Result-Status)
    - [PlanCheckRun.Status](#bytebase-v1-PlanCheckRun-Status)
    - [PlanCheckRun.Type](#bytebase-v1-PlanCheckRun-Type)
  
    - [PlanService](#bytebase-v1-PlanService)
  
- [v1/project_service.proto](#v1_project_service-proto)
    - [Activity](#bytebase-v1-Activity)
    - [AddWebhookRequest](#bytebase-v1-AddWebhookRequest)
    - [BatchGetIamPolicyRequest](#bytebase-v1-BatchGetIamPolicyRequest)
    - [BatchGetIamPolicyResponse](#bytebase-v1-BatchGetIamPolicyResponse)
    - [BatchGetIamPolicyResponse.PolicyResult](#bytebase-v1-BatchGetIamPolicyResponse-PolicyResult)
    - [CreateDatabaseGroupRequest](#bytebase-v1-CreateDatabaseGroupRequest)
    - [CreateProjectRequest](#bytebase-v1-CreateProjectRequest)
    - [DatabaseGroup](#bytebase-v1-DatabaseGroup)
    - [DatabaseGroup.Database](#bytebase-v1-DatabaseGroup-Database)
    - [DeleteDatabaseGroupRequest](#bytebase-v1-DeleteDatabaseGroupRequest)
    - [DeleteProjectRequest](#bytebase-v1-DeleteProjectRequest)
    - [DeploymentConfig](#bytebase-v1-DeploymentConfig)
    - [DeploymentSpec](#bytebase-v1-DeploymentSpec)
    - [GetDatabaseGroupRequest](#bytebase-v1-GetDatabaseGroupRequest)
    - [GetDeploymentConfigRequest](#bytebase-v1-GetDeploymentConfigRequest)
    - [GetProjectProtectionRulesRequest](#bytebase-v1-GetProjectProtectionRulesRequest)
    - [GetProjectRequest](#bytebase-v1-GetProjectRequest)
    - [Label](#bytebase-v1-Label)
    - [LabelSelector](#bytebase-v1-LabelSelector)
    - [LabelSelectorRequirement](#bytebase-v1-LabelSelectorRequirement)
    - [ListDatabaseGroupsRequest](#bytebase-v1-ListDatabaseGroupsRequest)
    - [ListDatabaseGroupsResponse](#bytebase-v1-ListDatabaseGroupsResponse)
    - [ListProjectsRequest](#bytebase-v1-ListProjectsRequest)
    - [ListProjectsResponse](#bytebase-v1-ListProjectsResponse)
    - [Project](#bytebase-v1-Project)
    - [ProtectionRule](#bytebase-v1-ProtectionRule)
    - [ProtectionRules](#bytebase-v1-ProtectionRules)
    - [RemoveWebhookRequest](#bytebase-v1-RemoveWebhookRequest)
    - [Schedule](#bytebase-v1-Schedule)
    - [ScheduleDeployment](#bytebase-v1-ScheduleDeployment)
    - [SearchProjectsRequest](#bytebase-v1-SearchProjectsRequest)
    - [SearchProjectsResponse](#bytebase-v1-SearchProjectsResponse)
    - [TestWebhookRequest](#bytebase-v1-TestWebhookRequest)
    - [TestWebhookResponse](#bytebase-v1-TestWebhookResponse)
    - [UndeleteProjectRequest](#bytebase-v1-UndeleteProjectRequest)
    - [UpdateDatabaseGroupRequest](#bytebase-v1-UpdateDatabaseGroupRequest)
    - [UpdateDeploymentConfigRequest](#bytebase-v1-UpdateDeploymentConfigRequest)
    - [UpdateProjectProtectionRulesRequest](#bytebase-v1-UpdateProjectProtectionRulesRequest)
    - [UpdateProjectRequest](#bytebase-v1-UpdateProjectRequest)
    - [UpdateWebhookRequest](#bytebase-v1-UpdateWebhookRequest)
    - [Webhook](#bytebase-v1-Webhook)
  
    - [Activity.Type](#bytebase-v1-Activity-Type)
    - [DatabaseGroupView](#bytebase-v1-DatabaseGroupView)
    - [OperatorType](#bytebase-v1-OperatorType)
    - [ProtectionRule.BranchSource](#bytebase-v1-ProtectionRule-BranchSource)
    - [ProtectionRule.Target](#bytebase-v1-ProtectionRule-Target)
    - [Webhook.Type](#bytebase-v1-Webhook-Type)
    - [Workflow](#bytebase-v1-Workflow)
  
    - [ProjectService](#bytebase-v1-ProjectService)
  
- [v1/review_config_service.proto](#v1_review_config_service-proto)
    - [CreateReviewConfigRequest](#bytebase-v1-CreateReviewConfigRequest)
    - [DeleteReviewConfigRequest](#bytebase-v1-DeleteReviewConfigRequest)
    - [GetReviewConfigRequest](#bytebase-v1-GetReviewConfigRequest)
    - [ListReviewConfigsRequest](#bytebase-v1-ListReviewConfigsRequest)
    - [ListReviewConfigsResponse](#bytebase-v1-ListReviewConfigsResponse)
    - [ReviewConfig](#bytebase-v1-ReviewConfig)
    - [UpdateReviewConfigRequest](#bytebase-v1-UpdateReviewConfigRequest)
  
    - [ReviewConfigService](#bytebase-v1-ReviewConfigService)
  
- [v1/risk_service.proto](#v1_risk_service-proto)
    - [CreateRiskRequest](#bytebase-v1-CreateRiskRequest)
    - [DeleteRiskRequest](#bytebase-v1-DeleteRiskRequest)
    - [ListRisksRequest](#bytebase-v1-ListRisksRequest)
    - [ListRisksResponse](#bytebase-v1-ListRisksResponse)
    - [Risk](#bytebase-v1-Risk)
    - [UpdateRiskRequest](#bytebase-v1-UpdateRiskRequest)
  
    - [Risk.Source](#bytebase-v1-Risk-Source)
  
    - [RiskService](#bytebase-v1-RiskService)
  
- [v1/role_service.proto](#v1_role_service-proto)
    - [CreateRoleRequest](#bytebase-v1-CreateRoleRequest)
    - [DeleteRoleRequest](#bytebase-v1-DeleteRoleRequest)
    - [ListRolesRequest](#bytebase-v1-ListRolesRequest)
    - [ListRolesResponse](#bytebase-v1-ListRolesResponse)
    - [Role](#bytebase-v1-Role)
    - [UpdateRoleRequest](#bytebase-v1-UpdateRoleRequest)
  
    - [RoleService](#bytebase-v1-RoleService)
  
- [v1/rollout_service.proto](#v1_rollout_service-proto)
    - [BatchCancelTaskRunsRequest](#bytebase-v1-BatchCancelTaskRunsRequest)
    - [BatchCancelTaskRunsResponse](#bytebase-v1-BatchCancelTaskRunsResponse)
    - [BatchRunTasksRequest](#bytebase-v1-BatchRunTasksRequest)
    - [BatchRunTasksResponse](#bytebase-v1-BatchRunTasksResponse)
    - [BatchSkipTasksRequest](#bytebase-v1-BatchSkipTasksRequest)
    - [BatchSkipTasksResponse](#bytebase-v1-BatchSkipTasksResponse)
    - [CreateRolloutRequest](#bytebase-v1-CreateRolloutRequest)
    - [GetRolloutRequest](#bytebase-v1-GetRolloutRequest)
    - [GetTaskRunLogRequest](#bytebase-v1-GetTaskRunLogRequest)
    - [GetTaskRunSessionRequest](#bytebase-v1-GetTaskRunSessionRequest)
    - [ListTaskRunsRequest](#bytebase-v1-ListTaskRunsRequest)
    - [ListTaskRunsResponse](#bytebase-v1-ListTaskRunsResponse)
    - [PreviewRolloutRequest](#bytebase-v1-PreviewRolloutRequest)
    - [Rollout](#bytebase-v1-Rollout)
    - [Stage](#bytebase-v1-Stage)
    - [Task](#bytebase-v1-Task)
    - [Task.DatabaseCreate](#bytebase-v1-Task-DatabaseCreate)
    - [Task.DatabaseCreate.LabelsEntry](#bytebase-v1-Task-DatabaseCreate-LabelsEntry)
    - [Task.DatabaseDataExport](#bytebase-v1-Task-DatabaseDataExport)
    - [Task.DatabaseDataUpdate](#bytebase-v1-Task-DatabaseDataUpdate)
    - [Task.DatabaseSchemaBaseline](#bytebase-v1-Task-DatabaseSchemaBaseline)
    - [Task.DatabaseSchemaUpdate](#bytebase-v1-Task-DatabaseSchemaUpdate)
    - [TaskRun](#bytebase-v1-TaskRun)
    - [TaskRun.ExecutionDetail](#bytebase-v1-TaskRun-ExecutionDetail)
    - [TaskRun.ExecutionDetail.Position](#bytebase-v1-TaskRun-ExecutionDetail-Position)
    - [TaskRunLog](#bytebase-v1-TaskRunLog)
    - [TaskRunLogEntry](#bytebase-v1-TaskRunLogEntry)
    - [TaskRunLogEntry.CommandExecute](#bytebase-v1-TaskRunLogEntry-CommandExecute)
    - [TaskRunLogEntry.CommandExecute.CommandResponse](#bytebase-v1-TaskRunLogEntry-CommandExecute-CommandResponse)
    - [TaskRunLogEntry.DatabaseSync](#bytebase-v1-TaskRunLogEntry-DatabaseSync)
    - [TaskRunLogEntry.SchemaDump](#bytebase-v1-TaskRunLogEntry-SchemaDump)
    - [TaskRunLogEntry.TaskRunStatusUpdate](#bytebase-v1-TaskRunLogEntry-TaskRunStatusUpdate)
    - [TaskRunLogEntry.TransactionControl](#bytebase-v1-TaskRunLogEntry-TransactionControl)
    - [TaskRunSession](#bytebase-v1-TaskRunSession)
    - [TaskRunSession.Postgres](#bytebase-v1-TaskRunSession-Postgres)
    - [TaskRunSession.Postgres.Session](#bytebase-v1-TaskRunSession-Postgres-Session)
  
    - [Task.Status](#bytebase-v1-Task-Status)
    - [Task.Type](#bytebase-v1-Task-Type)
    - [TaskRun.ExecutionStatus](#bytebase-v1-TaskRun-ExecutionStatus)
    - [TaskRun.ExportArchiveStatus](#bytebase-v1-TaskRun-ExportArchiveStatus)
    - [TaskRun.Status](#bytebase-v1-TaskRun-Status)
    - [TaskRunLogEntry.TaskRunStatusUpdate.Status](#bytebase-v1-TaskRunLogEntry-TaskRunStatusUpdate-Status)
    - [TaskRunLogEntry.TransactionControl.Type](#bytebase-v1-TaskRunLogEntry-TransactionControl-Type)
    - [TaskRunLogEntry.Type](#bytebase-v1-TaskRunLogEntry-Type)
  
    - [RolloutService](#bytebase-v1-RolloutService)
  
- [v1/subscription_service.proto](#v1_subscription_service-proto)
    - [Feature](#bytebase-v1-Feature)
    - [Feature.MatrixEntry](#bytebase-v1-Feature-MatrixEntry)
    - [FeatureMatrix](#bytebase-v1-FeatureMatrix)
    - [GetFeatureMatrixRequest](#bytebase-v1-GetFeatureMatrixRequest)
    - [GetSubscriptionRequest](#bytebase-v1-GetSubscriptionRequest)
    - [PatchSubscription](#bytebase-v1-PatchSubscription)
    - [Subscription](#bytebase-v1-Subscription)
    - [UpdateSubscriptionRequest](#bytebase-v1-UpdateSubscriptionRequest)
  
    - [PlanType](#bytebase-v1-PlanType)
  
    - [SubscriptionService](#bytebase-v1-SubscriptionService)
  
- [v1/setting_service.proto](#v1_setting_service-proto)
    - [AgentPluginSetting](#bytebase-v1-AgentPluginSetting)
    - [Announcement](#bytebase-v1-Announcement)
    - [AppIMSetting](#bytebase-v1-AppIMSetting)
    - [AppIMSetting.Feishu](#bytebase-v1-AppIMSetting-Feishu)
    - [AppIMSetting.Slack](#bytebase-v1-AppIMSetting-Slack)
    - [AppIMSetting.Wecom](#bytebase-v1-AppIMSetting-Wecom)
    - [DataClassificationSetting](#bytebase-v1-DataClassificationSetting)
    - [DataClassificationSetting.DataClassificationConfig](#bytebase-v1-DataClassificationSetting-DataClassificationConfig)
    - [DataClassificationSetting.DataClassificationConfig.ClassificationEntry](#bytebase-v1-DataClassificationSetting-DataClassificationConfig-ClassificationEntry)
    - [DataClassificationSetting.DataClassificationConfig.DataClassification](#bytebase-v1-DataClassificationSetting-DataClassificationConfig-DataClassification)
    - [DataClassificationSetting.DataClassificationConfig.Level](#bytebase-v1-DataClassificationSetting-DataClassificationConfig-Level)
    - [ExternalApprovalSetting](#bytebase-v1-ExternalApprovalSetting)
    - [ExternalApprovalSetting.Node](#bytebase-v1-ExternalApprovalSetting-Node)
    - [GetSettingRequest](#bytebase-v1-GetSettingRequest)
    - [GetSettingResponse](#bytebase-v1-GetSettingResponse)
    - [ListSettingsRequest](#bytebase-v1-ListSettingsRequest)
    - [ListSettingsResponse](#bytebase-v1-ListSettingsResponse)
    - [MaskingAlgorithmSetting](#bytebase-v1-MaskingAlgorithmSetting)
    - [MaskingAlgorithmSetting.Algorithm](#bytebase-v1-MaskingAlgorithmSetting-Algorithm)
    - [MaskingAlgorithmSetting.Algorithm.FullMask](#bytebase-v1-MaskingAlgorithmSetting-Algorithm-FullMask)
    - [MaskingAlgorithmSetting.Algorithm.InnerOuterMask](#bytebase-v1-MaskingAlgorithmSetting-Algorithm-InnerOuterMask)
    - [MaskingAlgorithmSetting.Algorithm.MD5Mask](#bytebase-v1-MaskingAlgorithmSetting-Algorithm-MD5Mask)
    - [MaskingAlgorithmSetting.Algorithm.RangeMask](#bytebase-v1-MaskingAlgorithmSetting-Algorithm-RangeMask)
    - [MaskingAlgorithmSetting.Algorithm.RangeMask.Slice](#bytebase-v1-MaskingAlgorithmSetting-Algorithm-RangeMask-Slice)
    - [SMTPMailDeliverySettingValue](#bytebase-v1-SMTPMailDeliverySettingValue)
    - [SchemaTemplateSetting](#bytebase-v1-SchemaTemplateSetting)
    - [SchemaTemplateSetting.ColumnType](#bytebase-v1-SchemaTemplateSetting-ColumnType)
    - [SchemaTemplateSetting.FieldTemplate](#bytebase-v1-SchemaTemplateSetting-FieldTemplate)
    - [SchemaTemplateSetting.TableTemplate](#bytebase-v1-SchemaTemplateSetting-TableTemplate)
    - [SemanticTypeSetting](#bytebase-v1-SemanticTypeSetting)
    - [SemanticTypeSetting.SemanticType](#bytebase-v1-SemanticTypeSetting-SemanticType)
    - [Setting](#bytebase-v1-Setting)
    - [UpdateSettingRequest](#bytebase-v1-UpdateSettingRequest)
    - [Value](#bytebase-v1-Value)
    - [WorkspaceApprovalSetting](#bytebase-v1-WorkspaceApprovalSetting)
    - [WorkspaceApprovalSetting.Rule](#bytebase-v1-WorkspaceApprovalSetting-Rule)
    - [WorkspaceProfileSetting](#bytebase-v1-WorkspaceProfileSetting)
    - [WorkspaceTrialSetting](#bytebase-v1-WorkspaceTrialSetting)
  
    - [Announcement.AlertLevel](#bytebase-v1-Announcement-AlertLevel)
    - [DatabaseChangeMode](#bytebase-v1-DatabaseChangeMode)
    - [MaskingAlgorithmSetting.Algorithm.InnerOuterMask.MaskType](#bytebase-v1-MaskingAlgorithmSetting-Algorithm-InnerOuterMask-MaskType)
    - [SMTPMailDeliverySettingValue.Authentication](#bytebase-v1-SMTPMailDeliverySettingValue-Authentication)
    - [SMTPMailDeliverySettingValue.Encryption](#bytebase-v1-SMTPMailDeliverySettingValue-Encryption)
  
    - [SettingService](#bytebase-v1-SettingService)
  
- [v1/sheet_service.proto](#v1_sheet_service-proto)
    - [CreateSheetRequest](#bytebase-v1-CreateSheetRequest)
    - [GetSheetRequest](#bytebase-v1-GetSheetRequest)
    - [Sheet](#bytebase-v1-Sheet)
    - [SheetCommand](#bytebase-v1-SheetCommand)
    - [SheetPayload](#bytebase-v1-SheetPayload)
    - [UpdateSheetRequest](#bytebase-v1-UpdateSheetRequest)
  
    - [SheetPayload.Type](#bytebase-v1-SheetPayload-Type)
  
    - [SheetService](#bytebase-v1-SheetService)
  
- [v1/sql_service.proto](#v1_sql_service-proto)
    - [AdminExecuteRequest](#bytebase-v1-AdminExecuteRequest)
    - [AdminExecuteResponse](#bytebase-v1-AdminExecuteResponse)
    - [Advice](#bytebase-v1-Advice)
    - [CheckRequest](#bytebase-v1-CheckRequest)
    - [CheckResponse](#bytebase-v1-CheckResponse)
    - [DifferPreviewRequest](#bytebase-v1-DifferPreviewRequest)
    - [DifferPreviewResponse](#bytebase-v1-DifferPreviewResponse)
    - [ExecuteRequest](#bytebase-v1-ExecuteRequest)
    - [ExecuteResponse](#bytebase-v1-ExecuteResponse)
    - [ExportRequest](#bytebase-v1-ExportRequest)
    - [ExportResponse](#bytebase-v1-ExportResponse)
    - [GenerateRestoreSQLRequest](#bytebase-v1-GenerateRestoreSQLRequest)
    - [GenerateRestoreSQLResponse](#bytebase-v1-GenerateRestoreSQLResponse)
    - [ParseMyBatisMapperRequest](#bytebase-v1-ParseMyBatisMapperRequest)
    - [ParseMyBatisMapperResponse](#bytebase-v1-ParseMyBatisMapperResponse)
    - [PrettyRequest](#bytebase-v1-PrettyRequest)
    - [PrettyResponse](#bytebase-v1-PrettyResponse)
    - [QueryHistory](#bytebase-v1-QueryHistory)
    - [QueryRequest](#bytebase-v1-QueryRequest)
    - [QueryResponse](#bytebase-v1-QueryResponse)
    - [QueryResult](#bytebase-v1-QueryResult)
    - [QueryRow](#bytebase-v1-QueryRow)
    - [RowValue](#bytebase-v1-RowValue)
    - [SearchQueryHistoriesRequest](#bytebase-v1-SearchQueryHistoriesRequest)
    - [SearchQueryHistoriesResponse](#bytebase-v1-SearchQueryHistoriesResponse)
    - [StringifyMetadataRequest](#bytebase-v1-StringifyMetadataRequest)
    - [StringifyMetadataResponse](#bytebase-v1-StringifyMetadataResponse)
  
    - [Advice.Status](#bytebase-v1-Advice-Status)
    - [CheckRequest.ChangeType](#bytebase-v1-CheckRequest-ChangeType)
    - [QueryHistory.Type](#bytebase-v1-QueryHistory-Type)
  
    - [SQLService](#bytebase-v1-SQLService)
  
- [v1/user_group.proto](#v1_user_group-proto)
    - [CreateUserGroupRequest](#bytebase-v1-CreateUserGroupRequest)
    - [DeleteUserGroupRequest](#bytebase-v1-DeleteUserGroupRequest)
    - [GetUserGroupRequest](#bytebase-v1-GetUserGroupRequest)
    - [ListUserGroupsRequest](#bytebase-v1-ListUserGroupsRequest)
    - [ListUserGroupsResponse](#bytebase-v1-ListUserGroupsResponse)
    - [UpdateUserGroupRequest](#bytebase-v1-UpdateUserGroupRequest)
    - [UserGroup](#bytebase-v1-UserGroup)
    - [UserGroupMember](#bytebase-v1-UserGroupMember)
  
    - [UserGroupMember.Role](#bytebase-v1-UserGroupMember-Role)
  
    - [UserGroupService](#bytebase-v1-UserGroupService)
  
- [v1/vcs_connector_service.proto](#v1_vcs_connector_service-proto)
    - [CreateVCSConnectorRequest](#bytebase-v1-CreateVCSConnectorRequest)
    - [DeleteVCSConnectorRequest](#bytebase-v1-DeleteVCSConnectorRequest)
    - [GetVCSConnectorRequest](#bytebase-v1-GetVCSConnectorRequest)
    - [ListVCSConnectorsRequest](#bytebase-v1-ListVCSConnectorsRequest)
    - [ListVCSConnectorsResponse](#bytebase-v1-ListVCSConnectorsResponse)
    - [UpdateVCSConnectorRequest](#bytebase-v1-UpdateVCSConnectorRequest)
    - [VCSConnector](#bytebase-v1-VCSConnector)
  
    - [VCSConnectorService](#bytebase-v1-VCSConnectorService)
  
- [v1/vcs_provider_service.proto](#v1_vcs_provider_service-proto)
    - [CreateVCSProviderRequest](#bytebase-v1-CreateVCSProviderRequest)
    - [DeleteVCSProviderRequest](#bytebase-v1-DeleteVCSProviderRequest)
    - [GetVCSProviderRequest](#bytebase-v1-GetVCSProviderRequest)
    - [ListVCSConnectorsInProviderRequest](#bytebase-v1-ListVCSConnectorsInProviderRequest)
    - [ListVCSConnectorsInProviderResponse](#bytebase-v1-ListVCSConnectorsInProviderResponse)
    - [ListVCSProvidersRequest](#bytebase-v1-ListVCSProvidersRequest)
    - [ListVCSProvidersResponse](#bytebase-v1-ListVCSProvidersResponse)
    - [SearchVCSProviderRepositoriesRequest](#bytebase-v1-SearchVCSProviderRepositoriesRequest)
    - [SearchVCSProviderRepositoriesResponse](#bytebase-v1-SearchVCSProviderRepositoriesResponse)
    - [UpdateVCSProviderRequest](#bytebase-v1-UpdateVCSProviderRequest)
    - [VCSProvider](#bytebase-v1-VCSProvider)
    - [VCSRepository](#bytebase-v1-VCSRepository)
  
    - [VCSProviderService](#bytebase-v1-VCSProviderService)
  
- [v1/worksheet_service.proto](#v1_worksheet_service-proto)
    - [CreateWorksheetRequest](#bytebase-v1-CreateWorksheetRequest)
    - [DeleteWorksheetRequest](#bytebase-v1-DeleteWorksheetRequest)
    - [GetWorksheetRequest](#bytebase-v1-GetWorksheetRequest)
    - [SearchWorksheetsRequest](#bytebase-v1-SearchWorksheetsRequest)
    - [SearchWorksheetsResponse](#bytebase-v1-SearchWorksheetsResponse)
    - [UpdateWorksheetOrganizerRequest](#bytebase-v1-UpdateWorksheetOrganizerRequest)
    - [UpdateWorksheetRequest](#bytebase-v1-UpdateWorksheetRequest)
    - [Worksheet](#bytebase-v1-Worksheet)
    - [WorksheetOrganizer](#bytebase-v1-WorksheetOrganizer)
  
    - [Worksheet.Visibility](#bytebase-v1-Worksheet-Visibility)
  
    - [WorksheetService](#bytebase-v1-WorksheetService)
  
- [v1/workspace_service.proto](#v1_workspace_service-proto)
    - [PatchIamPolicyRequest](#bytebase-v1-PatchIamPolicyRequest)
  
    - [WorkspaceService](#bytebase-v1-WorkspaceService)
  
- [Scalar Value Types](#scalar-value-types)



<a name="v1_actuator_service-proto"></a>
<p align="right"><a href="#top">Top</a></p>

## v1/actuator_service.proto



<a name="bytebase-v1-ActuatorInfo"></a>

### ActuatorInfo
ServerInfo is the API message for server info.
Actuator concept is similar to the Spring Boot Actuator.


| Field | Type | Label | Description |
| ----- | ---- | ----- | ----------- |
| version | [string](#string) |  | version is the bytebase&#39;s server version |
| git_commit | [string](#string) |  | git_commit is the git commit hash of the build |
| readonly | [bool](#bool) |  | readonly flag means if the Bytebase is running in readonly mode. |
| saas | [bool](#bool) |  | saas flag means if the Bytebase is running in SaaS mode, some features are not allowed to edit by users. |
| demo_name | [string](#string) |  | demo_name specifies the demo name, empty string means no demo. |
| host | [string](#string) |  | host is the Bytebase instance host. |
| port | [string](#string) |  | port is the Bytebase instance port. |
| external_url | [string](#string) |  | external_url is the URL where user or webhook callback visits Bytebase. |
| need_admin_setup | [bool](#bool) |  | need_admin_setup flag means the Bytebase instance doesn&#39;t have any end users. |
| disallow_signup | [bool](#bool) |  | disallow_signup is the flag to disable self-service signup. |
| last_active_time | [google.protobuf.Timestamp](#google-protobuf-Timestamp) |  | last_active_time is the service last active time in UTC Time Format, any API calls will refresh this value. |
| require_2fa | [bool](#bool) |  | require_2fa is the flag to require 2FA for all users. |
| workspace_id | [string](#string) |  | workspace_id is the identifier for the workspace. |
| gitops_webhook_url | [string](#string) |  | gitops_webhook_url is the webhook URL for GitOps. |
| debug | [bool](#bool) |  | debug flag means if the debug mode is enabled. |
| lsp | [bool](#bool) |  | lsp is the enablement of lsp in SQL Editor. |
| pre_update_backup | [bool](#bool) |  | lsp is the enablement of data backup prior to data update. |
| iam_guard | [bool](#bool) |  | iam_guard is the enablement of IAM checks. |
| unlicensed_features | [string](#string) | repeated |  |






<a name="bytebase-v1-DebugLog"></a>

### DebugLog



| Field | Type | Label | Description |
| ----- | ---- | ----- | ----------- |
| record_time | [google.protobuf.Timestamp](#google-protobuf-Timestamp) |  |  |
| request_path | [string](#string) |  |  |
| role | [string](#string) |  |  |
| error | [string](#string) |  |  |
| stack_trace | [string](#string) |  |  |






<a name="bytebase-v1-DeleteCacheRequest"></a>

### DeleteCacheRequest







<a name="bytebase-v1-GetActuatorInfoRequest"></a>

### GetActuatorInfoRequest







<a name="bytebase-v1-GetResourcePackageRequest"></a>

### GetResourcePackageRequest
The request message for getting the theme resource.






<a name="bytebase-v1-ListDebugLogRequest"></a>

### ListDebugLogRequest



| Field | Type | Label | Description |
| ----- | ---- | ----- | ----------- |
| page_size | [int32](#int32) |  | The maximum number of logs to return. The service may return fewer than this value. If unspecified, at most 50 logs will be returned. The maximum value is 1000; values above 1000 will be coerced to 1000. |
| page_token | [string](#string) |  | A page token, received from a previous `ListDebugLog` call. Provide this to retrieve the subsequent page.

When paginating, all other parameters provided to `ListDebugLog` must match the call that provided the page token. |






<a name="bytebase-v1-ListDebugLogResponse"></a>

### ListDebugLogResponse



| Field | Type | Label | Description |
| ----- | ---- | ----- | ----------- |
| logs | [DebugLog](#bytebase-v1-DebugLog) | repeated | The logs from the specified request. |
| next_page_token | [string](#string) |  | A token, which can be sent as `page_token` to retrieve the next page. If this field is omitted, there are no subsequent pages. |






<a name="bytebase-v1-ResourcePackage"></a>

### ResourcePackage
The theme resources.


| Field | Type | Label | Description |
| ----- | ---- | ----- | ----------- |
| logo | [bytes](#bytes) |  | The branding logo. |






<a name="bytebase-v1-UpdateActuatorInfoRequest"></a>

### UpdateActuatorInfoRequest



| Field | Type | Label | Description |
| ----- | ---- | ----- | ----------- |
| actuator | [ActuatorInfo](#bytebase-v1-ActuatorInfo) |  | The actuator to update. |
| update_mask | [google.protobuf.FieldMask](#google-protobuf-FieldMask) |  | The list of fields to update. |





 

 

 


<a name="bytebase-v1-ActuatorService"></a>

### ActuatorService


| Method Name | Request Type | Response Type | Description |
| ----------- | ------------ | ------------- | ------------|
| GetActuatorInfo | [GetActuatorInfoRequest](#bytebase-v1-GetActuatorInfoRequest) | [ActuatorInfo](#bytebase-v1-ActuatorInfo) |  |
| UpdateActuatorInfo | [UpdateActuatorInfoRequest](#bytebase-v1-UpdateActuatorInfoRequest) | [ActuatorInfo](#bytebase-v1-ActuatorInfo) |  |
| DeleteCache | [DeleteCacheRequest](#bytebase-v1-DeleteCacheRequest) | [.google.protobuf.Empty](#google-protobuf-Empty) |  |
| ListDebugLog | [ListDebugLogRequest](#bytebase-v1-ListDebugLogRequest) | [ListDebugLogResponse](#bytebase-v1-ListDebugLogResponse) |  |
| GetResourcePackage | [GetResourcePackageRequest](#bytebase-v1-GetResourcePackageRequest) | [ResourcePackage](#bytebase-v1-ResourcePackage) |  |

 



<a name="v1_anomaly_service-proto"></a>
<p align="right"><a href="#top">Top</a></p>

## v1/anomaly_service.proto



<a name="bytebase-v1-Anomaly"></a>

### Anomaly



| Field | Type | Label | Description |
| ----- | ---- | ----- | ----------- |
| resource | [string](#string) |  | The resource that is the target of the operation. Format: - Instance: instnaces/{instance} - Database: instnaces/{instance}/databases/{database} |
| type | [Anomaly.AnomalyType](#bytebase-v1-Anomaly-AnomalyType) |  | type is the type of the anomaly. |
| severity | [Anomaly.AnomalySeverity](#bytebase-v1-Anomaly-AnomalySeverity) |  | severity is the severity of the anomaly. |
| instance_connection_detail | [Anomaly.InstanceConnectionDetail](#bytebase-v1-Anomaly-InstanceConnectionDetail) |  |  |
| database_connection_detail | [Anomaly.DatabaseConnectionDetail](#bytebase-v1-Anomaly-DatabaseConnectionDetail) |  |  |
| database_schema_drift_detail | [Anomaly.DatabaseSchemaDriftDetail](#bytebase-v1-Anomaly-DatabaseSchemaDriftDetail) |  |  |
| create_time | [google.protobuf.Timestamp](#google-protobuf-Timestamp) |  |  |
| update_time | [google.protobuf.Timestamp](#google-protobuf-Timestamp) |  |  |






<a name="bytebase-v1-Anomaly-DatabaseConnectionDetail"></a>

### Anomaly.DatabaseConnectionDetail
Database level anomaly detial.

DatbaaseConnectionDetail is the detail for database connection anomaly.


| Field | Type | Label | Description |
| ----- | ---- | ----- | ----------- |
| detail | [string](#string) |  | detail is the detail of the database connection failure. |






<a name="bytebase-v1-Anomaly-DatabaseSchemaDriftDetail"></a>

### Anomaly.DatabaseSchemaDriftDetail
DatabaseSchemaDriftDetail is the detail for database schema drift anomaly.


| Field | Type | Label | Description |
| ----- | ---- | ----- | ----------- |
| record_version | [string](#string) |  | record_version is the record version of the database schema drift. |
| expected_schema | [string](#string) |  | expected_schema is the expected schema in the database. |
| actual_schema | [string](#string) |  | actual_schema is the actual schema in the database. |






<a name="bytebase-v1-Anomaly-InstanceConnectionDetail"></a>

### Anomaly.InstanceConnectionDetail
Instance level anomaly detail.

InstanceConnectionDetail is the detail for instance connection anomaly.


| Field | Type | Label | Description |
| ----- | ---- | ----- | ----------- |
| detail | [string](#string) |  | detail is the detail of the instance connection failure. |






<a name="bytebase-v1-SearchAnomaliesRequest"></a>

### SearchAnomaliesRequest



| Field | Type | Label | Description |
| ----- | ---- | ----- | ----------- |
| filter | [string](#string) |  | filter is the filter to apply on the search anomaly request, follow the [ebnf](https://en.wikipedia.org/wiki/Extended_Backus%E2%80%93Naur_form) syntax. Only support filter by resource and type for now. For example: Search the anomalies of a specific resource: &#39;resource=&#34;instances/{instance}&#34;.&#39; Search the specified types of anomalies: &#39;type=&#34;MIGRATION_SCHEMA&#34;.&#39; |
| page_size | [int32](#int32) |  | Not used. The maximum number of anomalies to return. The service may return fewer than this value. If unspecified, at most 50 anomalies will be returned. The maximum value is 1000; values above 1000 will be coerced to 1000. |
| page_token | [string](#string) |  | Not used. A page token, received from a previous `SearchAnomalies` call. Provide this to retrieve the subsequent page.

When paginating, all other parameters provided to `SearchAnomalies` must match the call that provided the page token. |






<a name="bytebase-v1-SearchAnomaliesResponse"></a>

### SearchAnomaliesResponse



| Field | Type | Label | Description |
| ----- | ---- | ----- | ----------- |
| anomalies | [Anomaly](#bytebase-v1-Anomaly) | repeated | anomalies is the list of anomalies. |
| next_page_token | [string](#string) |  | Not used. A token, which can be sent as `page_token` to retrieve the next page. If this field is omitted, there are no subsequent pages. |





 


<a name="bytebase-v1-Anomaly-AnomalySeverity"></a>

### Anomaly.AnomalySeverity
AnomalySeverity is the severity of the anomaly.

| Name | Number | Description |
| ---- | ------ | ----------- |
| ANOMALY_SEVERITY_UNSPECIFIED | 0 | Unspecified anomaly severity. |
| MEDIUM | 1 | MEDIUM is the info level anomaly severity. |
| HIGH | 2 | HIGH is the warning level anomaly severity. |
| CRITICAL | 3 | CRITICAL is the critical level anomaly severity. |



<a name="bytebase-v1-Anomaly-AnomalyType"></a>

### Anomaly.AnomalyType
AnomalyType is the type of the anomaly.

| Name | Number | Description |
| ---- | ------ | ----------- |
| ANOMALY_TYPE_UNSPECIFIED | 0 | Unspecified anomaly type. |
| INSTANCE_CONNECTION | 1 | Instance level anomaly.

INSTANCE_CONNECTION is the anomaly type for instance connection, e.g. the instance is down. |
| MIGRATION_SCHEMA | 2 | MIGRATION_SCHEMA is the anomaly type for migration schema, e.g. the migration schema in the instance is missing. |
| DATABASE_CONNECTION | 5 | Database level anomaly.

DATABASE_CONNECTION is the anomaly type for database connection, e.g. the database had been deleted. |
| DATABASE_SCHEMA_DRIFT | 6 | DATABASE_SCHEMA_DRIFT is the anomaly type for database schema drift, e.g. the database schema had been changed without bytebase migration. |


 

 


<a name="bytebase-v1-AnomalyService"></a>

### AnomalyService


| Method Name | Request Type | Response Type | Description |
| ----------- | ------------ | ------------- | ------------|
| SearchAnomalies | [SearchAnomaliesRequest](#bytebase-v1-SearchAnomaliesRequest) | [SearchAnomaliesResponse](#bytebase-v1-SearchAnomaliesResponse) |  |

 



<a name="v1_common-proto"></a>
<p align="right"><a href="#top">Top</a></p>

## v1/common.proto



<a name="bytebase-v1-Position"></a>

### Position



| Field | Type | Label | Description |
| ----- | ---- | ----- | ----------- |
| line | [int32](#int32) |  |  |
| column | [int32](#int32) |  |  |





 


<a name="bytebase-v1-Engine"></a>

### Engine


| Name | Number | Description |
| ---- | ------ | ----------- |
| ENGINE_UNSPECIFIED | 0 |  |
| CLICKHOUSE | 1 |  |
| MYSQL | 2 |  |
| POSTGRES | 3 |  |
| SNOWFLAKE | 4 |  |
| SQLITE | 5 |  |
| TIDB | 6 |  |
| MONGODB | 7 |  |
| REDIS | 8 |  |
| ORACLE | 9 |  |
| SPANNER | 10 |  |
| MSSQL | 11 |  |
| REDSHIFT | 12 |  |
| MARIADB | 13 |  |
| OCEANBASE | 14 |  |
| DM | 15 |  |
| RISINGWAVE | 16 |  |
| OCEANBASE_ORACLE | 17 |  |
| STARROCKS | 18 |  |
| DORIS | 19 |  |
| HIVE | 20 |  |
| ELASTICSEARCH | 21 |  |
| BIGQUERY | 22 |  |
| DYNAMODB | 23 |  |
| DATABRICKS | 24 |  |



<a name="bytebase-v1-ExportFormat"></a>

### ExportFormat


| Name | Number | Description |
| ---- | ------ | ----------- |
| FORMAT_UNSPECIFIED | 0 |  |
| CSV | 1 |  |
| JSON | 2 |  |
| SQL | 3 |  |
| XLSX | 4 |  |



<a name="bytebase-v1-MaskingLevel"></a>

### MaskingLevel


| Name | Number | Description |
| ---- | ------ | ----------- |
| MASKING_LEVEL_UNSPECIFIED | 0 |  |
| NONE | 1 |  |
| PARTIAL | 2 |  |
| FULL | 3 |  |



<a name="bytebase-v1-State"></a>

### State


| Name | Number | Description |
| ---- | ------ | ----------- |
| STATE_UNSPECIFIED | 0 |  |
| ACTIVE | 1 |  |
| DELETED | 2 |  |



<a name="bytebase-v1-VCSType"></a>

### VCSType


| Name | Number | Description |
| ---- | ------ | ----------- |
| VCS_TYPE_UNSPECIFIED | 0 |  |
| GITHUB | 1 | GitHub type. Using for GitHub community edition(ce). |
| GITLAB | 2 | GitLab type. Using for GitLab community edition(ce) and enterprise edition(ee). |
| BITBUCKET | 3 | BitBucket type. Using for BitBucket cloud or BitBucket server. |
| AZURE_DEVOPS | 4 | Azure DevOps. Using for Azure DevOps GitOps workflow. |


 

 

 



<a name="v1_audit_log_service-proto"></a>
<p align="right"><a href="#top">Top</a></p>

## v1/audit_log_service.proto



<a name="bytebase-v1-AuditLog"></a>

### AuditLog



| Field | Type | Label | Description |
| ----- | ---- | ----- | ----------- |
| name | [string](#string) |  | The name of the log. Formats: - projects/{project}/auditLogs/{uid} - workspaces/{workspace}/auditLogs/{uid} |
| create_time | [google.protobuf.Timestamp](#google-protobuf-Timestamp) |  |  |
| user | [string](#string) |  | Format: users/d@d.com |
| method | [string](#string) |  | e.g. `/bytebase.v1.SQLService/Query`, `bb.project.repository.push` |
| severity | [AuditLog.Severity](#bytebase-v1-AuditLog-Severity) |  |  |
| resource | [string](#string) |  | The associated resource. |
| request | [string](#string) |  | JSON-encoded request. |
| response | [string](#string) |  | JSON-encoded response. Some fields are omitted because they are too large or contain sensitive information. |
| status | [google.rpc.Status](#google-rpc-Status) |  |  |






<a name="bytebase-v1-ExportAuditLogsRequest"></a>

### ExportAuditLogsRequest



| Field | Type | Label | Description |
| ----- | ---- | ----- | ----------- |
| filter | [string](#string) |  | The filter of the log. It should be a valid CEL expression. For example: - filter = &#34;method == &#39;/bytebase.v1.SQLService/Query&#39;&#34; - filter = &#34;method == &#39;/bytebase.v1.SQLService/Query&#39; &amp;&amp; severity == &#39;ERROR&#39;&#34; - filter = &#34;method == &#39;/bytebase.v1.SQLService/Query&#39; &amp;&amp; severity == &#39;ERROR&#39; &amp;&amp; user == &#39;users/bb@bytebase.com&#39;&#34; - filter = &#34;method == &#39;/bytebase.v1.SQLService/Query&#39; &amp;&amp; severity == &#39;ERROR&#39; &amp;&amp; create_time &lt;= &#39;2021-01-01T00:00:00Z&#39; &amp;&amp; create_time &gt;= &#39;2020-01-01T00:00:00Z&#39;&#34; |
| order_by | [string](#string) |  | The order by of the log. Only support order by create_time. For example: - order_by = &#34;create_time asc&#34; - order_by = &#34;create_time desc&#34; |
| format | [ExportFormat](#bytebase-v1-ExportFormat) |  | The export format. |






<a name="bytebase-v1-ExportAuditLogsResponse"></a>

### ExportAuditLogsResponse



| Field | Type | Label | Description |
| ----- | ---- | ----- | ----------- |
| content | [bytes](#bytes) |  |  |






<a name="bytebase-v1-SearchAuditLogsRequest"></a>

### SearchAuditLogsRequest



| Field | Type | Label | Description |
| ----- | ---- | ----- | ----------- |
| filter | [string](#string) |  | The filter of the log. It should be a valid CEL expression. For example: - filter = &#34;method == &#39;/bytebase.v1.SQLService/Query&#39;&#34; - filter = &#34;method == &#39;/bytebase.v1.SQLService/Query&#39; &amp;&amp; severity == &#39;ERROR&#39;&#34; - filter = &#34;method == &#39;/bytebase.v1.SQLService/Query&#39; &amp;&amp; severity == &#39;ERROR&#39; &amp;&amp; user == &#39;users/bb@bytebase.com&#39;&#34; - filter = &#34;method == &#39;/bytebase.v1.SQLService/Query&#39; &amp;&amp; severity == &#39;ERROR&#39; &amp;&amp; create_time &lt;= &#39;2021-01-01T00:00:00Z&#39; &amp;&amp; create_time &gt;= &#39;2020-01-01T00:00:00Z&#39;&#34; |
| order_by | [string](#string) |  | The order by of the log. Only support order by create_time. For example: - order_by = &#34;create_time asc&#34; - order_by = &#34;create_time desc&#34; |
| page_size | [int32](#int32) |  | The maximum number of logs to return. The service may return fewer than this value. If unspecified, at most 100 log entries will be returned. The maximum value is 1000; values above 1000 will be coerced to 1000. |
| page_token | [string](#string) |  | A page token, received from a previous `SearchLogs` call. Provide this to retrieve the subsequent page. |






<a name="bytebase-v1-SearchAuditLogsResponse"></a>

### SearchAuditLogsResponse



| Field | Type | Label | Description |
| ----- | ---- | ----- | ----------- |
| audit_logs | [AuditLog](#bytebase-v1-AuditLog) | repeated |  |
| next_page_token | [string](#string) |  | A token to retrieve next page of log entities. Pass this value in the page_token field in the subsequent call to retrieve the next page of log entities. |





 


<a name="bytebase-v1-AuditLog-Severity"></a>

### AuditLog.Severity


| Name | Number | Description |
| ---- | ------ | ----------- |
| DEFAULT | 0 |  |
| DEBUG | 1 |  |
| INFO | 2 |  |
| NOTICE | 3 |  |
| WARNING | 4 |  |
| ERROR | 5 |  |
| CRITICAL | 6 |  |
| ALERT | 7 |  |
| EMERGENCY | 8 |  |


 

 


<a name="bytebase-v1-AuditLogService"></a>

### AuditLogService


| Method Name | Request Type | Response Type | Description |
| ----------- | ------------ | ------------- | ------------|
| SearchAuditLogs | [SearchAuditLogsRequest](#bytebase-v1-SearchAuditLogsRequest) | [SearchAuditLogsResponse](#bytebase-v1-SearchAuditLogsResponse) |  |
| ExportAuditLogs | [ExportAuditLogsRequest](#bytebase-v1-ExportAuditLogsRequest) | [ExportAuditLogsResponse](#bytebase-v1-ExportAuditLogsResponse) |  |

 



<a name="v1_auth_service-proto"></a>
<p align="right"><a href="#top">Top</a></p>

## v1/auth_service.proto



<a name="bytebase-v1-CreateUserRequest"></a>

### CreateUserRequest



| Field | Type | Label | Description |
| ----- | ---- | ----- | ----------- |
| user | [User](#bytebase-v1-User) |  | The user to create. |






<a name="bytebase-v1-DeleteUserRequest"></a>

### DeleteUserRequest



| Field | Type | Label | Description |
| ----- | ---- | ----- | ----------- |
| name | [string](#string) |  | The name of the user to delete. Format: users/{user} |






<a name="bytebase-v1-Diff"></a>

### Diff



| Field | Type | Label | Description |
| ----- | ---- | ----- | ----------- |
| action | [string](#string) |  |  |
| name | [string](#string) |  |  |
| value | [string](#string) |  |  |






<a name="bytebase-v1-GetUserRequest"></a>

### GetUserRequest



| Field | Type | Label | Description |
| ----- | ---- | ----- | ----------- |
| name | [string](#string) |  | The name of the user to retrieve. Format: users/{user uid or user email} |






<a name="bytebase-v1-IdentityProviderContext"></a>

### IdentityProviderContext



| Field | Type | Label | Description |
| ----- | ---- | ----- | ----------- |
| oauth2_context | [OAuth2IdentityProviderContext](#bytebase-v1-OAuth2IdentityProviderContext) |  |  |
| oidc_context | [OIDCIdentityProviderContext](#bytebase-v1-OIDCIdentityProviderContext) |  |  |






<a name="bytebase-v1-ListUsersRequest"></a>

### ListUsersRequest



| Field | Type | Label | Description |
| ----- | ---- | ----- | ----------- |
| page_size | [int32](#int32) |  | The maximum number of users to return. The service may return fewer than this value. If unspecified, at most 50 users will be returned. The maximum value is 1000; values above 1000 will be coerced to 1000. |
| page_token | [string](#string) |  | A page token, received from a previous `ListUsers` call. Provide this to retrieve the subsequent page.

When paginating, all other parameters provided to `ListUsers` must match the call that provided the page token. |
| show_deleted | [bool](#bool) |  | Show deleted users if specified. |






<a name="bytebase-v1-ListUsersResponse"></a>

### ListUsersResponse



| Field | Type | Label | Description |
| ----- | ---- | ----- | ----------- |
| users | [User](#bytebase-v1-User) | repeated | The users from the specified request. |
| next_page_token | [string](#string) |  | A token, which can be sent as `page_token` to retrieve the next page. If this field is omitted, there are no subsequent pages. |






<a name="bytebase-v1-LoginRequest"></a>

### LoginRequest



| Field | Type | Label | Description |
| ----- | ---- | ----- | ----------- |
| email | [string](#string) |  |  |
| password | [string](#string) |  |  |
| web | [bool](#bool) |  | If web is set, we will set access token, refresh token, and user to the cookie. |
| idp_name | [string](#string) |  | The name of the identity provider. Format: idps/{idp} |
| idp_context | [IdentityProviderContext](#bytebase-v1-IdentityProviderContext) |  | The idp_context is using to get the user information from identity provider. |
| otp_code | [string](#string) | optional | The otp_code is used to verify the user&#39;s identity by MFA. |
| recovery_code | [string](#string) | optional | The recovery_code is used to recovery the user&#39;s identity with MFA. |
| mfa_temp_token | [string](#string) | optional | The mfa_temp_token is used to verify the user&#39;s identity by MFA. |






<a name="bytebase-v1-LoginResponse"></a>

### LoginResponse



| Field | Type | Label | Description |
| ----- | ---- | ----- | ----------- |
| token | [string](#string) |  |  |
| mfa_temp_token | [string](#string) | optional |  |






<a name="bytebase-v1-LogoutRequest"></a>

### LogoutRequest







<a name="bytebase-v1-OAuth2IdentityProviderContext"></a>

### OAuth2IdentityProviderContext



| Field | Type | Label | Description |
| ----- | ---- | ----- | ----------- |
| code | [string](#string) |  |  |






<a name="bytebase-v1-OIDCIdentityProviderContext"></a>

### OIDCIdentityProviderContext







<a name="bytebase-v1-UndeleteUserRequest"></a>

### UndeleteUserRequest



| Field | Type | Label | Description |
| ----- | ---- | ----- | ----------- |
| name | [string](#string) |  | The name of the deleted user. Format: users/{user} |






<a name="bytebase-v1-UpdateUserRequest"></a>

### UpdateUserRequest



| Field | Type | Label | Description |
| ----- | ---- | ----- | ----------- |
| user | [User](#bytebase-v1-User) |  | The user to update.

The user&#39;s `name` field is used to identify the user to update. Format: users/{user} |
| update_mask | [google.protobuf.FieldMask](#google-protobuf-FieldMask) |  | The list of fields to update. |
| otp_code | [string](#string) | optional | The otp_code is used to verify the user&#39;s identity by MFA. |
| regenerate_temp_mfa_secret | [bool](#bool) |  | The regenerate_temp_mfa_secret flag means to regenerate temporary MFA secret for user. This is used for MFA setup. The temporary MFA secret and recovery codes will be returned in the response. |
| regenerate_recovery_codes | [bool](#bool) |  | The regenerate_recovery_codes flag means to regenerate recovery codes for user. |






<a name="bytebase-v1-User"></a>

### User



| Field | Type | Label | Description |
| ----- | ---- | ----- | ----------- |
| name | [string](#string) |  | The name of the user. Format: users/{user}. {user} is a system-generated unique ID. |
| state | [State](#bytebase-v1-State) |  |  |
| email | [string](#string) |  |  |
| title | [string](#string) |  |  |
| user_type | [UserType](#bytebase-v1-UserType) |  |  |
| password | [string](#string) |  |  |
| service_key | [string](#string) |  |  |
| mfa_enabled | [bool](#bool) |  | The mfa_enabled flag means if the user has enabled MFA. |
| mfa_secret | [string](#string) |  | The mfa_secret is the temporary secret using in two phase verification. |
| recovery_codes | [string](#string) | repeated | The recovery_codes is the temporary recovery codes using in two phase verification. |
| phone | [string](#string) |  | Should be a valid E.164 compliant phone number. Could be empty. |
<<<<<<< HEAD
| roles | [string](#string) | repeated | The roles of the user. This filed is to supersede the `user_role` field. |
| diffs | [Diff](#bytebase-v1-Diff) | repeated |  |
=======
>>>>>>> 155e40a2





 


<a name="bytebase-v1-UserType"></a>

### UserType


| Name | Number | Description |
| ---- | ------ | ----------- |
| USER_TYPE_UNSPECIFIED | 0 |  |
| USER | 1 |  |
| SYSTEM_BOT | 2 |  |
| SERVICE_ACCOUNT | 3 |  |


 

 


<a name="bytebase-v1-AuthService"></a>

### AuthService


| Method Name | Request Type | Response Type | Description |
| ----------- | ------------ | ------------- | ------------|
| GetUser | [GetUserRequest](#bytebase-v1-GetUserRequest) | [User](#bytebase-v1-User) |  |
| ListUsers | [ListUsersRequest](#bytebase-v1-ListUsersRequest) | [ListUsersResponse](#bytebase-v1-ListUsersResponse) |  |
| CreateUser | [CreateUserRequest](#bytebase-v1-CreateUserRequest) | [User](#bytebase-v1-User) |  |
| UpdateUser | [UpdateUserRequest](#bytebase-v1-UpdateUserRequest) | [User](#bytebase-v1-User) |  |
| DeleteUser | [DeleteUserRequest](#bytebase-v1-DeleteUserRequest) | [.google.protobuf.Empty](#google-protobuf-Empty) |  |
| UndeleteUser | [UndeleteUserRequest](#bytebase-v1-UndeleteUserRequest) | [User](#bytebase-v1-User) |  |
| Login | [LoginRequest](#bytebase-v1-LoginRequest) | [LoginResponse](#bytebase-v1-LoginResponse) |  |
| Logout | [LogoutRequest](#bytebase-v1-LogoutRequest) | [.google.protobuf.Empty](#google-protobuf-Empty) |  |

 



<a name="v1_instance_service-proto"></a>
<p align="right"><a href="#top">Top</a></p>

## v1/instance_service.proto



<a name="bytebase-v1-AddDataSourceRequest"></a>

### AddDataSourceRequest



| Field | Type | Label | Description |
| ----- | ---- | ----- | ----------- |
| instance | [string](#string) |  | The name of the instance to add a data source to. Format: instances/{instance} |
| data_source | [DataSource](#bytebase-v1-DataSource) |  | Identified by data source ID. Only READ_ONLY data source can be added. |
| validate_only | [bool](#bool) |  | Validate only also tests the data source connection. |






<a name="bytebase-v1-BatchSyncInstanceRequest"></a>

### BatchSyncInstanceRequest



| Field | Type | Label | Description |
| ----- | ---- | ----- | ----------- |
| requests | [SyncInstanceRequest](#bytebase-v1-SyncInstanceRequest) | repeated | The request message specifying the instances to sync. A maximum of 1000 instances can be synced in a batch. |






<a name="bytebase-v1-BatchSyncInstanceResponse"></a>

### BatchSyncInstanceResponse







<a name="bytebase-v1-CreateInstanceRequest"></a>

### CreateInstanceRequest



| Field | Type | Label | Description |
| ----- | ---- | ----- | ----------- |
| instance | [Instance](#bytebase-v1-Instance) |  | The instance to create. |
| instance_id | [string](#string) |  | The ID to use for the instance, which will become the final component of the instance&#39;s resource name.

This value should be 4-63 characters, and valid characters are /[a-z][0-9]-/. |
| validate_only | [bool](#bool) |  | Validate only also tests the data source connection. |






<a name="bytebase-v1-DataSource"></a>

### DataSource



| Field | Type | Label | Description |
| ----- | ---- | ----- | ----------- |
| id | [string](#string) |  |  |
| type | [DataSourceType](#bytebase-v1-DataSourceType) |  |  |
| username | [string](#string) |  |  |
| password | [string](#string) |  |  |
| use_ssl | [bool](#bool) |  | Use SSL to connect to the data source. By default, we use system default SSL configuration. |
| ssl_ca | [string](#string) |  |  |
| ssl_cert | [string](#string) |  |  |
| ssl_key | [string](#string) |  |  |
| host | [string](#string) |  |  |
| port | [string](#string) |  |  |
| database | [string](#string) |  |  |
| srv | [bool](#bool) |  | srv, authentication_database and replica_set are used for MongoDB. |
| authentication_database | [string](#string) |  |  |
| sid | [string](#string) |  | sid and service_name are used for Oracle. |
| service_name | [string](#string) |  |  |
| ssh_host | [string](#string) |  | Connection over SSH. The hostname of the SSH server agent. Required. |
| ssh_port | [string](#string) |  | The port of the SSH server agent. It&#39;s 22 typically. Required. |
| ssh_user | [string](#string) |  | The user to login the server. Required. |
| ssh_password | [string](#string) |  | The password to login the server. If it&#39;s empty string, no password is required. |
| ssh_private_key | [string](#string) |  | The private key to login the server. If it&#39;s empty string, we will use the system default private key from os.Getenv(&#34;SSH_AUTH_SOCK&#34;). |
| authentication_private_key | [string](#string) |  | PKCS#8 private key in PEM format. If it&#39;s empty string, no private key is required. Used for authentication when connecting to the data source. |
| external_secret | [DataSourceExternalSecret](#bytebase-v1-DataSourceExternalSecret) |  |  |
| authentication_type | [DataSource.AuthenticationType](#bytebase-v1-DataSource-AuthenticationType) |  |  |
| sasl_config | [SASLConfig](#bytebase-v1-SASLConfig) |  |  |
| additional_addresses | [DataSource.Address](#bytebase-v1-DataSource-Address) | repeated | additional_addresses is used for MongoDB replica set. |
| replica_set | [string](#string) |  | replica_set is used for MongoDB replica set. |
| direct_connection | [bool](#bool) |  | direct_connection is used for MongoDB to dispatch all the operations to the node specified in the connection string. |
| region | [string](#string) |  | region is the location of where the DB is, works for AWS RDS. For example, us-east-1. |
| account_id | [string](#string) |  | account_id is used by Databricks. |
| warehouse_id | [string](#string) |  | warehouse_id is used by Databricks. |
| master_name | [string](#string) |  | master_name is the master name used by connecting redis-master via redis sentinel. |
| master_username | [string](#string) |  | master_username and master_password are master credentials used by redis sentinel mode. |
| master_password | [string](#string) |  |  |
| redis_type | [DataSource.RedisType](#bytebase-v1-DataSource-RedisType) |  |  |






<a name="bytebase-v1-DataSource-Address"></a>

### DataSource.Address



| Field | Type | Label | Description |
| ----- | ---- | ----- | ----------- |
| host | [string](#string) |  |  |
| port | [string](#string) |  |  |






<a name="bytebase-v1-DataSourceExternalSecret"></a>

### DataSourceExternalSecret



| Field | Type | Label | Description |
| ----- | ---- | ----- | ----------- |
| secret_type | [DataSourceExternalSecret.SecretType](#bytebase-v1-DataSourceExternalSecret-SecretType) |  |  |
| url | [string](#string) |  |  |
| auth_type | [DataSourceExternalSecret.AuthType](#bytebase-v1-DataSourceExternalSecret-AuthType) |  |  |
| app_role | [DataSourceExternalSecret.AppRoleAuthOption](#bytebase-v1-DataSourceExternalSecret-AppRoleAuthOption) |  |  |
| token | [string](#string) |  |  |
| engine_name | [string](#string) |  | engine name is the name for secret engine. |
| secret_name | [string](#string) |  | the secret name in the engine to store the password. |
| password_key_name | [string](#string) |  | the key name for the password. |






<a name="bytebase-v1-DataSourceExternalSecret-AppRoleAuthOption"></a>

### DataSourceExternalSecret.AppRoleAuthOption



| Field | Type | Label | Description |
| ----- | ---- | ----- | ----------- |
| role_id | [string](#string) |  |  |
| secret_id | [string](#string) |  | the secret id for the role without ttl. |
| type | [DataSourceExternalSecret.AppRoleAuthOption.SecretType](#bytebase-v1-DataSourceExternalSecret-AppRoleAuthOption-SecretType) |  |  |
| mount_path | [string](#string) |  | The path where the approle auth method is mounted. |






<a name="bytebase-v1-DeleteInstanceRequest"></a>

### DeleteInstanceRequest



| Field | Type | Label | Description |
| ----- | ---- | ----- | ----------- |
| name | [string](#string) |  | The name of the instance to delete. Format: instances/{instance} |
| force | [bool](#bool) |  | If set to true, any databases and sheets from this project will also be moved to default project, and all open issues will be closed. |






<a name="bytebase-v1-GetInstanceRequest"></a>

### GetInstanceRequest



| Field | Type | Label | Description |
| ----- | ---- | ----- | ----------- |
| name | [string](#string) |  | The name of the instance to retrieve. Format: instances/{instance} |






<a name="bytebase-v1-Instance"></a>

### Instance



| Field | Type | Label | Description |
| ----- | ---- | ----- | ----------- |
| name | [string](#string) |  | The name of the instance. Format: instances/{instance} |
| uid | [string](#string) |  | The system-assigned, unique identifier for a resource. |
| state | [State](#bytebase-v1-State) |  |  |
| title | [string](#string) |  |  |
| engine | [Engine](#bytebase-v1-Engine) |  |  |
| engine_version | [string](#string) |  |  |
| external_link | [string](#string) |  |  |
| data_sources | [DataSource](#bytebase-v1-DataSource) | repeated |  |
| environment | [string](#string) |  | The environment resource. Format: environments/prod where prod is the environment resource ID. |
| activation | [bool](#bool) |  |  |
| options | [InstanceOptions](#bytebase-v1-InstanceOptions) |  |  |






<a name="bytebase-v1-InstanceOptions"></a>

### InstanceOptions
InstanceOptions is the option for instances.


| Field | Type | Label | Description |
| ----- | ---- | ----- | ----------- |
| sync_interval | [google.protobuf.Duration](#google-protobuf-Duration) |  | How often the instance is synced. |
| maximum_connections | [int32](#int32) |  | The maximum number of connections. The default is 10 if the value is unset or zero. |






<a name="bytebase-v1-InstanceResource"></a>

### InstanceResource



| Field | Type | Label | Description |
| ----- | ---- | ----- | ----------- |
| title | [string](#string) |  |  |
| engine | [Engine](#bytebase-v1-Engine) |  |  |
| engine_version | [string](#string) |  |  |
| data_sources | [DataSource](#bytebase-v1-DataSource) | repeated |  |
| activation | [bool](#bool) |  |  |
| name | [string](#string) |  | The name of the instance. Format: instances/{instance} |
| environment | [string](#string) |  | The environment resource. Format: environments/prod where prod is the environment resource ID. |






<a name="bytebase-v1-KerberosConfig"></a>

### KerberosConfig



| Field | Type | Label | Description |
| ----- | ---- | ----- | ----------- |
| primary | [string](#string) |  |  |
| instance | [string](#string) |  |  |
| realm | [string](#string) |  |  |
| keytab | [bytes](#bytes) |  |  |
| kdc_host | [string](#string) |  |  |
| kdc_port | [string](#string) |  |  |
| kdc_transport_protocol | [string](#string) |  |  |






<a name="bytebase-v1-ListInstancesRequest"></a>

### ListInstancesRequest



| Field | Type | Label | Description |
| ----- | ---- | ----- | ----------- |
| parent | [string](#string) |  | The parent parameter&#39;s value depends on the target resource for the request. - instances.list(): An empty string. This method doesn&#39;t require a resource; it simply returns all instances the user has access to. - projects.instances.list(): projects/{PROJECT_ID}. This method lists all instances that have databases in the project. |
| page_size | [int32](#int32) |  | The maximum number of instances to return. The service may return fewer than this value. If unspecified, at most 50 instances will be returned. The maximum value is 1000; values above 1000 will be coerced to 1000. |
| page_token | [string](#string) |  | A page token, received from a previous `ListInstances` call. Provide this to retrieve the subsequent page.

When paginating, all other parameters provided to `ListInstances` must match the call that provided the page token. |
| show_deleted | [bool](#bool) |  | Show deleted instances if specified. |






<a name="bytebase-v1-ListInstancesResponse"></a>

### ListInstancesResponse



| Field | Type | Label | Description |
| ----- | ---- | ----- | ----------- |
| instances | [Instance](#bytebase-v1-Instance) | repeated | The instances from the specified request. |
| next_page_token | [string](#string) |  | A token, which can be sent as `page_token` to retrieve the next page. If this field is omitted, there are no subsequent pages. |






<a name="bytebase-v1-RemoveDataSourceRequest"></a>

### RemoveDataSourceRequest



| Field | Type | Label | Description |
| ----- | ---- | ----- | ----------- |
| instance | [string](#string) |  | The name of the instance to remove a data source from. Format: instances/{instance} |
| data_source | [DataSource](#bytebase-v1-DataSource) |  | Identified by data source ID. Only READ_ONLY data source can be removed. |






<a name="bytebase-v1-SASLConfig"></a>

### SASLConfig



| Field | Type | Label | Description |
| ----- | ---- | ----- | ----------- |
| krb_config | [KerberosConfig](#bytebase-v1-KerberosConfig) |  |  |






<a name="bytebase-v1-SearchInstancesRequest"></a>

### SearchInstancesRequest



| Field | Type | Label | Description |
| ----- | ---- | ----- | ----------- |
| parent | [string](#string) |  | The parent parameter&#39;s value depends on the target resource for the request. - instances.list(): An empty string. This method doesn&#39;t require a resource; it simply returns all instances the user has access to. - projects.instances.list(): projects/{PROJECT_ID}. This method lists all instances that have databases in the project. |
| show_deleted | [bool](#bool) |  | Show deleted instances if specified. |






<a name="bytebase-v1-SearchInstancesResponse"></a>

### SearchInstancesResponse



| Field | Type | Label | Description |
| ----- | ---- | ----- | ----------- |
| instances | [Instance](#bytebase-v1-Instance) | repeated | The instances from the specified request. |






<a name="bytebase-v1-SyncInstanceRequest"></a>

### SyncInstanceRequest



| Field | Type | Label | Description |
| ----- | ---- | ----- | ----------- |
| name | [string](#string) |  | The name of instance. Format: instances/{instance} |






<a name="bytebase-v1-SyncInstanceResponse"></a>

### SyncInstanceResponse







<a name="bytebase-v1-SyncSlowQueriesRequest"></a>

### SyncSlowQueriesRequest



| Field | Type | Label | Description |
| ----- | ---- | ----- | ----------- |
| parent | [string](#string) |  | The name of the instance to sync slow queries. Format: instances/{instance} for one instance or projects/{project} for one project. |






<a name="bytebase-v1-UndeleteInstanceRequest"></a>

### UndeleteInstanceRequest



| Field | Type | Label | Description |
| ----- | ---- | ----- | ----------- |
| name | [string](#string) |  | The name of the deleted instance. Format: instances/{instance} |






<a name="bytebase-v1-UpdateDataSourceRequest"></a>

### UpdateDataSourceRequest



| Field | Type | Label | Description |
| ----- | ---- | ----- | ----------- |
| instance | [string](#string) |  | The name of the instance to update a data source. Format: instances/{instance} |
| data_source | [DataSource](#bytebase-v1-DataSource) |  | Identified by data source ID. |
| update_mask | [google.protobuf.FieldMask](#google-protobuf-FieldMask) |  | The list of fields to update. |
| validate_only | [bool](#bool) |  | Validate only also tests the data source connection. |






<a name="bytebase-v1-UpdateInstanceRequest"></a>

### UpdateInstanceRequest



| Field | Type | Label | Description |
| ----- | ---- | ----- | ----------- |
| instance | [Instance](#bytebase-v1-Instance) |  | The instance to update.

The instance&#39;s `name` field is used to identify the instance to update. Format: instances/{instance} |
| update_mask | [google.protobuf.FieldMask](#google-protobuf-FieldMask) |  | The list of fields to update. |





 


<a name="bytebase-v1-DataSource-AuthenticationType"></a>

### DataSource.AuthenticationType


| Name | Number | Description |
| ---- | ------ | ----------- |
| AUTHENTICATION_UNSPECIFIED | 0 |  |
| PASSWORD | 1 |  |
| GOOGLE_CLOUD_SQL_IAM | 2 |  |
| AWS_RDS_IAM | 3 |  |



<a name="bytebase-v1-DataSource-RedisType"></a>

### DataSource.RedisType


| Name | Number | Description |
| ---- | ------ | ----------- |
| REDIS_TYPE_UNSPECIFIED | 0 |  |
| STANDALONE | 1 |  |
| SENTINEL | 2 |  |
| CLUSTER | 3 |  |



<a name="bytebase-v1-DataSourceExternalSecret-AppRoleAuthOption-SecretType"></a>

### DataSourceExternalSecret.AppRoleAuthOption.SecretType


| Name | Number | Description |
| ---- | ------ | ----------- |
| SECRET_TYPE_UNSPECIFIED | 0 |  |
| PLAIN | 1 |  |
| ENVIRONMENT | 2 |  |



<a name="bytebase-v1-DataSourceExternalSecret-AuthType"></a>

### DataSourceExternalSecret.AuthType


| Name | Number | Description |
| ---- | ------ | ----------- |
| AUTH_TYPE_UNSPECIFIED | 0 |  |
| TOKEN | 1 | ref: https://developer.hashicorp.com/vault/docs/auth/token |
| VAULT_APP_ROLE | 2 | ref: https://developer.hashicorp.com/vault/docs/auth/approle |



<a name="bytebase-v1-DataSourceExternalSecret-SecretType"></a>

### DataSourceExternalSecret.SecretType


| Name | Number | Description |
| ---- | ------ | ----------- |
| SAECRET_TYPE_UNSPECIFIED | 0 |  |
| VAULT_KV_V2 | 1 | ref: https://developer.hashicorp.com/vault/api-docs/secret/kv/kv-v2 |
| AWS_SECRETS_MANAGER | 2 | ref: https://docs.aws.amazon.com/secretsmanager/latest/userguide/intro.html |
| GCP_SECRET_MANAGER | 3 | ref: https://cloud.google.com/secret-manager/docs |



<a name="bytebase-v1-DataSourceType"></a>

### DataSourceType


| Name | Number | Description |
| ---- | ------ | ----------- |
| DATA_SOURCE_UNSPECIFIED | 0 |  |
| ADMIN | 1 |  |
| READ_ONLY | 2 |  |


 

 


<a name="bytebase-v1-InstanceService"></a>

### InstanceService


| Method Name | Request Type | Response Type | Description |
| ----------- | ------------ | ------------- | ------------|
| GetInstance | [GetInstanceRequest](#bytebase-v1-GetInstanceRequest) | [Instance](#bytebase-v1-Instance) |  |
| ListInstances | [ListInstancesRequest](#bytebase-v1-ListInstancesRequest) | [ListInstancesResponse](#bytebase-v1-ListInstancesResponse) |  |
| SearchInstances | [SearchInstancesRequest](#bytebase-v1-SearchInstancesRequest) | [SearchInstancesResponse](#bytebase-v1-SearchInstancesResponse) |  |
| CreateInstance | [CreateInstanceRequest](#bytebase-v1-CreateInstanceRequest) | [Instance](#bytebase-v1-Instance) |  |
| UpdateInstance | [UpdateInstanceRequest](#bytebase-v1-UpdateInstanceRequest) | [Instance](#bytebase-v1-Instance) |  |
| DeleteInstance | [DeleteInstanceRequest](#bytebase-v1-DeleteInstanceRequest) | [.google.protobuf.Empty](#google-protobuf-Empty) |  |
| UndeleteInstance | [UndeleteInstanceRequest](#bytebase-v1-UndeleteInstanceRequest) | [Instance](#bytebase-v1-Instance) |  |
| SyncInstance | [SyncInstanceRequest](#bytebase-v1-SyncInstanceRequest) | [SyncInstanceResponse](#bytebase-v1-SyncInstanceResponse) |  |
| BatchSyncInstance | [BatchSyncInstanceRequest](#bytebase-v1-BatchSyncInstanceRequest) | [BatchSyncInstanceResponse](#bytebase-v1-BatchSyncInstanceResponse) |  |
| AddDataSource | [AddDataSourceRequest](#bytebase-v1-AddDataSourceRequest) | [Instance](#bytebase-v1-Instance) |  |
| RemoveDataSource | [RemoveDataSourceRequest](#bytebase-v1-RemoveDataSourceRequest) | [Instance](#bytebase-v1-Instance) |  |
| UpdateDataSource | [UpdateDataSourceRequest](#bytebase-v1-UpdateDataSourceRequest) | [Instance](#bytebase-v1-Instance) |  |
| SyncSlowQueries | [SyncSlowQueriesRequest](#bytebase-v1-SyncSlowQueriesRequest) | [.google.protobuf.Empty](#google-protobuf-Empty) |  |

 



<a name="v1_database_service-proto"></a>
<p align="right"><a href="#top">Top</a></p>

## v1/database_service.proto



<a name="bytebase-v1-AdviseIndexRequest"></a>

### AdviseIndexRequest
AdviseIndexRequest is the request of advising index.


| Field | Type | Label | Description |
| ----- | ---- | ----- | ----------- |
| parent | [string](#string) |  | Format: instances/{instance}/databases/{database} |
| statement | [string](#string) |  | The statement to be advised. |






<a name="bytebase-v1-AdviseIndexResponse"></a>

### AdviseIndexResponse
AdviseIndexResponse is the response of advising index.


| Field | Type | Label | Description |
| ----- | ---- | ----- | ----------- |
| current_index | [string](#string) |  | The current index of the statement used. |
| suggestion | [string](#string) |  | The suggested index of the statement. |
| create_index_statement | [string](#string) |  | The create index statement of the suggested index. |






<a name="bytebase-v1-BatchUpdateDatabasesRequest"></a>

### BatchUpdateDatabasesRequest



| Field | Type | Label | Description |
| ----- | ---- | ----- | ----------- |
| parent | [string](#string) |  | The parent resource shared by all databases being updated. Format: instances/{instance} If the operation spans parents, a dash (-) may be accepted as a wildcard. We only support updating the project of databases for now. |
| requests | [UpdateDatabaseRequest](#bytebase-v1-UpdateDatabaseRequest) | repeated | The request message specifying the resources to update. A maximum of 1000 databases can be modified in a batch. |






<a name="bytebase-v1-BatchUpdateDatabasesResponse"></a>

### BatchUpdateDatabasesResponse



| Field | Type | Label | Description |
| ----- | ---- | ----- | ----------- |
| databases | [Database](#bytebase-v1-Database) | repeated | Databases updated. |






<a name="bytebase-v1-ChangeHistory"></a>

### ChangeHistory



| Field | Type | Label | Description |
| ----- | ---- | ----- | ----------- |
| name | [string](#string) |  | Format: instances/{instance}/databases/{database}/changeHistories/{changeHistory} |
| uid | [string](#string) |  |  |
| creator | [string](#string) |  | Format: users/hello@world.com |
| updater | [string](#string) |  | Format: users/hello@world.com |
| create_time | [google.protobuf.Timestamp](#google-protobuf-Timestamp) |  |  |
| update_time | [google.protobuf.Timestamp](#google-protobuf-Timestamp) |  |  |
| release_version | [string](#string) |  | release version of Bytebase |
| source | [ChangeHistory.Source](#bytebase-v1-ChangeHistory-Source) |  |  |
| type | [ChangeHistory.Type](#bytebase-v1-ChangeHistory-Type) |  |  |
| status | [ChangeHistory.Status](#bytebase-v1-ChangeHistory-Status) |  |  |
| version | [string](#string) |  |  |
| description | [string](#string) |  |  |
| statement | [string](#string) |  | The statement is used for preview purpose. |
| statement_size | [int64](#int64) |  |  |
| statement_sheet | [string](#string) |  | The name of the sheet resource. Format: projects/{project}/sheets/{sheet} |
| schema | [string](#string) |  |  |
| schema_size | [int64](#int64) |  |  |
| prev_schema | [string](#string) |  |  |
| prev_schema_size | [int64](#int64) |  |  |
| execution_duration | [google.protobuf.Duration](#google-protobuf-Duration) |  |  |
| issue | [string](#string) |  | Format: projects/{project}/issues/{issue} |
| changed_resources | [ChangedResources](#bytebase-v1-ChangedResources) |  |  |






<a name="bytebase-v1-ChangedResourceDatabase"></a>

### ChangedResourceDatabase



| Field | Type | Label | Description |
| ----- | ---- | ----- | ----------- |
| name | [string](#string) |  |  |
| schemas | [ChangedResourceSchema](#bytebase-v1-ChangedResourceSchema) | repeated |  |






<a name="bytebase-v1-ChangedResourceSchema"></a>

### ChangedResourceSchema



| Field | Type | Label | Description |
| ----- | ---- | ----- | ----------- |
| name | [string](#string) |  |  |
| tables | [ChangedResourceTable](#bytebase-v1-ChangedResourceTable) | repeated |  |






<a name="bytebase-v1-ChangedResourceTable"></a>

### ChangedResourceTable



| Field | Type | Label | Description |
| ----- | ---- | ----- | ----------- |
| name | [string](#string) |  |  |






<a name="bytebase-v1-ChangedResources"></a>

### ChangedResources



| Field | Type | Label | Description |
| ----- | ---- | ----- | ----------- |
| databases | [ChangedResourceDatabase](#bytebase-v1-ChangedResourceDatabase) | repeated |  |






<a name="bytebase-v1-CheckConstraintMetadata"></a>

### CheckConstraintMetadata
CheckConstraintMetadata is the metadata for check constraints.


| Field | Type | Label | Description |
| ----- | ---- | ----- | ----------- |
| name | [string](#string) |  | The name is the name of a check constraint. |
| expression | [string](#string) |  | The expression is the expression of a check constraint. |






<a name="bytebase-v1-ColumnConfig"></a>

### ColumnConfig



| Field | Type | Label | Description |
| ----- | ---- | ----- | ----------- |
| name | [string](#string) |  | The name is the name of a column. |
| semantic_type_id | [string](#string) |  |  |
| labels | [ColumnConfig.LabelsEntry](#bytebase-v1-ColumnConfig-LabelsEntry) | repeated | The user labels for a column. |
| classification_id | [string](#string) |  |  |






<a name="bytebase-v1-ColumnConfig-LabelsEntry"></a>

### ColumnConfig.LabelsEntry



| Field | Type | Label | Description |
| ----- | ---- | ----- | ----------- |
| key | [string](#string) |  |  |
| value | [string](#string) |  |  |






<a name="bytebase-v1-ColumnMetadata"></a>

### ColumnMetadata
ColumnMetadata is the metadata for columns.


| Field | Type | Label | Description |
| ----- | ---- | ----- | ----------- |
| name | [string](#string) |  | The name is the name of a column. |
| position | [int32](#int32) |  | The position is the position in columns. |
| has_default | [bool](#bool) |  |  |
| default_null | [bool](#bool) |  |  |
| default_string | [string](#string) |  |  |
| default_expression | [string](#string) |  |  |
| on_update | [string](#string) |  | The on_update is the on update action of a column. For MySQL like databases, it&#39;s only supported for TIMESTAMP columns with CURRENT_TIMESTAMP as on update value. |
| nullable | [bool](#bool) |  | The nullable is the nullable of a column. |
| type | [string](#string) |  | The type is the type of a column. |
| character_set | [string](#string) |  | The character_set is the character_set of a column. |
| collation | [string](#string) |  | The collation is the collation of a column. |
| comment | [string](#string) |  | The comment is the comment of a column. classification and user_comment is parsed from the comment. |
| user_comment | [string](#string) |  | The user_comment is the user comment of a column parsed from the comment. |
| effective_masking_level | [MaskingLevel](#bytebase-v1-MaskingLevel) |  | The effective_masking_level is the effective masking level of the column, evaluate from the column masking data and global masking rules. |
| generation | [GenerationMetadata](#bytebase-v1-GenerationMetadata) |  | The generation is the generation of a column. |






<a name="bytebase-v1-Database"></a>

### Database



| Field | Type | Label | Description |
| ----- | ---- | ----- | ----------- |
| name | [string](#string) |  | The name of the database. Format: instances/{instance}/databases/{database} {database} is the database name in the instance. |
| uid | [string](#string) |  | The system-assigned, unique identifier for a resource. |
| sync_state | [State](#bytebase-v1-State) |  | The existence of a database on latest sync. |
| successful_sync_time | [google.protobuf.Timestamp](#google-protobuf-Timestamp) |  | The latest synchronization time. |
| project | [string](#string) |  | The project for a database. Format: projects/{project} |
| schema_version | [string](#string) |  | The version of database schema. |
| environment | [string](#string) |  | The environment resource. Format: environments/prod where prod is the environment resource ID. |
| effective_environment | [string](#string) |  | The effective environment based on environment tag above and environment tag on the instance. Inheritance follows https://cloud.google.com/resource-manager/docs/tags/tags-overview. |
| labels | [Database.LabelsEntry](#bytebase-v1-Database-LabelsEntry) | repeated | Labels will be used for deployment and policy control. |
| instance_resource | [InstanceResource](#bytebase-v1-InstanceResource) |  | The instance resource. |






<a name="bytebase-v1-Database-LabelsEntry"></a>

### Database.LabelsEntry



| Field | Type | Label | Description |
| ----- | ---- | ----- | ----------- |
| key | [string](#string) |  |  |
| value | [string](#string) |  |  |






<a name="bytebase-v1-DatabaseConfig"></a>

### DatabaseConfig



| Field | Type | Label | Description |
| ----- | ---- | ----- | ----------- |
| name | [string](#string) |  |  |
| schema_configs | [SchemaConfig](#bytebase-v1-SchemaConfig) | repeated | The schema_configs is the list of configs for schemas in a database. |






<a name="bytebase-v1-DatabaseMetadata"></a>

### DatabaseMetadata
DatabaseMetadata is the metadata for databases.


| Field | Type | Label | Description |
| ----- | ---- | ----- | ----------- |
| name | [string](#string) |  | The database metadata name.

Format: instances/{instance}/databases/{database}/metadata |
| schemas | [SchemaMetadata](#bytebase-v1-SchemaMetadata) | repeated | The schemas is the list of schemas in a database. |
| character_set | [string](#string) |  | The character_set is the character set of a database. |
| collation | [string](#string) |  | The collation is the collation of a database. |
| extensions | [ExtensionMetadata](#bytebase-v1-ExtensionMetadata) | repeated | The extensions is the list of extensions in a database. |
| schema_configs | [SchemaConfig](#bytebase-v1-SchemaConfig) | repeated | The schema_configs is the list of configs for schemas in a database. |






<a name="bytebase-v1-DatabaseSchema"></a>

### DatabaseSchema
DatabaseSchema is the metadata for databases.


| Field | Type | Label | Description |
| ----- | ---- | ----- | ----------- |
| schema | [string](#string) |  | The schema dump from database. |






<a name="bytebase-v1-DeleteSecretRequest"></a>

### DeleteSecretRequest



| Field | Type | Label | Description |
| ----- | ---- | ----- | ----------- |
| name | [string](#string) |  | The name of the secret to be deleted. Format: instances/{instance}/databases/{database}/secrets/{secret} |






<a name="bytebase-v1-DependentColumn"></a>

### DependentColumn
DependentColumn is the metadata for dependent columns.


| Field | Type | Label | Description |
| ----- | ---- | ----- | ----------- |
| schema | [string](#string) |  | The schema is the schema of a reference column. |
| table | [string](#string) |  | The table is the table of a reference column. |
| column | [string](#string) |  | The column is the name of a reference column. |






<a name="bytebase-v1-DiffSchemaRequest"></a>

### DiffSchemaRequest



| Field | Type | Label | Description |
| ----- | ---- | ----- | ----------- |
| name | [string](#string) |  | The name of the database or change history. Format: database: instances/{instance}/databases/{database} change history: instances/{instance}/databases/{database}/changeHistories/{changeHistory} |
| schema | [string](#string) |  | The target schema. |
| change_history | [string](#string) |  | The resource name of the change history Format: instances/{instance}/databases/{database}/changeHistories/{changeHistory} |
| sdl_format | [bool](#bool) |  | Format the schema dump into SDL format. |






<a name="bytebase-v1-DiffSchemaResponse"></a>

### DiffSchemaResponse



| Field | Type | Label | Description |
| ----- | ---- | ----- | ----------- |
| diff | [string](#string) |  |  |






<a name="bytebase-v1-ExtensionMetadata"></a>

### ExtensionMetadata
ExtensionMetadata is the metadata for extensions.


| Field | Type | Label | Description |
| ----- | ---- | ----- | ----------- |
| name | [string](#string) |  | The name is the name of an extension. |
| schema | [string](#string) |  | The schema is the extension that is installed to. But the extension usage is not limited to the schema. |
| version | [string](#string) |  | The version is the version of an extension. |
| description | [string](#string) |  | The description is the description of an extension. |






<a name="bytebase-v1-ExternalTableMetadata"></a>

### ExternalTableMetadata



| Field | Type | Label | Description |
| ----- | ---- | ----- | ----------- |
| name | [string](#string) |  | The name is the name of a external table. |
| external_server_name | [string](#string) |  | The external_server_name is the name of the external server. |
| external_database_name | [string](#string) |  | The external_database_name is the name of the external database. |
| columns | [ColumnMetadata](#bytebase-v1-ColumnMetadata) | repeated | The columns is the ordered list of columns in a foreign table. |






<a name="bytebase-v1-ForeignKeyMetadata"></a>

### ForeignKeyMetadata
ForeignKeyMetadata is the metadata for foreign keys.


| Field | Type | Label | Description |
| ----- | ---- | ----- | ----------- |
| name | [string](#string) |  | The name is the name of a foreign key. |
| columns | [string](#string) | repeated | The columns are the ordered referencing columns of a foreign key. |
| referenced_schema | [string](#string) |  | The referenced_schema is the referenced schema name of a foreign key. It is an empty string for databases without such concept such as MySQL. |
| referenced_table | [string](#string) |  | The referenced_table is the referenced table name of a foreign key. |
| referenced_columns | [string](#string) | repeated | The referenced_columns are the ordered referenced columns of a foreign key. |
| on_delete | [string](#string) |  | The on_delete is the on delete action of a foreign key. |
| on_update | [string](#string) |  | The on_update is the on update action of a foreign key. |
| match_type | [string](#string) |  | The match_type is the match type of a foreign key. The match_type is the PostgreSQL specific field. It&#39;s empty string for other databases. |






<a name="bytebase-v1-FunctionConfig"></a>

### FunctionConfig



| Field | Type | Label | Description |
| ----- | ---- | ----- | ----------- |
| name | [string](#string) |  | The name is the name of a function. |
| updater | [string](#string) |  | The last updater of the function in branch. Format: users/{email} |
| update_time | [google.protobuf.Timestamp](#google-protobuf-Timestamp) |  | The timestamp when the function is updated in branch. |






<a name="bytebase-v1-FunctionMetadata"></a>

### FunctionMetadata
FunctionMetadata is the metadata for functions.


| Field | Type | Label | Description |
| ----- | ---- | ----- | ----------- |
| name | [string](#string) |  | The name is the name of a function. |
| definition | [string](#string) |  | The definition is the definition of a function. |






<a name="bytebase-v1-GenerationMetadata"></a>

### GenerationMetadata



| Field | Type | Label | Description |
| ----- | ---- | ----- | ----------- |
| type | [GenerationMetadata.Type](#bytebase-v1-GenerationMetadata-Type) |  |  |
| expression | [string](#string) |  |  |






<a name="bytebase-v1-GetChangeHistoryRequest"></a>

### GetChangeHistoryRequest



| Field | Type | Label | Description |
| ----- | ---- | ----- | ----------- |
| name | [string](#string) |  | The name of the change history to retrieve. Format: instances/{instance}/databases/{database}/changeHistories/{changeHistory} |
| view | [ChangeHistoryView](#bytebase-v1-ChangeHistoryView) |  |  |
| sdl_format | [bool](#bool) |  | Format the schema dump into SDL format. |
| concise | [bool](#bool) |  | When true, the schema dump will be concise. |






<a name="bytebase-v1-GetDatabaseMetadataRequest"></a>

### GetDatabaseMetadataRequest



| Field | Type | Label | Description |
| ----- | ---- | ----- | ----------- |
| name | [string](#string) |  | The name of the database to retrieve metadata. Format: instances/{instance}/databases/{database}/metadata |
| view | [DatabaseMetadataView](#bytebase-v1-DatabaseMetadataView) |  | The view to return. Defaults to DATABASE_METADATA_VIEW_BASIC. |
| filter | [string](#string) |  | The filter used for a specific schema object such as &#34;schemas/schema-a/tables/table-a&#34;. The column masking level will only be returned when a table filter is used. |






<a name="bytebase-v1-GetDatabaseRequest"></a>

### GetDatabaseRequest



| Field | Type | Label | Description |
| ----- | ---- | ----- | ----------- |
| name | [string](#string) |  | The name of the database to retrieve. Format: instances/{instance}/databases/{database} |






<a name="bytebase-v1-GetDatabaseSchemaRequest"></a>

### GetDatabaseSchemaRequest



| Field | Type | Label | Description |
| ----- | ---- | ----- | ----------- |
| name | [string](#string) |  | The name of the database to retrieve schema. Format: instances/{instance}/databases/{database}/schema |
| sdl_format | [bool](#bool) |  | Format the schema dump into SDL format. |
| concise | [bool](#bool) |  | When true, the schema dump will be concise. For Oracle, there will be tables and indexes only for Sync Schema. |






<a name="bytebase-v1-IndexMetadata"></a>

### IndexMetadata
IndexMetadata is the metadata for indexes.


| Field | Type | Label | Description |
| ----- | ---- | ----- | ----------- |
| name | [string](#string) |  | The name is the name of an index. |
| expressions | [string](#string) | repeated | The expressions are the ordered columns or expressions of an index. This could refer to a column or an expression. |
| key_length | [int64](#int64) | repeated | The key_lengths are the ordered key lengths of an index. If the key length is not specified, it&#39;s -1. |
| descending | [bool](#bool) | repeated | The descending is the ordered descending of an index. |
| type | [string](#string) |  | The type is the type of an index. |
| unique | [bool](#bool) |  | The unique is whether the index is unique. |
| primary | [bool](#bool) |  | The primary is whether the index is a primary key index. |
| visible | [bool](#bool) |  | The visible is whether the index is visible. |
| comment | [string](#string) |  | The comment is the comment of an index. |
| definition | [string](#string) |  | The definition of an index. |






<a name="bytebase-v1-ListChangeHistoriesRequest"></a>

### ListChangeHistoriesRequest



| Field | Type | Label | Description |
| ----- | ---- | ----- | ----------- |
| parent | [string](#string) |  | The parent of the change histories. Format: instances/{instance}/databases/{database} |
| page_size | [int32](#int32) |  | The maximum number of change histories to return. The service may return fewer than this value. If unspecified, at most 10 change histories will be returned. The maximum value is 1000; values above 1000 will be coerced to 1000. |
| page_token | [string](#string) |  | Not used. A page token, received from a previous `ListChangeHistories` call. Provide this to retrieve the subsequent page.

When paginating, all other parameters provided to `ListChangeHistories` must match the call that provided the page token. |
| view | [ChangeHistoryView](#bytebase-v1-ChangeHistoryView) |  |  |
| filter | [string](#string) |  | The filter of the change histories. follow the [ebnf](https://en.wikipedia.org/wiki/Extended_Backus%E2%80%93Naur_form) syntax. Support filter by type, source or table. For example: table = &#34;tableExists(&#39;{database}&#39;, &#39;{schema}&#39;, &#39;{table}&#39;)&#34; table = &#34;tableExists(&#39;db&#39;, &#39;public&#39;, &#39;table1&#39;) || tableExists(&#39;db&#39;, &#39;public&#39;, &#39;table2&#39;)&#34; type = &#34;MIGRATE | DATA&#34; source = &#34;UI&#34; source = &#34;VCS&#34;

The table filter follow the CEL syntax. currently, we have one function for CEL: - tableExists(database, schema, table): return true if the table exists in changed resources.

examples: Use tableExists(&#34;db&#34;, &#34;public&#34;, &#34;table1&#34;) to filter the change histories which have the table &#34;table1&#34; in the schema &#34;public&#34; of the database &#34;db&#34;. For MySQL, the schema is always &#34;&#34;, such as tableExists(&#34;db&#34;, &#34;&#34;, &#34;table1&#34;).

Combine multiple functions with &#34;&amp;&amp;&#34; and &#34;||&#34;, we MUST use the Disjunctive Normal Form(DNF). In other words, the CEL expression consists of several parts connected by OR operators. For example, the following expression is valid: ( tableExists(&#34;db&#34;, &#34;public&#34;, &#34;table1&#34;) &amp;&amp; tableExists(&#34;db&#34;, &#34;public&#34;, &#34;table2&#34;) ) || ( tableExists(&#34;db&#34;, &#34;public&#34;, &#34;table3&#34;) ) |






<a name="bytebase-v1-ListChangeHistoriesResponse"></a>

### ListChangeHistoriesResponse



| Field | Type | Label | Description |
| ----- | ---- | ----- | ----------- |
| change_histories | [ChangeHistory](#bytebase-v1-ChangeHistory) | repeated | The list of change histories. |
| next_page_token | [string](#string) |  | A token, which can be sent as `page_token` to retrieve the next page. If this field is omitted, there are no subsequent pages. |






<a name="bytebase-v1-ListDatabasesRequest"></a>

### ListDatabasesRequest



| Field | Type | Label | Description |
| ----- | ---- | ----- | ----------- |
| parent | [string](#string) |  | The parent, which owns this collection of databases. - instances/{instance}: list all databases for an instance. Use &#34;instances/-&#34; to list all databases. - projects/{project}: list all databases in a project. |
| page_size | [int32](#int32) |  | The maximum number of databases to return. The service may return fewer than this value. If unspecified, at most 50 databases will be returned. The maximum value is 1000; values above 1000 will be coerced to 1000. |
| page_token | [string](#string) |  | A page token, received from a previous `ListDatabases` call. Provide this to retrieve the subsequent page.

When paginating, all other parameters provided to `ListDatabases` must match the call that provided the page token. |
| filter | [string](#string) |  | Filter is used to filter databases returned in the list. For example, `project == &#34;projects/{project}&#34;` can be used to list databases in a project. Note: the project filter will be moved to parent. |






<a name="bytebase-v1-ListDatabasesResponse"></a>

### ListDatabasesResponse



| Field | Type | Label | Description |
| ----- | ---- | ----- | ----------- |
| databases | [Database](#bytebase-v1-Database) | repeated | The databases from the specified request. |
| next_page_token | [string](#string) |  | A token, which can be sent as `page_token` to retrieve the next page. If this field is omitted, there are no subsequent pages. |






<a name="bytebase-v1-ListSecretsRequest"></a>

### ListSecretsRequest



| Field | Type | Label | Description |
| ----- | ---- | ----- | ----------- |
| parent | [string](#string) |  | The parent of the secret. Format: instances/{instance}/databases/{database} |
| page_size | [int32](#int32) |  | Not used. The maximum number of databases to return. The service may return fewer than this value. If unspecified, at most 50 databases will be returned. The maximum value is 1000; values above 1000 will be coerced to 1000. |
| page_token | [string](#string) |  | Not used. A page token, received from a previous `ListSecrets` call. Provide this to retrieve the subsequent page.

When paginating, all other parameters provided to `ListSecrets` must match the call that provided the page token. |






<a name="bytebase-v1-ListSecretsResponse"></a>

### ListSecretsResponse



| Field | Type | Label | Description |
| ----- | ---- | ----- | ----------- |
| secrets | [Secret](#bytebase-v1-Secret) | repeated | The list of secrets. |
| next_page_token | [string](#string) |  | Not used. A token, which can be sent as `page_token` to retrieve the next page. If this field is omitted, there are no subsequent pages. |






<a name="bytebase-v1-ListSlowQueriesRequest"></a>

### ListSlowQueriesRequest
ListSlowQueriesRequest is the request of listing slow query.


| Field | Type | Label | Description |
| ----- | ---- | ----- | ----------- |
| parent | [string](#string) |  | Format: instances/{instance}/databases/{database} |
| filter | [string](#string) |  | The filter of the slow query log. follow the [ebnf](https://en.wikipedia.org/wiki/Extended_Backus%E2%80%93Naur_form) syntax. Support filter by project and start_time in SlowQueryDetails for now. For example: Search the slow query log of the specific project: - the specific project: project = &#34;projects/{project}&#34; Search the slow query log that start_time after 2022-01-01T12:00:00.000Z: - start_time &gt; &#34;2022-01-01T12:00:00.000Z&#34; - Should use [RFC-3339 format](https://www.rfc-editor.org/rfc/rfc3339). - Currently we only support filtering down to date granularity. |
| order_by | [string](#string) |  | The order by of the slow query log. Support order by count, latest_log_time, average_query_time, maximum_query_time, average_rows_sent, maximum_rows_sent, average_rows_examined, maximum_rows_examined for now. For example: - order by count: order_by = &#34;count&#34; - order by latest_log_time desc: order_by = &#34;latest_log_time desc&#34; Default: order by average_query_time desc. |






<a name="bytebase-v1-ListSlowQueriesResponse"></a>

### ListSlowQueriesResponse
ListSlowQueriesResponse is the response of listing slow query.


| Field | Type | Label | Description |
| ----- | ---- | ----- | ----------- |
| slow_query_logs | [SlowQueryLog](#bytebase-v1-SlowQueryLog) | repeated | The slow query logs. |






<a name="bytebase-v1-MaterializedViewMetadata"></a>

### MaterializedViewMetadata
MaterializedViewMetadata is the metadata for materialized views.


| Field | Type | Label | Description |
| ----- | ---- | ----- | ----------- |
| name | [string](#string) |  | The name is the name of a materialized view. |
| definition | [string](#string) |  | The definition is the definition of a materialized view. |
| comment | [string](#string) |  | The comment is the comment of a materialized view. |
| dependent_columns | [DependentColumn](#bytebase-v1-DependentColumn) | repeated | The dependent_columns is the list of dependent columns of a materialized view. |






<a name="bytebase-v1-ProcedureConfig"></a>

### ProcedureConfig



| Field | Type | Label | Description |
| ----- | ---- | ----- | ----------- |
| name | [string](#string) |  | The name is the name of a procedure. |
| updater | [string](#string) |  | The last updater of the procedure in branch. Format: users/{email} |
| update_time | [google.protobuf.Timestamp](#google-protobuf-Timestamp) |  | The timestamp when the procedure is updated in branch. |






<a name="bytebase-v1-ProcedureMetadata"></a>

### ProcedureMetadata
ProcedureMetadata is the metadata for procedures.


| Field | Type | Label | Description |
| ----- | ---- | ----- | ----------- |
| name | [string](#string) |  | The name is the name of a procedure. |
| definition | [string](#string) |  | The definition is the definition of a procedure. |






<a name="bytebase-v1-SchemaConfig"></a>

### SchemaConfig



| Field | Type | Label | Description |
| ----- | ---- | ----- | ----------- |
| name | [string](#string) |  | The name is the schema name. It is an empty string for databases without such concept such as MySQL. |
| table_configs | [TableConfig](#bytebase-v1-TableConfig) | repeated | The table_configs is the list of configs for tables in a schema. |
| function_configs | [FunctionConfig](#bytebase-v1-FunctionConfig) | repeated |  |
| procedure_configs | [ProcedureConfig](#bytebase-v1-ProcedureConfig) | repeated |  |
| view_configs | [ViewConfig](#bytebase-v1-ViewConfig) | repeated |  |






<a name="bytebase-v1-SchemaMetadata"></a>

### SchemaMetadata
SchemaMetadata is the metadata for schemas.
This is the concept of schema in Postgres, but it&#39;s a no-op for MySQL.


| Field | Type | Label | Description |
| ----- | ---- | ----- | ----------- |
| name | [string](#string) |  | The name is the schema name. It is an empty string for databases without such concept such as MySQL. |
| tables | [TableMetadata](#bytebase-v1-TableMetadata) | repeated | The tables is the list of tables in a schema. |
| external_tables | [ExternalTableMetadata](#bytebase-v1-ExternalTableMetadata) | repeated | The external_tables is the list of external tables in a schema. |
| views | [ViewMetadata](#bytebase-v1-ViewMetadata) | repeated | The views is the list of views in a schema. |
| functions | [FunctionMetadata](#bytebase-v1-FunctionMetadata) | repeated | The functions is the list of functions in a schema. |
| procedures | [ProcedureMetadata](#bytebase-v1-ProcedureMetadata) | repeated | The procedures is the list of procedures in a schema. |
| streams | [StreamMetadata](#bytebase-v1-StreamMetadata) | repeated | The streams is the list of streams in a schema, currently, only used for Snowflake. |
| tasks | [TaskMetadata](#bytebase-v1-TaskMetadata) | repeated | The routines is the list of routines in a schema, currently, only used for Snowflake. |
| materialized_views | [MaterializedViewMetadata](#bytebase-v1-MaterializedViewMetadata) | repeated | The materialized_views is the list of materialized views in a schema. |






<a name="bytebase-v1-SearchDatabasesRequest"></a>

### SearchDatabasesRequest



| Field | Type | Label | Description |
| ----- | ---- | ----- | ----------- |
| page_size | [int32](#int32) |  | The maximum number of databases to return. The service may return fewer than this value. If unspecified, at most 50 databases will be returned. The maximum value is 1000; values above 1000 will be coerced to 1000. |
| page_token | [string](#string) |  | A page token, received from a previous `ListDatabases` call. Provide this to retrieve the subsequent page.

When paginating, all other parameters provided to `ListDatabases` must match the call that provided the page token. |
| filter | [string](#string) |  | Filter is used to filter databases returned in the list. follow the [ebnf](https://en.wikipedia.org/wiki/Extended_Backus%E2%80%93Naur_form) syntax. The field only support in filter: - project with &#34;=&#34; operator, for example: - project = &#34;projects/sample-project&#34; - project = &#34;projects/-&#34; - instance with &#34;=&#34; operator, for example: - instance = &#34;instances/mysql&#34; - instance = &#34;instances/-&#34; for example, we can use project = &#34;projects/sample&#34; &amp;&amp; instance = &#34;instances/-&#34; to list all databases in the sample project. |






<a name="bytebase-v1-SearchDatabasesResponse"></a>

### SearchDatabasesResponse



| Field | Type | Label | Description |
| ----- | ---- | ----- | ----------- |
| databases | [Database](#bytebase-v1-Database) | repeated | The databases from the specified request. |
| next_page_token | [string](#string) |  | A token, which can be sent as `page_token` to retrieve the next page. If this field is omitted, there are no subsequent pages. |






<a name="bytebase-v1-Secret"></a>

### Secret
Secret is the secret of the database now.


| Field | Type | Label | Description |
| ----- | ---- | ----- | ----------- |
| name | [string](#string) |  | name is the unique name of the secret, which is specified by the client. Format: instances/{instance}/databases/{database}/secrets/{secret} |
| created_time | [google.protobuf.Timestamp](#google-protobuf-Timestamp) |  | Not used. The timestamp when the secret resource was created initially. |
| updated_time | [google.protobuf.Timestamp](#google-protobuf-Timestamp) |  | Not used. The timestamp when the secret resource was updated. |
| value | [string](#string) |  | The value of the secret. |
| description | [string](#string) |  | The description of the secret. |






<a name="bytebase-v1-SlowQueryDetails"></a>

### SlowQueryDetails
SlowQueryDetails is the details of the slow query log.


| Field | Type | Label | Description |
| ----- | ---- | ----- | ----------- |
| start_time | [google.protobuf.Timestamp](#google-protobuf-Timestamp) |  | The start time of the slow query log. |
| query_time | [google.protobuf.Duration](#google-protobuf-Duration) |  | The query time of the slow query log. |
| lock_time | [google.protobuf.Duration](#google-protobuf-Duration) |  | The lock time of the slow query log. |
| rows_sent | [int32](#int32) |  | The rows sent of the slow query log. |
| rows_examined | [int32](#int32) |  | The rows examined of the slow query log. |
| sql_text | [string](#string) |  | The sql text of the slow query log. |






<a name="bytebase-v1-SlowQueryLog"></a>

### SlowQueryLog
SlowQueryLog is the slow query log.


| Field | Type | Label | Description |
| ----- | ---- | ----- | ----------- |
| resource | [string](#string) |  | The resource of the slow query log. The format is &#34;instances/{instance}/databases/{database}&#34;. |
| project | [string](#string) |  | The project of the slow query log. The format is &#34;projects/{project}&#34;. |
| statistics | [SlowQueryStatistics](#bytebase-v1-SlowQueryStatistics) |  | The statistics of the slow query log. |






<a name="bytebase-v1-SlowQueryStatistics"></a>

### SlowQueryStatistics
SlowQueryStatistics is the statistics of the slow query log.


| Field | Type | Label | Description |
| ----- | ---- | ----- | ----------- |
| sql_fingerprint | [string](#string) |  | The fingerprint of the slow query log. |
| count | [int32](#int32) |  | The count of the slow query log. |
| latest_log_time | [google.protobuf.Timestamp](#google-protobuf-Timestamp) |  | The latest log time of the slow query log. |
| average_query_time | [google.protobuf.Duration](#google-protobuf-Duration) |  | The average query time of the slow query log. |
| maximum_query_time | [google.protobuf.Duration](#google-protobuf-Duration) |  | The maximum query time of the slow query log. |
| average_rows_sent | [int32](#int32) |  | The average rows sent of the slow query log. |
| maximum_rows_sent | [int32](#int32) |  | The maximum rows sent of the slow query log. |
| average_rows_examined | [int32](#int32) |  | The average rows examined of the slow query log. |
| maximum_rows_examined | [int32](#int32) |  | The maximum rows examined of the slow query log. |
| query_time_percent | [double](#double) |  | The percentage of the query time. |
| count_percent | [double](#double) |  | The percentage of the count. |
| samples | [SlowQueryDetails](#bytebase-v1-SlowQueryDetails) | repeated | Samples are details of the sample slow query logs with the same fingerprint. |






<a name="bytebase-v1-StreamMetadata"></a>

### StreamMetadata



| Field | Type | Label | Description |
| ----- | ---- | ----- | ----------- |
| name | [string](#string) |  | The name is the name of a stream. |
| table_name | [string](#string) |  | The table_name is the name of the table/view that the stream is created on. |
| owner | [string](#string) |  | The owner of the stream. |
| comment | [string](#string) |  | The comment of the stream. |
| type | [StreamMetadata.Type](#bytebase-v1-StreamMetadata-Type) |  | The type of the stream. |
| stale | [bool](#bool) |  | Indicates whether the stream was last read before the `stale_after` time. |
| mode | [StreamMetadata.Mode](#bytebase-v1-StreamMetadata-Mode) |  | The mode of the stream. |
| definition | [string](#string) |  | The definition of the stream. |






<a name="bytebase-v1-SyncDatabaseRequest"></a>

### SyncDatabaseRequest



| Field | Type | Label | Description |
| ----- | ---- | ----- | ----------- |
| name | [string](#string) |  | The name of the database to sync. Format: instances/{instance}/databases/{database} |






<a name="bytebase-v1-SyncDatabaseResponse"></a>

### SyncDatabaseResponse







<a name="bytebase-v1-TableConfig"></a>

### TableConfig



| Field | Type | Label | Description |
| ----- | ---- | ----- | ----------- |
| name | [string](#string) |  | The name is the name of a table. |
| column_configs | [ColumnConfig](#bytebase-v1-ColumnConfig) | repeated | The column_configs is the ordered list of configs for columns in a table. |
| classification_id | [string](#string) |  |  |
| updater | [string](#string) |  | The last updater of the table in branch. Format: users/{email} |
| update_time | [google.protobuf.Timestamp](#google-protobuf-Timestamp) |  | The timestamp when the table is updated in branch. |






<a name="bytebase-v1-TableMetadata"></a>

### TableMetadata
TableMetadata is the metadata for tables.


| Field | Type | Label | Description |
| ----- | ---- | ----- | ----------- |
| name | [string](#string) |  | The name is the name of a table. |
| columns | [ColumnMetadata](#bytebase-v1-ColumnMetadata) | repeated | The columns is the ordered list of columns in a table. |
| indexes | [IndexMetadata](#bytebase-v1-IndexMetadata) | repeated | The indexes is the list of indexes in a table. |
| engine | [string](#string) |  | The engine is the engine of a table. |
| collation | [string](#string) |  | The collation is the collation of a table. |
| charset | [string](#string) |  | The character set of table. |
| row_count | [int64](#int64) |  | The row_count is the estimated number of rows of a table. |
| data_size | [int64](#int64) |  | The data_size is the estimated data size of a table. |
| index_size | [int64](#int64) |  | The index_size is the estimated index size of a table. |
| data_free | [int64](#int64) |  | The data_free is the estimated free data size of a table. |
| create_options | [string](#string) |  | The create_options is the create option of a table. |
| comment | [string](#string) |  | The comment is the comment of a table. classification and user_comment is parsed from the comment. |
| user_comment | [string](#string) |  | The user_comment is the user comment of a table parsed from the comment. |
| foreign_keys | [ForeignKeyMetadata](#bytebase-v1-ForeignKeyMetadata) | repeated | The foreign_keys is the list of foreign keys in a table. |
| partitions | [TablePartitionMetadata](#bytebase-v1-TablePartitionMetadata) | repeated | The partitions is the list of partitions in a table. |
| check_constraints | [CheckConstraintMetadata](#bytebase-v1-CheckConstraintMetadata) | repeated | The check_constraints is the list of check constraints in a table. |






<a name="bytebase-v1-TablePartitionMetadata"></a>

### TablePartitionMetadata
TablePartitionMetadata is the metadata for table partitions.


| Field | Type | Label | Description |
| ----- | ---- | ----- | ----------- |
| name | [string](#string) |  | The name is the name of a table partition. |
| type | [TablePartitionMetadata.Type](#bytebase-v1-TablePartitionMetadata-Type) |  | The type of a table partition. |
| expression | [string](#string) |  | The expression is the expression of a table partition. For PostgreSQL, the expression is the text of {FOR VALUES partition_bound_spec}, see https://www.postgresql.org/docs/current/sql-createtable.html. For MySQL, the expression is the `expr` or `column_list` of the following syntax. PARTITION BY { [LINEAR] HASH(expr) | [LINEAR] KEY [ALGORITHM={1 | 2}] (column_list) | RANGE{(expr) | COLUMNS(column_list)} | LIST{(expr) | COLUMNS(column_list)} }. |
| value | [string](#string) |  | The value is the value of a table partition. For MySQL, the value is for RANGE and LIST partition types, - For a RANGE partition, it contains the value set in the partition&#39;s VALUES LESS THAN clause, which can be either an integer or MAXVALUE. - For a LIST partition, this column contains the values defined in the partition&#39;s VALUES IN clause, which is a list of comma-separated integer values. - For others, it&#39;s an empty string. |
| use_default | [string](#string) |  | The use_default is whether the users use the default partition, it stores the different value for different database engines. For MySQL, it&#39;s [INT] type, 0 means not use default partition, otherwise, it&#39;s equals to number in syntax [SUB]PARTITION {number}. |
| subpartitions | [TablePartitionMetadata](#bytebase-v1-TablePartitionMetadata) | repeated | The subpartitions is the list of subpartitions in a table partition. |






<a name="bytebase-v1-TaskMetadata"></a>

### TaskMetadata



| Field | Type | Label | Description |
| ----- | ---- | ----- | ----------- |
| name | [string](#string) |  | The name is the name of a task. |
| id | [string](#string) |  | The id is the snowflake-generated id of a task. Example: 01ad32a0-1bb6-5e93-0000-000000000001 |
| owner | [string](#string) |  | The owner of the task. |
| comment | [string](#string) |  | The comment of the task. |
| warehouse | [string](#string) |  | The warehouse of the task. |
| schedule | [string](#string) |  | The schedule interval of the task. |
| predecessors | [string](#string) | repeated | The predecessor tasks of the task. |
| state | [TaskMetadata.State](#bytebase-v1-TaskMetadata-State) |  | The state of the task. |
| condition | [string](#string) |  | The condition of the task. |
| definition | [string](#string) |  | The definition of the task. |






<a name="bytebase-v1-UpdateDatabaseMetadataRequest"></a>

### UpdateDatabaseMetadataRequest



| Field | Type | Label | Description |
| ----- | ---- | ----- | ----------- |
| database_metadata | [DatabaseMetadata](#bytebase-v1-DatabaseMetadata) |  | The database metadata to update.

The database_metadata&#39;s `name` field is used to identify the database metadata to update. Format: instances/{instance}/databases/{database}/metadata |
| update_mask | [google.protobuf.FieldMask](#google-protobuf-FieldMask) |  | The list of fields to update. |






<a name="bytebase-v1-UpdateDatabaseRequest"></a>

### UpdateDatabaseRequest



| Field | Type | Label | Description |
| ----- | ---- | ----- | ----------- |
| database | [Database](#bytebase-v1-Database) |  | The database to update.

The database&#39;s `name` field is used to identify the database to update. Format: instances/{instance}/databases/{database} |
| update_mask | [google.protobuf.FieldMask](#google-protobuf-FieldMask) |  | The list of fields to update. |






<a name="bytebase-v1-UpdateSecretRequest"></a>

### UpdateSecretRequest



| Field | Type | Label | Description |
| ----- | ---- | ----- | ----------- |
| secret | [Secret](#bytebase-v1-Secret) |  | The secret to be created or updated. |
| update_mask | [google.protobuf.FieldMask](#google-protobuf-FieldMask) |  | The mask of the fields to be updated. |
| allow_missing | [bool](#bool) |  | If true, the secret will be created if it does not exist. |






<a name="bytebase-v1-ViewConfig"></a>

### ViewConfig



| Field | Type | Label | Description |
| ----- | ---- | ----- | ----------- |
| name | [string](#string) |  | The name is the name of a view. |
| updater | [string](#string) |  | The last updater of the view in branch. Format: users/{email} |
| update_time | [google.protobuf.Timestamp](#google-protobuf-Timestamp) |  | The timestamp when the view is updated in branch. |






<a name="bytebase-v1-ViewMetadata"></a>

### ViewMetadata
ViewMetadata is the metadata for views.


| Field | Type | Label | Description |
| ----- | ---- | ----- | ----------- |
| name | [string](#string) |  | The name is the name of a view. |
| definition | [string](#string) |  | The definition is the definition of a view. |
| comment | [string](#string) |  | The comment is the comment of a view. |
| dependent_columns | [DependentColumn](#bytebase-v1-DependentColumn) | repeated | The dependent_columns is the list of dependent columns of a view. |





 


<a name="bytebase-v1-ChangeHistory-Source"></a>

### ChangeHistory.Source


| Name | Number | Description |
| ---- | ------ | ----------- |
| SOURCE_UNSPECIFIED | 0 |  |
| UI | 1 |  |
| VCS | 2 |  |
| LIBRARY | 3 |  |



<a name="bytebase-v1-ChangeHistory-Status"></a>

### ChangeHistory.Status


| Name | Number | Description |
| ---- | ------ | ----------- |
| STATUS_UNSPECIFIED | 0 |  |
| PENDING | 1 |  |
| DONE | 2 |  |
| FAILED | 3 |  |



<a name="bytebase-v1-ChangeHistory-Type"></a>

### ChangeHistory.Type


| Name | Number | Description |
| ---- | ------ | ----------- |
| TYPE_UNSPECIFIED | 0 |  |
| BASELINE | 1 |  |
| MIGRATE | 2 |  |
| MIGRATE_SDL | 3 |  |
| MIGRATE_GHOST | 4 |  |
| BRANCH | 5 |  |
| DATA | 6 |  |



<a name="bytebase-v1-ChangeHistoryView"></a>

### ChangeHistoryView


| Name | Number | Description |
| ---- | ------ | ----------- |
| CHANGE_HISTORY_VIEW_UNSPECIFIED | 0 | The default / unset value. The API will default to the BASIC view. |
| CHANGE_HISTORY_VIEW_BASIC | 1 |  |
| CHANGE_HISTORY_VIEW_FULL | 2 |  |



<a name="bytebase-v1-DatabaseMetadataView"></a>

### DatabaseMetadataView


| Name | Number | Description |
| ---- | ------ | ----------- |
| DATABASE_METADATA_VIEW_UNSPECIFIED | 0 | The default and unset value. The API will default to the BASIC view. |
| DATABASE_METADATA_VIEW_BASIC | 1 | Include basic information of schema object names such as schema, table, view, function names. |
| DATABASE_METADATA_VIEW_FULL | 2 | Include everything such as columns and column masking level. |



<a name="bytebase-v1-GenerationMetadata-Type"></a>

### GenerationMetadata.Type


| Name | Number | Description |
| ---- | ------ | ----------- |
| TYPE_UNSPECIFIED | 0 |  |
| TYPE_VIRTUAL | 1 |  |
| TYPE_STORED | 2 |  |



<a name="bytebase-v1-StreamMetadata-Mode"></a>

### StreamMetadata.Mode


| Name | Number | Description |
| ---- | ------ | ----------- |
| MODE_UNSPECIFIED | 0 |  |
| MODE_DEFAULT | 1 |  |
| MODE_APPEND_ONLY | 2 |  |
| MODE_INSERT_ONLY | 3 |  |



<a name="bytebase-v1-StreamMetadata-Type"></a>

### StreamMetadata.Type


| Name | Number | Description |
| ---- | ------ | ----------- |
| TYPE_UNSPECIFIED | 0 |  |
| TYPE_DELTA | 1 |  |



<a name="bytebase-v1-TablePartitionMetadata-Type"></a>

### TablePartitionMetadata.Type
Type is the type of a table partition, some database engines may not support all types.
Only avilable for the following database engines now:
MySQL: RANGE, RANGE COLUMNS, LIST, LIST COLUMNS, HASH, LINEAR HASH, KEY, LINEAR_KEY (https://dev.mysql.com/doc/refman/8.0/en/partitioning-types.html)
TiDB: RANGE, RANGE COLUMNS, LIST, LIST COLUMNS, HASH, KEY
PostgreSQL: RANGE, LIST, HASH (https://www.postgresql.org/docs/current/ddl-partitioning.html)

| Name | Number | Description |
| ---- | ------ | ----------- |
| TYPE_UNSPECIFIED | 0 |  |
| RANGE | 1 |  |
| RANGE_COLUMNS | 2 |  |
| LIST | 3 |  |
| LIST_COLUMNS | 4 |  |
| HASH | 5 |  |
| LINEAR_HASH | 6 |  |
| KEY | 7 |  |
| LINEAR_KEY | 8 |  |



<a name="bytebase-v1-TaskMetadata-State"></a>

### TaskMetadata.State


| Name | Number | Description |
| ---- | ------ | ----------- |
| STATE_UNSPECIFIED | 0 |  |
| STATE_STARTED | 1 |  |
| STATE_SUSPENDED | 2 |  |


 

 


<a name="bytebase-v1-DatabaseService"></a>

### DatabaseService


| Method Name | Request Type | Response Type | Description |
| ----------- | ------------ | ------------- | ------------|
| GetDatabase | [GetDatabaseRequest](#bytebase-v1-GetDatabaseRequest) | [Database](#bytebase-v1-Database) |  |
| ListDatabases | [ListDatabasesRequest](#bytebase-v1-ListDatabasesRequest) | [ListDatabasesResponse](#bytebase-v1-ListDatabasesResponse) |  |
| SearchDatabases | [SearchDatabasesRequest](#bytebase-v1-SearchDatabasesRequest) | [SearchDatabasesResponse](#bytebase-v1-SearchDatabasesResponse) | Search for databases that the caller has the bb.databases.get permission on, and also satisfy the specified query. |
| UpdateDatabase | [UpdateDatabaseRequest](#bytebase-v1-UpdateDatabaseRequest) | [Database](#bytebase-v1-Database) |  |
| BatchUpdateDatabases | [BatchUpdateDatabasesRequest](#bytebase-v1-BatchUpdateDatabasesRequest) | [BatchUpdateDatabasesResponse](#bytebase-v1-BatchUpdateDatabasesResponse) |  |
| SyncDatabase | [SyncDatabaseRequest](#bytebase-v1-SyncDatabaseRequest) | [SyncDatabaseResponse](#bytebase-v1-SyncDatabaseResponse) |  |
| GetDatabaseMetadata | [GetDatabaseMetadataRequest](#bytebase-v1-GetDatabaseMetadataRequest) | [DatabaseMetadata](#bytebase-v1-DatabaseMetadata) |  |
| UpdateDatabaseMetadata | [UpdateDatabaseMetadataRequest](#bytebase-v1-UpdateDatabaseMetadataRequest) | [DatabaseMetadata](#bytebase-v1-DatabaseMetadata) |  |
| GetDatabaseSchema | [GetDatabaseSchemaRequest](#bytebase-v1-GetDatabaseSchemaRequest) | [DatabaseSchema](#bytebase-v1-DatabaseSchema) |  |
| DiffSchema | [DiffSchemaRequest](#bytebase-v1-DiffSchemaRequest) | [DiffSchemaResponse](#bytebase-v1-DiffSchemaResponse) |  |
| ListSlowQueries | [ListSlowQueriesRequest](#bytebase-v1-ListSlowQueriesRequest) | [ListSlowQueriesResponse](#bytebase-v1-ListSlowQueriesResponse) |  |
| ListSecrets | [ListSecretsRequest](#bytebase-v1-ListSecretsRequest) | [ListSecretsResponse](#bytebase-v1-ListSecretsResponse) |  |
| UpdateSecret | [UpdateSecretRequest](#bytebase-v1-UpdateSecretRequest) | [Secret](#bytebase-v1-Secret) |  |
| DeleteSecret | [DeleteSecretRequest](#bytebase-v1-DeleteSecretRequest) | [.google.protobuf.Empty](#google-protobuf-Empty) |  |
| AdviseIndex | [AdviseIndexRequest](#bytebase-v1-AdviseIndexRequest) | [AdviseIndexResponse](#bytebase-v1-AdviseIndexResponse) |  |
| ListChangeHistories | [ListChangeHistoriesRequest](#bytebase-v1-ListChangeHistoriesRequest) | [ListChangeHistoriesResponse](#bytebase-v1-ListChangeHistoriesResponse) |  |
| GetChangeHistory | [GetChangeHistoryRequest](#bytebase-v1-GetChangeHistoryRequest) | [ChangeHistory](#bytebase-v1-ChangeHistory) |  |

 



<a name="v1_branch_service-proto"></a>
<p align="right"><a href="#top">Top</a></p>

## v1/branch_service.proto



<a name="bytebase-v1-Branch"></a>

### Branch



| Field | Type | Label | Description |
| ----- | ---- | ----- | ----------- |
| name | [string](#string) |  | The name of the branch. Format: projects/{project}/branches/{branch} {branch} should be the id of a sheet. |
| branch_id | [string](#string) |  | The branch ID. |
| schema | [string](#string) |  | The schema of branch. AKA sheet&#39;s statement. |
| schema_metadata | [DatabaseMetadata](#bytebase-v1-DatabaseMetadata) |  | The metadata of the current editing schema. |
| baseline_schema | [string](#string) |  | The baseline schema. |
| baseline_schema_metadata | [DatabaseMetadata](#bytebase-v1-DatabaseMetadata) |  | The metadata of the baseline schema. |
| engine | [Engine](#bytebase-v1-Engine) |  | The database engine of the branch. |
| baseline_database | [string](#string) |  | The name of the baseline database. Format: instances/{instance}/databases/{database} |
| parent_branch | [string](#string) |  | The name of the parent branch. For main branch, it&#39;s empty. For child branch, its format will be: projects/{project}/branches/{branch} |
| etag | [string](#string) |  | The etag of the branch. |
| creator | [string](#string) |  | The creator of the branch. Format: users/{email} |
| updater | [string](#string) |  | The updater of the branch. Format: users/{email} |
| create_time | [google.protobuf.Timestamp](#google-protobuf-Timestamp) |  | The timestamp when the branch was created. |
| update_time | [google.protobuf.Timestamp](#google-protobuf-Timestamp) |  | The timestamp when the branch was last updated. |






<a name="bytebase-v1-CreateBranchRequest"></a>

### CreateBranchRequest



| Field | Type | Label | Description |
| ----- | ---- | ----- | ----------- |
| parent | [string](#string) |  | The parent, which owns this collection of branches. Format: project/{project} |
| branch | [Branch](#bytebase-v1-Branch) |  |  |
| branch_id | [string](#string) |  | The ID to use for the branch, which will become the final component of the branch&#39;s resource name. Format: [a-zA-Z][a-zA-Z0-9-_/]&#43;. |






<a name="bytebase-v1-DeleteBranchRequest"></a>

### DeleteBranchRequest



| Field | Type | Label | Description |
| ----- | ---- | ----- | ----------- |
| name | [string](#string) |  | The name of the branch to delete. Format: projects/{project}/branches/{branch} |
| force | [bool](#bool) |  | By default, server will return `FAILED_PRECONDITION` error if delete the branch that is parent of other branches. If true, server will delete the branch forcely but will not delete its children branches. |






<a name="bytebase-v1-DiffDatabaseRequest"></a>

### DiffDatabaseRequest



| Field | Type | Label | Description |
| ----- | ---- | ----- | ----------- |
| name | [string](#string) |  | The name of branch. |
| database | [string](#string) |  | The name of the databsae to merge the branch to. |






<a name="bytebase-v1-DiffDatabaseResponse"></a>

### DiffDatabaseResponse



| Field | Type | Label | Description |
| ----- | ---- | ----- | ----------- |
| diff | [string](#string) |  | The schema diff when merge occurs seamlessly. |
| schema | [string](#string) |  | The merged schema if there is no conflict. |
| conflict_schema | [string](#string) |  | The conflict schema when rebase has conflicts. The conflict section is enclosed by the following. &lt;&lt;&lt;&lt;&lt; HEAD ==== &gt;&gt;&gt;&gt;&gt; main |






<a name="bytebase-v1-DiffMetadataRequest"></a>

### DiffMetadataRequest



| Field | Type | Label | Description |
| ----- | ---- | ----- | ----------- |
| source_metadata | [DatabaseMetadata](#bytebase-v1-DatabaseMetadata) |  | The metadata of the source schema. |
| target_metadata | [DatabaseMetadata](#bytebase-v1-DatabaseMetadata) |  | The metadata of the target schema. |
| engine | [Engine](#bytebase-v1-Engine) |  | The database engine of the schema. |
| classification_from_config | [bool](#bool) |  | If false, we will build the raw common by classification in database config. |






<a name="bytebase-v1-DiffMetadataResponse"></a>

### DiffMetadataResponse



| Field | Type | Label | Description |
| ----- | ---- | ----- | ----------- |
| diff | [string](#string) |  | The diff of the metadata. |






<a name="bytebase-v1-GetBranchRequest"></a>

### GetBranchRequest



| Field | Type | Label | Description |
| ----- | ---- | ----- | ----------- |
| name | [string](#string) |  | The name of the branch to retrieve. Format: projects/{project}/branches/{branch} |






<a name="bytebase-v1-ListBranchesRequest"></a>

### ListBranchesRequest



| Field | Type | Label | Description |
| ----- | ---- | ----- | ----------- |
| parent | [string](#string) |  | The parent resource of the branch. Format: projects/{project} |
| filter | [string](#string) |  | To filter the search result. |
| page_size | [int32](#int32) |  | The maximum number of branches to return. The service may return fewer than this value. If unspecified, at most 50 branches will be returned. The maximum value is 1000; values above 1000 will be coerced to 1000. |
| page_token | [string](#string) |  | A page token, received from a previous `ListBranches` call. Provide this to retrieve the subsequent page.

When paginating, all other parameters provided to `ListBranches` must match the call that provided the page token. |
| view | [BranchView](#bytebase-v1-BranchView) |  |  |






<a name="bytebase-v1-ListBranchesResponse"></a>

### ListBranchesResponse



| Field | Type | Label | Description |
| ----- | ---- | ----- | ----------- |
| branches | [Branch](#bytebase-v1-Branch) | repeated | The branches from the specified request. |
| next_page_token | [string](#string) |  | A token, which can be sent as `page_token` to retrieve the next page. If this field is omitted, there are no subsequent pages. |






<a name="bytebase-v1-MergeBranchRequest"></a>

### MergeBranchRequest



| Field | Type | Label | Description |
| ----- | ---- | ----- | ----------- |
| name | [string](#string) |  | The name of the base branch to merge to. Format: projects/{project}/branches/{branch} |
| head_branch | [string](#string) |  | The head branch to merge from. Format: projects/{project}/branches/{branch} |
| etag | [string](#string) |  | The current etag of the branch. If an etag is provided and does not match the current etag of the branch, the call will be blocked and an ABORTED error will be returned. The etag should be the etag from named branch. |
| validate_only | [bool](#bool) |  | validate_only determines if the merge can occur seamlessly without any conflicts. |






<a name="bytebase-v1-RebaseBranchRequest"></a>

### RebaseBranchRequest



| Field | Type | Label | Description |
| ----- | ---- | ----- | ----------- |
| name | [string](#string) |  | The name of the base branch to merge to. Format: projects/{project}/branches/{branch} |
| source_database | [string](#string) |  | The database (remote upstream) used to rebase. We use its schema as baseline and reapply the difference between base and head of the named branch. Format: instances/{instance}/databases/{database} |
| source_branch | [string](#string) |  | The branch (remote upstream) used to rebase. We use its head as baseline. We use its head schema as baseline and reapply the difference between base and head of the named branch. Format: projects/{project}/branches/{branch} |
| merged_schema | [string](#string) |  | For failed merge, we will pass in this addition merged schema and use it for head. This has to be set together with source_database or source_branch. |
| etag | [string](#string) |  | The current etag of the branch. If an etag is provided and does not match the current etag of the branch, the call will be blocked and an ABORTED error will be returned. The etag should be specified for using merged_schema. The etag should be the etag from named branch. |
| validate_only | [bool](#bool) |  | validate_only determines if the rebase can occur seamlessly without any conflicts. |






<a name="bytebase-v1-RebaseBranchResponse"></a>

### RebaseBranchResponse



| Field | Type | Label | Description |
| ----- | ---- | ----- | ----------- |
| branch | [Branch](#bytebase-v1-Branch) |  | The rebased branch when rebase occurs seamlessly. |
| conflict_schema | [string](#string) |  | The conflict schema when rebase has conflicts. The conflict section is enclosed by the following. &lt;&lt;&lt;&lt;&lt; HEAD ==== &gt;&gt;&gt;&gt;&gt; main |






<a name="bytebase-v1-UpdateBranchRequest"></a>

### UpdateBranchRequest



| Field | Type | Label | Description |
| ----- | ---- | ----- | ----------- |
| branch | [Branch](#bytebase-v1-Branch) |  | The branch to update.

The branch&#39;s `name` field is used to identify the branch to update. Format: projects/{project}/branches/{branch} |
| update_mask | [google.protobuf.FieldMask](#google-protobuf-FieldMask) |  | The list of fields to update. |
| etag | [string](#string) |  | The current etag of the branch. If an etag is provided and does not match the current etag of the branch, the call will be blocked and an ABORTED error will be returned. The etag should be specified for using merged_schema. The etag should be the etag from named branch. |





 


<a name="bytebase-v1-BranchView"></a>

### BranchView


| Name | Number | Description |
| ---- | ------ | ----------- |
| BRANCH_VIEW_UNSPECIFIED | 0 | The default / unset value. The API will default to the BASIC view. |
| BRANCH_VIEW_BASIC | 1 | Exclude schema, baseline_schema. |
| BRANCH_VIEW_FULL | 2 | Include everything. |


 

 


<a name="bytebase-v1-BranchService"></a>

### BranchService


| Method Name | Request Type | Response Type | Description |
| ----------- | ------------ | ------------- | ------------|
| GetBranch | [GetBranchRequest](#bytebase-v1-GetBranchRequest) | [Branch](#bytebase-v1-Branch) |  |
| ListBranches | [ListBranchesRequest](#bytebase-v1-ListBranchesRequest) | [ListBranchesResponse](#bytebase-v1-ListBranchesResponse) |  |
| CreateBranch | [CreateBranchRequest](#bytebase-v1-CreateBranchRequest) | [Branch](#bytebase-v1-Branch) |  |
| UpdateBranch | [UpdateBranchRequest](#bytebase-v1-UpdateBranchRequest) | [Branch](#bytebase-v1-Branch) |  |
| MergeBranch | [MergeBranchRequest](#bytebase-v1-MergeBranchRequest) | [Branch](#bytebase-v1-Branch) |  |
| RebaseBranch | [RebaseBranchRequest](#bytebase-v1-RebaseBranchRequest) | [RebaseBranchResponse](#bytebase-v1-RebaseBranchResponse) |  |
| DeleteBranch | [DeleteBranchRequest](#bytebase-v1-DeleteBranchRequest) | [.google.protobuf.Empty](#google-protobuf-Empty) |  |
| DiffDatabase | [DiffDatabaseRequest](#bytebase-v1-DiffDatabaseRequest) | [DiffDatabaseResponse](#bytebase-v1-DiffDatabaseResponse) | DiffDatabase works similar to branch rebase. 1) set the base as the schema of a database; 2) apply the changes between base and head of branch to the new base (schema of database); 3) return the diff DDLs similar to DiffSchema in database service. 4) return the conflict schema if conflict needs to be resolved by user. Once resolved, user will call DiffSchema() in database service to get diff DDLs. |
| DiffMetadata | [DiffMetadataRequest](#bytebase-v1-DiffMetadataRequest) | [DiffMetadataResponse](#bytebase-v1-DiffMetadataResponse) |  |

 



<a name="v1_cel_service-proto"></a>
<p align="right"><a href="#top">Top</a></p>

## v1/cel_service.proto



<a name="bytebase-v1-BatchDeparseRequest"></a>

### BatchDeparseRequest



| Field | Type | Label | Description |
| ----- | ---- | ----- | ----------- |
| expressions | [google.api.expr.v1alpha1.ParsedExpr](#google-api-expr-v1alpha1-ParsedExpr) | repeated |  |






<a name="bytebase-v1-BatchDeparseResponse"></a>

### BatchDeparseResponse



| Field | Type | Label | Description |
| ----- | ---- | ----- | ----------- |
| expressions | [string](#string) | repeated |  |






<a name="bytebase-v1-BatchParseRequest"></a>

### BatchParseRequest



| Field | Type | Label | Description |
| ----- | ---- | ----- | ----------- |
| expressions | [string](#string) | repeated |  |






<a name="bytebase-v1-BatchParseResponse"></a>

### BatchParseResponse



| Field | Type | Label | Description |
| ----- | ---- | ----- | ----------- |
| expressions | [google.api.expr.v1alpha1.ParsedExpr](#google-api-expr-v1alpha1-ParsedExpr) | repeated |  |





 

 

 


<a name="bytebase-v1-CelService"></a>

### CelService


| Method Name | Request Type | Response Type | Description |
| ----------- | ------------ | ------------- | ------------|
| BatchParse | [BatchParseRequest](#bytebase-v1-BatchParseRequest) | [BatchParseResponse](#bytebase-v1-BatchParseResponse) |  |
| BatchDeparse | [BatchDeparseRequest](#bytebase-v1-BatchDeparseRequest) | [BatchDeparseResponse](#bytebase-v1-BatchDeparseResponse) |  |

 



<a name="v1_changelist_service-proto"></a>
<p align="right"><a href="#top">Top</a></p>

## v1/changelist_service.proto



<a name="bytebase-v1-Changelist"></a>

### Changelist



| Field | Type | Label | Description |
| ----- | ---- | ----- | ----------- |
| name | [string](#string) |  | The name of the changelist resource. Canonical parent is project. Format: projects/{project}/changelists/{changelist} |
| description | [string](#string) |  |  |
| creator | [string](#string) |  | The creator of the changelist. Format: users/{email} |
| updater | [string](#string) |  | The updater of the changelist. Format: users/{email} |
| create_time | [google.protobuf.Timestamp](#google-protobuf-Timestamp) |  | The create time of the changelist. |
| update_time | [google.protobuf.Timestamp](#google-protobuf-Timestamp) |  | The last update time of the changelist. |
| changes | [Changelist.Change](#bytebase-v1-Changelist-Change) | repeated |  |






<a name="bytebase-v1-Changelist-Change"></a>

### Changelist.Change



| Field | Type | Label | Description |
| ----- | ---- | ----- | ----------- |
| sheet | [string](#string) |  | The name of a sheet. |
| source | [string](#string) |  | The source of origin. 1) change history: instances/{instance}/databases/{database}/changeHistories/{changeHistory}. 2) branch: projects/{project}/branches/{branch}. 3) raw SQL if empty. |
| version | [string](#string) |  | The migration version for a change. |






<a name="bytebase-v1-CreateChangelistRequest"></a>

### CreateChangelistRequest



| Field | Type | Label | Description |
| ----- | ---- | ----- | ----------- |
| parent | [string](#string) |  | The parent resource where this changelist will be created. Format: projects/{project} |
| changelist | [Changelist](#bytebase-v1-Changelist) |  | The changelist to create. |
| changelist_id | [string](#string) |  | The ID to use for the changelist, which will become the final component of the changelist&#39;s resource name.

This value should be 4-63 characters, and valid characters are /[a-z][0-9]-/. |






<a name="bytebase-v1-DeleteChangelistRequest"></a>

### DeleteChangelistRequest



| Field | Type | Label | Description |
| ----- | ---- | ----- | ----------- |
| name | [string](#string) |  | The name of the changelist to delete. Format: projects/{project}/changelists/{changelist} |






<a name="bytebase-v1-GetChangelistRequest"></a>

### GetChangelistRequest



| Field | Type | Label | Description |
| ----- | ---- | ----- | ----------- |
| name | [string](#string) |  | The name of the changelist to retrieve. Format: projects/{project}/changelists/{changelist} |






<a name="bytebase-v1-ListChangelistsRequest"></a>

### ListChangelistsRequest



| Field | Type | Label | Description |
| ----- | ---- | ----- | ----------- |
| parent | [string](#string) |  | The parent, which owns this collection of changelists. Format: projects/{project} Use &#34;projects/-&#34; to list all changelists. |
| page_size | [int32](#int32) |  | The maximum number of databases to return. The service may return fewer than this value. If unspecified, at most 50 databases will be returned. The maximum value is 1000; values above 1000 will be coerced to 1000. |
| page_token | [string](#string) |  | A page token, received from a previous `ListDatabases` call. Provide this to retrieve the subsequent page.

When paginating, all other parameters provided to `ListDatabases` must match the call that provided the page token. |






<a name="bytebase-v1-ListChangelistsResponse"></a>

### ListChangelistsResponse



| Field | Type | Label | Description |
| ----- | ---- | ----- | ----------- |
| changelists | [Changelist](#bytebase-v1-Changelist) | repeated | The changelists from the specified request. |
| next_page_token | [string](#string) |  | A token, which can be sent as `page_token` to retrieve the next page. If this field is omitted, there are no subsequent pages. |






<a name="bytebase-v1-UpdateChangelistRequest"></a>

### UpdateChangelistRequest



| Field | Type | Label | Description |
| ----- | ---- | ----- | ----------- |
| changelist | [Changelist](#bytebase-v1-Changelist) |  | The changelist to update.

The changelist&#39;s `name` field is used to identify the changelist to update. Format: projects/{project}/changelists/{changelist} |
| update_mask | [google.protobuf.FieldMask](#google-protobuf-FieldMask) |  | The list of fields to be updated. |





 

 

 


<a name="bytebase-v1-ChangelistService"></a>

### ChangelistService


| Method Name | Request Type | Response Type | Description |
| ----------- | ------------ | ------------- | ------------|
| CreateChangelist | [CreateChangelistRequest](#bytebase-v1-CreateChangelistRequest) | [Changelist](#bytebase-v1-Changelist) |  |
| GetChangelist | [GetChangelistRequest](#bytebase-v1-GetChangelistRequest) | [Changelist](#bytebase-v1-Changelist) |  |
| ListChangelists | [ListChangelistsRequest](#bytebase-v1-ListChangelistsRequest) | [ListChangelistsResponse](#bytebase-v1-ListChangelistsResponse) |  |
| UpdateChangelist | [UpdateChangelistRequest](#bytebase-v1-UpdateChangelistRequest) | [Changelist](#bytebase-v1-Changelist) |  |
| DeleteChangelist | [DeleteChangelistRequest](#bytebase-v1-DeleteChangelistRequest) | [.google.protobuf.Empty](#google-protobuf-Empty) |  |

 



<a name="v1_environment_service-proto"></a>
<p align="right"><a href="#top">Top</a></p>

## v1/environment_service.proto



<a name="bytebase-v1-CreateEnvironmentRequest"></a>

### CreateEnvironmentRequest



| Field | Type | Label | Description |
| ----- | ---- | ----- | ----------- |
| environment | [Environment](#bytebase-v1-Environment) |  | The environment to create. |
| environment_id | [string](#string) |  | The ID to use for the environment, which will become the final component of the environment&#39;s resource name.

This value should be 4-63 characters, and valid characters are /[a-z][0-9]-/. |






<a name="bytebase-v1-DeleteEnvironmentRequest"></a>

### DeleteEnvironmentRequest



| Field | Type | Label | Description |
| ----- | ---- | ----- | ----------- |
| name | [string](#string) |  | The name of the environment to delete. Format: environments/{environment} |






<a name="bytebase-v1-Environment"></a>

### Environment



| Field | Type | Label | Description |
| ----- | ---- | ----- | ----------- |
| name | [string](#string) |  | The name of the environment. Format: environments/{environment} |
| uid | [string](#string) |  | The system-assigned, unique identifier for a resource. |
| state | [State](#bytebase-v1-State) |  |  |
| title | [string](#string) |  |  |
| order | [int32](#int32) |  |  |
| tier | [EnvironmentTier](#bytebase-v1-EnvironmentTier) |  |  |






<a name="bytebase-v1-GetEnvironmentRequest"></a>

### GetEnvironmentRequest



| Field | Type | Label | Description |
| ----- | ---- | ----- | ----------- |
| name | [string](#string) |  | The name of the environment to retrieve. Format: environments/{environment} |






<a name="bytebase-v1-ListEnvironmentsRequest"></a>

### ListEnvironmentsRequest



| Field | Type | Label | Description |
| ----- | ---- | ----- | ----------- |
| page_size | [int32](#int32) |  | The maximum number of environments to return. The service may return fewer than this value. If unspecified, at most 50 environments will be returned. The maximum value is 1000; values above 1000 will be coerced to 1000. |
| page_token | [string](#string) |  | A page token, received from a previous `ListEnvironments` call. Provide this to retrieve the subsequent page.

When paginating, all other parameters provided to `ListEnvironments` must match the call that provided the page token. |
| show_deleted | [bool](#bool) |  | Show deleted environments if specified. |






<a name="bytebase-v1-ListEnvironmentsResponse"></a>

### ListEnvironmentsResponse



| Field | Type | Label | Description |
| ----- | ---- | ----- | ----------- |
| environments | [Environment](#bytebase-v1-Environment) | repeated | The environments from the specified request. |
| next_page_token | [string](#string) |  | A token, which can be sent as `page_token` to retrieve the next page. If this field is omitted, there are no subsequent pages. |






<a name="bytebase-v1-UndeleteEnvironmentRequest"></a>

### UndeleteEnvironmentRequest



| Field | Type | Label | Description |
| ----- | ---- | ----- | ----------- |
| name | [string](#string) |  | The name of the deleted environment. Format: environments/{environment} |






<a name="bytebase-v1-UpdateEnvironmentRequest"></a>

### UpdateEnvironmentRequest



| Field | Type | Label | Description |
| ----- | ---- | ----- | ----------- |
| environment | [Environment](#bytebase-v1-Environment) |  | The environment to update.

The environment&#39;s `name` field is used to identify the environment to update. Format: environments/{environment} |
| update_mask | [google.protobuf.FieldMask](#google-protobuf-FieldMask) |  | The list of fields to update. |





 


<a name="bytebase-v1-EnvironmentTier"></a>

### EnvironmentTier


| Name | Number | Description |
| ---- | ------ | ----------- |
| ENVIRONMENT_TIER_UNSPECIFIED | 0 |  |
| PROTECTED | 1 |  |
| UNPROTECTED | 2 |  |


 

 


<a name="bytebase-v1-EnvironmentService"></a>

### EnvironmentService


| Method Name | Request Type | Response Type | Description |
| ----------- | ------------ | ------------- | ------------|
| GetEnvironment | [GetEnvironmentRequest](#bytebase-v1-GetEnvironmentRequest) | [Environment](#bytebase-v1-Environment) |  |
| ListEnvironments | [ListEnvironmentsRequest](#bytebase-v1-ListEnvironmentsRequest) | [ListEnvironmentsResponse](#bytebase-v1-ListEnvironmentsResponse) |  |
| CreateEnvironment | [CreateEnvironmentRequest](#bytebase-v1-CreateEnvironmentRequest) | [Environment](#bytebase-v1-Environment) |  |
| UpdateEnvironment | [UpdateEnvironmentRequest](#bytebase-v1-UpdateEnvironmentRequest) | [Environment](#bytebase-v1-Environment) |  |
| DeleteEnvironment | [DeleteEnvironmentRequest](#bytebase-v1-DeleteEnvironmentRequest) | [.google.protobuf.Empty](#google-protobuf-Empty) |  |
| UndeleteEnvironment | [UndeleteEnvironmentRequest](#bytebase-v1-UndeleteEnvironmentRequest) | [Environment](#bytebase-v1-Environment) |  |

 



<a name="v1_iam_policy-proto"></a>
<p align="right"><a href="#top">Top</a></p>

## v1/iam_policy.proto



<a name="bytebase-v1-Binding"></a>

### Binding



| Field | Type | Label | Description |
| ----- | ---- | ----- | ----------- |
| role | [string](#string) |  | The role that is assigned to the members. Format: roles/{role} |
| members | [string](#string) | repeated | Specifies the principals requesting access for a Bytebase resource. For users, the member should be: user:{email} For groups, the member should be: group:{email} |
| condition | [google.type.Expr](#google-type-Expr) |  | The condition that is associated with this binding. If the condition evaluates to true, then this binding applies to the current request. If the condition evaluates to false, then this binding does not apply to the current request. However, a different role binding might grant the same role to one or more of the principals in this binding. |
| parsed_expr | [google.api.expr.v1alpha1.ParsedExpr](#google-api-expr-v1alpha1-ParsedExpr) |  | The parsed expression of the condition. |






<a name="bytebase-v1-GetIamPolicyRequest"></a>

### GetIamPolicyRequest



| Field | Type | Label | Description |
| ----- | ---- | ----- | ----------- |
| resource | [string](#string) |  | The name of the resource to get the IAM policy. Format: projects/{project} Format: workspaces/{workspace} |






<a name="bytebase-v1-IamPolicy"></a>

### IamPolicy



| Field | Type | Label | Description |
| ----- | ---- | ----- | ----------- |
| bindings | [Binding](#bytebase-v1-Binding) | repeated | Collection of binding. A binding binds one or more project members to a single project role. |
| diffs | [Diff](#bytebase-v1-Diff) | repeated |  |






<a name="bytebase-v1-SetIamPolicyRequest"></a>

### SetIamPolicyRequest



| Field | Type | Label | Description |
| ----- | ---- | ----- | ----------- |
| resource | [string](#string) |  | The name of the resource to set the IAM policy. Format: projects/{project} Format: workspaces/{workspace} |
| policy | [IamPolicy](#bytebase-v1-IamPolicy) |  |  |





 

 

 

 



<a name="v1_idp_service-proto"></a>
<p align="right"><a href="#top">Top</a></p>

## v1/idp_service.proto



<a name="bytebase-v1-CreateIdentityProviderRequest"></a>

### CreateIdentityProviderRequest



| Field | Type | Label | Description |
| ----- | ---- | ----- | ----------- |
| identity_provider | [IdentityProvider](#bytebase-v1-IdentityProvider) |  | The identity provider to create. |
| identity_provider_id | [string](#string) |  | The ID to use for the identity provider, which will become the final component of the identity provider&#39;s resource name.

This value should be 4-63 characters, and valid characters are /[a-z][0-9]-/. |






<a name="bytebase-v1-DeleteIdentityProviderRequest"></a>

### DeleteIdentityProviderRequest



| Field | Type | Label | Description |
| ----- | ---- | ----- | ----------- |
| name | [string](#string) |  | The name of the identity provider to delete. Format: idps/{identity_provider} |






<a name="bytebase-v1-FieldMapping"></a>

### FieldMapping
FieldMapping saves the field names from user info API of identity provider.
As we save all raw json string of user info response data into `principal.idp_user_info`,
we can extract the relevant data based with `FieldMapping`.

e.g. For GitHub authenticated user API, it will return `login`, `name` and `email` in response.
Then the identifier of FieldMapping will be `login`, display_name will be `name`,
and email will be `email`.
reference: https://docs.github.com/en/rest/users/users?apiVersion=2022-11-28#get-the-authenticated-user


| Field | Type | Label | Description |
| ----- | ---- | ----- | ----------- |
| identifier | [string](#string) |  | Identifier is the field name of the unique identifier in 3rd-party idp user info. Required. |
| display_name | [string](#string) |  | DisplayName is the field name of display name in 3rd-party idp user info. |
| email | [string](#string) |  | Email is the field name of primary email in 3rd-party idp user info. |
| phone | [string](#string) |  | Phone is the field name of primary phone in 3rd-party idp user info. |






<a name="bytebase-v1-GetIdentityProviderRequest"></a>

### GetIdentityProviderRequest



| Field | Type | Label | Description |
| ----- | ---- | ----- | ----------- |
| name | [string](#string) |  |  |






<a name="bytebase-v1-IdentityProvider"></a>

### IdentityProvider



| Field | Type | Label | Description |
| ----- | ---- | ----- | ----------- |
| name | [string](#string) |  | The name of the identity provider. Format: idps/{identity_provider} |
| uid | [string](#string) |  | The system-assigned, unique identifier for a resource. |
| state | [State](#bytebase-v1-State) |  |  |
| title | [string](#string) |  |  |
| domain | [string](#string) |  |  |
| type | [IdentityProviderType](#bytebase-v1-IdentityProviderType) |  |  |
| config | [IdentityProviderConfig](#bytebase-v1-IdentityProviderConfig) |  |  |






<a name="bytebase-v1-IdentityProviderConfig"></a>

### IdentityProviderConfig



| Field | Type | Label | Description |
| ----- | ---- | ----- | ----------- |
| oauth2_config | [OAuth2IdentityProviderConfig](#bytebase-v1-OAuth2IdentityProviderConfig) |  |  |
| oidc_config | [OIDCIdentityProviderConfig](#bytebase-v1-OIDCIdentityProviderConfig) |  |  |
| ldap_config | [LDAPIdentityProviderConfig](#bytebase-v1-LDAPIdentityProviderConfig) |  |  |






<a name="bytebase-v1-LDAPIdentityProviderConfig"></a>

### LDAPIdentityProviderConfig
LDAPIdentityProviderConfig is the structure for LDAP identity provider config.


| Field | Type | Label | Description |
| ----- | ---- | ----- | ----------- |
| host | [string](#string) |  | Host is the hostname or IP address of the LDAP server, e.g. &#34;ldap.example.com&#34;. |
| port | [int32](#int32) |  | Port is the port number of the LDAP server, e.g. 389. When not set, the default port of the corresponding security protocol will be used, i.e. 389 for StartTLS and 636 for LDAPS. |
| skip_tls_verify | [bool](#bool) |  | SkipTLSVerify controls whether to skip TLS certificate verification. |
| bind_dn | [string](#string) |  | BindDN is the DN of the user to bind as a service account to perform search requests. |
| bind_password | [string](#string) |  | BindPassword is the password of the user to bind as a service account. |
| base_dn | [string](#string) |  | BaseDN is the base DN to search for users, e.g. &#34;ou=users,dc=example,dc=com&#34;. |
| user_filter | [string](#string) |  | UserFilter is the filter to search for users, e.g. &#34;(uid=%s)&#34;. |
| security_protocol | [string](#string) |  | SecurityProtocol is the security protocol to be used for establishing connections with the LDAP server. It should be either StartTLS or LDAPS, and cannot be empty. |
| field_mapping | [FieldMapping](#bytebase-v1-FieldMapping) |  | FieldMapping is the mapping of the user attributes returned by the LDAP server. |






<a name="bytebase-v1-ListIdentityProvidersRequest"></a>

### ListIdentityProvidersRequest



| Field | Type | Label | Description |
| ----- | ---- | ----- | ----------- |
| page_size | [int32](#int32) |  | The maximum number of identity providers to return. The service may return fewer than this value. If unspecified, at most 50 will be returned. The maximum value is 1000; values above 1000 will be coerced to 1000. |
| page_token | [string](#string) |  | A page token, received from a previous `ListIdentityProviders` call. Provide this to retrieve the subsequent page.

When paginating, all other parameters provided to `ListIdentityProviders` must match the call that provided the page token. |
| show_deleted | [bool](#bool) |  | Show deleted identity providers if specified. |






<a name="bytebase-v1-ListIdentityProvidersResponse"></a>

### ListIdentityProvidersResponse



| Field | Type | Label | Description |
| ----- | ---- | ----- | ----------- |
| identity_providers | [IdentityProvider](#bytebase-v1-IdentityProvider) | repeated | The identity providers from the specified request. |
| next_page_token | [string](#string) |  | A token, which can be sent as `page_token` to retrieve the next page. If this field is omitted, there are no subsequent pages. |






<a name="bytebase-v1-OAuth2IdentityProviderConfig"></a>

### OAuth2IdentityProviderConfig
OAuth2IdentityProviderConfig is the structure for OAuth2 identity provider config.


| Field | Type | Label | Description |
| ----- | ---- | ----- | ----------- |
| auth_url | [string](#string) |  |  |
| token_url | [string](#string) |  |  |
| user_info_url | [string](#string) |  |  |
| client_id | [string](#string) |  |  |
| client_secret | [string](#string) |  |  |
| scopes | [string](#string) | repeated |  |
| field_mapping | [FieldMapping](#bytebase-v1-FieldMapping) |  |  |
| skip_tls_verify | [bool](#bool) |  |  |
| auth_style | [OAuth2AuthStyle](#bytebase-v1-OAuth2AuthStyle) |  |  |






<a name="bytebase-v1-OAuth2IdentityProviderTestRequestContext"></a>

### OAuth2IdentityProviderTestRequestContext



| Field | Type | Label | Description |
| ----- | ---- | ----- | ----------- |
| code | [string](#string) |  | Authorize code from website. |






<a name="bytebase-v1-OIDCIdentityProviderConfig"></a>

### OIDCIdentityProviderConfig
OIDCIdentityProviderConfig is the structure for OIDC identity provider config.


| Field | Type | Label | Description |
| ----- | ---- | ----- | ----------- |
| issuer | [string](#string) |  |  |
| client_id | [string](#string) |  |  |
| client_secret | [string](#string) |  |  |
| scopes | [string](#string) | repeated |  |
| field_mapping | [FieldMapping](#bytebase-v1-FieldMapping) |  |  |
| skip_tls_verify | [bool](#bool) |  |  |
| auth_style | [OAuth2AuthStyle](#bytebase-v1-OAuth2AuthStyle) |  |  |






<a name="bytebase-v1-TestIdentityProviderRequest"></a>

### TestIdentityProviderRequest



| Field | Type | Label | Description |
| ----- | ---- | ----- | ----------- |
| identity_provider | [IdentityProvider](#bytebase-v1-IdentityProvider) |  | The identity provider to test connection including uncreated. |
| oauth2_context | [OAuth2IdentityProviderTestRequestContext](#bytebase-v1-OAuth2IdentityProviderTestRequestContext) |  |  |






<a name="bytebase-v1-TestIdentityProviderResponse"></a>

### TestIdentityProviderResponse







<a name="bytebase-v1-UndeleteIdentityProviderRequest"></a>

### UndeleteIdentityProviderRequest



| Field | Type | Label | Description |
| ----- | ---- | ----- | ----------- |
| name | [string](#string) |  | The name of the deleted identity provider. Format: idps/{identity_provider} |






<a name="bytebase-v1-UpdateIdentityProviderRequest"></a>

### UpdateIdentityProviderRequest



| Field | Type | Label | Description |
| ----- | ---- | ----- | ----------- |
| identity_provider | [IdentityProvider](#bytebase-v1-IdentityProvider) |  | The identity provider to update.

The identity provider&#39;s `name` field is used to identify the identity provider to update. Format: idps/{identity_provider} |
| update_mask | [google.protobuf.FieldMask](#google-protobuf-FieldMask) |  | The list of fields to update. |





 


<a name="bytebase-v1-IdentityProviderType"></a>

### IdentityProviderType


| Name | Number | Description |
| ---- | ------ | ----------- |
| IDENTITY_PROVIDER_TYPE_UNSPECIFIED | 0 |  |
| OAUTH2 | 1 |  |
| OIDC | 2 |  |
| LDAP | 3 |  |



<a name="bytebase-v1-OAuth2AuthStyle"></a>

### OAuth2AuthStyle


| Name | Number | Description |
| ---- | ------ | ----------- |
| OAUTH2_AUTH_STYLE_UNSPECIFIED | 0 |  |
| IN_PARAMS | 1 | IN_PARAMS sends the &#34;client_id&#34; and &#34;client_secret&#34; in the POST body as application/x-www-form-urlencoded parameters. |
| IN_HEADER | 2 | IN_HEADER sends the client_id and client_password using HTTP Basic Authorization. This is an optional style described in the OAuth2 RFC 6749 section 2.3.1. |


 

 


<a name="bytebase-v1-IdentityProviderService"></a>

### IdentityProviderService


| Method Name | Request Type | Response Type | Description |
| ----------- | ------------ | ------------- | ------------|
| GetIdentityProvider | [GetIdentityProviderRequest](#bytebase-v1-GetIdentityProviderRequest) | [IdentityProvider](#bytebase-v1-IdentityProvider) |  |
| ListIdentityProviders | [ListIdentityProvidersRequest](#bytebase-v1-ListIdentityProvidersRequest) | [ListIdentityProvidersResponse](#bytebase-v1-ListIdentityProvidersResponse) |  |
| CreateIdentityProvider | [CreateIdentityProviderRequest](#bytebase-v1-CreateIdentityProviderRequest) | [IdentityProvider](#bytebase-v1-IdentityProvider) |  |
| UpdateIdentityProvider | [UpdateIdentityProviderRequest](#bytebase-v1-UpdateIdentityProviderRequest) | [IdentityProvider](#bytebase-v1-IdentityProvider) |  |
| DeleteIdentityProvider | [DeleteIdentityProviderRequest](#bytebase-v1-DeleteIdentityProviderRequest) | [.google.protobuf.Empty](#google-protobuf-Empty) |  |
| UndeleteIdentityProvider | [UndeleteIdentityProviderRequest](#bytebase-v1-UndeleteIdentityProviderRequest) | [IdentityProvider](#bytebase-v1-IdentityProvider) |  |
| TestIdentityProvider | [TestIdentityProviderRequest](#bytebase-v1-TestIdentityProviderRequest) | [TestIdentityProviderResponse](#bytebase-v1-TestIdentityProviderResponse) |  |

 



<a name="v1_instance_role_service-proto"></a>
<p align="right"><a href="#top">Top</a></p>

## v1/instance_role_service.proto



<a name="bytebase-v1-CreateInstanceRoleRequest"></a>

### CreateInstanceRoleRequest



| Field | Type | Label | Description |
| ----- | ---- | ----- | ----------- |
| parent | [string](#string) |  | The parent resource where this role will be created. Format: instances/{instance} |
| role | [InstanceRole](#bytebase-v1-InstanceRole) |  | The role to create. |






<a name="bytebase-v1-DeleteInstanceRoleRequest"></a>

### DeleteInstanceRoleRequest



| Field | Type | Label | Description |
| ----- | ---- | ----- | ----------- |
| name | [string](#string) |  | The name of the role to delete. Format: instances/{instance}/roles/{role name} |






<a name="bytebase-v1-GetInstanceRoleRequest"></a>

### GetInstanceRoleRequest



| Field | Type | Label | Description |
| ----- | ---- | ----- | ----------- |
| name | [string](#string) |  | The name of the role to retrieve. Format: instances/{instance}/roles/{role name} The role name is the unique name for the role. |






<a name="bytebase-v1-InstanceRole"></a>

### InstanceRole
InstanceRole is the API message for instance role.


| Field | Type | Label | Description |
| ----- | ---- | ----- | ----------- |
| name | [string](#string) |  | The name of the role. Format: instances/{instance}/roles/{role name} The role name is the unique name for the role. |
| role_name | [string](#string) |  | The role name. It&#39;s unique within the instance. |
| password | [string](#string) | optional | The role password. |
| connection_limit | [int32](#int32) | optional | The connection count limit for this role. |
| valid_until | [string](#string) | optional | The expiration for the role&#39;s password. |
| attribute | [string](#string) | optional | The role attribute. For PostgreSQL, it containt super_user, no_inherit, create_role, create_db, can_login, replication and bypass_rls. Docs: https://www.postgresql.org/docs/current/role-attributes.html For MySQL, it&#39;s the global privileges as GRANT statements, which means it only contains &#34;GRANT ... ON *.* TO ...&#34;. Docs: https://dev.mysql.com/doc/refman/8.0/en/grant.html |






<a name="bytebase-v1-ListInstanceRolesRequest"></a>

### ListInstanceRolesRequest



| Field | Type | Label | Description |
| ----- | ---- | ----- | ----------- |
| parent | [string](#string) |  | The parent, which owns this collection of roles. Format: instances/{instance} |
| page_size | [int32](#int32) |  | The maximum number of roles to return. The service may return fewer than this value. If unspecified, at most 50 roles will be returned. The maximum value is 1000; values above 1000 will be coerced to 1000. |
| page_token | [string](#string) |  | A page token, received from a previous `ListRoles` call. Provide this to retrieve the subsequent page.

When paginating, all other parameters provided to `ListRoles` must match the call that provided the page token. |
| refresh | [bool](#bool) |  | Refresh will refresh and return the latest data. |






<a name="bytebase-v1-ListInstanceRolesResponse"></a>

### ListInstanceRolesResponse



| Field | Type | Label | Description |
| ----- | ---- | ----- | ----------- |
| roles | [InstanceRole](#bytebase-v1-InstanceRole) | repeated | The roles from the specified request. |
| next_page_token | [string](#string) |  | A token, which can be sent as `page_token` to retrieve the next page. If this field is omitted, there are no subsequent pages. |






<a name="bytebase-v1-UndeleteInstanceRoleRequest"></a>

### UndeleteInstanceRoleRequest



| Field | Type | Label | Description |
| ----- | ---- | ----- | ----------- |
| name | [string](#string) |  | The name of the deleted role. Format: instances/{instance}/roles/{role name} |






<a name="bytebase-v1-UpdateInstanceRoleRequest"></a>

### UpdateInstanceRoleRequest



| Field | Type | Label | Description |
| ----- | ---- | ----- | ----------- |
| role | [InstanceRole](#bytebase-v1-InstanceRole) |  | The role to update.

The role&#39;s `name` and `instance` field is used to identify the role to update. Format: instances/{instance}/roles/{role name} |
| update_mask | [google.protobuf.FieldMask](#google-protobuf-FieldMask) |  | The list of fields to update. |





 

 

 


<a name="bytebase-v1-InstanceRoleService"></a>

### InstanceRoleService


| Method Name | Request Type | Response Type | Description |
| ----------- | ------------ | ------------- | ------------|
| GetInstanceRole | [GetInstanceRoleRequest](#bytebase-v1-GetInstanceRoleRequest) | [InstanceRole](#bytebase-v1-InstanceRole) |  |
| ListInstanceRoles | [ListInstanceRolesRequest](#bytebase-v1-ListInstanceRolesRequest) | [ListInstanceRolesResponse](#bytebase-v1-ListInstanceRolesResponse) |  |
| CreateInstanceRole | [CreateInstanceRoleRequest](#bytebase-v1-CreateInstanceRoleRequest) | [InstanceRole](#bytebase-v1-InstanceRole) |  |
| UpdateInstanceRole | [UpdateInstanceRoleRequest](#bytebase-v1-UpdateInstanceRoleRequest) | [InstanceRole](#bytebase-v1-InstanceRole) |  |
| DeleteInstanceRole | [DeleteInstanceRoleRequest](#bytebase-v1-DeleteInstanceRoleRequest) | [.google.protobuf.Empty](#google-protobuf-Empty) |  |
| UndeleteInstanceRole | [UndeleteInstanceRoleRequest](#bytebase-v1-UndeleteInstanceRoleRequest) | [InstanceRole](#bytebase-v1-InstanceRole) |  |

 



<a name="v1_issue_service-proto"></a>
<p align="right"><a href="#top">Top</a></p>

## v1/issue_service.proto



<a name="bytebase-v1-ApprovalFlow"></a>

### ApprovalFlow



| Field | Type | Label | Description |
| ----- | ---- | ----- | ----------- |
| steps | [ApprovalStep](#bytebase-v1-ApprovalStep) | repeated |  |






<a name="bytebase-v1-ApprovalNode"></a>

### ApprovalNode



| Field | Type | Label | Description |
| ----- | ---- | ----- | ----------- |
| type | [ApprovalNode.Type](#bytebase-v1-ApprovalNode-Type) |  |  |
| group_value | [ApprovalNode.GroupValue](#bytebase-v1-ApprovalNode-GroupValue) |  |  |
| role | [string](#string) |  | Format: roles/{role} |
| external_node_id | [string](#string) |  |  |






<a name="bytebase-v1-ApprovalStep"></a>

### ApprovalStep



| Field | Type | Label | Description |
| ----- | ---- | ----- | ----------- |
| type | [ApprovalStep.Type](#bytebase-v1-ApprovalStep-Type) |  |  |
| nodes | [ApprovalNode](#bytebase-v1-ApprovalNode) | repeated |  |






<a name="bytebase-v1-ApprovalTemplate"></a>

### ApprovalTemplate



| Field | Type | Label | Description |
| ----- | ---- | ----- | ----------- |
| flow | [ApprovalFlow](#bytebase-v1-ApprovalFlow) |  |  |
| title | [string](#string) |  |  |
| description | [string](#string) |  |  |
| creator | [string](#string) |  | The name of the creator in users/{email} format. TODO: we should mark it as OUTPUT_ONLY, but currently the frontend will post the approval setting with creator. |






<a name="bytebase-v1-ApproveIssueRequest"></a>

### ApproveIssueRequest



| Field | Type | Label | Description |
| ----- | ---- | ----- | ----------- |
| name | [string](#string) |  | The name of the issue to add an approver. Format: projects/{project}/issues/{issue} |
| comment | [string](#string) |  |  |






<a name="bytebase-v1-BatchUpdateIssuesStatusRequest"></a>

### BatchUpdateIssuesStatusRequest



| Field | Type | Label | Description |
| ----- | ---- | ----- | ----------- |
| parent | [string](#string) |  | The parent resource shared by all issues being updated. Format: projects/{project} If the operation spans parents, a dash (-) may be accepted as a wildcard. We only support updating the status of databases for now. |
| issues | [string](#string) | repeated | The list of issues to update. Format: projects/{project}/issues/{issue} |
| status | [IssueStatus](#bytebase-v1-IssueStatus) |  | The new status. |
| reason | [string](#string) |  |  |






<a name="bytebase-v1-BatchUpdateIssuesStatusResponse"></a>

### BatchUpdateIssuesStatusResponse







<a name="bytebase-v1-CreateIssueCommentRequest"></a>

### CreateIssueCommentRequest



| Field | Type | Label | Description |
| ----- | ---- | ----- | ----------- |
| parent | [string](#string) |  | The issue name Format: projects/{project}/issues/{issue} |
| issue_comment | [IssueComment](#bytebase-v1-IssueComment) |  |  |






<a name="bytebase-v1-CreateIssueRequest"></a>

### CreateIssueRequest



| Field | Type | Label | Description |
| ----- | ---- | ----- | ----------- |
| parent | [string](#string) |  | The parent, which owns this collection of issues. Format: projects/{project} |
| issue | [Issue](#bytebase-v1-Issue) |  | The issue to create. |






<a name="bytebase-v1-GetIssueRequest"></a>

### GetIssueRequest



| Field | Type | Label | Description |
| ----- | ---- | ----- | ----------- |
| name | [string](#string) |  | The name of the issue to retrieve. Format: projects/{project}/issues/{issue} |
| force | [bool](#bool) |  |  |






<a name="bytebase-v1-GrantRequest"></a>

### GrantRequest



| Field | Type | Label | Description |
| ----- | ---- | ----- | ----------- |
| role | [string](#string) |  | The requested role. Format: roles/EXPORTER. |
| user | [string](#string) |  | The user to be granted. Format: users/{email}. |
| condition | [google.type.Expr](#google-type-Expr) |  |  |
| expiration | [google.protobuf.Duration](#google-protobuf-Duration) |  |  |






<a name="bytebase-v1-Issue"></a>

### Issue



| Field | Type | Label | Description |
| ----- | ---- | ----- | ----------- |
| name | [string](#string) |  | The name of the issue. Format: projects/{project}/issues/{issue} |
| uid | [string](#string) |  | The system-assigned, unique identifier for a resource. |
| title | [string](#string) |  |  |
| description | [string](#string) |  |  |
| type | [Issue.Type](#bytebase-v1-Issue-Type) |  |  |
| status | [IssueStatus](#bytebase-v1-IssueStatus) |  |  |
| assignee | [string](#string) |  | Format: users/hello@world.com |
| assignee_attention | [bool](#bool) |  |  |
| approvers | [Issue.Approver](#bytebase-v1-Issue-Approver) | repeated |  |
| approval_templates | [ApprovalTemplate](#bytebase-v1-ApprovalTemplate) | repeated |  |
| approval_finding_done | [bool](#bool) |  | If the value is `false`, it means that the backend is still finding matching approval templates. If `true`, approval_templates &amp; approvers &amp; approval_finding_error are available. |
| approval_finding_error | [string](#string) |  |  |
| subscribers | [string](#string) | repeated | The subscribers. Format: users/hello@world.com |
| creator | [string](#string) |  | Format: users/hello@world.com |
| create_time | [google.protobuf.Timestamp](#google-protobuf-Timestamp) |  |  |
| update_time | [google.protobuf.Timestamp](#google-protobuf-Timestamp) |  |  |
| plan | [string](#string) |  | The plan associated with the issue. Can be empty. Format: projects/{project}/plans/{plan} |
| rollout | [string](#string) |  | The rollout associated with the issue. Can be empty. Format: projects/{project}/rollouts/{rollout} |
| grant_request | [GrantRequest](#bytebase-v1-GrantRequest) |  | Used if the issue type is GRANT_REQUEST. |
| releasers | [string](#string) | repeated | The releasers of the pending stage of the issue rollout, judging from the rollout policy. If the policy is auto rollout, the releasers are the project owners and the issue creator. Format: - roles/workspaceOwner - roles/workspaceDBA - roles/projectOwner - roles/projectReleaser - users/{email} |
| risk_level | [Issue.RiskLevel](#bytebase-v1-Issue-RiskLevel) |  |  |
| task_status_count | [Issue.TaskStatusCountEntry](#bytebase-v1-Issue-TaskStatusCountEntry) | repeated | The status count of the issue. Keys are the following: - NOT_STARTED - SKIPPED - PENDING - RUNNING - DONE - FAILED - CANCELED |
| labels | [string](#string) | repeated |  |






<a name="bytebase-v1-Issue-Approver"></a>

### Issue.Approver



| Field | Type | Label | Description |
| ----- | ---- | ----- | ----------- |
| status | [Issue.Approver.Status](#bytebase-v1-Issue-Approver-Status) |  | The new status. |
| principal | [string](#string) |  | Format: users/hello@world.com |






<a name="bytebase-v1-Issue-TaskStatusCountEntry"></a>

### Issue.TaskStatusCountEntry



| Field | Type | Label | Description |
| ----- | ---- | ----- | ----------- |
| key | [string](#string) |  |  |
| value | [int32](#int32) |  |  |






<a name="bytebase-v1-IssueComment"></a>

### IssueComment



| Field | Type | Label | Description |
| ----- | ---- | ----- | ----------- |
| uid | [string](#string) |  |  |
| comment | [string](#string) |  |  |
| payload | [string](#string) |  | TODO: use struct message instead. |
| create_time | [google.protobuf.Timestamp](#google-protobuf-Timestamp) |  |  |
| update_time | [google.protobuf.Timestamp](#google-protobuf-Timestamp) |  |  |
| name | [string](#string) |  | Format: projects/{project}/issues/{issue}/issueComments/{issueComment-uid} |
| creator | [string](#string) |  | Format: users/{email} |
| approval | [IssueComment.Approval](#bytebase-v1-IssueComment-Approval) |  |  |
| issue_update | [IssueComment.IssueUpdate](#bytebase-v1-IssueComment-IssueUpdate) |  |  |
| stage_end | [IssueComment.StageEnd](#bytebase-v1-IssueComment-StageEnd) |  |  |
| task_update | [IssueComment.TaskUpdate](#bytebase-v1-IssueComment-TaskUpdate) |  |  |
| task_prior_backup | [IssueComment.TaskPriorBackup](#bytebase-v1-IssueComment-TaskPriorBackup) |  |  |






<a name="bytebase-v1-IssueComment-Approval"></a>

### IssueComment.Approval



| Field | Type | Label | Description |
| ----- | ---- | ----- | ----------- |
| status | [IssueComment.Approval.Status](#bytebase-v1-IssueComment-Approval-Status) |  |  |






<a name="bytebase-v1-IssueComment-IssueUpdate"></a>

### IssueComment.IssueUpdate



| Field | Type | Label | Description |
| ----- | ---- | ----- | ----------- |
| from_title | [string](#string) | optional |  |
| to_title | [string](#string) | optional |  |
| from_description | [string](#string) | optional |  |
| to_description | [string](#string) | optional |  |
| from_status | [IssueStatus](#bytebase-v1-IssueStatus) | optional |  |
| to_status | [IssueStatus](#bytebase-v1-IssueStatus) | optional |  |
| from_assignee | [string](#string) | optional | TODO(d): deprecate from_assignee and to_assignee. Format: users/{email} |
| to_assignee | [string](#string) | optional | Format: users/{email} |






<a name="bytebase-v1-IssueComment-StageEnd"></a>

### IssueComment.StageEnd



| Field | Type | Label | Description |
| ----- | ---- | ----- | ----------- |
| stage | [string](#string) |  |  |






<a name="bytebase-v1-IssueComment-TaskPriorBackup"></a>

### IssueComment.TaskPriorBackup



| Field | Type | Label | Description |
| ----- | ---- | ----- | ----------- |
| task | [string](#string) |  |  |
| tables | [IssueComment.TaskPriorBackup.Table](#bytebase-v1-IssueComment-TaskPriorBackup-Table) | repeated |  |
| original_line | [int32](#int32) | optional |  |
| database | [string](#string) |  |  |






<a name="bytebase-v1-IssueComment-TaskPriorBackup-Table"></a>

### IssueComment.TaskPriorBackup.Table



| Field | Type | Label | Description |
| ----- | ---- | ----- | ----------- |
| schema | [string](#string) |  |  |
| table | [string](#string) |  |  |






<a name="bytebase-v1-IssueComment-TaskUpdate"></a>

### IssueComment.TaskUpdate



| Field | Type | Label | Description |
| ----- | ---- | ----- | ----------- |
| tasks | [string](#string) | repeated |  |
| from_sheet | [string](#string) | optional | Format: projects/{project}/sheets/{sheet} |
| to_sheet | [string](#string) | optional | Format: projects/{project}/sheets/{sheet} |
| from_earliest_allowed_time | [google.protobuf.Timestamp](#google-protobuf-Timestamp) | optional |  |
| to_earliest_allowed_time | [google.protobuf.Timestamp](#google-protobuf-Timestamp) | optional |  |
| to_status | [IssueComment.TaskUpdate.Status](#bytebase-v1-IssueComment-TaskUpdate-Status) | optional |  |






<a name="bytebase-v1-ListIssueCommentsRequest"></a>

### ListIssueCommentsRequest



| Field | Type | Label | Description |
| ----- | ---- | ----- | ----------- |
| parent | [string](#string) |  | Format: projects/{projects}/issues/{issue} |
| page_size | [int32](#int32) |  | The maximum number of issues to return. The service may return fewer than this value. If unspecified, at most 50 issues will be returned. The maximum value is 1000; values above 1000 will be coerced to 1000. |
| page_token | [string](#string) |  | A page token, received from a previous `ListIssues` call. Provide this to retrieve the subsequent page.

When paginating, all other parameters provided to `ListIssues` must match the call that provided the page token. |






<a name="bytebase-v1-ListIssueCommentsResponse"></a>

### ListIssueCommentsResponse



| Field | Type | Label | Description |
| ----- | ---- | ----- | ----------- |
| issue_comments | [IssueComment](#bytebase-v1-IssueComment) | repeated |  |
| next_page_token | [string](#string) |  | A token, which can be sent as `page_token` to retrieve the next page. If this field is omitted, there are no subsequent pages. |






<a name="bytebase-v1-ListIssuesRequest"></a>

### ListIssuesRequest



| Field | Type | Label | Description |
| ----- | ---- | ----- | ----------- |
| parent | [string](#string) |  | The parent, which owns this collection of issues. Format: projects/{project} Use &#34;projects/-&#34; to list all issues from all projects. |
| page_size | [int32](#int32) |  | The maximum number of issues to return. The service may return fewer than this value. If unspecified, at most 50 issues will be returned. The maximum value is 1000; values above 1000 will be coerced to 1000. |
| page_token | [string](#string) |  | A page token, received from a previous `ListIssues` call. Provide this to retrieve the subsequent page.

When paginating, all other parameters provided to `ListIssues` must match the call that provided the page token. |
| filter | [string](#string) |  | Filter is used to filter issues returned in the list. |
| query | [string](#string) |  | Query is the query statement. |






<a name="bytebase-v1-ListIssuesResponse"></a>

### ListIssuesResponse



| Field | Type | Label | Description |
| ----- | ---- | ----- | ----------- |
| issues | [Issue](#bytebase-v1-Issue) | repeated | The issues from the specified request. |
| next_page_token | [string](#string) |  | A token, which can be sent as `page_token` to retrieve the next page. If this field is omitted, there are no subsequent pages. |






<a name="bytebase-v1-RejectIssueRequest"></a>

### RejectIssueRequest



| Field | Type | Label | Description |
| ----- | ---- | ----- | ----------- |
| name | [string](#string) |  | The name of the issue to add an rejection. Format: projects/{project}/issues/{issue} |
| comment | [string](#string) |  |  |






<a name="bytebase-v1-RequestIssueRequest"></a>

### RequestIssueRequest



| Field | Type | Label | Description |
| ----- | ---- | ----- | ----------- |
| name | [string](#string) |  | The name of the issue to request a issue. Format: projects/{project}/issues/{issue} |
| comment | [string](#string) |  |  |






<a name="bytebase-v1-SearchIssuesRequest"></a>

### SearchIssuesRequest



| Field | Type | Label | Description |
| ----- | ---- | ----- | ----------- |
| parent | [string](#string) |  | The parent, which owns this collection of issues. Format: projects/{project} Use &#34;projects/-&#34; to list all issues from all projects. |
| page_size | [int32](#int32) |  | The maximum number of issues to return. The service may return fewer than this value. If unspecified, at most 50 issues will be returned. The maximum value is 1000; values above 1000 will be coerced to 1000. |
| page_token | [string](#string) |  | A page token, received from a previous `ListIssues` call. Provide this to retrieve the subsequent page.

When paginating, all other parameters provided to `ListIssues` must match the call that provided the page token. |
| filter | [string](#string) |  | Filter is used to filter issues returned in the list. |
| query | [string](#string) |  | Query is the query statement. |






<a name="bytebase-v1-SearchIssuesResponse"></a>

### SearchIssuesResponse



| Field | Type | Label | Description |
| ----- | ---- | ----- | ----------- |
| issues | [Issue](#bytebase-v1-Issue) | repeated | The issues from the specified request. |
| next_page_token | [string](#string) |  | A token, which can be sent as `page_token` to retrieve the next page. If this field is omitted, there are no subsequent pages. |






<a name="bytebase-v1-UpdateIssueCommentRequest"></a>

### UpdateIssueCommentRequest



| Field | Type | Label | Description |
| ----- | ---- | ----- | ----------- |
| parent | [string](#string) |  | The issue name Format: projects/{project}/issues/{issue} |
| issue_comment | [IssueComment](#bytebase-v1-IssueComment) |  |  |
| update_mask | [google.protobuf.FieldMask](#google-protobuf-FieldMask) |  | The list of fields to update. |






<a name="bytebase-v1-UpdateIssueRequest"></a>

### UpdateIssueRequest



| Field | Type | Label | Description |
| ----- | ---- | ----- | ----------- |
| issue | [Issue](#bytebase-v1-Issue) |  | The issue to update.

The issue&#39;s `name` field is used to identify the issue to update. Format: projects/{project}/issues/{issue} |
| update_mask | [google.protobuf.FieldMask](#google-protobuf-FieldMask) |  | The list of fields to update. |





 


<a name="bytebase-v1-ApprovalNode-GroupValue"></a>

### ApprovalNode.GroupValue
The predefined user groups are:
- WORKSPACE_OWNER
- WORKSPACE_DBA
- PROJECT_OWNER
- PROJECT_MEMBER

| Name | Number | Description |
| ---- | ------ | ----------- |
| GROUP_VALUE_UNSPECIFILED | 0 |  |
| WORKSPACE_OWNER | 1 |  |
| WORKSPACE_DBA | 2 |  |
| PROJECT_OWNER | 3 |  |
| PROJECT_MEMBER | 4 |  |



<a name="bytebase-v1-ApprovalNode-Type"></a>

### ApprovalNode.Type
Type of the ApprovalNode.
type determines who should approve this node.
ANY_IN_GROUP means the ApprovalNode can be approved by an user from our predefined user group.
See GroupValue below for the predefined user groups.

| Name | Number | Description |
| ---- | ------ | ----------- |
| TYPE_UNSPECIFIED | 0 |  |
| ANY_IN_GROUP | 1 |  |



<a name="bytebase-v1-ApprovalStep-Type"></a>

### ApprovalStep.Type
Type of the ApprovalStep
ALL means every node must be approved to proceed.
ANY means approving any node will proceed.

| Name | Number | Description |
| ---- | ------ | ----------- |
| TYPE_UNSPECIFIED | 0 |  |
| ALL | 1 |  |
| ANY | 2 |  |



<a name="bytebase-v1-Issue-Approver-Status"></a>

### Issue.Approver.Status


| Name | Number | Description |
| ---- | ------ | ----------- |
| STATUS_UNSPECIFIED | 0 |  |
| PENDING | 1 |  |
| APPROVED | 2 |  |
| REJECTED | 3 |  |



<a name="bytebase-v1-Issue-RiskLevel"></a>

### Issue.RiskLevel


| Name | Number | Description |
| ---- | ------ | ----------- |
| RISK_LEVEL_UNSPECIFIED | 0 |  |
| LOW | 1 |  |
| MODERATE | 2 |  |
| HIGH | 3 |  |



<a name="bytebase-v1-Issue-Type"></a>

### Issue.Type


| Name | Number | Description |
| ---- | ------ | ----------- |
| TYPE_UNSPECIFIED | 0 |  |
| DATABASE_CHANGE | 1 |  |
| GRANT_REQUEST | 2 |  |
| DATABASE_DATA_EXPORT | 3 |  |



<a name="bytebase-v1-IssueComment-Approval-Status"></a>

### IssueComment.Approval.Status


| Name | Number | Description |
| ---- | ------ | ----------- |
| STATUS_UNSPECIFIED | 0 |  |
| PENDING | 1 |  |
| APPROVED | 2 |  |
| REJECTED | 3 |  |



<a name="bytebase-v1-IssueComment-TaskUpdate-Status"></a>

### IssueComment.TaskUpdate.Status


| Name | Number | Description |
| ---- | ------ | ----------- |
| STATUS_UNSPECIFIED | 0 |  |
| PENDING | 1 |  |
| RUNNING | 2 |  |
| DONE | 3 |  |
| FAILED | 4 |  |
| SKIPPED | 5 |  |
| CANCELED | 6 |  |



<a name="bytebase-v1-IssueStatus"></a>

### IssueStatus


| Name | Number | Description |
| ---- | ------ | ----------- |
| ISSUE_STATUS_UNSPECIFIED | 0 |  |
| OPEN | 1 |  |
| DONE | 2 |  |
| CANCELED | 3 |  |


 

 


<a name="bytebase-v1-IssueService"></a>

### IssueService


| Method Name | Request Type | Response Type | Description |
| ----------- | ------------ | ------------- | ------------|
| GetIssue | [GetIssueRequest](#bytebase-v1-GetIssueRequest) | [Issue](#bytebase-v1-Issue) |  |
| CreateIssue | [CreateIssueRequest](#bytebase-v1-CreateIssueRequest) | [Issue](#bytebase-v1-Issue) |  |
| ListIssues | [ListIssuesRequest](#bytebase-v1-ListIssuesRequest) | [ListIssuesResponse](#bytebase-v1-ListIssuesResponse) |  |
| SearchIssues | [SearchIssuesRequest](#bytebase-v1-SearchIssuesRequest) | [SearchIssuesResponse](#bytebase-v1-SearchIssuesResponse) | Search for issues that the caller has the bb.issues.get permission on and also satisfy the specified filter &amp; query. |
| UpdateIssue | [UpdateIssueRequest](#bytebase-v1-UpdateIssueRequest) | [Issue](#bytebase-v1-Issue) |  |
| ListIssueComments | [ListIssueCommentsRequest](#bytebase-v1-ListIssueCommentsRequest) | [ListIssueCommentsResponse](#bytebase-v1-ListIssueCommentsResponse) |  |
| CreateIssueComment | [CreateIssueCommentRequest](#bytebase-v1-CreateIssueCommentRequest) | [IssueComment](#bytebase-v1-IssueComment) |  |
| UpdateIssueComment | [UpdateIssueCommentRequest](#bytebase-v1-UpdateIssueCommentRequest) | [IssueComment](#bytebase-v1-IssueComment) |  |
| BatchUpdateIssuesStatus | [BatchUpdateIssuesStatusRequest](#bytebase-v1-BatchUpdateIssuesStatusRequest) | [BatchUpdateIssuesStatusResponse](#bytebase-v1-BatchUpdateIssuesStatusResponse) |  |
| ApproveIssue | [ApproveIssueRequest](#bytebase-v1-ApproveIssueRequest) | [Issue](#bytebase-v1-Issue) |  |
| RejectIssue | [RejectIssueRequest](#bytebase-v1-RejectIssueRequest) | [Issue](#bytebase-v1-Issue) |  |
| RequestIssue | [RequestIssueRequest](#bytebase-v1-RequestIssueRequest) | [Issue](#bytebase-v1-Issue) |  |

 



<a name="v1_org_policy_service-proto"></a>
<p align="right"><a href="#top">Top</a></p>

## v1/org_policy_service.proto



<a name="bytebase-v1-CreatePolicyRequest"></a>

### CreatePolicyRequest



| Field | Type | Label | Description |
| ----- | ---- | ----- | ----------- |
| parent | [string](#string) |  | The parent resource where this instance will be created. Workspace resource name: &#34;&#34;. Environment resource name: environments/environment-id. Instance resource name: instances/instance-id. Database resource name: instances/instance-id/databases/database-name. |
| policy | [Policy](#bytebase-v1-Policy) |  | The policy to create. |
| type | [PolicyType](#bytebase-v1-PolicyType) |  |  |






<a name="bytebase-v1-DeletePolicyRequest"></a>

### DeletePolicyRequest



| Field | Type | Label | Description |
| ----- | ---- | ----- | ----------- |
| name | [string](#string) |  | The policy&#39;s `name` field is used to identify the instance to update. Format: {resource name}/policies/{policy type} Workspace resource name: &#34;&#34;. Environment resource name: environments/environment-id. Instance resource name: instances/instance-id. Database resource name: instances/instance-id/databases/database-name. |






<a name="bytebase-v1-DisableCopyDataPolicy"></a>

### DisableCopyDataPolicy



| Field | Type | Label | Description |
| ----- | ---- | ----- | ----------- |
| active | [bool](#bool) |  |  |






<a name="bytebase-v1-GetPolicyRequest"></a>

### GetPolicyRequest



| Field | Type | Label | Description |
| ----- | ---- | ----- | ----------- |
| name | [string](#string) |  | The name of the policy to retrieve. Format: {resource type}/{resource id}/policies/{policy type} |






<a name="bytebase-v1-ListPoliciesRequest"></a>

### ListPoliciesRequest



| Field | Type | Label | Description |
| ----- | ---- | ----- | ----------- |
| parent | [string](#string) |  | The parent, which owns this collection of policies. Format: {resource type}/{resource id} |
| policy_type | [PolicyType](#bytebase-v1-PolicyType) | optional |  |
| page_size | [int32](#int32) |  | The maximum number of policies to return. The service may return fewer than this value. If unspecified, at most 50 policies will be returned. The maximum value is 1000; values above 1000 will be coerced to 1000. |
| page_token | [string](#string) |  | A page token, received from a previous `GetPolicies` call. Provide this to retrieve the subsequent page.

When paginating, all other parameters provided to `GetPolicies` must match the call that provided the page token. |
| show_deleted | [bool](#bool) |  | Show deleted policies if specified. |






<a name="bytebase-v1-ListPoliciesResponse"></a>

### ListPoliciesResponse



| Field | Type | Label | Description |
| ----- | ---- | ----- | ----------- |
| policies | [Policy](#bytebase-v1-Policy) | repeated | The policies from the specified request. |
| next_page_token | [string](#string) |  | A token, which can be sent as `page_token` to retrieve the next page. If this field is omitted, there are no subsequent pages. |






<a name="bytebase-v1-MaskData"></a>

### MaskData



| Field | Type | Label | Description |
| ----- | ---- | ----- | ----------- |
| schema | [string](#string) |  |  |
| table | [string](#string) |  |  |
| column | [string](#string) |  |  |
| masking_level | [MaskingLevel](#bytebase-v1-MaskingLevel) |  |  |
| full_masking_algorithm_id | [string](#string) |  |  |
| partial_masking_algorithm_id | [string](#string) |  |  |






<a name="bytebase-v1-MaskingExceptionPolicy"></a>

### MaskingExceptionPolicy
MaskingExceptionPolicy is the allowlist of users who can access sensitive data.


| Field | Type | Label | Description |
| ----- | ---- | ----- | ----------- |
| masking_exceptions | [MaskingExceptionPolicy.MaskingException](#bytebase-v1-MaskingExceptionPolicy-MaskingException) | repeated |  |






<a name="bytebase-v1-MaskingExceptionPolicy-MaskingException"></a>

### MaskingExceptionPolicy.MaskingException



| Field | Type | Label | Description |
| ----- | ---- | ----- | ----------- |
| action | [MaskingExceptionPolicy.MaskingException.Action](#bytebase-v1-MaskingExceptionPolicy-MaskingException-Action) |  | action is the action that the user can access sensitive data. |
| masking_level | [MaskingLevel](#bytebase-v1-MaskingLevel) |  | Level is the masking level that the user can access sensitive data. |
| member | [string](#string) |  | Member is the principal who bind to this exception policy instance.

- `user:{email}`: An email address that represents a specific Bytebase account. For example, `alice@example.com`. - `group:{email}`: An email address for group. |
| condition | [google.type.Expr](#google-type-Expr) |  | The condition that is associated with this exception policy instance. |






<a name="bytebase-v1-MaskingPolicy"></a>

### MaskingPolicy



| Field | Type | Label | Description |
| ----- | ---- | ----- | ----------- |
| mask_data | [MaskData](#bytebase-v1-MaskData) | repeated |  |






<a name="bytebase-v1-MaskingRulePolicy"></a>

### MaskingRulePolicy



| Field | Type | Label | Description |
| ----- | ---- | ----- | ----------- |
| rules | [MaskingRulePolicy.MaskingRule](#bytebase-v1-MaskingRulePolicy-MaskingRule) | repeated |  |






<a name="bytebase-v1-MaskingRulePolicy-MaskingRule"></a>

### MaskingRulePolicy.MaskingRule



| Field | Type | Label | Description |
| ----- | ---- | ----- | ----------- |
| id | [string](#string) |  | A unique identifier for a node in UUID format. |
| condition | [google.type.Expr](#google-type-Expr) |  |  |
| masking_level | [MaskingLevel](#bytebase-v1-MaskingLevel) |  |  |






<a name="bytebase-v1-Policy"></a>

### Policy



| Field | Type | Label | Description |
| ----- | ---- | ----- | ----------- |
| name | [string](#string) |  | The name of the policy. Format: {resource name}/policies/{policy type} Workspace resource name: &#34;&#34;. Environment resource name: environments/environment-id. Instance resource name: instances/instance-id. Database resource name: instances/instance-id/databases/database-name. |
| uid | [string](#string) |  | The system-assigned, unique identifier for a resource. |
| inherit_from_parent | [bool](#bool) |  |  |
| type | [PolicyType](#bytebase-v1-PolicyType) |  |  |
| rollout_policy | [RolloutPolicy](#bytebase-v1-RolloutPolicy) |  |  |
| masking_policy | [MaskingPolicy](#bytebase-v1-MaskingPolicy) |  |  |
| slow_query_policy | [SlowQueryPolicy](#bytebase-v1-SlowQueryPolicy) |  |  |
| disable_copy_data_policy | [DisableCopyDataPolicy](#bytebase-v1-DisableCopyDataPolicy) |  |  |
| masking_rule_policy | [MaskingRulePolicy](#bytebase-v1-MaskingRulePolicy) |  |  |
| masking_exception_policy | [MaskingExceptionPolicy](#bytebase-v1-MaskingExceptionPolicy) |  |  |
| restrict_issue_creation_for_sql_review_policy | [RestrictIssueCreationForSQLReviewPolicy](#bytebase-v1-RestrictIssueCreationForSQLReviewPolicy) |  |  |
| tag_policy | [TagPolicy](#bytebase-v1-TagPolicy) |  |  |
| enforce | [bool](#bool) |  |  |
| resource_type | [PolicyResourceType](#bytebase-v1-PolicyResourceType) |  | The resource type for the policy. |
| resource_uid | [string](#string) |  | The system-assigned, unique identifier for the resource. |






<a name="bytebase-v1-RestrictIssueCreationForSQLReviewPolicy"></a>

### RestrictIssueCreationForSQLReviewPolicy



| Field | Type | Label | Description |
| ----- | ---- | ----- | ----------- |
| disallow | [bool](#bool) |  |  |






<a name="bytebase-v1-RolloutPolicy"></a>

### RolloutPolicy



| Field | Type | Label | Description |
| ----- | ---- | ----- | ----------- |
| automatic | [bool](#bool) |  |  |
| workspace_roles | [string](#string) | repeated |  |
| project_roles | [string](#string) | repeated |  |
| issue_roles | [string](#string) | repeated | roles/LAST_APPROVER roles/CREATOR |






<a name="bytebase-v1-SQLReviewRule"></a>

### SQLReviewRule



| Field | Type | Label | Description |
| ----- | ---- | ----- | ----------- |
| type | [string](#string) |  |  |
| level | [SQLReviewRuleLevel](#bytebase-v1-SQLReviewRuleLevel) |  |  |
| payload | [string](#string) |  |  |
| engine | [Engine](#bytebase-v1-Engine) |  |  |
| comment | [string](#string) |  |  |






<a name="bytebase-v1-SlowQueryPolicy"></a>

### SlowQueryPolicy



| Field | Type | Label | Description |
| ----- | ---- | ----- | ----------- |
| active | [bool](#bool) |  |  |






<a name="bytebase-v1-TagPolicy"></a>

### TagPolicy



| Field | Type | Label | Description |
| ----- | ---- | ----- | ----------- |
| tags | [TagPolicy.TagsEntry](#bytebase-v1-TagPolicy-TagsEntry) | repeated | tags is the key - value map for resources. for example, the environment resource can have the sql review config tag, like &#34;bb.tag.review_config&#34;: &#34;reviewConfigs/{review config resource id}&#34; |






<a name="bytebase-v1-TagPolicy-TagsEntry"></a>

### TagPolicy.TagsEntry



| Field | Type | Label | Description |
| ----- | ---- | ----- | ----------- |
| key | [string](#string) |  |  |
| value | [string](#string) |  |  |






<a name="bytebase-v1-UpdatePolicyRequest"></a>

### UpdatePolicyRequest



| Field | Type | Label | Description |
| ----- | ---- | ----- | ----------- |
| policy | [Policy](#bytebase-v1-Policy) |  | The policy to update.

The policy&#39;s `name` field is used to identify the instance to update. Format: {resource name}/policies/{policy type} Workspace resource name: &#34;&#34;. Environment resource name: environments/environment-id. Instance resource name: instances/instance-id. Database resource name: instances/instance-id/databases/database-name. |
| update_mask | [google.protobuf.FieldMask](#google-protobuf-FieldMask) |  | The list of fields to update. |
| allow_missing | [bool](#bool) |  | If set to true, and the policy is not found, a new policy will be created. In this situation, `update_mask` is ignored. |





 


<a name="bytebase-v1-MaskingExceptionPolicy-MaskingException-Action"></a>

### MaskingExceptionPolicy.MaskingException.Action


| Name | Number | Description |
| ---- | ------ | ----------- |
| ACTION_UNSPECIFIED | 0 |  |
| QUERY | 1 |  |
| EXPORT | 2 |  |



<a name="bytebase-v1-PolicyResourceType"></a>

### PolicyResourceType


| Name | Number | Description |
| ---- | ------ | ----------- |
| RESOURCE_TYPE_UNSPECIFIED | 0 |  |
| WORKSPACE | 1 |  |
| ENVIRONMENT | 2 |  |
| PROJECT | 3 |  |
| INSTANCE | 4 |  |
| DATABASE | 5 |  |



<a name="bytebase-v1-PolicyType"></a>

### PolicyType


| Name | Number | Description |
| ---- | ------ | ----------- |
| POLICY_TYPE_UNSPECIFIED | 0 |  |
| ROLLOUT_POLICY | 11 |  |
| MASKING | 5 |  |
| SLOW_QUERY | 7 |  |
| DISABLE_COPY_DATA | 8 |  |
| MASKING_RULE | 9 |  |
| MASKING_EXCEPTION | 10 |  |
| RESTRICT_ISSUE_CREATION_FOR_SQL_REVIEW | 12 |  |
| TAG | 13 |  |



<a name="bytebase-v1-SQLReviewRuleLevel"></a>

### SQLReviewRuleLevel


| Name | Number | Description |
| ---- | ------ | ----------- |
| LEVEL_UNSPECIFIED | 0 |  |
| ERROR | 1 |  |
| WARNING | 2 |  |
| DISABLED | 3 |  |


 

 


<a name="bytebase-v1-OrgPolicyService"></a>

### OrgPolicyService


| Method Name | Request Type | Response Type | Description |
| ----------- | ------------ | ------------- | ------------|
| GetPolicy | [GetPolicyRequest](#bytebase-v1-GetPolicyRequest) | [Policy](#bytebase-v1-Policy) |  |
| ListPolicies | [ListPoliciesRequest](#bytebase-v1-ListPoliciesRequest) | [ListPoliciesResponse](#bytebase-v1-ListPoliciesResponse) |  |
| CreatePolicy | [CreatePolicyRequest](#bytebase-v1-CreatePolicyRequest) | [Policy](#bytebase-v1-Policy) |  |
| UpdatePolicy | [UpdatePolicyRequest](#bytebase-v1-UpdatePolicyRequest) | [Policy](#bytebase-v1-Policy) |  |
| DeletePolicy | [DeletePolicyRequest](#bytebase-v1-DeletePolicyRequest) | [.google.protobuf.Empty](#google-protobuf-Empty) |  |

 



<a name="v1_plan_service-proto"></a>
<p align="right"><a href="#top">Top</a></p>

## v1/plan_service.proto



<a name="bytebase-v1-BatchCancelPlanCheckRunsRequest"></a>

### BatchCancelPlanCheckRunsRequest



| Field | Type | Label | Description |
| ----- | ---- | ----- | ----------- |
| parent | [string](#string) |  | The name of the parent of the planChecks. Format: projects/{project}/plans/{plan} |
| plan_check_runs | [string](#string) | repeated | The planCheckRuns to cancel. Format: projects/{project}/plans/{plan}/planCheckRuns/{planCheckRun} |






<a name="bytebase-v1-BatchCancelPlanCheckRunsResponse"></a>

### BatchCancelPlanCheckRunsResponse







<a name="bytebase-v1-CreatePlanRequest"></a>

### CreatePlanRequest



| Field | Type | Label | Description |
| ----- | ---- | ----- | ----------- |
| parent | [string](#string) |  | The parent project where this plan will be created. Format: projects/{project} |
| plan | [Plan](#bytebase-v1-Plan) |  | The plan to create. |






<a name="bytebase-v1-GetPlanRequest"></a>

### GetPlanRequest



| Field | Type | Label | Description |
| ----- | ---- | ----- | ----------- |
| name | [string](#string) |  | The name of the plan to retrieve. Format: projects/{project}/plans/{plan} |






<a name="bytebase-v1-ListPlanCheckRunsRequest"></a>

### ListPlanCheckRunsRequest



| Field | Type | Label | Description |
| ----- | ---- | ----- | ----------- |
| parent | [string](#string) |  | The parent, which owns this collection of plan check runs. Format: projects/{project}/plans/{plan} |
| page_size | [int32](#int32) |  | The maximum number of plan check runs to return. The service may return fewer than this value. If unspecified, at most 50 plans will be returned. The maximum value is 1000; values above 1000 will be coerced to 1000. |
| page_token | [string](#string) |  | A page token, received from a previous `ListPlanCheckRuns` call. Provide this to retrieve the subsequent page.

When paginating, all other parameters provided to `ListPlanCheckRuns` must match the call that provided the page token. |






<a name="bytebase-v1-ListPlanCheckRunsResponse"></a>

### ListPlanCheckRunsResponse



| Field | Type | Label | Description |
| ----- | ---- | ----- | ----------- |
| plan_check_runs | [PlanCheckRun](#bytebase-v1-PlanCheckRun) | repeated | The plan check runs from the specified request. |
| next_page_token | [string](#string) |  | A token, which can be sent as `page_token` to retrieve the next page. If this field is omitted, there are no subsequent pages. |






<a name="bytebase-v1-ListPlansRequest"></a>

### ListPlansRequest



| Field | Type | Label | Description |
| ----- | ---- | ----- | ----------- |
| parent | [string](#string) |  | The parent, which owns this collection of plans. Format: projects/{project} Use &#34;projects/-&#34; to list all plans from all projects. |
| page_size | [int32](#int32) |  | The maximum number of plans to return. The service may return fewer than this value. If unspecified, at most 50 plans will be returned. The maximum value is 1000; values above 1000 will be coerced to 1000. |
| page_token | [string](#string) |  | A page token, received from a previous `ListPlans` call. Provide this to retrieve the subsequent page.

When paginating, all other parameters provided to `ListPlans` must match the call that provided the page token. |






<a name="bytebase-v1-ListPlansResponse"></a>

### ListPlansResponse



| Field | Type | Label | Description |
| ----- | ---- | ----- | ----------- |
| plans | [Plan](#bytebase-v1-Plan) | repeated | The plans from the specified request. |
| next_page_token | [string](#string) |  | A token, which can be sent as `page_token` to retrieve the next page. If this field is omitted, there are no subsequent pages. |






<a name="bytebase-v1-Plan"></a>

### Plan



| Field | Type | Label | Description |
| ----- | ---- | ----- | ----------- |
| name | [string](#string) |  | The name of the plan. `plan` is a system generated ID. Format: projects/{project}/plans/{plan} |
| uid | [string](#string) |  | The system-assigned, unique identifier for a resource. |
| issue | [string](#string) |  | The resource name of the issue associated with this plan. Format: projects/{project}/issues/{issue} |
| title | [string](#string) |  |  |
| description | [string](#string) |  |  |
| steps | [Plan.Step](#bytebase-v1-Plan-Step) | repeated |  |
| vcs_source | [Plan.VCSSource](#bytebase-v1-Plan-VCSSource) |  |  |
| creator | [string](#string) |  | Format: users/hello@world.com |
| create_time | [google.protobuf.Timestamp](#google-protobuf-Timestamp) |  |  |
| update_time | [google.protobuf.Timestamp](#google-protobuf-Timestamp) |  |  |
| plan_check_run_status_count | [Plan.PlanCheckRunStatusCountEntry](#bytebase-v1-Plan-PlanCheckRunStatusCountEntry) | repeated | The status count of the latest plan check runs. Keys are: - SUCCESS - WARNING - ERROR |






<a name="bytebase-v1-Plan-ChangeDatabaseConfig"></a>

### Plan.ChangeDatabaseConfig



| Field | Type | Label | Description |
| ----- | ---- | ----- | ----------- |
| target | [string](#string) |  | The resource name of the target. Format: instances/{instance-id}/databases/{database-name}. Format: projects/{project}/databaseGroups/{databaseGroup}. |
| sheet | [string](#string) |  | The resource name of the sheet. Format: projects/{project}/sheets/{sheet} |
| type | [Plan.ChangeDatabaseConfig.Type](#bytebase-v1-Plan-ChangeDatabaseConfig-Type) |  |  |
| schema_version | [string](#string) |  | schema_version is parsed from VCS file name. It is automatically generated in the UI workflow. |
| ghost_flags | [Plan.ChangeDatabaseConfig.GhostFlagsEntry](#bytebase-v1-Plan-ChangeDatabaseConfig-GhostFlagsEntry) | repeated |  |
| pre_update_backup_detail | [Plan.ChangeDatabaseConfig.PreUpdateBackupDetail](#bytebase-v1-Plan-ChangeDatabaseConfig-PreUpdateBackupDetail) | optional | If set, a backup of the modified data will be created automatically before any changes are applied. |






<a name="bytebase-v1-Plan-ChangeDatabaseConfig-GhostFlagsEntry"></a>

### Plan.ChangeDatabaseConfig.GhostFlagsEntry



| Field | Type | Label | Description |
| ----- | ---- | ----- | ----------- |
| key | [string](#string) |  |  |
| value | [string](#string) |  |  |






<a name="bytebase-v1-Plan-ChangeDatabaseConfig-PreUpdateBackupDetail"></a>

### Plan.ChangeDatabaseConfig.PreUpdateBackupDetail



| Field | Type | Label | Description |
| ----- | ---- | ----- | ----------- |
| database | [string](#string) |  | The database for keeping the backup data. Format: instances/{instance}/databases/{database} |






<a name="bytebase-v1-Plan-CreateDatabaseConfig"></a>

### Plan.CreateDatabaseConfig



| Field | Type | Label | Description |
| ----- | ---- | ----- | ----------- |
| target | [string](#string) |  | The resource name of the instance on which the database is created. Format: instances/{instance} |
| database | [string](#string) |  | The name of the database to create. |
| table | [string](#string) |  | table is the name of the table, if it is not empty, Bytebase should create a table after creating the database. For example, in MongoDB, it only creates the database when we first store data in that database. |
| character_set | [string](#string) |  | character_set is the character set of the database. |
| collation | [string](#string) |  | collation is the collation of the database. |
| cluster | [string](#string) |  | cluster is the cluster of the database. This is only applicable to ClickHouse for &#34;ON CLUSTER &lt;&lt;cluster&gt;&gt;&#34;. |
| owner | [string](#string) |  | owner is the owner of the database. This is only applicable to Postgres for &#34;WITH OWNER &lt;&lt;owner&gt;&gt;&#34;. |
| environment | [string](#string) |  | The environment resource. Format: environments/prod where prod is the environment resource ID. |
| labels | [Plan.CreateDatabaseConfig.LabelsEntry](#bytebase-v1-Plan-CreateDatabaseConfig-LabelsEntry) | repeated | labels of the database. |






<a name="bytebase-v1-Plan-CreateDatabaseConfig-LabelsEntry"></a>

### Plan.CreateDatabaseConfig.LabelsEntry



| Field | Type | Label | Description |
| ----- | ---- | ----- | ----------- |
| key | [string](#string) |  |  |
| value | [string](#string) |  |  |






<a name="bytebase-v1-Plan-ExportDataConfig"></a>

### Plan.ExportDataConfig



| Field | Type | Label | Description |
| ----- | ---- | ----- | ----------- |
| target | [string](#string) |  | The resource name of the target. Format: instances/{instance-id}/databases/{database-name} |
| sheet | [string](#string) |  | The resource name of the sheet. Format: projects/{project}/sheets/{sheet} |
| format | [ExportFormat](#bytebase-v1-ExportFormat) |  | The format of the exported file. |
| password | [string](#string) | optional | The zip password provide by users. Leave it empty if no needs to encrypt the zip file. |






<a name="bytebase-v1-Plan-PlanCheckRunStatusCountEntry"></a>

### Plan.PlanCheckRunStatusCountEntry



| Field | Type | Label | Description |
| ----- | ---- | ----- | ----------- |
| key | [string](#string) |  |  |
| value | [int32](#int32) |  |  |






<a name="bytebase-v1-Plan-Spec"></a>

### Plan.Spec



| Field | Type | Label | Description |
| ----- | ---- | ----- | ----------- |
| earliest_allowed_time | [google.protobuf.Timestamp](#google-protobuf-Timestamp) |  | earliest_allowed_time the earliest execution time of the change. |
| id | [string](#string) |  | A UUID4 string that uniquely identifies the Spec. |
| depends_on_specs | [string](#string) | repeated | IDs of the specs that this spec depends on. Must be a subset of the specs in the same step. |
| create_database_config | [Plan.CreateDatabaseConfig](#bytebase-v1-Plan-CreateDatabaseConfig) |  |  |
| change_database_config | [Plan.ChangeDatabaseConfig](#bytebase-v1-Plan-ChangeDatabaseConfig) |  |  |
| export_data_config | [Plan.ExportDataConfig](#bytebase-v1-Plan-ExportDataConfig) |  |  |






<a name="bytebase-v1-Plan-Step"></a>

### Plan.Step



| Field | Type | Label | Description |
| ----- | ---- | ----- | ----------- |
| title | [string](#string) |  |  |
| specs | [Plan.Spec](#bytebase-v1-Plan-Spec) | repeated |  |






<a name="bytebase-v1-Plan-VCSSource"></a>

### Plan.VCSSource



| Field | Type | Label | Description |
| ----- | ---- | ----- | ----------- |
| vcs_type | [VCSType](#bytebase-v1-VCSType) |  |  |
| vcs_connector | [string](#string) |  | Optional. If present, we will update the pull request for rollout status. Format: projects/{project-ID}/vcsConnectors/{vcs-connector} |
| pull_request_url | [string](#string) |  |  |






<a name="bytebase-v1-PlanCheckRun"></a>

### PlanCheckRun



| Field | Type | Label | Description |
| ----- | ---- | ----- | ----------- |
| name | [string](#string) |  | Format: projects/{project}/plans/{plan}/planCheckRuns/{planCheckRun} |
| uid | [string](#string) |  | The system-assigned, unique identifier for a resource. |
| type | [PlanCheckRun.Type](#bytebase-v1-PlanCheckRun-Type) |  |  |
| status | [PlanCheckRun.Status](#bytebase-v1-PlanCheckRun-Status) |  |  |
| target | [string](#string) |  | Format: instances/{instance}/databases/{database} |
| sheet | [string](#string) |  | Format: project/{project}/sheets/{sheet} |
| results | [PlanCheckRun.Result](#bytebase-v1-PlanCheckRun-Result) | repeated |  |
| error | [string](#string) |  | error is set if the Status is FAILED. |
| create_time | [google.protobuf.Timestamp](#google-protobuf-Timestamp) |  |  |






<a name="bytebase-v1-PlanCheckRun-Result"></a>

### PlanCheckRun.Result



| Field | Type | Label | Description |
| ----- | ---- | ----- | ----------- |
| status | [PlanCheckRun.Result.Status](#bytebase-v1-PlanCheckRun-Result-Status) |  |  |
| title | [string](#string) |  |  |
| content | [string](#string) |  |  |
| code | [int32](#int32) |  |  |
| sql_summary_report | [PlanCheckRun.Result.SqlSummaryReport](#bytebase-v1-PlanCheckRun-Result-SqlSummaryReport) |  |  |
| sql_review_report | [PlanCheckRun.Result.SqlReviewReport](#bytebase-v1-PlanCheckRun-Result-SqlReviewReport) |  |  |






<a name="bytebase-v1-PlanCheckRun-Result-SqlReviewReport"></a>

### PlanCheckRun.Result.SqlReviewReport



| Field | Type | Label | Description |
| ----- | ---- | ----- | ----------- |
| line | [int32](#int32) |  |  |
| column | [int32](#int32) |  |  |
| detail | [string](#string) |  |  |
| code | [int32](#int32) |  | Code from sql review. |
| start_position | [Position](#bytebase-v1-Position) |  | 1-based Position of the SQL statement. To supersede `line` and `column` above. |
| end_position | [Position](#bytebase-v1-Position) |  |  |






<a name="bytebase-v1-PlanCheckRun-Result-SqlSummaryReport"></a>

### PlanCheckRun.Result.SqlSummaryReport



| Field | Type | Label | Description |
| ----- | ---- | ----- | ----------- |
| code | [int32](#int32) |  |  |
| statement_types | [string](#string) | repeated | statement_types are the types of statements that are found in the sql. |
| affected_rows | [int32](#int32) |  |  |
| changed_resources | [ChangedResources](#bytebase-v1-ChangedResources) |  |  |






<a name="bytebase-v1-RunPlanChecksRequest"></a>

### RunPlanChecksRequest



| Field | Type | Label | Description |
| ----- | ---- | ----- | ----------- |
| name | [string](#string) |  | The plan to run plan checks. Format: projects/{project}/plans/{plan} |






<a name="bytebase-v1-RunPlanChecksResponse"></a>

### RunPlanChecksResponse







<a name="bytebase-v1-SearchPlansRequest"></a>

### SearchPlansRequest



| Field | Type | Label | Description |
| ----- | ---- | ----- | ----------- |
| parent | [string](#string) |  | The parent, which owns this collection of plans. Format: projects/{project} Use &#34;projects/-&#34; to list all plans from all projects. |
| page_size | [int32](#int32) |  | The maximum number of plans to return. The service may return fewer than this value. If unspecified, at most 50 plans will be returned. The maximum value is 1000; values above 1000 will be coerced to 1000. |
| page_token | [string](#string) |  | A page token, received from a previous `ListPlans` call. Provide this to retrieve the subsequent page.

When paginating, all other parameters provided to `ListPlans` must match the call that provided the page token. |
| filter | [string](#string) |  | Filter is used to filter plans returned in the list. |






<a name="bytebase-v1-SearchPlansResponse"></a>

### SearchPlansResponse



| Field | Type | Label | Description |
| ----- | ---- | ----- | ----------- |
| plans | [Plan](#bytebase-v1-Plan) | repeated | The plans from the specified request. |
| next_page_token | [string](#string) |  | A token, which can be sent as `page_token` to retrieve the next page. If this field is omitted, there are no subsequent pages. |






<a name="bytebase-v1-UpdatePlanRequest"></a>

### UpdatePlanRequest



| Field | Type | Label | Description |
| ----- | ---- | ----- | ----------- |
| plan | [Plan](#bytebase-v1-Plan) |  | The plan to update.

The plan&#39;s `name` field is used to identify the plan to update. Format: projects/{project}/plans/{plan} |
| update_mask | [google.protobuf.FieldMask](#google-protobuf-FieldMask) |  | The list of fields to update. |





 


<a name="bytebase-v1-Plan-ChangeDatabaseConfig-Type"></a>

### Plan.ChangeDatabaseConfig.Type
Type is the database change type.

| Name | Number | Description |
| ---- | ------ | ----------- |
| TYPE_UNSPECIFIED | 0 |  |
| BASELINE | 1 | Used for establishing schema baseline, this is used when 1. Onboard the database into Bytebase since Bytebase needs to know the current database schema. 2. Had schema drift and need to re-establish the baseline. |
| MIGRATE | 2 | Used for DDL changes including CREATE DATABASE. |
| MIGRATE_SDL | 3 | Used for schema changes via state-based schema migration including CREATE DATABASE. |
| MIGRATE_GHOST | 4 | Used for DDL changes using gh-ost. |
| DATA | 6 | Used for DML change. |



<a name="bytebase-v1-PlanCheckRun-Result-Status"></a>

### PlanCheckRun.Result.Status


| Name | Number | Description |
| ---- | ------ | ----------- |
| STATUS_UNSPECIFIED | 0 |  |
| ERROR | 1 |  |
| WARNING | 2 |  |
| SUCCESS | 3 |  |



<a name="bytebase-v1-PlanCheckRun-Status"></a>

### PlanCheckRun.Status


| Name | Number | Description |
| ---- | ------ | ----------- |
| STATUS_UNSPECIFIED | 0 |  |
| RUNNING | 1 |  |
| DONE | 2 |  |
| FAILED | 3 |  |
| CANCELED | 4 |  |



<a name="bytebase-v1-PlanCheckRun-Type"></a>

### PlanCheckRun.Type


| Name | Number | Description |
| ---- | ------ | ----------- |
| TYPE_UNSPECIFIED | 0 |  |
| DATABASE_STATEMENT_FAKE_ADVISE | 1 |  |
| DATABASE_STATEMENT_ADVISE | 3 |  |
| DATABASE_STATEMENT_SUMMARY_REPORT | 5 |  |
| DATABASE_CONNECT | 6 |  |
| DATABASE_GHOST_SYNC | 7 |  |


 

 


<a name="bytebase-v1-PlanService"></a>

### PlanService


| Method Name | Request Type | Response Type | Description |
| ----------- | ------------ | ------------- | ------------|
| GetPlan | [GetPlanRequest](#bytebase-v1-GetPlanRequest) | [Plan](#bytebase-v1-Plan) |  |
| ListPlans | [ListPlansRequest](#bytebase-v1-ListPlansRequest) | [ListPlansResponse](#bytebase-v1-ListPlansResponse) |  |
| SearchPlans | [SearchPlansRequest](#bytebase-v1-SearchPlansRequest) | [SearchPlansResponse](#bytebase-v1-SearchPlansResponse) |  |
| CreatePlan | [CreatePlanRequest](#bytebase-v1-CreatePlanRequest) | [Plan](#bytebase-v1-Plan) |  |
| UpdatePlan | [UpdatePlanRequest](#bytebase-v1-UpdatePlanRequest) | [Plan](#bytebase-v1-Plan) |  |
| ListPlanCheckRuns | [ListPlanCheckRunsRequest](#bytebase-v1-ListPlanCheckRunsRequest) | [ListPlanCheckRunsResponse](#bytebase-v1-ListPlanCheckRunsResponse) |  |
| RunPlanChecks | [RunPlanChecksRequest](#bytebase-v1-RunPlanChecksRequest) | [RunPlanChecksResponse](#bytebase-v1-RunPlanChecksResponse) |  |
| BatchCancelPlanCheckRuns | [BatchCancelPlanCheckRunsRequest](#bytebase-v1-BatchCancelPlanCheckRunsRequest) | [BatchCancelPlanCheckRunsResponse](#bytebase-v1-BatchCancelPlanCheckRunsResponse) |  |

 



<a name="v1_project_service-proto"></a>
<p align="right"><a href="#top">Top</a></p>

## v1/project_service.proto



<a name="bytebase-v1-Activity"></a>

### Activity
TODO(zp): move to activity later.






<a name="bytebase-v1-AddWebhookRequest"></a>

### AddWebhookRequest



| Field | Type | Label | Description |
| ----- | ---- | ----- | ----------- |
| project | [string](#string) |  | The name of the project to add the webhook to. Format: projects/{project} |
| webhook | [Webhook](#bytebase-v1-Webhook) |  | The webhook to add. |






<a name="bytebase-v1-BatchGetIamPolicyRequest"></a>

### BatchGetIamPolicyRequest



| Field | Type | Label | Description |
| ----- | ---- | ----- | ----------- |
| scope | [string](#string) |  | The scope of the batch get. Typically it&#39;s &#34;projects/-&#34;. |
| names | [string](#string) | repeated |  |






<a name="bytebase-v1-BatchGetIamPolicyResponse"></a>

### BatchGetIamPolicyResponse



| Field | Type | Label | Description |
| ----- | ---- | ----- | ----------- |
| policy_results | [BatchGetIamPolicyResponse.PolicyResult](#bytebase-v1-BatchGetIamPolicyResponse-PolicyResult) | repeated |  |






<a name="bytebase-v1-BatchGetIamPolicyResponse-PolicyResult"></a>

### BatchGetIamPolicyResponse.PolicyResult



| Field | Type | Label | Description |
| ----- | ---- | ----- | ----------- |
| project | [string](#string) |  |  |
| policy | [IamPolicy](#bytebase-v1-IamPolicy) |  |  |






<a name="bytebase-v1-CreateDatabaseGroupRequest"></a>

### CreateDatabaseGroupRequest



| Field | Type | Label | Description |
| ----- | ---- | ----- | ----------- |
| parent | [string](#string) |  | The parent resource where this database group will be created. Format: projects/{project} |
| database_group | [DatabaseGroup](#bytebase-v1-DatabaseGroup) |  | The database group to create. |
| database_group_id | [string](#string) |  | The ID to use for the database group, which will become the final component of the database group&#39;s resource name.

This value should be 4-63 characters, and valid characters are /[a-z][0-9]-/. |
| validate_only | [bool](#bool) |  | If set, validate the create request and preview the full database group response, but do not actually create it. |






<a name="bytebase-v1-CreateProjectRequest"></a>

### CreateProjectRequest



| Field | Type | Label | Description |
| ----- | ---- | ----- | ----------- |
| project | [Project](#bytebase-v1-Project) |  | The project to create. |
| project_id | [string](#string) |  | The ID to use for the project, which will become the final component of the project&#39;s resource name.

This value should be 4-63 characters, and valid characters are /[a-z][0-9]-/. |






<a name="bytebase-v1-DatabaseGroup"></a>

### DatabaseGroup



| Field | Type | Label | Description |
| ----- | ---- | ----- | ----------- |
| name | [string](#string) |  | The name of the database group. Format: projects/{project}/databaseGroups/{databaseGroup} |
| database_placeholder | [string](#string) |  | The short name used in actual databases specified by users. For example, the placeholder for db1_2010, db1_2021, db1_2023 will be &#34;db1&#34;. |
| database_expr | [google.type.Expr](#google-type-Expr) |  | The condition that is associated with this database group. |
| matched_databases | [DatabaseGroup.Database](#bytebase-v1-DatabaseGroup-Database) | repeated | The list of databases that match the database group condition. |
| unmatched_databases | [DatabaseGroup.Database](#bytebase-v1-DatabaseGroup-Database) | repeated | The list of databases that match the database group condition. |
| multitenancy | [bool](#bool) |  |  |






<a name="bytebase-v1-DatabaseGroup-Database"></a>

### DatabaseGroup.Database



| Field | Type | Label | Description |
| ----- | ---- | ----- | ----------- |
| name | [string](#string) |  | The resource name of the database. Format: instances/{instance}/databases/{database} |






<a name="bytebase-v1-DeleteDatabaseGroupRequest"></a>

### DeleteDatabaseGroupRequest



| Field | Type | Label | Description |
| ----- | ---- | ----- | ----------- |
| name | [string](#string) |  | The name of the database group to delete. Format: projects/{project}/databaseGroups/{databaseGroup} |






<a name="bytebase-v1-DeleteProjectRequest"></a>

### DeleteProjectRequest



| Field | Type | Label | Description |
| ----- | ---- | ----- | ----------- |
| name | [string](#string) |  | The name of the project to delete. Format: projects/{project} |
| force | [bool](#bool) |  | If set to true, any databases and sheets from this project will also be moved to default project, and all open issues will be closed. |






<a name="bytebase-v1-DeploymentConfig"></a>

### DeploymentConfig



| Field | Type | Label | Description |
| ----- | ---- | ----- | ----------- |
| name | [string](#string) |  | The name of the resource. Format: projects/{project}/deploymentConfigs/default. |
| title | [string](#string) |  | The title of the deployment config. |
| schedule | [Schedule](#bytebase-v1-Schedule) |  |  |






<a name="bytebase-v1-DeploymentSpec"></a>

### DeploymentSpec



| Field | Type | Label | Description |
| ----- | ---- | ----- | ----------- |
| label_selector | [LabelSelector](#bytebase-v1-LabelSelector) |  |  |






<a name="bytebase-v1-GetDatabaseGroupRequest"></a>

### GetDatabaseGroupRequest



| Field | Type | Label | Description |
| ----- | ---- | ----- | ----------- |
| name | [string](#string) |  | The name of the database group to retrieve. Format: projects/{project}/databaseGroups/{databaseGroup} |
| view | [DatabaseGroupView](#bytebase-v1-DatabaseGroupView) |  | The view to return. Defaults to DATABASE_GROUP_VIEW_BASIC. |






<a name="bytebase-v1-GetDeploymentConfigRequest"></a>

### GetDeploymentConfigRequest



| Field | Type | Label | Description |
| ----- | ---- | ----- | ----------- |
| name | [string](#string) |  | The name of the resource. Format: projects/{project}/deploymentConfigs/default. |






<a name="bytebase-v1-GetProjectProtectionRulesRequest"></a>

### GetProjectProtectionRulesRequest



| Field | Type | Label | Description |
| ----- | ---- | ----- | ----------- |
| name | [string](#string) |  | The name of the protection rules. Format: projects/{project}/protectionRules |






<a name="bytebase-v1-GetProjectRequest"></a>

### GetProjectRequest



| Field | Type | Label | Description |
| ----- | ---- | ----- | ----------- |
| name | [string](#string) |  | The name of the project to retrieve. Format: projects/{project} |






<a name="bytebase-v1-Label"></a>

### Label



| Field | Type | Label | Description |
| ----- | ---- | ----- | ----------- |
| value | [string](#string) |  |  |
| color | [string](#string) |  |  |
| group | [string](#string) |  |  |






<a name="bytebase-v1-LabelSelector"></a>

### LabelSelector



| Field | Type | Label | Description |
| ----- | ---- | ----- | ----------- |
| match_expressions | [LabelSelectorRequirement](#bytebase-v1-LabelSelectorRequirement) | repeated |  |






<a name="bytebase-v1-LabelSelectorRequirement"></a>

### LabelSelectorRequirement



| Field | Type | Label | Description |
| ----- | ---- | ----- | ----------- |
| key | [string](#string) |  |  |
| operator | [OperatorType](#bytebase-v1-OperatorType) |  |  |
| values | [string](#string) | repeated |  |






<a name="bytebase-v1-ListDatabaseGroupsRequest"></a>

### ListDatabaseGroupsRequest



| Field | Type | Label | Description |
| ----- | ---- | ----- | ----------- |
| parent | [string](#string) |  | The parent resource whose database groups are to be listed. Format: projects/{project} Using &#34;projects/-&#34; will list database groups across all projects. |
| page_size | [int32](#int32) |  | Not used. The maximum number of anomalies to return. The service may return fewer than this value. If unspecified, at most 50 anomalies will be returned. The maximum value is 1000; values above 1000 will be coerced to 1000. |
| page_token | [string](#string) |  | Not used. A page token, received from a previous `ListDatabaseGroups` call. Provide this to retrieve the subsequent page.

When paginating, all other parameters provided to `ListDatabaseGroups` must match the call that provided the page token. |






<a name="bytebase-v1-ListDatabaseGroupsResponse"></a>

### ListDatabaseGroupsResponse



| Field | Type | Label | Description |
| ----- | ---- | ----- | ----------- |
| database_groups | [DatabaseGroup](#bytebase-v1-DatabaseGroup) | repeated | database_groups is the list of database groups. |
| next_page_token | [string](#string) |  | Not used. A token, which can be sent as `page_token` to retrieve the next page. If this field is omitted, there are no subsequent pages. |






<a name="bytebase-v1-ListProjectsRequest"></a>

### ListProjectsRequest



| Field | Type | Label | Description |
| ----- | ---- | ----- | ----------- |
| page_size | [int32](#int32) |  | The maximum number of projects to return. The service may return fewer than this value. If unspecified, at most 50 projects will be returned. The maximum value is 1000; values above 1000 will be coerced to 1000. |
| page_token | [string](#string) |  | A page token, received from a previous `ListProjects` call. Provide this to retrieve the subsequent page.

When paginating, all other parameters provided to `ListProjects` must match the call that provided the page token. |
| show_deleted | [bool](#bool) |  | Show deleted projects if specified. |






<a name="bytebase-v1-ListProjectsResponse"></a>

### ListProjectsResponse



| Field | Type | Label | Description |
| ----- | ---- | ----- | ----------- |
| projects | [Project](#bytebase-v1-Project) | repeated | The projects from the specified request. |
| next_page_token | [string](#string) |  | A token, which can be sent as `page_token` to retrieve the next page. If this field is omitted, there are no subsequent pages. |






<a name="bytebase-v1-Project"></a>

### Project



| Field | Type | Label | Description |
| ----- | ---- | ----- | ----------- |
| name | [string](#string) |  | The name of the project. Format: projects/{project} |
| uid | [string](#string) |  | The system-assigned, unique identifier for a resource. |
| state | [State](#bytebase-v1-State) |  |  |
| title | [string](#string) |  | The title or name of a project. It&#39;s not unique within the workspace. |
| key | [string](#string) |  | The key is a short and upper-case identifier for a project. It&#39;s unique within the workspace. |
| workflow | [Workflow](#bytebase-v1-Workflow) |  |  |
| webhooks | [Webhook](#bytebase-v1-Webhook) | repeated |  |
| data_classification_config_id | [string](#string) |  |  |
| issue_labels | [Label](#bytebase-v1-Label) | repeated |  |
| force_issue_labels | [bool](#bool) |  | Force issue labels to be used when creating an issue. |
| allow_modify_statement | [bool](#bool) |  | Allow modifying statement after issue is created. |
| auto_resolve_issue | [bool](#bool) |  | Enable auto resolve issue. |






<a name="bytebase-v1-ProtectionRule"></a>

### ProtectionRule



| Field | Type | Label | Description |
| ----- | ---- | ----- | ----------- |
| id | [string](#string) |  | A unique identifier for a node in UUID format. |
| target | [ProtectionRule.Target](#bytebase-v1-ProtectionRule-Target) |  |  |
| name_filter | [string](#string) |  | The name of the branch/changelist or wildcard. |
| allowed_roles | [string](#string) | repeated | The roles allowed to create branches or changelists, rebase branches, delete branches. Format: roles/projectOwner. |
| branch_source | [ProtectionRule.BranchSource](#bytebase-v1-ProtectionRule-BranchSource) |  |  |






<a name="bytebase-v1-ProtectionRules"></a>

### ProtectionRules



| Field | Type | Label | Description |
| ----- | ---- | ----- | ----------- |
| name | [string](#string) |  | The name of the protection rules. Format: projects/{project}/protectionRules |
| rules | [ProtectionRule](#bytebase-v1-ProtectionRule) | repeated |  |






<a name="bytebase-v1-RemoveWebhookRequest"></a>

### RemoveWebhookRequest



| Field | Type | Label | Description |
| ----- | ---- | ----- | ----------- |
| webhook | [Webhook](#bytebase-v1-Webhook) |  | The webhook to remove. Identified by its url. |






<a name="bytebase-v1-Schedule"></a>

### Schedule



| Field | Type | Label | Description |
| ----- | ---- | ----- | ----------- |
| deployments | [ScheduleDeployment](#bytebase-v1-ScheduleDeployment) | repeated |  |






<a name="bytebase-v1-ScheduleDeployment"></a>

### ScheduleDeployment



| Field | Type | Label | Description |
| ----- | ---- | ----- | ----------- |
| title | [string](#string) |  | The title of the deployment (stage) in a schedule. |
| spec | [DeploymentSpec](#bytebase-v1-DeploymentSpec) |  |  |






<a name="bytebase-v1-SearchProjectsRequest"></a>

### SearchProjectsRequest



| Field | Type | Label | Description |
| ----- | ---- | ----- | ----------- |
| show_deleted | [bool](#bool) |  | Show deleted projects if specified. |






<a name="bytebase-v1-SearchProjectsResponse"></a>

### SearchProjectsResponse



| Field | Type | Label | Description |
| ----- | ---- | ----- | ----------- |
| projects | [Project](#bytebase-v1-Project) | repeated | The projects from the specified request. |






<a name="bytebase-v1-TestWebhookRequest"></a>

### TestWebhookRequest



| Field | Type | Label | Description |
| ----- | ---- | ----- | ----------- |
| project | [string](#string) |  | The name of the project which owns the webhook to test. Format: projects/{project} |
| webhook | [Webhook](#bytebase-v1-Webhook) |  | The webhook to test. Identified by its url. |






<a name="bytebase-v1-TestWebhookResponse"></a>

### TestWebhookResponse



| Field | Type | Label | Description |
| ----- | ---- | ----- | ----------- |
| error | [string](#string) |  | The result of the test, empty if the test is successful. |






<a name="bytebase-v1-UndeleteProjectRequest"></a>

### UndeleteProjectRequest



| Field | Type | Label | Description |
| ----- | ---- | ----- | ----------- |
| name | [string](#string) |  | The name of the deleted project. Format: projects/{project} |






<a name="bytebase-v1-UpdateDatabaseGroupRequest"></a>

### UpdateDatabaseGroupRequest



| Field | Type | Label | Description |
| ----- | ---- | ----- | ----------- |
| database_group | [DatabaseGroup](#bytebase-v1-DatabaseGroup) |  | The database group to update.

The database group&#39;s `name` field is used to identify the database group to update. Format: projects/{project}/databaseGroups/{databaseGroup} |
| update_mask | [google.protobuf.FieldMask](#google-protobuf-FieldMask) |  | The list of fields to update. |






<a name="bytebase-v1-UpdateDeploymentConfigRequest"></a>

### UpdateDeploymentConfigRequest



| Field | Type | Label | Description |
| ----- | ---- | ----- | ----------- |
| config | [DeploymentConfig](#bytebase-v1-DeploymentConfig) |  |  |






<a name="bytebase-v1-UpdateProjectProtectionRulesRequest"></a>

### UpdateProjectProtectionRulesRequest



| Field | Type | Label | Description |
| ----- | ---- | ----- | ----------- |
| protection_rules | [ProtectionRules](#bytebase-v1-ProtectionRules) |  |  |






<a name="bytebase-v1-UpdateProjectRequest"></a>

### UpdateProjectRequest



| Field | Type | Label | Description |
| ----- | ---- | ----- | ----------- |
| project | [Project](#bytebase-v1-Project) |  | The project to update.

The project&#39;s `name` field is used to identify the project to update. Format: projects/{project} |
| update_mask | [google.protobuf.FieldMask](#google-protobuf-FieldMask) |  | The list of fields to update. |






<a name="bytebase-v1-UpdateWebhookRequest"></a>

### UpdateWebhookRequest



| Field | Type | Label | Description |
| ----- | ---- | ----- | ----------- |
| webhook | [Webhook](#bytebase-v1-Webhook) |  | The webhook to modify. |
| update_mask | [google.protobuf.FieldMask](#google-protobuf-FieldMask) |  | The list of fields to update. |






<a name="bytebase-v1-Webhook"></a>

### Webhook



| Field | Type | Label | Description |
| ----- | ---- | ----- | ----------- |
| name | [string](#string) |  | name is the name of the webhook, generated by the server. format: projects/{project}/webhooks/{webhook} |
| type | [Webhook.Type](#bytebase-v1-Webhook-Type) |  | type is the type of the webhook. |
| title | [string](#string) |  | title is the title of the webhook. |
| url | [string](#string) |  | url is the url of the webhook, should be unique within the project. |
| direct_message | [bool](#bool) |  | if direct_message is set, the notification is sent directly to the persons and url will be ignored. IM integration setting should be set for this function to work. |
| notification_types | [Activity.Type](#bytebase-v1-Activity-Type) | repeated | notification_types is the list of activities types that the webhook is interested in. Bytebase will only send notifications to the webhook if the activity type is in the list. It should not be empty, and should be a subset of the following: - TYPE_ISSUE_CREATED - TYPE_ISSUE_STATUS_UPDATE - TYPE_ISSUE_PIPELINE_STAGE_UPDATE - TYPE_ISSUE_PIPELINE_TASK_STATUS_UPDATE - TYPE_ISSUE_FIELD_UPDATE - TYPE_ISSUE_COMMENT_CREATE |





 


<a name="bytebase-v1-Activity-Type"></a>

### Activity.Type


| Name | Number | Description |
| ---- | ------ | ----------- |
| TYPE_UNSPECIFIED | 0 |  |
| TYPE_NOTIFY_ISSUE_APPROVED | 23 | Notifications via webhooks.

TYPE_NOTIFY_ISSUE_APPROVED represents the issue approved notification. |
| TYPE_NOTIFY_PIPELINE_ROLLOUT | 24 | TYPE_NOTIFY_PIPELINE_ROLLOUT represents the pipeline rollout notification. |
| TYPE_ISSUE_CREATE | 1 | Issue related activity types.

TYPE_ISSUE_CREATE represents creating an issue. |
| TYPE_ISSUE_COMMENT_CREATE | 2 | TYPE_ISSUE_COMMENT_CREATE represents commenting on an issue. |
| TYPE_ISSUE_FIELD_UPDATE | 3 | TYPE_ISSUE_FIELD_UPDATE represents updating the issue field, likes title, description, assignee, etc. |
| TYPE_ISSUE_STATUS_UPDATE | 4 | TYPE_ISSUE_STATUS_UPDATE represents the issue status change, including OPEN, CLOSE, CANCEL fow now. |
| TYPE_ISSUE_APPROVAL_NOTIFY | 21 | TYPE_ISSUE_APPROVAL_NOTIFY is the type for notifying issue approval. |
| TYPE_ISSUE_PIPELINE_STAGE_STATUS_UPDATE | 5 | TYPE_ISSUE_PIPELINE_STAGE_STATUS_UPDATE represents the pipeline stage status change, including BEGIN, END for now. |
| TYPE_ISSUE_PIPELINE_TASK_STATUS_UPDATE | 6 | TYPE_ISSUE_PIPELINE_TASK_STATUS_UPDATE represents the pipeline task status change, including PENDING, PENDING_APPROVAL, RUNNING, SUCCESS, FAILURE, CANCELED for now. |
| TYPE_ISSUE_PIPELINE_TASK_RUN_STATUS_UPDATE | 22 | TYPE_ISSUE_PIPELINE_TASK_RUN_STATUS_UPDATE represents the pipeline task run status change, including PENDING, RUNNING, DONE, FAILED, CANCELED. |
| TYPE_ISSUE_PIPELINE_TASK_STATEMENT_UPDATE | 8 | TYPE_ISSUE_PIPELINE_TASK_STATEMENT_UPDATE represents the manual update of the task statement. |
| TYPE_ISSUE_PIPELINE_TASK_EARLIEST_ALLOWED_TIME_UPDATE | 9 | TYPE_ISSUE_PIPELINE_TASK_EARLIEST_ALLOWED_TIME_UPDATE represents the manual update of the task earliest allowed time. |
| TYPE_MEMBER_CREATE | 10 | Member related activity types.

TYPE_MEMBER_CREATE represents creating a members. |
| TYPE_MEMBER_ROLE_UPDATE | 11 | TYPE_MEMBER_ROLE_UPDATE represents updating the member role, for example, from ADMIN to MEMBER. |
| TYPE_MEMBER_ACTIVATE | 12 | TYPE_MEMBER_ACTIVATE represents activating a deactivated member. |
| TYPE_MEMBER_DEACTIVATE | 13 | TYPE_MEMBER_DEACTIVATE represents deactivating an active member. |
| TYPE_PROJECT_REPOSITORY_PUSH | 14 | Project related activity types.

TYPE_PROJECT_REPOSITORY_PUSH represents Bytebase receiving a push event from the project repository. |
| TYPE_PROJECT_DATABASE_TRANSFER | 15 | TYPE_PROJECT_DATABASE_TRANFER represents transfering the database from one project to another. |
| TYPE_PROJECT_MEMBER_CREATE | 16 | TYPE_PROJECT_MEMBER_CREATE represents adding a member to the project. |
| TYPE_PROJECT_MEMBER_DELETE | 17 | TYPE_PROJECT_MEMBER_DELETE represents removing a member from the project. |
| TYPE_SQL_EDITOR_QUERY | 19 | SQL Editor related activity types. TYPE_SQL_EDITOR_QUERY represents executing query in SQL Editor. |



<a name="bytebase-v1-DatabaseGroupView"></a>

### DatabaseGroupView


| Name | Number | Description |
| ---- | ------ | ----------- |
| DATABASE_GROUP_VIEW_UNSPECIFIED | 0 | The default / unset value. The API will default to the BASIC view. |
| DATABASE_GROUP_VIEW_BASIC | 1 | Include basic information about the database group, but exclude the list of matched databases and unmatched databases. |
| DATABASE_GROUP_VIEW_FULL | 2 | Include everything. |



<a name="bytebase-v1-OperatorType"></a>

### OperatorType


| Name | Number | Description |
| ---- | ------ | ----------- |
| OPERATOR_TYPE_UNSPECIFIED | 0 | The operator is not specified. |
| OPERATOR_TYPE_IN | 1 | The operator is &#34;In&#34;. |
| OPERATOR_TYPE_EXISTS | 2 | The operator is &#34;Exists&#34;. |
| OPERATOR_TYPE_NOT_IN | 3 | The operator is &#34;Not In&#34;. |



<a name="bytebase-v1-ProtectionRule-BranchSource"></a>

### ProtectionRule.BranchSource


| Name | Number | Description |
| ---- | ------ | ----------- |
| BRANCH_SOURCE_UNSPECIFIED | 0 |  |
| DATABASE | 1 |  |



<a name="bytebase-v1-ProtectionRule-Target"></a>

### ProtectionRule.Target
The type of target.

| Name | Number | Description |
| ---- | ------ | ----------- |
| PROTECTION_TARGET_UNSPECIFIED | 0 |  |
| BRANCH | 1 |  |
| CHANGELIST | 2 |  |



<a name="bytebase-v1-Webhook-Type"></a>

### Webhook.Type


| Name | Number | Description |
| ---- | ------ | ----------- |
| TYPE_UNSPECIFIED | 0 |  |
| TYPE_SLACK | 1 |  |
| TYPE_DISCORD | 2 |  |
| TYPE_TEAMS | 3 |  |
| TYPE_DINGTALK | 4 |  |
| TYPE_FEISHU | 5 |  |
| TYPE_WECOM | 6 |  |
| TYPE_CUSTOM | 7 |  |



<a name="bytebase-v1-Workflow"></a>

### Workflow


| Name | Number | Description |
| ---- | ------ | ----------- |
| WORKFLOW_UNSPECIFIED | 0 |  |
| UI | 1 |  |
| VCS | 2 |  |


 

 


<a name="bytebase-v1-ProjectService"></a>

### ProjectService


| Method Name | Request Type | Response Type | Description |
| ----------- | ------------ | ------------- | ------------|
| GetProject | [GetProjectRequest](#bytebase-v1-GetProjectRequest) | [Project](#bytebase-v1-Project) |  |
| ListProjects | [ListProjectsRequest](#bytebase-v1-ListProjectsRequest) | [ListProjectsResponse](#bytebase-v1-ListProjectsResponse) |  |
| SearchProjects | [SearchProjectsRequest](#bytebase-v1-SearchProjectsRequest) | [SearchProjectsResponse](#bytebase-v1-SearchProjectsResponse) |  |
| CreateProject | [CreateProjectRequest](#bytebase-v1-CreateProjectRequest) | [Project](#bytebase-v1-Project) |  |
| UpdateProject | [UpdateProjectRequest](#bytebase-v1-UpdateProjectRequest) | [Project](#bytebase-v1-Project) |  |
| DeleteProject | [DeleteProjectRequest](#bytebase-v1-DeleteProjectRequest) | [.google.protobuf.Empty](#google-protobuf-Empty) |  |
| UndeleteProject | [UndeleteProjectRequest](#bytebase-v1-UndeleteProjectRequest) | [Project](#bytebase-v1-Project) |  |
| GetIamPolicy | [GetIamPolicyRequest](#bytebase-v1-GetIamPolicyRequest) | [IamPolicy](#bytebase-v1-IamPolicy) |  |
| BatchGetIamPolicy | [BatchGetIamPolicyRequest](#bytebase-v1-BatchGetIamPolicyRequest) | [BatchGetIamPolicyResponse](#bytebase-v1-BatchGetIamPolicyResponse) |  |
| SetIamPolicy | [SetIamPolicyRequest](#bytebase-v1-SetIamPolicyRequest) | [IamPolicy](#bytebase-v1-IamPolicy) |  |
| GetDeploymentConfig | [GetDeploymentConfigRequest](#bytebase-v1-GetDeploymentConfigRequest) | [DeploymentConfig](#bytebase-v1-DeploymentConfig) |  |
| UpdateDeploymentConfig | [UpdateDeploymentConfigRequest](#bytebase-v1-UpdateDeploymentConfigRequest) | [DeploymentConfig](#bytebase-v1-DeploymentConfig) |  |
| AddWebhook | [AddWebhookRequest](#bytebase-v1-AddWebhookRequest) | [Project](#bytebase-v1-Project) |  |
| UpdateWebhook | [UpdateWebhookRequest](#bytebase-v1-UpdateWebhookRequest) | [Project](#bytebase-v1-Project) |  |
| RemoveWebhook | [RemoveWebhookRequest](#bytebase-v1-RemoveWebhookRequest) | [Project](#bytebase-v1-Project) |  |
| TestWebhook | [TestWebhookRequest](#bytebase-v1-TestWebhookRequest) | [TestWebhookResponse](#bytebase-v1-TestWebhookResponse) |  |
| ListDatabaseGroups | [ListDatabaseGroupsRequest](#bytebase-v1-ListDatabaseGroupsRequest) | [ListDatabaseGroupsResponse](#bytebase-v1-ListDatabaseGroupsResponse) |  |
| GetDatabaseGroup | [GetDatabaseGroupRequest](#bytebase-v1-GetDatabaseGroupRequest) | [DatabaseGroup](#bytebase-v1-DatabaseGroup) |  |
| CreateDatabaseGroup | [CreateDatabaseGroupRequest](#bytebase-v1-CreateDatabaseGroupRequest) | [DatabaseGroup](#bytebase-v1-DatabaseGroup) |  |
| UpdateDatabaseGroup | [UpdateDatabaseGroupRequest](#bytebase-v1-UpdateDatabaseGroupRequest) | [DatabaseGroup](#bytebase-v1-DatabaseGroup) |  |
| DeleteDatabaseGroup | [DeleteDatabaseGroupRequest](#bytebase-v1-DeleteDatabaseGroupRequest) | [.google.protobuf.Empty](#google-protobuf-Empty) |  |
| GetProjectProtectionRules | [GetProjectProtectionRulesRequest](#bytebase-v1-GetProjectProtectionRulesRequest) | [ProtectionRules](#bytebase-v1-ProtectionRules) |  |
| UpdateProjectProtectionRules | [UpdateProjectProtectionRulesRequest](#bytebase-v1-UpdateProjectProtectionRulesRequest) | [ProtectionRules](#bytebase-v1-ProtectionRules) |  |

 



<a name="v1_review_config_service-proto"></a>
<p align="right"><a href="#top">Top</a></p>

## v1/review_config_service.proto



<a name="bytebase-v1-CreateReviewConfigRequest"></a>

### CreateReviewConfigRequest



| Field | Type | Label | Description |
| ----- | ---- | ----- | ----------- |
| review_config | [ReviewConfig](#bytebase-v1-ReviewConfig) |  | The sql review to create. |






<a name="bytebase-v1-DeleteReviewConfigRequest"></a>

### DeleteReviewConfigRequest



| Field | Type | Label | Description |
| ----- | ---- | ----- | ----------- |
| name | [string](#string) |  | The name of the sql review to delete. Format: reviewConfigs/{uid} |






<a name="bytebase-v1-GetReviewConfigRequest"></a>

### GetReviewConfigRequest



| Field | Type | Label | Description |
| ----- | ---- | ----- | ----------- |
| name | [string](#string) |  | The name of the sql review to retrieve. Format: reviewConfigs/{uid} |






<a name="bytebase-v1-ListReviewConfigsRequest"></a>

### ListReviewConfigsRequest



| Field | Type | Label | Description |
| ----- | ---- | ----- | ----------- |
| page_size | [int32](#int32) |  | The maximum number of sql review to return. The service may return fewer than this value. If unspecified, at most 50 sql review will be returned. The maximum value is 1000; values above 1000 will be coerced to 1000. |
| page_token | [string](#string) |  | A page token, provide this to retrieve the subsequent page.

When paginating, all other parameters provided to `ListSQLReviews` must match the call that provided the page token. |






<a name="bytebase-v1-ListReviewConfigsResponse"></a>

### ListReviewConfigsResponse



| Field | Type | Label | Description |
| ----- | ---- | ----- | ----------- |
| review_configs | [ReviewConfig](#bytebase-v1-ReviewConfig) | repeated | The sql review from the specified request. |
| next_page_token | [string](#string) |  | A token, which can be sent as `page_token` to retrieve the next page. If this field is omitted, there are no subsequent pages. |






<a name="bytebase-v1-ReviewConfig"></a>

### ReviewConfig



| Field | Type | Label | Description |
| ----- | ---- | ----- | ----------- |
| name | [string](#string) |  | The name of the sql review to retrieve. Format: reviewConfigs/{uid} |
| title | [string](#string) |  |  |
| enabled | [bool](#bool) |  |  |
| creator | [string](#string) |  | Format: users/hello@world.com |
| create_time | [google.protobuf.Timestamp](#google-protobuf-Timestamp) |  |  |
| update_time | [google.protobuf.Timestamp](#google-protobuf-Timestamp) |  |  |
| rules | [SQLReviewRule](#bytebase-v1-SQLReviewRule) | repeated |  |
| resources | [string](#string) | repeated | resources using the config. Format: {resurce}/{resource id}, for example, environments/test. |






<a name="bytebase-v1-UpdateReviewConfigRequest"></a>

### UpdateReviewConfigRequest



| Field | Type | Label | Description |
| ----- | ---- | ----- | ----------- |
| review_config | [ReviewConfig](#bytebase-v1-ReviewConfig) |  | The sql review toupdate.

The name field is used to identify the sql review to update. |
| update_mask | [google.protobuf.FieldMask](#google-protobuf-FieldMask) |  | The list of fields to update. |





 

 

 


<a name="bytebase-v1-ReviewConfigService"></a>

### ReviewConfigService


| Method Name | Request Type | Response Type | Description |
| ----------- | ------------ | ------------- | ------------|
| CreateReviewConfig | [CreateReviewConfigRequest](#bytebase-v1-CreateReviewConfigRequest) | [ReviewConfig](#bytebase-v1-ReviewConfig) |  |
| ListReviewConfigs | [ListReviewConfigsRequest](#bytebase-v1-ListReviewConfigsRequest) | [ListReviewConfigsResponse](#bytebase-v1-ListReviewConfigsResponse) |  |
| GetReviewConfig | [GetReviewConfigRequest](#bytebase-v1-GetReviewConfigRequest) | [ReviewConfig](#bytebase-v1-ReviewConfig) |  |
| UpdateReviewConfig | [UpdateReviewConfigRequest](#bytebase-v1-UpdateReviewConfigRequest) | [ReviewConfig](#bytebase-v1-ReviewConfig) |  |
| DeleteReviewConfig | [DeleteReviewConfigRequest](#bytebase-v1-DeleteReviewConfigRequest) | [.google.protobuf.Empty](#google-protobuf-Empty) |  |

 



<a name="v1_risk_service-proto"></a>
<p align="right"><a href="#top">Top</a></p>

## v1/risk_service.proto



<a name="bytebase-v1-CreateRiskRequest"></a>

### CreateRiskRequest



| Field | Type | Label | Description |
| ----- | ---- | ----- | ----------- |
| risk | [Risk](#bytebase-v1-Risk) |  | The risk to create. |






<a name="bytebase-v1-DeleteRiskRequest"></a>

### DeleteRiskRequest



| Field | Type | Label | Description |
| ----- | ---- | ----- | ----------- |
| name | [string](#string) |  | The name of the risk to delete. Format: risks/{risk} |






<a name="bytebase-v1-ListRisksRequest"></a>

### ListRisksRequest



| Field | Type | Label | Description |
| ----- | ---- | ----- | ----------- |
| page_size | [int32](#int32) |  | The maximum number of risks to return. The service may return fewer than this value. If unspecified, at most 50 risks will be returned. The maximum value is 1000; values above 1000 will be coerced to 1000. |
| page_token | [string](#string) |  | A page token, received from a previous `ListRisks` call. Provide this to retrieve the subsequent page.

When paginating, all other parameters provided to `LiskRisks` must match the call that provided the page token. |






<a name="bytebase-v1-ListRisksResponse"></a>

### ListRisksResponse



| Field | Type | Label | Description |
| ----- | ---- | ----- | ----------- |
| risks | [Risk](#bytebase-v1-Risk) | repeated |  |
| next_page_token | [string](#string) |  | A token, which can be sent as `page_token` to retrieve the next page. If this field is omitted, there are no subsequent pages. |






<a name="bytebase-v1-Risk"></a>

### Risk



| Field | Type | Label | Description |
| ----- | ---- | ----- | ----------- |
| name | [string](#string) |  | Format: risks/{risk} |
| uid | [string](#string) |  | system-generated unique identifier. |
| source | [Risk.Source](#bytebase-v1-Risk-Source) |  |  |
| title | [string](#string) |  |  |
| level | [int32](#int32) |  |  |
| active | [bool](#bool) |  |  |
| condition | [google.type.Expr](#google-type-Expr) |  |  |






<a name="bytebase-v1-UpdateRiskRequest"></a>

### UpdateRiskRequest



| Field | Type | Label | Description |
| ----- | ---- | ----- | ----------- |
| risk | [Risk](#bytebase-v1-Risk) |  | The risk to update.

The risk&#39;s `name` field is used to identify the risk to update. Format: risks/{risk} |
| update_mask | [google.protobuf.FieldMask](#google-protobuf-FieldMask) |  | The list of fields to update. |





 


<a name="bytebase-v1-Risk-Source"></a>

### Risk.Source


| Name | Number | Description |
| ---- | ------ | ----------- |
| SOURCE_UNSPECIFIED | 0 |  |
| DDL | 1 |  |
| DML | 2 |  |
| CREATE_DATABASE | 3 |  |
| REQUEST_QUERY | 4 |  |
| REQUEST_EXPORT | 5 |  |
| DATA_EXPORT | 6 |  |


 

 


<a name="bytebase-v1-RiskService"></a>

### RiskService


| Method Name | Request Type | Response Type | Description |
| ----------- | ------------ | ------------- | ------------|
| ListRisks | [ListRisksRequest](#bytebase-v1-ListRisksRequest) | [ListRisksResponse](#bytebase-v1-ListRisksResponse) |  |
| CreateRisk | [CreateRiskRequest](#bytebase-v1-CreateRiskRequest) | [Risk](#bytebase-v1-Risk) |  |
| UpdateRisk | [UpdateRiskRequest](#bytebase-v1-UpdateRiskRequest) | [Risk](#bytebase-v1-Risk) |  |
| DeleteRisk | [DeleteRiskRequest](#bytebase-v1-DeleteRiskRequest) | [.google.protobuf.Empty](#google-protobuf-Empty) |  |

 



<a name="v1_role_service-proto"></a>
<p align="right"><a href="#top">Top</a></p>

## v1/role_service.proto



<a name="bytebase-v1-CreateRoleRequest"></a>

### CreateRoleRequest



| Field | Type | Label | Description |
| ----- | ---- | ----- | ----------- |
| role | [Role](#bytebase-v1-Role) |  |  |
| role_id | [string](#string) |  | The ID to use for the role, which will become the final component of the role&#39;s resource name.

This value should be 4-63 characters, and valid characters are /[a-z][A-Z][0-9]/. |






<a name="bytebase-v1-DeleteRoleRequest"></a>

### DeleteRoleRequest



| Field | Type | Label | Description |
| ----- | ---- | ----- | ----------- |
| name | [string](#string) |  | Format: roles/{role} |






<a name="bytebase-v1-ListRolesRequest"></a>

### ListRolesRequest



| Field | Type | Label | Description |
| ----- | ---- | ----- | ----------- |
| page_size | [int32](#int32) |  | The maximum number of roles to return. The service may return fewer than this value. If unspecified, at most 50 reviews will be returned. The maximum value is 1000; values above 1000 will be coerced to 1000. |
| page_token | [string](#string) |  | A page token, received from a previous `ListRoles` call. Provide this to retrieve the subsequent page.

When paginating, all other parameters provided to `ListRoles` must match the call that provided the page token. |






<a name="bytebase-v1-ListRolesResponse"></a>

### ListRolesResponse



| Field | Type | Label | Description |
| ----- | ---- | ----- | ----------- |
| roles | [Role](#bytebase-v1-Role) | repeated |  |
| next_page_token | [string](#string) |  | A token, which can be sent as `page_token` to retrieve the next page. If this field is omitted, there are no subsequent pages. |






<a name="bytebase-v1-Role"></a>

### Role



| Field | Type | Label | Description |
| ----- | ---- | ----- | ----------- |
| name | [string](#string) |  | Format: roles/{role} |
| title | [string](#string) |  |  |
| description | [string](#string) |  |  |
| permissions | [string](#string) | repeated |  |






<a name="bytebase-v1-UpdateRoleRequest"></a>

### UpdateRoleRequest



| Field | Type | Label | Description |
| ----- | ---- | ----- | ----------- |
| role | [Role](#bytebase-v1-Role) |  |  |
| update_mask | [google.protobuf.FieldMask](#google-protobuf-FieldMask) |  |  |





 

 

 


<a name="bytebase-v1-RoleService"></a>

### RoleService


| Method Name | Request Type | Response Type | Description |
| ----------- | ------------ | ------------- | ------------|
| ListRoles | [ListRolesRequest](#bytebase-v1-ListRolesRequest) | [ListRolesResponse](#bytebase-v1-ListRolesResponse) |  |
| CreateRole | [CreateRoleRequest](#bytebase-v1-CreateRoleRequest) | [Role](#bytebase-v1-Role) |  |
| UpdateRole | [UpdateRoleRequest](#bytebase-v1-UpdateRoleRequest) | [Role](#bytebase-v1-Role) |  |
| DeleteRole | [DeleteRoleRequest](#bytebase-v1-DeleteRoleRequest) | [.google.protobuf.Empty](#google-protobuf-Empty) |  |

 



<a name="v1_rollout_service-proto"></a>
<p align="right"><a href="#top">Top</a></p>

## v1/rollout_service.proto



<a name="bytebase-v1-BatchCancelTaskRunsRequest"></a>

### BatchCancelTaskRunsRequest



| Field | Type | Label | Description |
| ----- | ---- | ----- | ----------- |
| parent | [string](#string) |  | The name of the parent of the taskRuns. Format: projects/{project}/rollouts/{rollout}/stages/{stage}/tasks/{task} Use `projects/{project}/rollouts/{rollout}/stages/{stage}/tasks/-` to cancel task runs under the same stage. |
| task_runs | [string](#string) | repeated | The taskRuns to cancel. Format: projects/{project}/rollouts/{rollout}/stages/{stage}/tasks/{task}/taskRuns/{taskRun} |
| reason | [string](#string) |  |  |






<a name="bytebase-v1-BatchCancelTaskRunsResponse"></a>

### BatchCancelTaskRunsResponse







<a name="bytebase-v1-BatchRunTasksRequest"></a>

### BatchRunTasksRequest



| Field | Type | Label | Description |
| ----- | ---- | ----- | ----------- |
| parent | [string](#string) |  | The name of the parent of the tasks. Format: projects/{project}/rollouts/{rollout}/stages/{stage} |
| tasks | [string](#string) | repeated | The tasks to run. Format: projects/{project}/rollouts/{rollout}/stages/{stage}/tasks/{task} |
| reason | [string](#string) |  |  |






<a name="bytebase-v1-BatchRunTasksResponse"></a>

### BatchRunTasksResponse







<a name="bytebase-v1-BatchSkipTasksRequest"></a>

### BatchSkipTasksRequest



| Field | Type | Label | Description |
| ----- | ---- | ----- | ----------- |
| parent | [string](#string) |  | The name of the parent of the tasks. Format: projects/{project}/rollouts/{rollout}/stages/{stage} |
| tasks | [string](#string) | repeated | The tasks to skip. Format: projects/{project}/rollouts/{rollout}/stages/{stage}/tasks/{task} |
| reason | [string](#string) |  |  |






<a name="bytebase-v1-BatchSkipTasksResponse"></a>

### BatchSkipTasksResponse







<a name="bytebase-v1-CreateRolloutRequest"></a>

### CreateRolloutRequest



| Field | Type | Label | Description |
| ----- | ---- | ----- | ----------- |
| parent | [string](#string) |  | The parent project where this rollout will be created. Format: projects/{project} |
| rollout | [Rollout](#bytebase-v1-Rollout) |  | The rollout to create. |






<a name="bytebase-v1-GetRolloutRequest"></a>

### GetRolloutRequest



| Field | Type | Label | Description |
| ----- | ---- | ----- | ----------- |
| name | [string](#string) |  | The name of the rollout to retrieve. Format: projects/{project}/rollouts/{rollout} |






<a name="bytebase-v1-GetTaskRunLogRequest"></a>

### GetTaskRunLogRequest



| Field | Type | Label | Description |
| ----- | ---- | ----- | ----------- |
| parent | [string](#string) |  | Format: projects/{project}/rollouts/{rollout}/stages/{stage}/tasks/{task}/taskRuns/{taskRun} |






<a name="bytebase-v1-GetTaskRunSessionRequest"></a>

### GetTaskRunSessionRequest



| Field | Type | Label | Description |
| ----- | ---- | ----- | ----------- |
| parent | [string](#string) |  | Format: projects/{project}/rollouts/{rollout}/stages/{stage}/tasks/{task}/taskRuns/{taskRun} |






<a name="bytebase-v1-ListTaskRunsRequest"></a>

### ListTaskRunsRequest



| Field | Type | Label | Description |
| ----- | ---- | ----- | ----------- |
| parent | [string](#string) |  | The parent, which owns this collection of plans. Format: projects/{project}/rollouts/{rollout}/stages/{stage}/tasks/{task} Use &#34;projects/{project}/rollouts/{rollout}/stages/-/tasks/-&#34; to list all taskRuns from a rollout. |
| page_size | [int32](#int32) |  | The maximum number of taskRuns to return. The service may return fewer than this value. If unspecified, at most 50 taskRuns will be returned. The maximum value is 1000; values above 1000 will be coerced to 1000. |
| page_token | [string](#string) |  | A page token, received from a previous `ListRolloutTaskRuns` call. Provide this to retrieve the subsequent page.

When paginating, all other parameters provided to `ListRolloutTaskRuns` must match the call that provided the page token. |






<a name="bytebase-v1-ListTaskRunsResponse"></a>

### ListTaskRunsResponse



| Field | Type | Label | Description |
| ----- | ---- | ----- | ----------- |
| task_runs | [TaskRun](#bytebase-v1-TaskRun) | repeated | The taskRuns from the specified request. |
| next_page_token | [string](#string) |  | A token, which can be sent as `page_token` to retrieve the next page. If this field is omitted, there are no subsequent pages. |






<a name="bytebase-v1-PreviewRolloutRequest"></a>

### PreviewRolloutRequest



| Field | Type | Label | Description |
| ----- | ---- | ----- | ----------- |
| project | [string](#string) |  | The name of the project. Format: projects/{project} |
| plan | [Plan](#bytebase-v1-Plan) |  | The plan used to preview rollout. |






<a name="bytebase-v1-Rollout"></a>

### Rollout



| Field | Type | Label | Description |
| ----- | ---- | ----- | ----------- |
| name | [string](#string) |  | The resource name of the rollout. Format: projects/{project}/rollouts/{rollout} |
| uid | [string](#string) |  | The system-assigned, unique identifier for a resource. |
| plan | [string](#string) |  | The plan that this rollout is based on. Format: projects/{project}/plans/{plan} |
| title | [string](#string) |  |  |
| stages | [Stage](#bytebase-v1-Stage) | repeated | stages and thus tasks of the rollout. |






<a name="bytebase-v1-Stage"></a>

### Stage



| Field | Type | Label | Description |
| ----- | ---- | ----- | ----------- |
| name | [string](#string) |  | Format: projects/{project}/rollouts/{rollout}/stages/{stage} |
| uid | [string](#string) |  | The system-assigned, unique identifier for a resource. |
| title | [string](#string) |  |  |
| tasks | [Task](#bytebase-v1-Task) | repeated |  |






<a name="bytebase-v1-Task"></a>

### Task



| Field | Type | Label | Description |
| ----- | ---- | ----- | ----------- |
| name | [string](#string) |  | Format: projects/{project}/rollouts/{rollout}/stages/{stage}/tasks/{task} |
| uid | [string](#string) |  | The system-assigned, unique identifier for a resource. |
| title | [string](#string) |  |  |
| spec_id | [string](#string) |  | A UUID4 string that uniquely identifies the Spec. Could be empty if the rollout of the task does not have an associating plan. |
| status | [Task.Status](#bytebase-v1-Task-Status) |  | Status is the status of the task. |
| skipped_reason | [string](#string) |  |  |
| type | [Task.Type](#bytebase-v1-Task-Type) |  |  |
| depends_on_tasks | [string](#string) | repeated | Format: projects/{project}/rollouts/{rollout}/stages/{stage}/tasks/{task} |
| target | [string](#string) |  | Format: instances/{instance} if the task is DatabaseCreate. Format: instances/{instance}/databases/{database} |
| database_create | [Task.DatabaseCreate](#bytebase-v1-Task-DatabaseCreate) |  |  |
| database_schema_baseline | [Task.DatabaseSchemaBaseline](#bytebase-v1-Task-DatabaseSchemaBaseline) |  |  |
| database_schema_update | [Task.DatabaseSchemaUpdate](#bytebase-v1-Task-DatabaseSchemaUpdate) |  |  |
| database_data_update | [Task.DatabaseDataUpdate](#bytebase-v1-Task-DatabaseDataUpdate) |  |  |
| database_data_export | [Task.DatabaseDataExport](#bytebase-v1-Task-DatabaseDataExport) |  |  |






<a name="bytebase-v1-Task-DatabaseCreate"></a>

### Task.DatabaseCreate



| Field | Type | Label | Description |
| ----- | ---- | ----- | ----------- |
| project | [string](#string) |  | The project owning the database. Format: projects/{project} |
| database | [string](#string) |  | database name |
| table | [string](#string) |  | table name |
| sheet | [string](#string) |  | Format: projects/{project}/sheets/{sheet} |
| character_set | [string](#string) |  |  |
| collation | [string](#string) |  |  |
| environment | [string](#string) |  |  |
| labels | [Task.DatabaseCreate.LabelsEntry](#bytebase-v1-Task-DatabaseCreate-LabelsEntry) | repeated |  |






<a name="bytebase-v1-Task-DatabaseCreate-LabelsEntry"></a>

### Task.DatabaseCreate.LabelsEntry



| Field | Type | Label | Description |
| ----- | ---- | ----- | ----------- |
| key | [string](#string) |  |  |
| value | [string](#string) |  |  |






<a name="bytebase-v1-Task-DatabaseDataExport"></a>

### Task.DatabaseDataExport



| Field | Type | Label | Description |
| ----- | ---- | ----- | ----------- |
| target | [string](#string) |  | The resource name of the target. Format: instances/{instance-id}/databases/{database-name} |
| sheet | [string](#string) |  | The resource name of the sheet. Format: projects/{project}/sheets/{sheet} |
| format | [ExportFormat](#bytebase-v1-ExportFormat) |  | The format of the exported file. |
| password | [string](#string) | optional | The zip password provide by users. Leave it empty if no needs to encrypt the zip file. |






<a name="bytebase-v1-Task-DatabaseDataUpdate"></a>

### Task.DatabaseDataUpdate



| Field | Type | Label | Description |
| ----- | ---- | ----- | ----------- |
| sheet | [string](#string) |  | Format: projects/{project}/sheets/{sheet} |
| schema_version | [string](#string) |  |  |






<a name="bytebase-v1-Task-DatabaseSchemaBaseline"></a>

### Task.DatabaseSchemaBaseline



| Field | Type | Label | Description |
| ----- | ---- | ----- | ----------- |
| schema_version | [string](#string) |  |  |






<a name="bytebase-v1-Task-DatabaseSchemaUpdate"></a>

### Task.DatabaseSchemaUpdate



| Field | Type | Label | Description |
| ----- | ---- | ----- | ----------- |
| sheet | [string](#string) |  | Format: projects/{project}/sheets/{sheet} |
| schema_version | [string](#string) |  |  |






<a name="bytebase-v1-TaskRun"></a>

### TaskRun



| Field | Type | Label | Description |
| ----- | ---- | ----- | ----------- |
| name | [string](#string) |  | Format: projects/{project}/rollouts/{rollout}/stages/{stage}/tasks/{task}/taskRuns/{taskRun} |
| uid | [string](#string) |  | The system-assigned, unique identifier for a resource. |
| creator | [string](#string) |  | Format: user/hello@world.com |
| updater | [string](#string) |  | Format: user/hello@world.com |
| create_time | [google.protobuf.Timestamp](#google-protobuf-Timestamp) |  |  |
| update_time | [google.protobuf.Timestamp](#google-protobuf-Timestamp) |  |  |
| title | [string](#string) |  |  |
| status | [TaskRun.Status](#bytebase-v1-TaskRun-Status) |  |  |
| detail | [string](#string) |  | Below are the results of a task run. |
| change_history | [string](#string) |  | The resource name of the change history Format: instances/{instance}/databases/{database}/changeHistories/{changeHistory} |
| schema_version | [string](#string) |  |  |
| execution_status | [TaskRun.ExecutionStatus](#bytebase-v1-TaskRun-ExecutionStatus) |  |  |
| execution_detail | [TaskRun.ExecutionDetail](#bytebase-v1-TaskRun-ExecutionDetail) |  |  |
| start_time | [google.protobuf.Timestamp](#google-protobuf-Timestamp) |  |  |
| export_archive_status | [TaskRun.ExportArchiveStatus](#bytebase-v1-TaskRun-ExportArchiveStatus) |  |  |






<a name="bytebase-v1-TaskRun-ExecutionDetail"></a>

### TaskRun.ExecutionDetail



| Field | Type | Label | Description |
| ----- | ---- | ----- | ----------- |
| commands_total | [int32](#int32) |  | Currently, the following fields are only used for EXECUTING status. |
| commands_completed | [int32](#int32) |  |  |
| command_start_position | [TaskRun.ExecutionDetail.Position](#bytebase-v1-TaskRun-ExecutionDetail-Position) |  |  |
| command_end_position | [TaskRun.ExecutionDetail.Position](#bytebase-v1-TaskRun-ExecutionDetail-Position) |  |  |






<a name="bytebase-v1-TaskRun-ExecutionDetail-Position"></a>

### TaskRun.ExecutionDetail.Position



| Field | Type | Label | Description |
| ----- | ---- | ----- | ----------- |
| line | [int32](#int32) |  | The line number, starting from 0. |
| column | [int32](#int32) |  | The column number, starting from 0. |






<a name="bytebase-v1-TaskRunLog"></a>

### TaskRunLog



| Field | Type | Label | Description |
| ----- | ---- | ----- | ----------- |
| name | [string](#string) |  | Format: projects/{project}/rollouts/{rollout}/stages/{stage}/tasks/{task}/taskRuns/{taskRun}/log |
| entries | [TaskRunLogEntry](#bytebase-v1-TaskRunLogEntry) | repeated |  |






<a name="bytebase-v1-TaskRunLogEntry"></a>

### TaskRunLogEntry



| Field | Type | Label | Description |
| ----- | ---- | ----- | ----------- |
| type | [TaskRunLogEntry.Type](#bytebase-v1-TaskRunLogEntry-Type) |  |  |
| log_time | [google.protobuf.Timestamp](#google-protobuf-Timestamp) |  |  |
| schema_dump | [TaskRunLogEntry.SchemaDump](#bytebase-v1-TaskRunLogEntry-SchemaDump) |  |  |
| command_execute | [TaskRunLogEntry.CommandExecute](#bytebase-v1-TaskRunLogEntry-CommandExecute) |  |  |
| database_sync | [TaskRunLogEntry.DatabaseSync](#bytebase-v1-TaskRunLogEntry-DatabaseSync) |  |  |
| task_run_status_update | [TaskRunLogEntry.TaskRunStatusUpdate](#bytebase-v1-TaskRunLogEntry-TaskRunStatusUpdate) |  |  |
| transaction_control | [TaskRunLogEntry.TransactionControl](#bytebase-v1-TaskRunLogEntry-TransactionControl) |  |  |






<a name="bytebase-v1-TaskRunLogEntry-CommandExecute"></a>

### TaskRunLogEntry.CommandExecute



| Field | Type | Label | Description |
| ----- | ---- | ----- | ----------- |
| log_time | [google.protobuf.Timestamp](#google-protobuf-Timestamp) |  |  |
| command_indexes | [int32](#int32) | repeated | The indexes of the executed commands. |
| response | [TaskRunLogEntry.CommandExecute.CommandResponse](#bytebase-v1-TaskRunLogEntry-CommandExecute-CommandResponse) |  |  |






<a name="bytebase-v1-TaskRunLogEntry-CommandExecute-CommandResponse"></a>

### TaskRunLogEntry.CommandExecute.CommandResponse



| Field | Type | Label | Description |
| ----- | ---- | ----- | ----------- |
| log_time | [google.protobuf.Timestamp](#google-protobuf-Timestamp) |  |  |
| error | [string](#string) |  |  |
| affected_rows | [int32](#int32) |  |  |
| all_affected_rows | [int32](#int32) | repeated | `all_affected_rows` is the affected rows of each command. `all_affected_rows` may be unavailable if the database driver doesn&#39;t support it. Caller should fallback to `affected_rows` in that case. |






<a name="bytebase-v1-TaskRunLogEntry-DatabaseSync"></a>

### TaskRunLogEntry.DatabaseSync



| Field | Type | Label | Description |
| ----- | ---- | ----- | ----------- |
| start_time | [google.protobuf.Timestamp](#google-protobuf-Timestamp) |  |  |
| end_time | [google.protobuf.Timestamp](#google-protobuf-Timestamp) |  |  |
| error | [string](#string) |  |  |






<a name="bytebase-v1-TaskRunLogEntry-SchemaDump"></a>

### TaskRunLogEntry.SchemaDump



| Field | Type | Label | Description |
| ----- | ---- | ----- | ----------- |
| start_time | [google.protobuf.Timestamp](#google-protobuf-Timestamp) |  |  |
| end_time | [google.protobuf.Timestamp](#google-protobuf-Timestamp) |  |  |
| error | [string](#string) |  |  |






<a name="bytebase-v1-TaskRunLogEntry-TaskRunStatusUpdate"></a>

### TaskRunLogEntry.TaskRunStatusUpdate



| Field | Type | Label | Description |
| ----- | ---- | ----- | ----------- |
| status | [TaskRunLogEntry.TaskRunStatusUpdate.Status](#bytebase-v1-TaskRunLogEntry-TaskRunStatusUpdate-Status) |  |  |






<a name="bytebase-v1-TaskRunLogEntry-TransactionControl"></a>

### TaskRunLogEntry.TransactionControl



| Field | Type | Label | Description |
| ----- | ---- | ----- | ----------- |
| type | [TaskRunLogEntry.TransactionControl.Type](#bytebase-v1-TaskRunLogEntry-TransactionControl-Type) |  |  |
| error | [string](#string) |  |  |






<a name="bytebase-v1-TaskRunSession"></a>

### TaskRunSession



| Field | Type | Label | Description |
| ----- | ---- | ----- | ----------- |
| name | [string](#string) |  | Format: projects/{project}/rollouts/{rollout}/stages/{stage}/tasks/{task}/taskRuns/{taskRun}/session |
| postgres | [TaskRunSession.Postgres](#bytebase-v1-TaskRunSession-Postgres) |  |  |






<a name="bytebase-v1-TaskRunSession-Postgres"></a>

### TaskRunSession.Postgres



| Field | Type | Label | Description |
| ----- | ---- | ----- | ----------- |
| sessions | [TaskRunSession.Postgres.Session](#bytebase-v1-TaskRunSession-Postgres-Session) | repeated | The first session is the session of the task run executing commands. The remaining sessions are the sessions that block the first session. |






<a name="bytebase-v1-TaskRunSession-Postgres-Session"></a>

### TaskRunSession.Postgres.Session
Read from `pg_stat_activity`


| Field | Type | Label | Description |
| ----- | ---- | ----- | ----------- |
| pid | [string](#string) |  |  |
| query | [string](#string) |  |  |
| state | [string](#string) | optional |  |
| wait_event_type | [string](#string) | optional |  |
| wait_event | [string](#string) | optional |  |
| datname | [string](#string) | optional |  |
| usename | [string](#string) | optional |  |
| application_name | [string](#string) |  |  |
| client_addr | [string](#string) | optional |  |
| client_port | [string](#string) | optional |  |
| backend_start | [google.protobuf.Timestamp](#google-protobuf-Timestamp) |  |  |
| xact_start | [google.protobuf.Timestamp](#google-protobuf-Timestamp) | optional |  |
| query_start | [google.protobuf.Timestamp](#google-protobuf-Timestamp) | optional |  |





 


<a name="bytebase-v1-Task-Status"></a>

### Task.Status


| Name | Number | Description |
| ---- | ------ | ----------- |
| STATUS_UNSPECIFIED | 0 |  |
| NOT_STARTED | 1 |  |
| PENDING | 2 |  |
| RUNNING | 3 |  |
| DONE | 4 |  |
| FAILED | 5 |  |
| CANCELED | 6 |  |
| SKIPPED | 7 |  |



<a name="bytebase-v1-Task-Type"></a>

### Task.Type


| Name | Number | Description |
| ---- | ------ | ----------- |
| TYPE_UNSPECIFIED | 0 |  |
| GENERAL | 1 |  |
| DATABASE_CREATE | 2 | use payload DatabaseCreate |
| DATABASE_SCHEMA_BASELINE | 3 | use payload DatabaseSchemaBaseline |
| DATABASE_SCHEMA_UPDATE | 4 | use payload DatabaseSchemaUpdate |
| DATABASE_SCHEMA_UPDATE_SDL | 5 | use payload DatabaseSchemaUpdate |
| DATABASE_SCHEMA_UPDATE_GHOST_SYNC | 6 | use payload DatabaseSchemaUpdate |
| DATABASE_SCHEMA_UPDATE_GHOST_CUTOVER | 7 | use payload nil |
| DATABASE_DATA_UPDATE | 8 | use payload DatabaseDataUpdate |
| DATABASE_DATA_EXPORT | 12 | use payload DatabaseDataExport |



<a name="bytebase-v1-TaskRun-ExecutionStatus"></a>

### TaskRun.ExecutionStatus


| Name | Number | Description |
| ---- | ------ | ----------- |
| EXECUTION_STATUS_UNSPECIFIED | 0 |  |
| PRE_EXECUTING | 1 |  |
| EXECUTING | 2 |  |
| POST_EXECUTING | 3 |  |



<a name="bytebase-v1-TaskRun-ExportArchiveStatus"></a>

### TaskRun.ExportArchiveStatus


| Name | Number | Description |
| ---- | ------ | ----------- |
| EXPORT_ARCHIVE_STATUS_UNSPECIFIED | 0 |  |
| READY | 1 |  |
| EXPORTED | 2 |  |



<a name="bytebase-v1-TaskRun-Status"></a>

### TaskRun.Status


| Name | Number | Description |
| ---- | ------ | ----------- |
| STATUS_UNSPECIFIED | 0 |  |
| PENDING | 1 |  |
| RUNNING | 2 |  |
| DONE | 3 |  |
| FAILED | 4 |  |
| CANCELED | 5 |  |



<a name="bytebase-v1-TaskRunLogEntry-TaskRunStatusUpdate-Status"></a>

### TaskRunLogEntry.TaskRunStatusUpdate.Status


| Name | Number | Description |
| ---- | ------ | ----------- |
| STATUS_UNSPECIFIED | 0 |  |
| RUNNING_WAITING | 1 | the task run is ready to be executed by the scheduler |
| RUNNING_RUNNING | 2 | the task run is being executed by the scheduler |



<a name="bytebase-v1-TaskRunLogEntry-TransactionControl-Type"></a>

### TaskRunLogEntry.TransactionControl.Type


| Name | Number | Description |
| ---- | ------ | ----------- |
| TYPE_UNSPECIFIED | 0 |  |
| BEGIN | 1 |  |
| COMMIT | 2 |  |
| ROLLBACK | 3 |  |



<a name="bytebase-v1-TaskRunLogEntry-Type"></a>

### TaskRunLogEntry.Type


| Name | Number | Description |
| ---- | ------ | ----------- |
| TYPE_UNSPECIFIED | 0 |  |
| SCHEMA_DUMP | 1 |  |
| COMMAND_EXECUTE | 2 |  |
| DATABASE_SYNC | 3 |  |
| TASK_RUN_STATUS_UPDATE | 4 |  |
| TRANSACTION_CONTROL | 5 |  |


 

 


<a name="bytebase-v1-RolloutService"></a>

### RolloutService


| Method Name | Request Type | Response Type | Description |
| ----------- | ------------ | ------------- | ------------|
| GetRollout | [GetRolloutRequest](#bytebase-v1-GetRolloutRequest) | [Rollout](#bytebase-v1-Rollout) |  |
| CreateRollout | [CreateRolloutRequest](#bytebase-v1-CreateRolloutRequest) | [Rollout](#bytebase-v1-Rollout) |  |
| PreviewRollout | [PreviewRolloutRequest](#bytebase-v1-PreviewRolloutRequest) | [Rollout](#bytebase-v1-Rollout) |  |
| ListTaskRuns | [ListTaskRunsRequest](#bytebase-v1-ListTaskRunsRequest) | [ListTaskRunsResponse](#bytebase-v1-ListTaskRunsResponse) |  |
| GetTaskRunLog | [GetTaskRunLogRequest](#bytebase-v1-GetTaskRunLogRequest) | [TaskRunLog](#bytebase-v1-TaskRunLog) |  |
| GetTaskRunSession | [GetTaskRunSessionRequest](#bytebase-v1-GetTaskRunSessionRequest) | [TaskRunSession](#bytebase-v1-TaskRunSession) |  |
| BatchRunTasks | [BatchRunTasksRequest](#bytebase-v1-BatchRunTasksRequest) | [BatchRunTasksResponse](#bytebase-v1-BatchRunTasksResponse) |  |
| BatchSkipTasks | [BatchSkipTasksRequest](#bytebase-v1-BatchSkipTasksRequest) | [BatchSkipTasksResponse](#bytebase-v1-BatchSkipTasksResponse) |  |
| BatchCancelTaskRuns | [BatchCancelTaskRunsRequest](#bytebase-v1-BatchCancelTaskRunsRequest) | [BatchCancelTaskRunsResponse](#bytebase-v1-BatchCancelTaskRunsResponse) |  |

 



<a name="v1_subscription_service-proto"></a>
<p align="right"><a href="#top">Top</a></p>

## v1/subscription_service.proto



<a name="bytebase-v1-Feature"></a>

### Feature



| Field | Type | Label | Description |
| ----- | ---- | ----- | ----------- |
| name | [string](#string) |  | Name is the feature name. |
| matrix | [Feature.MatrixEntry](#bytebase-v1-Feature-MatrixEntry) | repeated | Matrix is the feature matrix for different plan. The key is the plan enum in string value. |






<a name="bytebase-v1-Feature-MatrixEntry"></a>

### Feature.MatrixEntry



| Field | Type | Label | Description |
| ----- | ---- | ----- | ----------- |
| key | [string](#string) |  |  |
| value | [bool](#bool) |  |  |






<a name="bytebase-v1-FeatureMatrix"></a>

### FeatureMatrix



| Field | Type | Label | Description |
| ----- | ---- | ----- | ----------- |
| features | [Feature](#bytebase-v1-Feature) | repeated |  |






<a name="bytebase-v1-GetFeatureMatrixRequest"></a>

### GetFeatureMatrixRequest







<a name="bytebase-v1-GetSubscriptionRequest"></a>

### GetSubscriptionRequest







<a name="bytebase-v1-PatchSubscription"></a>

### PatchSubscription



| Field | Type | Label | Description |
| ----- | ---- | ----- | ----------- |
| license | [string](#string) |  |  |






<a name="bytebase-v1-Subscription"></a>

### Subscription



| Field | Type | Label | Description |
| ----- | ---- | ----- | ----------- |
| instance_count | [int32](#int32) |  |  |
| expires_time | [google.protobuf.Timestamp](#google-protobuf-Timestamp) |  |  |
| started_time | [google.protobuf.Timestamp](#google-protobuf-Timestamp) |  |  |
| plan | [PlanType](#bytebase-v1-PlanType) |  |  |
| trialing | [bool](#bool) |  |  |
| org_id | [string](#string) |  |  |
| org_name | [string](#string) |  |  |






<a name="bytebase-v1-UpdateSubscriptionRequest"></a>

### UpdateSubscriptionRequest



| Field | Type | Label | Description |
| ----- | ---- | ----- | ----------- |
| patch | [PatchSubscription](#bytebase-v1-PatchSubscription) |  |  |





 


<a name="bytebase-v1-PlanType"></a>

### PlanType


| Name | Number | Description |
| ---- | ------ | ----------- |
| PLAN_TYPE_UNSPECIFIED | 0 |  |
| FREE | 1 |  |
| TEAM | 2 |  |
| ENTERPRISE | 3 |  |


 

 


<a name="bytebase-v1-SubscriptionService"></a>

### SubscriptionService


| Method Name | Request Type | Response Type | Description |
| ----------- | ------------ | ------------- | ------------|
| GetSubscription | [GetSubscriptionRequest](#bytebase-v1-GetSubscriptionRequest) | [Subscription](#bytebase-v1-Subscription) |  |
| GetFeatureMatrix | [GetFeatureMatrixRequest](#bytebase-v1-GetFeatureMatrixRequest) | [FeatureMatrix](#bytebase-v1-FeatureMatrix) |  |
| UpdateSubscription | [UpdateSubscriptionRequest](#bytebase-v1-UpdateSubscriptionRequest) | [Subscription](#bytebase-v1-Subscription) |  |

 



<a name="v1_setting_service-proto"></a>
<p align="right"><a href="#top">Top</a></p>

## v1/setting_service.proto



<a name="bytebase-v1-AgentPluginSetting"></a>

### AgentPluginSetting



| Field | Type | Label | Description |
| ----- | ---- | ----- | ----------- |
| url | [string](#string) |  | The URL for the agent API. |
| token | [string](#string) |  | The token for the agent. |






<a name="bytebase-v1-Announcement"></a>

### Announcement



| Field | Type | Label | Description |
| ----- | ---- | ----- | ----------- |
| level | [Announcement.AlertLevel](#bytebase-v1-Announcement-AlertLevel) |  | The alert level of announcemnt |
| text | [string](#string) |  | The text of announcemnt |
| link | [string](#string) |  | The optional link, user can follow the link to check extra details |






<a name="bytebase-v1-AppIMSetting"></a>

### AppIMSetting



| Field | Type | Label | Description |
| ----- | ---- | ----- | ----------- |
| slack | [AppIMSetting.Slack](#bytebase-v1-AppIMSetting-Slack) |  |  |
| feishu | [AppIMSetting.Feishu](#bytebase-v1-AppIMSetting-Feishu) |  |  |
| wecom | [AppIMSetting.Wecom](#bytebase-v1-AppIMSetting-Wecom) |  |  |






<a name="bytebase-v1-AppIMSetting-Feishu"></a>

### AppIMSetting.Feishu



| Field | Type | Label | Description |
| ----- | ---- | ----- | ----------- |
| enabled | [bool](#bool) |  |  |
| app_id | [string](#string) |  |  |
| app_secret | [string](#string) |  |  |






<a name="bytebase-v1-AppIMSetting-Slack"></a>

### AppIMSetting.Slack



| Field | Type | Label | Description |
| ----- | ---- | ----- | ----------- |
| enabled | [bool](#bool) |  |  |
| token | [string](#string) |  |  |






<a name="bytebase-v1-AppIMSetting-Wecom"></a>

### AppIMSetting.Wecom



| Field | Type | Label | Description |
| ----- | ---- | ----- | ----------- |
| enabled | [bool](#bool) |  |  |
| corp_id | [string](#string) |  |  |
| agent_id | [string](#string) |  |  |
| secret | [string](#string) |  |  |






<a name="bytebase-v1-DataClassificationSetting"></a>

### DataClassificationSetting



| Field | Type | Label | Description |
| ----- | ---- | ----- | ----------- |
| configs | [DataClassificationSetting.DataClassificationConfig](#bytebase-v1-DataClassificationSetting-DataClassificationConfig) | repeated |  |






<a name="bytebase-v1-DataClassificationSetting-DataClassificationConfig"></a>

### DataClassificationSetting.DataClassificationConfig



| Field | Type | Label | Description |
| ----- | ---- | ----- | ----------- |
| id | [string](#string) |  | id is the uuid for classification. Each project can chose one classification config. |
| title | [string](#string) |  |  |
| levels | [DataClassificationSetting.DataClassificationConfig.Level](#bytebase-v1-DataClassificationSetting-DataClassificationConfig-Level) | repeated | levels is user defined level list for classification. The order for the level decides its priority. |
| classification | [DataClassificationSetting.DataClassificationConfig.ClassificationEntry](#bytebase-v1-DataClassificationSetting-DataClassificationConfig-ClassificationEntry) | repeated | classification is the id - DataClassification map. The id should in [0-9]&#43;-[0-9]&#43;-[0-9]&#43; format. |
| classification_from_config | [bool](#bool) |  | If true, we will only store the classification in the config. Otherwise we will get the classification from table/column comment, and write back to the schema metadata. |






<a name="bytebase-v1-DataClassificationSetting-DataClassificationConfig-ClassificationEntry"></a>

### DataClassificationSetting.DataClassificationConfig.ClassificationEntry



| Field | Type | Label | Description |
| ----- | ---- | ----- | ----------- |
| key | [string](#string) |  |  |
| value | [DataClassificationSetting.DataClassificationConfig.DataClassification](#bytebase-v1-DataClassificationSetting-DataClassificationConfig-DataClassification) |  |  |






<a name="bytebase-v1-DataClassificationSetting-DataClassificationConfig-DataClassification"></a>

### DataClassificationSetting.DataClassificationConfig.DataClassification



| Field | Type | Label | Description |
| ----- | ---- | ----- | ----------- |
| id | [string](#string) |  | id is the classification id in [0-9]&#43;-[0-9]&#43;-[0-9]&#43; format. |
| title | [string](#string) |  |  |
| description | [string](#string) |  |  |
| level_id | [string](#string) | optional |  |






<a name="bytebase-v1-DataClassificationSetting-DataClassificationConfig-Level"></a>

### DataClassificationSetting.DataClassificationConfig.Level



| Field | Type | Label | Description |
| ----- | ---- | ----- | ----------- |
| id | [string](#string) |  |  |
| title | [string](#string) |  |  |
| description | [string](#string) |  |  |






<a name="bytebase-v1-ExternalApprovalSetting"></a>

### ExternalApprovalSetting



| Field | Type | Label | Description |
| ----- | ---- | ----- | ----------- |
| nodes | [ExternalApprovalSetting.Node](#bytebase-v1-ExternalApprovalSetting-Node) | repeated |  |






<a name="bytebase-v1-ExternalApprovalSetting-Node"></a>

### ExternalApprovalSetting.Node



| Field | Type | Label | Description |
| ----- | ---- | ----- | ----------- |
| id | [string](#string) |  | A unique identifier for a node in UUID format. We will also include the id in the message sending to the external relay service to identify the node. |
| title | [string](#string) |  | The title of the node. |
| endpoint | [string](#string) |  | The external endpoint for the relay service, e.g. &#34;http://hello:1234&#34;. |






<a name="bytebase-v1-GetSettingRequest"></a>

### GetSettingRequest
The request message for getting a setting.


| Field | Type | Label | Description |
| ----- | ---- | ----- | ----------- |
| name | [string](#string) |  | The resource name of the setting. |






<a name="bytebase-v1-GetSettingResponse"></a>

### GetSettingResponse
The response message for getting a setting.


| Field | Type | Label | Description |
| ----- | ---- | ----- | ----------- |
| setting | [Setting](#bytebase-v1-Setting) |  |  |






<a name="bytebase-v1-ListSettingsRequest"></a>

### ListSettingsRequest



| Field | Type | Label | Description |
| ----- | ---- | ----- | ----------- |
| page_size | [int32](#int32) |  | The maximum number of settings to return. The service may return fewer than this value. If unspecified, at most 50 settings will be returned. The maximum value is 1000; values above 1000 will be coerced to 1000. |
| page_token | [string](#string) |  | A page token, received from a previous `ListSettings` call. Provide this to retrieve the subsequent page.

When paginating, all other parameters provided to `ListSettings` must match the call that provided the page token. |






<a name="bytebase-v1-ListSettingsResponse"></a>

### ListSettingsResponse



| Field | Type | Label | Description |
| ----- | ---- | ----- | ----------- |
| settings | [Setting](#bytebase-v1-Setting) | repeated | The settings from the specified request. |
| next_page_token | [string](#string) |  | A token, which can be sent as `page_token` to retrieve the next page. If this field is omitted, there are no subsequent pages. |






<a name="bytebase-v1-MaskingAlgorithmSetting"></a>

### MaskingAlgorithmSetting



| Field | Type | Label | Description |
| ----- | ---- | ----- | ----------- |
| algorithms | [MaskingAlgorithmSetting.Algorithm](#bytebase-v1-MaskingAlgorithmSetting-Algorithm) | repeated | algorithms is the list of masking algorithms. |






<a name="bytebase-v1-MaskingAlgorithmSetting-Algorithm"></a>

### MaskingAlgorithmSetting.Algorithm



| Field | Type | Label | Description |
| ----- | ---- | ----- | ----------- |
| id | [string](#string) |  | id is the uuid for masking algorithm. |
| title | [string](#string) |  | title is the title for masking algorithm. |
| description | [string](#string) |  | description is the description for masking algorithm. |
| category | [string](#string) |  | Category is the category for masking algorithm. Currently, it accepts 2 categories only: MASK and HASH. The range of accepted Payload is decided by the category. MASK: FullMask, RangeMask HASH: MD5Mask |
| full_mask | [MaskingAlgorithmSetting.Algorithm.FullMask](#bytebase-v1-MaskingAlgorithmSetting-Algorithm-FullMask) |  |  |
| range_mask | [MaskingAlgorithmSetting.Algorithm.RangeMask](#bytebase-v1-MaskingAlgorithmSetting-Algorithm-RangeMask) |  |  |
| md5_mask | [MaskingAlgorithmSetting.Algorithm.MD5Mask](#bytebase-v1-MaskingAlgorithmSetting-Algorithm-MD5Mask) |  |  |
| inner_outer_mask | [MaskingAlgorithmSetting.Algorithm.InnerOuterMask](#bytebase-v1-MaskingAlgorithmSetting-Algorithm-InnerOuterMask) |  |  |






<a name="bytebase-v1-MaskingAlgorithmSetting-Algorithm-FullMask"></a>

### MaskingAlgorithmSetting.Algorithm.FullMask



| Field | Type | Label | Description |
| ----- | ---- | ----- | ----------- |
| substitution | [string](#string) |  | substitution is the string used to replace the original value, the max length of the string is 16 bytes. |






<a name="bytebase-v1-MaskingAlgorithmSetting-Algorithm-InnerOuterMask"></a>

### MaskingAlgorithmSetting.Algorithm.InnerOuterMask



| Field | Type | Label | Description |
| ----- | ---- | ----- | ----------- |
| prefix_len | [int32](#int32) |  |  |
| suffix_len | [int32](#int32) |  |  |
| type | [MaskingAlgorithmSetting.Algorithm.InnerOuterMask.MaskType](#bytebase-v1-MaskingAlgorithmSetting-Algorithm-InnerOuterMask-MaskType) |  |  |
| substitution | [string](#string) |  |  |






<a name="bytebase-v1-MaskingAlgorithmSetting-Algorithm-MD5Mask"></a>

### MaskingAlgorithmSetting.Algorithm.MD5Mask



| Field | Type | Label | Description |
| ----- | ---- | ----- | ----------- |
| salt | [string](#string) |  | salt is the salt value to generate a different hash that with the word alone. |






<a name="bytebase-v1-MaskingAlgorithmSetting-Algorithm-RangeMask"></a>

### MaskingAlgorithmSetting.Algorithm.RangeMask



| Field | Type | Label | Description |
| ----- | ---- | ----- | ----------- |
| slices | [MaskingAlgorithmSetting.Algorithm.RangeMask.Slice](#bytebase-v1-MaskingAlgorithmSetting-Algorithm-RangeMask-Slice) | repeated | We store it as a repeated field to face the fact that the original value may have multiple parts should be masked. But frontend can be started with a single rule easily. |






<a name="bytebase-v1-MaskingAlgorithmSetting-Algorithm-RangeMask-Slice"></a>

### MaskingAlgorithmSetting.Algorithm.RangeMask.Slice



| Field | Type | Label | Description |
| ----- | ---- | ----- | ----------- |
| start | [int32](#int32) |  | start is the start index of the original value, start from 0 and should be less than stop. |
| end | [int32](#int32) |  | stop is the stop index of the original value, should be less than the length of the original value. |
| substitution | [string](#string) |  | substitution is the string used to replace the OriginalValue[start:end). |






<a name="bytebase-v1-SMTPMailDeliverySettingValue"></a>

### SMTPMailDeliverySettingValue



| Field | Type | Label | Description |
| ----- | ---- | ----- | ----------- |
| server | [string](#string) |  | The SMTP server address. |
| port | [int32](#int32) |  | The SMTP server port. |
| encryption | [SMTPMailDeliverySettingValue.Encryption](#bytebase-v1-SMTPMailDeliverySettingValue-Encryption) |  | The SMTP server encryption. |
| ca | [string](#string) | optional | The CA, KEY, and CERT for the SMTP server. Not used. |
| key | [string](#string) | optional |  |
| cert | [string](#string) | optional |  |
| authentication | [SMTPMailDeliverySettingValue.Authentication](#bytebase-v1-SMTPMailDeliverySettingValue-Authentication) |  |  |
| username | [string](#string) |  |  |
| password | [string](#string) | optional | If not specified, server will use the existed password. |
| from | [string](#string) |  | The sender email address. |
| to | [string](#string) |  | The recipient email address, used with validate_only to send test email. |






<a name="bytebase-v1-SchemaTemplateSetting"></a>

### SchemaTemplateSetting



| Field | Type | Label | Description |
| ----- | ---- | ----- | ----------- |
| field_templates | [SchemaTemplateSetting.FieldTemplate](#bytebase-v1-SchemaTemplateSetting-FieldTemplate) | repeated |  |
| column_types | [SchemaTemplateSetting.ColumnType](#bytebase-v1-SchemaTemplateSetting-ColumnType) | repeated |  |
| table_templates | [SchemaTemplateSetting.TableTemplate](#bytebase-v1-SchemaTemplateSetting-TableTemplate) | repeated |  |






<a name="bytebase-v1-SchemaTemplateSetting-ColumnType"></a>

### SchemaTemplateSetting.ColumnType



| Field | Type | Label | Description |
| ----- | ---- | ----- | ----------- |
| engine | [Engine](#bytebase-v1-Engine) |  |  |
| enabled | [bool](#bool) |  |  |
| types | [string](#string) | repeated |  |






<a name="bytebase-v1-SchemaTemplateSetting-FieldTemplate"></a>

### SchemaTemplateSetting.FieldTemplate



| Field | Type | Label | Description |
| ----- | ---- | ----- | ----------- |
| id | [string](#string) |  |  |
| engine | [Engine](#bytebase-v1-Engine) |  |  |
| category | [string](#string) |  |  |
| column | [ColumnMetadata](#bytebase-v1-ColumnMetadata) |  |  |
| config | [ColumnConfig](#bytebase-v1-ColumnConfig) |  |  |






<a name="bytebase-v1-SchemaTemplateSetting-TableTemplate"></a>

### SchemaTemplateSetting.TableTemplate



| Field | Type | Label | Description |
| ----- | ---- | ----- | ----------- |
| id | [string](#string) |  |  |
| engine | [Engine](#bytebase-v1-Engine) |  |  |
| category | [string](#string) |  |  |
| table | [TableMetadata](#bytebase-v1-TableMetadata) |  |  |
| config | [TableConfig](#bytebase-v1-TableConfig) |  |  |






<a name="bytebase-v1-SemanticTypeSetting"></a>

### SemanticTypeSetting



| Field | Type | Label | Description |
| ----- | ---- | ----- | ----------- |
| types | [SemanticTypeSetting.SemanticType](#bytebase-v1-SemanticTypeSetting-SemanticType) | repeated |  |






<a name="bytebase-v1-SemanticTypeSetting-SemanticType"></a>

### SemanticTypeSetting.SemanticType



| Field | Type | Label | Description |
| ----- | ---- | ----- | ----------- |
| id | [string](#string) |  | id is the uuid for semantic type. |
| title | [string](#string) |  | the title of the semantic type, it should not be empty. |
| description | [string](#string) |  | the description of the semantic type, it can be empty. |
| partial_mask_algorithm_id | [string](#string) |  | the partial mask algorithm id for the semantic type, if it is empty, should use the default partial mask algorithm. |
| full_mask_algorithm_id | [string](#string) |  | the full mask algorithm id for the semantic type, if it is empty, should use the default full mask algorithm. |






<a name="bytebase-v1-Setting"></a>

### Setting
The schema of setting.


| Field | Type | Label | Description |
| ----- | ---- | ----- | ----------- |
| name | [string](#string) |  | The resource name of the setting. Must be one of the following forms:

- `setting/{setting_name}` For example, &#34;settings/bb.branding.logo&#34; |
| value | [Value](#bytebase-v1-Value) |  | The value of the setting. |






<a name="bytebase-v1-UpdateSettingRequest"></a>

### UpdateSettingRequest
The request message for updating or creating a setting.


| Field | Type | Label | Description |
| ----- | ---- | ----- | ----------- |
| setting | [Setting](#bytebase-v1-Setting) |  | The setting to update. |
| validate_only | [bool](#bool) |  | validate_only is a flag to indicate whether to validate the setting value, server would not persist the setting value if it is true. |
| allow_missing | [bool](#bool) |  |  |
| update_mask | [google.protobuf.FieldMask](#google-protobuf-FieldMask) |  |  |






<a name="bytebase-v1-Value"></a>

### Value
The data in setting value.


| Field | Type | Label | Description |
| ----- | ---- | ----- | ----------- |
| string_value | [string](#string) |  | Defines this value as being a string value. |
| smtp_mail_delivery_setting_value | [SMTPMailDeliverySettingValue](#bytebase-v1-SMTPMailDeliverySettingValue) |  |  |
| app_im_setting_value | [AppIMSetting](#bytebase-v1-AppIMSetting) |  |  |
| agent_plugin_setting_value | [AgentPluginSetting](#bytebase-v1-AgentPluginSetting) |  |  |
| workspace_profile_setting_value | [WorkspaceProfileSetting](#bytebase-v1-WorkspaceProfileSetting) |  |  |
| workspace_approval_setting_value | [WorkspaceApprovalSetting](#bytebase-v1-WorkspaceApprovalSetting) |  |  |
| workspace_trial_setting_value | [WorkspaceTrialSetting](#bytebase-v1-WorkspaceTrialSetting) |  |  |
| external_approval_setting_value | [ExternalApprovalSetting](#bytebase-v1-ExternalApprovalSetting) |  |  |
| schema_template_setting_value | [SchemaTemplateSetting](#bytebase-v1-SchemaTemplateSetting) |  |  |
| data_classification_setting_value | [DataClassificationSetting](#bytebase-v1-DataClassificationSetting) |  |  |
| semantic_type_setting_value | [SemanticTypeSetting](#bytebase-v1-SemanticTypeSetting) |  |  |
| masking_algorithm_setting_value | [MaskingAlgorithmSetting](#bytebase-v1-MaskingAlgorithmSetting) |  |  |






<a name="bytebase-v1-WorkspaceApprovalSetting"></a>

### WorkspaceApprovalSetting



| Field | Type | Label | Description |
| ----- | ---- | ----- | ----------- |
| rules | [WorkspaceApprovalSetting.Rule](#bytebase-v1-WorkspaceApprovalSetting-Rule) | repeated |  |






<a name="bytebase-v1-WorkspaceApprovalSetting-Rule"></a>

### WorkspaceApprovalSetting.Rule



| Field | Type | Label | Description |
| ----- | ---- | ----- | ----------- |
| template | [ApprovalTemplate](#bytebase-v1-ApprovalTemplate) |  |  |
| condition | [google.type.Expr](#google-type-Expr) |  |  |






<a name="bytebase-v1-WorkspaceProfileSetting"></a>

### WorkspaceProfileSetting



| Field | Type | Label | Description |
| ----- | ---- | ----- | ----------- |
| external_url | [string](#string) |  | The URL user visits Bytebase.

The external URL is used for: 1. Constructing the correct callback URL when configuring the VCS provider. The callback URL points to the frontend. 2. Creating the correct webhook endpoint when configuring the project GitOps workflow. The webhook endpoint points to the backend. |
| disallow_signup | [bool](#bool) |  | Disallow self-service signup, users can only be invited by the owner. |
| require_2fa | [bool](#bool) |  | Require 2FA for all users. |
| outbound_ip_list | [string](#string) | repeated | outbound_ip_list is the outbound IP for Bytebase instance in SaaS mode. |
| gitops_webhook_url | [string](#string) |  | The webhook URL for the GitOps workflow. |
| token_duration | [google.protobuf.Duration](#google-protobuf-Duration) |  | The duration for token. |
| announcement | [Announcement](#bytebase-v1-Announcement) |  | The setting of custom announcement |
| maximum_role_expiration | [google.protobuf.Duration](#google-protobuf-Duration) |  | The max duration for role expired. |
| domains | [string](#string) | repeated | The workspace domain, e.g. bytebase.com. |
| enforce_identity_domain | [bool](#bool) |  | Only user and group from the domains can be created and login. |
| database_change_mode | [DatabaseChangeMode](#bytebase-v1-DatabaseChangeMode) |  | The workspace database change mode. |






<a name="bytebase-v1-WorkspaceTrialSetting"></a>

### WorkspaceTrialSetting



| Field | Type | Label | Description |
| ----- | ---- | ----- | ----------- |
| instance_count | [int32](#int32) |  |  |
| expire_time | [google.protobuf.Timestamp](#google-protobuf-Timestamp) |  |  |
| issued_time | [google.protobuf.Timestamp](#google-protobuf-Timestamp) |  |  |
| subject | [string](#string) |  |  |
| org_name | [string](#string) |  |  |
| plan | [PlanType](#bytebase-v1-PlanType) |  |  |





 


<a name="bytebase-v1-Announcement-AlertLevel"></a>

### Announcement.AlertLevel
We support three levels of AlertLevel: INFO, WARNING, and ERROR.

| Name | Number | Description |
| ---- | ------ | ----------- |
| ALERT_LEVEL_UNSPECIFIED | 0 |  |
| ALERT_LEVEL_INFO | 1 |  |
| ALERT_LEVEL_WARNING | 2 |  |
| ALERT_LEVEL_CRITICAL | 3 |  |



<a name="bytebase-v1-DatabaseChangeMode"></a>

### DatabaseChangeMode


| Name | Number | Description |
| ---- | ------ | ----------- |
| DATABASE_CHANGE_MODE_UNSPECIFIED | 0 |  |
| PIPELINE | 1 | A more advanced database change process, including custom approval workflows and other advanced features. Default to this mode. |
| EDITOR | 2 | A simple database change process in SQL editor. Users can execute SQL directly. |



<a name="bytebase-v1-MaskingAlgorithmSetting-Algorithm-InnerOuterMask-MaskType"></a>

### MaskingAlgorithmSetting.Algorithm.InnerOuterMask.MaskType


| Name | Number | Description |
| ---- | ------ | ----------- |
| MASK_TYPE_UNSPECIFIED | 0 |  |
| INNER | 1 |  |
| OUTER | 2 |  |



<a name="bytebase-v1-SMTPMailDeliverySettingValue-Authentication"></a>

### SMTPMailDeliverySettingValue.Authentication
We support four types of SMTP authentication: NONE, PLAIN, LOGIN, and CRAM-MD5.

| Name | Number | Description |
| ---- | ------ | ----------- |
| AUTHENTICATION_UNSPECIFIED | 0 |  |
| AUTHENTICATION_NONE | 1 |  |
| AUTHENTICATION_PLAIN | 2 |  |
| AUTHENTICATION_LOGIN | 3 |  |
| AUTHENTICATION_CRAM_MD5 | 4 |  |



<a name="bytebase-v1-SMTPMailDeliverySettingValue-Encryption"></a>

### SMTPMailDeliverySettingValue.Encryption
We support three types of SMTP encryption: NONE, STARTTLS, and SSL/TLS.

| Name | Number | Description |
| ---- | ------ | ----------- |
| ENCRYPTION_UNSPECIFIED | 0 |  |
| ENCRYPTION_NONE | 1 |  |
| ENCRYPTION_STARTTLS | 2 |  |
| ENCRYPTION_SSL_TLS | 3 |  |


 

 


<a name="bytebase-v1-SettingService"></a>

### SettingService


| Method Name | Request Type | Response Type | Description |
| ----------- | ------------ | ------------- | ------------|
| ListSettings | [ListSettingsRequest](#bytebase-v1-ListSettingsRequest) | [ListSettingsResponse](#bytebase-v1-ListSettingsResponse) |  |
| GetSetting | [GetSettingRequest](#bytebase-v1-GetSettingRequest) | [Setting](#bytebase-v1-Setting) |  |
| UpdateSetting | [UpdateSettingRequest](#bytebase-v1-UpdateSettingRequest) | [Setting](#bytebase-v1-Setting) |  |

 



<a name="v1_sheet_service-proto"></a>
<p align="right"><a href="#top">Top</a></p>

## v1/sheet_service.proto



<a name="bytebase-v1-CreateSheetRequest"></a>

### CreateSheetRequest



| Field | Type | Label | Description |
| ----- | ---- | ----- | ----------- |
| parent | [string](#string) |  | The parent resource where this sheet will be created. Format: projects/{project} |
| sheet | [Sheet](#bytebase-v1-Sheet) |  | The sheet to create. |






<a name="bytebase-v1-GetSheetRequest"></a>

### GetSheetRequest



| Field | Type | Label | Description |
| ----- | ---- | ----- | ----------- |
| name | [string](#string) |  | The name of the sheet to retrieve. Format: projects/{project}/sheets/{sheet} |
| raw | [bool](#bool) |  | By default, the content of the sheet is cut off, set the `raw` to true to retrieve the full content. |






<a name="bytebase-v1-Sheet"></a>

### Sheet



| Field | Type | Label | Description |
| ----- | ---- | ----- | ----------- |
| name | [string](#string) |  | The name of the sheet resource, generated by the server. Canonical parent is project. Format: projects/{project}/sheets/{sheet} |
| database | [string](#string) |  | The database resource name. Format: instances/{instance}/databases/{database} If the database parent doesn&#39;t exist, the database field is empty. |
| title | [string](#string) |  | The title of the sheet. |
| creator | [string](#string) |  | The creator of the Sheet. Format: users/{email} |
| create_time | [google.protobuf.Timestamp](#google-protobuf-Timestamp) |  | The create time of the sheet. |
| update_time | [google.protobuf.Timestamp](#google-protobuf-Timestamp) |  | The last update time of the sheet. |
| content | [bytes](#bytes) |  | The content of the sheet. By default, it will be cut off, if it doesn&#39;t match the `content_size`, you can set the `raw` to true in GetSheet request to retrieve the full content. |
| content_size | [int64](#int64) |  | content_size is the full size of the content, may not match the size of the `content` field. |
| payload | [SheetPayload](#bytebase-v1-SheetPayload) |  |  |
| engine | [Engine](#bytebase-v1-Engine) |  | The SQL dialect. |






<a name="bytebase-v1-SheetCommand"></a>

### SheetCommand



| Field | Type | Label | Description |
| ----- | ---- | ----- | ----------- |
| start | [int32](#int32) |  |  |
| end | [int32](#int32) |  |  |






<a name="bytebase-v1-SheetPayload"></a>

### SheetPayload



| Field | Type | Label | Description |
| ----- | ---- | ----- | ----------- |
| type | [SheetPayload.Type](#bytebase-v1-SheetPayload-Type) |  |  |
| database_config | [DatabaseConfig](#bytebase-v1-DatabaseConfig) |  | The snapshot of the database config when creating the sheet, be used to compare with the baseline_database_config and apply the diff to the database. |
| baseline_database_config | [DatabaseConfig](#bytebase-v1-DatabaseConfig) |  | The snapshot of the baseline database config when creating the sheet. |
| commands | [SheetCommand](#bytebase-v1-SheetCommand) | repeated | The start and end position of each command in the sheet statement. |






<a name="bytebase-v1-UpdateSheetRequest"></a>

### UpdateSheetRequest



| Field | Type | Label | Description |
| ----- | ---- | ----- | ----------- |
| sheet | [Sheet](#bytebase-v1-Sheet) |  | The sheet to update.

The sheet&#39;s `name` field is used to identify the sheet to update. Format: projects/{project}/sheets/{sheet} |
| update_mask | [google.protobuf.FieldMask](#google-protobuf-FieldMask) |  | The list of fields to be updated. Fields are specified relative to the sheet. (e.g. `title`, `statement`; *not* `sheet.title` or `sheet.statement`) Only support update the following fields for now: - `title` - `statement` |





 


<a name="bytebase-v1-SheetPayload-Type"></a>

### SheetPayload.Type
Type of the SheetPayload.

| Name | Number | Description |
| ---- | ------ | ----------- |
| TYPE_UNSPECIFIED | 0 |  |
| SCHEMA_DESIGN | 1 |  |


 

 


<a name="bytebase-v1-SheetService"></a>

### SheetService


| Method Name | Request Type | Response Type | Description |
| ----------- | ------------ | ------------- | ------------|
| CreateSheet | [CreateSheetRequest](#bytebase-v1-CreateSheetRequest) | [Sheet](#bytebase-v1-Sheet) |  |
| GetSheet | [GetSheetRequest](#bytebase-v1-GetSheetRequest) | [Sheet](#bytebase-v1-Sheet) |  |
| UpdateSheet | [UpdateSheetRequest](#bytebase-v1-UpdateSheetRequest) | [Sheet](#bytebase-v1-Sheet) |  |

 



<a name="v1_sql_service-proto"></a>
<p align="right"><a href="#top">Top</a></p>

## v1/sql_service.proto



<a name="bytebase-v1-AdminExecuteRequest"></a>

### AdminExecuteRequest



| Field | Type | Label | Description |
| ----- | ---- | ----- | ----------- |
| name | [string](#string) |  | The name is the instance name to execute the query against. Format: instances/{instance}/databases/{databaseName} |
| connection_database | [string](#string) |  | **Deprecated.**  |
| statement | [string](#string) |  | The SQL statement to execute. |
| limit | [int32](#int32) |  | The maximum number of rows to return. |
| timeout | [google.protobuf.Duration](#google-protobuf-Duration) |  | The timeout for the request. |






<a name="bytebase-v1-AdminExecuteResponse"></a>

### AdminExecuteResponse



| Field | Type | Label | Description |
| ----- | ---- | ----- | ----------- |
| results | [QueryResult](#bytebase-v1-QueryResult) | repeated | The query results. |






<a name="bytebase-v1-Advice"></a>

### Advice



| Field | Type | Label | Description |
| ----- | ---- | ----- | ----------- |
| status | [Advice.Status](#bytebase-v1-Advice-Status) |  | The advice status. |
| code | [int32](#int32) |  | The advice code. |
| title | [string](#string) |  | The advice title. |
| content | [string](#string) |  | The advice content. |
| line | [int32](#int32) |  | The advice line number in the SQL statement. |
| column | [int32](#int32) |  | The advice column number in the SQL statement. |
| detail | [string](#string) |  | The advice detail. |
| start_position | [Position](#bytebase-v1-Position) |  | 1-based Position of the SQL statement. To supersede `line` and `column` above. |
| end_position | [Position](#bytebase-v1-Position) |  |  |






<a name="bytebase-v1-CheckRequest"></a>

### CheckRequest



| Field | Type | Label | Description |
| ----- | ---- | ----- | ----------- |
| statement | [string](#string) |  |  |
| database | [string](#string) |  | The database name to check against. Format: instances/{instance}/databases/{databaseName} |
| metadata | [DatabaseMetadata](#bytebase-v1-DatabaseMetadata) |  | The database metadata to check against. It can be used to check against an uncommitted metadata. If not provided, the database metadata will be fetched from the database. |
| change_type | [CheckRequest.ChangeType](#bytebase-v1-CheckRequest-ChangeType) |  |  |






<a name="bytebase-v1-CheckResponse"></a>

### CheckResponse



| Field | Type | Label | Description |
| ----- | ---- | ----- | ----------- |
| advices | [Advice](#bytebase-v1-Advice) | repeated |  |






<a name="bytebase-v1-DifferPreviewRequest"></a>

### DifferPreviewRequest



| Field | Type | Label | Description |
| ----- | ---- | ----- | ----------- |
| engine | [Engine](#bytebase-v1-Engine) |  |  |
| old_schema | [string](#string) |  |  |
| new_metadata | [DatabaseMetadata](#bytebase-v1-DatabaseMetadata) |  |  |






<a name="bytebase-v1-DifferPreviewResponse"></a>

### DifferPreviewResponse



| Field | Type | Label | Description |
| ----- | ---- | ----- | ----------- |
| schema | [string](#string) |  |  |






<a name="bytebase-v1-ExecuteRequest"></a>

### ExecuteRequest



| Field | Type | Label | Description |
| ----- | ---- | ----- | ----------- |
| name | [string](#string) |  | The name is the instance name to execute the query against. Format: instances/{instance}/databases/{databaseName} |
| statement | [string](#string) |  | The SQL statement to execute. |
| limit | [int32](#int32) |  | The maximum number of rows to return. |
| timeout | [google.protobuf.Duration](#google-protobuf-Duration) |  | The timeout for the request. |






<a name="bytebase-v1-ExecuteResponse"></a>

### ExecuteResponse



| Field | Type | Label | Description |
| ----- | ---- | ----- | ----------- |
| results | [QueryResult](#bytebase-v1-QueryResult) | repeated | The execute results. |
| advices | [Advice](#bytebase-v1-Advice) | repeated | The execute advices. |






<a name="bytebase-v1-ExportRequest"></a>

### ExportRequest



| Field | Type | Label | Description |
| ----- | ---- | ----- | ----------- |
| name | [string](#string) |  | The name is the instance name to execute the query against. Format: instances/{instance}/databases/{databaseName} Format: projects/{project}/issues/{issue} for data export issue. |
| connection_database | [string](#string) |  | **Deprecated.**  |
| statement | [string](#string) |  | The SQL statement to execute. |
| limit | [int32](#int32) |  | The maximum number of rows to return. |
| format | [ExportFormat](#bytebase-v1-ExportFormat) |  | The export format. |
| admin | [bool](#bool) |  | The admin is used for workspace owner and DBA for exporting data from SQL Editor Admin mode. The exported data is not masked. |
| password | [string](#string) |  | The zip password provide by users. |






<a name="bytebase-v1-ExportResponse"></a>

### ExportResponse



| Field | Type | Label | Description |
| ----- | ---- | ----- | ----------- |
| content | [bytes](#bytes) |  | The export file content. |






<a name="bytebase-v1-GenerateRestoreSQLRequest"></a>

### GenerateRestoreSQLRequest



| Field | Type | Label | Description |
| ----- | ---- | ----- | ----------- |
| name | [string](#string) |  | The name is the instance name to execute the query against. Format: instances/{instance}/databases/{databaseName} |
| statement | [string](#string) |  | The original SQL statement. |
| backup_data_source | [string](#string) |  | The data source to restore from. Format: instances/{instance}/databases/{databaseName}, for general engines. Or instances/{instance}/databases/{databaseName}/schemas/{schemaName}, for PG only. |
| backup_table | [string](#string) |  | The backup table name. |






<a name="bytebase-v1-GenerateRestoreSQLResponse"></a>

### GenerateRestoreSQLResponse



| Field | Type | Label | Description |
| ----- | ---- | ----- | ----------- |
| statement | [string](#string) |  | The restore SQL statement. |






<a name="bytebase-v1-ParseMyBatisMapperRequest"></a>

### ParseMyBatisMapperRequest



| Field | Type | Label | Description |
| ----- | ---- | ----- | ----------- |
| content | [bytes](#bytes) |  |  |






<a name="bytebase-v1-ParseMyBatisMapperResponse"></a>

### ParseMyBatisMapperResponse



| Field | Type | Label | Description |
| ----- | ---- | ----- | ----------- |
| statements | [string](#string) | repeated |  |






<a name="bytebase-v1-PrettyRequest"></a>

### PrettyRequest



| Field | Type | Label | Description |
| ----- | ---- | ----- | ----------- |
| engine | [Engine](#bytebase-v1-Engine) |  |  |
| current_schema | [string](#string) |  | The SDL format SQL schema information that was dumped from a database engine. This information will be sorted to match the order of statements in the userSchema. |
| expected_schema | [string](#string) |  | The expected SDL schema. This schema will be checked for correctness and normalized. |






<a name="bytebase-v1-PrettyResponse"></a>

### PrettyResponse



| Field | Type | Label | Description |
| ----- | ---- | ----- | ----------- |
| current_schema | [string](#string) |  | The pretty-formatted version of current schema. |
| expected_schema | [string](#string) |  | The expected SDL schema after normalizing. |






<a name="bytebase-v1-QueryHistory"></a>

### QueryHistory



| Field | Type | Label | Description |
| ----- | ---- | ----- | ----------- |
| name | [string](#string) |  | The name for the query history. Format: queryHistories/{uid} |
| database | [string](#string) |  | The database name to execute the query. Format: instances/{instance}/databases/{databaseName} |
| creator | [string](#string) |  |  |
| create_time | [google.protobuf.Timestamp](#google-protobuf-Timestamp) |  |  |
| statement | [string](#string) |  |  |
| error | [string](#string) | optional |  |
| duration | [google.protobuf.Duration](#google-protobuf-Duration) |  |  |
| type | [QueryHistory.Type](#bytebase-v1-QueryHistory-Type) |  |  |






<a name="bytebase-v1-QueryRequest"></a>

### QueryRequest



| Field | Type | Label | Description |
| ----- | ---- | ----- | ----------- |
| name | [string](#string) |  | The name is the instance name to execute the query against. Format: instances/{instance}/databases/{databaseName} |
| connection_database | [string](#string) |  | **Deprecated.**  |
| statement | [string](#string) |  | The SQL statement to execute. |
| limit | [int32](#int32) |  | The maximum number of rows to return. |
| timeout | [google.protobuf.Duration](#google-protobuf-Duration) | optional | The timeout for the request. |
| data_source_id | [string](#string) |  | The id of data source. It is used for querying admin data source even if the instance has read-only data sources. Or it can be used to query a specific read-only data source. |
| explain | [bool](#bool) |  | Explain the statement. |






<a name="bytebase-v1-QueryResponse"></a>

### QueryResponse



| Field | Type | Label | Description |
| ----- | ---- | ----- | ----------- |
| results | [QueryResult](#bytebase-v1-QueryResult) | repeated | The query results. |
| advices | [Advice](#bytebase-v1-Advice) | repeated | The query advices. |
| allow_export | [bool](#bool) |  | The query is allowed to be exported or not. |






<a name="bytebase-v1-QueryResult"></a>

### QueryResult



| Field | Type | Label | Description |
| ----- | ---- | ----- | ----------- |
| column_names | [string](#string) | repeated | Column names of the query result. |
| column_type_names | [string](#string) | repeated | Column types of the query result. The types come from the Golang SQL driver. |
| rows | [QueryRow](#bytebase-v1-QueryRow) | repeated | Rows of the query result. |
| masked | [bool](#bool) | repeated | Columns are masked or not. |
| sensitive | [bool](#bool) | repeated | Columns are sensitive or not. |
| error | [string](#string) |  | The error message if the query failed. |
| latency | [google.protobuf.Duration](#google-protobuf-Duration) |  | The time it takes to execute the query. |
| statement | [string](#string) |  | The query statement for the result. |






<a name="bytebase-v1-QueryRow"></a>

### QueryRow



| Field | Type | Label | Description |
| ----- | ---- | ----- | ----------- |
| values | [RowValue](#bytebase-v1-RowValue) | repeated | Row values of the query result. |






<a name="bytebase-v1-RowValue"></a>

### RowValue



| Field | Type | Label | Description |
| ----- | ---- | ----- | ----------- |
| null_value | [google.protobuf.NullValue](#google-protobuf-NullValue) |  |  |
| bool_value | [bool](#bool) |  |  |
| bytes_value | [bytes](#bytes) |  |  |
| double_value | [double](#double) |  |  |
| float_value | [float](#float) |  |  |
| int32_value | [int32](#int32) |  |  |
| int64_value | [int64](#int64) |  |  |
| string_value | [string](#string) |  |  |
| uint32_value | [uint32](#uint32) |  |  |
| uint64_value | [uint64](#uint64) |  |  |
| value_value | [google.protobuf.Value](#google-protobuf-Value) |  | value_value is used for Spanner and TUPLE ARRAY MAP in Clickhouse only. |






<a name="bytebase-v1-SearchQueryHistoriesRequest"></a>

### SearchQueryHistoriesRequest



| Field | Type | Label | Description |
| ----- | ---- | ----- | ----------- |
| page_size | [int32](#int32) |  | Not used. The maximum number of histories to return. The service may return fewer than this value. If unspecified, at most 100 history entries will be returned. The maximum value is 1000; values above 1000 will be coerced to 1000. |
| page_token | [string](#string) |  | Not used. A page token, received from a previous `ListQueryHistory` call. Provide this to retrieve the subsequent page. |
| filter | [string](#string) |  | filter is the filter to apply on the search query history, follow the [ebnf](https://en.wikipedia.org/wiki/Extended_Backus%E2%80%93Naur_form) syntax. Support filter by: - database, for example: database = &#34;instances/{instance}/databases/{database}&#34; - instance, for example: instance = &#34;instance/{instance}&#34; - type, for example: type = &#34;QUERY&#34; |






<a name="bytebase-v1-SearchQueryHistoriesResponse"></a>

### SearchQueryHistoriesResponse



| Field | Type | Label | Description |
| ----- | ---- | ----- | ----------- |
| query_histories | [QueryHistory](#bytebase-v1-QueryHistory) | repeated | The list of history. |
| next_page_token | [string](#string) |  | A token to retrieve next page of history. Pass this value in the page_token field in the subsequent call to `ListQueryHistory` method to retrieve the next page of history. |






<a name="bytebase-v1-StringifyMetadataRequest"></a>

### StringifyMetadataRequest



| Field | Type | Label | Description |
| ----- | ---- | ----- | ----------- |
| metadata | [DatabaseMetadata](#bytebase-v1-DatabaseMetadata) |  |  |
| engine | [Engine](#bytebase-v1-Engine) |  | The database engine of the schema string. |
| classification_from_config | [bool](#bool) |  | If false, we will build the raw common by classification in database config. |






<a name="bytebase-v1-StringifyMetadataResponse"></a>

### StringifyMetadataResponse



| Field | Type | Label | Description |
| ----- | ---- | ----- | ----------- |
| schema | [string](#string) |  |  |





 


<a name="bytebase-v1-Advice-Status"></a>

### Advice.Status


| Name | Number | Description |
| ---- | ------ | ----------- |
| STATUS_UNSPECIFIED | 0 | Unspecified. |
| SUCCESS | 1 |  |
| WARNING | 2 |  |
| ERROR | 3 |  |



<a name="bytebase-v1-CheckRequest-ChangeType"></a>

### CheckRequest.ChangeType


| Name | Number | Description |
| ---- | ------ | ----------- |
| CHANGE_TYPE_UNSPECIFIED | 0 |  |
| DDL | 1 |  |
| DDL_GHOST | 2 |  |
| DML | 3 |  |



<a name="bytebase-v1-QueryHistory-Type"></a>

### QueryHistory.Type


| Name | Number | Description |
| ---- | ------ | ----------- |
| TYPE_UNSPECIFIED | 0 |  |
| QUERY | 1 |  |
| EXPORT | 2 |  |


 

 


<a name="bytebase-v1-SQLService"></a>

### SQLService


| Method Name | Request Type | Response Type | Description |
| ----------- | ------------ | ------------- | ------------|
| Query | [QueryRequest](#bytebase-v1-QueryRequest) | [QueryResponse](#bytebase-v1-QueryResponse) |  |
| Execute | [ExecuteRequest](#bytebase-v1-ExecuteRequest) | [ExecuteResponse](#bytebase-v1-ExecuteResponse) |  |
| AdminExecute | [AdminExecuteRequest](#bytebase-v1-AdminExecuteRequest) stream | [AdminExecuteResponse](#bytebase-v1-AdminExecuteResponse) stream |  |
| SearchQueryHistories | [SearchQueryHistoriesRequest](#bytebase-v1-SearchQueryHistoriesRequest) | [SearchQueryHistoriesResponse](#bytebase-v1-SearchQueryHistoriesResponse) |  |
| Export | [ExportRequest](#bytebase-v1-ExportRequest) | [ExportResponse](#bytebase-v1-ExportResponse) |  |
| DifferPreview | [DifferPreviewRequest](#bytebase-v1-DifferPreviewRequest) | [DifferPreviewResponse](#bytebase-v1-DifferPreviewResponse) |  |
| Check | [CheckRequest](#bytebase-v1-CheckRequest) | [CheckResponse](#bytebase-v1-CheckResponse) |  |
| ParseMyBatisMapper | [ParseMyBatisMapperRequest](#bytebase-v1-ParseMyBatisMapperRequest) | [ParseMyBatisMapperResponse](#bytebase-v1-ParseMyBatisMapperResponse) |  |
| Pretty | [PrettyRequest](#bytebase-v1-PrettyRequest) | [PrettyResponse](#bytebase-v1-PrettyResponse) |  |
| StringifyMetadata | [StringifyMetadataRequest](#bytebase-v1-StringifyMetadataRequest) | [StringifyMetadataResponse](#bytebase-v1-StringifyMetadataResponse) |  |
| GenerateRestoreSQL | [GenerateRestoreSQLRequest](#bytebase-v1-GenerateRestoreSQLRequest) | [GenerateRestoreSQLResponse](#bytebase-v1-GenerateRestoreSQLResponse) |  |

 



<a name="v1_user_group-proto"></a>
<p align="right"><a href="#top">Top</a></p>

## v1/user_group.proto



<a name="bytebase-v1-CreateUserGroupRequest"></a>

### CreateUserGroupRequest



| Field | Type | Label | Description |
| ----- | ---- | ----- | ----------- |
| group | [UserGroup](#bytebase-v1-UserGroup) |  | The group to create. |






<a name="bytebase-v1-DeleteUserGroupRequest"></a>

### DeleteUserGroupRequest



| Field | Type | Label | Description |
| ----- | ---- | ----- | ----------- |
| name | [string](#string) |  | The name of the group to delete. Format: groups/{email} |






<a name="bytebase-v1-GetUserGroupRequest"></a>

### GetUserGroupRequest



| Field | Type | Label | Description |
| ----- | ---- | ----- | ----------- |
| name | [string](#string) |  | The name of the group to retrieve. Format: groups/{email} |






<a name="bytebase-v1-ListUserGroupsRequest"></a>

### ListUserGroupsRequest



| Field | Type | Label | Description |
| ----- | ---- | ----- | ----------- |
| page_size | [int32](#int32) |  | The maximum number of groups to return. The service may return fewer than this value. If unspecified, at most 50 groups will be returned. The maximum value is 1000; values above 1000 will be coerced to 1000. |
| page_token | [string](#string) |  | A page token, received from a previous `ListUsers` call. Provide this to retrieve the subsequent page.

When paginating, all other parameters provided to `ListUsers` must match the call that provided the page token. |






<a name="bytebase-v1-ListUserGroupsResponse"></a>

### ListUserGroupsResponse



| Field | Type | Label | Description |
| ----- | ---- | ----- | ----------- |
| groups | [UserGroup](#bytebase-v1-UserGroup) | repeated | The groups from the specified request. |
| next_page_token | [string](#string) |  | A token, which can be sent as `page_token` to retrieve the next page. If this field is omitted, there are no subsequent pages. |






<a name="bytebase-v1-UpdateUserGroupRequest"></a>

### UpdateUserGroupRequest



| Field | Type | Label | Description |
| ----- | ---- | ----- | ----------- |
| group | [UserGroup](#bytebase-v1-UserGroup) |  | The group to update.

The group&#39;s `name` field is used to identify the group to update. Format: groups/{email} |
| update_mask | [google.protobuf.FieldMask](#google-protobuf-FieldMask) |  | The list of fields to update. |






<a name="bytebase-v1-UserGroup"></a>

### UserGroup



| Field | Type | Label | Description |
| ----- | ---- | ----- | ----------- |
| name | [string](#string) |  | The name of the group to retrieve. Format: groups/{email} |
| title | [string](#string) |  |  |
| description | [string](#string) |  |  |
| creator | [string](#string) |  | The name for the creator. Format: users/hello@world.com |
| members | [UserGroupMember](#bytebase-v1-UserGroupMember) | repeated |  |
| create_time | [google.protobuf.Timestamp](#google-protobuf-Timestamp) |  | The timestamp when the group was created. |






<a name="bytebase-v1-UserGroupMember"></a>

### UserGroupMember



| Field | Type | Label | Description |
| ----- | ---- | ----- | ----------- |
| member | [string](#string) |  | Member is the principal who belong to this user group.

Format: users/hello@world.com |
| role | [UserGroupMember.Role](#bytebase-v1-UserGroupMember-Role) |  |  |





 


<a name="bytebase-v1-UserGroupMember-Role"></a>

### UserGroupMember.Role


| Name | Number | Description |
| ---- | ------ | ----------- |
| ROLE_UNSPECIFIED | 0 |  |
| OWNER | 1 |  |
| MEMBER | 2 |  |


 

 


<a name="bytebase-v1-UserGroupService"></a>

### UserGroupService


| Method Name | Request Type | Response Type | Description |
| ----------- | ------------ | ------------- | ------------|
| GetUserGroup | [GetUserGroupRequest](#bytebase-v1-GetUserGroupRequest) | [UserGroup](#bytebase-v1-UserGroup) |  |
| ListUserGroups | [ListUserGroupsRequest](#bytebase-v1-ListUserGroupsRequest) | [ListUserGroupsResponse](#bytebase-v1-ListUserGroupsResponse) |  |
| CreateUserGroup | [CreateUserGroupRequest](#bytebase-v1-CreateUserGroupRequest) | [UserGroup](#bytebase-v1-UserGroup) |  |
| UpdateUserGroup | [UpdateUserGroupRequest](#bytebase-v1-UpdateUserGroupRequest) | [UserGroup](#bytebase-v1-UserGroup) |  |
| DeleteUserGroup | [DeleteUserGroupRequest](#bytebase-v1-DeleteUserGroupRequest) | [.google.protobuf.Empty](#google-protobuf-Empty) |  |

 



<a name="v1_vcs_connector_service-proto"></a>
<p align="right"><a href="#top">Top</a></p>

## v1/vcs_connector_service.proto



<a name="bytebase-v1-CreateVCSConnectorRequest"></a>

### CreateVCSConnectorRequest



| Field | Type | Label | Description |
| ----- | ---- | ----- | ----------- |
| parent | [string](#string) |  | The parent resource where this vcsConnector will be created. Format: projects/{project} |
| vcs_connector | [VCSConnector](#bytebase-v1-VCSConnector) |  | The vcsConnector to create. |
| vcs_connector_id | [string](#string) |  | The ID to use for the vcsConnector, which will become the final component of the vcsConnector&#39;s resource name.

This value should be 4-63 characters, and valid characters are /[a-z][0-9]-/. |






<a name="bytebase-v1-DeleteVCSConnectorRequest"></a>

### DeleteVCSConnectorRequest



| Field | Type | Label | Description |
| ----- | ---- | ----- | ----------- |
| name | [string](#string) |  | The name of the vcsConnector to delete. Format: projects/{project}/vcsConnectors/{vcsConnector} |






<a name="bytebase-v1-GetVCSConnectorRequest"></a>

### GetVCSConnectorRequest



| Field | Type | Label | Description |
| ----- | ---- | ----- | ----------- |
| name | [string](#string) |  | The name of the vcsConnector to retrieve. Format: projects/{project}/vcsConnectors/{vcsConnector} |






<a name="bytebase-v1-ListVCSConnectorsRequest"></a>

### ListVCSConnectorsRequest



| Field | Type | Label | Description |
| ----- | ---- | ----- | ----------- |
| parent | [string](#string) |  | The parent, which owns this collection of vcsConnectors. Format: projects/{project} Use &#34;projects/-&#34; to list all vcsConnectors. |
| page_size | [int32](#int32) |  | The maximum number of databases to return. The service may return fewer than this value. If unspecified, at most 50 databases will be returned. The maximum value is 1000; values above 1000 will be coerced to 1000. |
| page_token | [string](#string) |  | A page token, received from a previous `ListDatabases` call. Provide this to retrieve the subsequent page.

When paginating, all other parameters provided to `ListDatabases` must match the call that provided the page token. |






<a name="bytebase-v1-ListVCSConnectorsResponse"></a>

### ListVCSConnectorsResponse



| Field | Type | Label | Description |
| ----- | ---- | ----- | ----------- |
| vcs_connectors | [VCSConnector](#bytebase-v1-VCSConnector) | repeated | The vcsConnectors from the specified request. |
| next_page_token | [string](#string) |  | A token, which can be sent as `page_token` to retrieve the next page. If this field is omitted, there are no subsequent pages. |






<a name="bytebase-v1-UpdateVCSConnectorRequest"></a>

### UpdateVCSConnectorRequest



| Field | Type | Label | Description |
| ----- | ---- | ----- | ----------- |
| vcs_connector | [VCSConnector](#bytebase-v1-VCSConnector) |  | The vcsConnector to update.

The vcsConnector&#39;s `name` field is used to identify the vcsConnector to update. Format: projects/{project}/vcsConnectors/{vcsConnector} |
| update_mask | [google.protobuf.FieldMask](#google-protobuf-FieldMask) |  | The list of fields to be updated. |






<a name="bytebase-v1-VCSConnector"></a>

### VCSConnector



| Field | Type | Label | Description |
| ----- | ---- | ----- | ----------- |
| name | [string](#string) |  | The name of the vcsConnector resource. Canonical parent is project. Format: projects/{project}/vcsConnectors/{vcsConnector} |
| title | [string](#string) |  | The title of the vcs connector. |
| creator | [string](#string) |  | The creator of the vcsConnector. Format: users/{email} |
| updater | [string](#string) |  | The updater of the vcsConnector. Format: users/{email} |
| create_time | [google.protobuf.Timestamp](#google-protobuf-Timestamp) |  | The create time of the vcsConnector. |
| update_time | [google.protobuf.Timestamp](#google-protobuf-Timestamp) |  | The last update time of the vcsConnector. |
| vcs_provider | [string](#string) |  | The name of the VCS. Format: vcsProviders/{vcsProvider} |
| external_id | [string](#string) |  | The reposition external id in target VCS. |
| base_directory | [string](#string) |  | The root directory where Bytebase observes the file change. If empty, then it observes the entire repository. |
| branch | [string](#string) |  | The branch Bytebase listens to for changes. For example: main. |
| full_path | [string](#string) |  | TODO(d): move these to create VCS connector API. The full_path of the repository. For example: bytebase/sample. |
| web_url | [string](#string) |  | The web url of the repository. For axample: https://gitlab.bytebase.com/bytebase/sample. |
| database_group | [string](#string) |  | Apply changes to the database group. Optional, if not set, will apply changes to all databases in the project. Format: projects/{project}/databaseGroups/{databaseGroup} |





 

 

 


<a name="bytebase-v1-VCSConnectorService"></a>

### VCSConnectorService


| Method Name | Request Type | Response Type | Description |
| ----------- | ------------ | ------------- | ------------|
| CreateVCSConnector | [CreateVCSConnectorRequest](#bytebase-v1-CreateVCSConnectorRequest) | [VCSConnector](#bytebase-v1-VCSConnector) |  |
| GetVCSConnector | [GetVCSConnectorRequest](#bytebase-v1-GetVCSConnectorRequest) | [VCSConnector](#bytebase-v1-VCSConnector) |  |
| ListVCSConnectors | [ListVCSConnectorsRequest](#bytebase-v1-ListVCSConnectorsRequest) | [ListVCSConnectorsResponse](#bytebase-v1-ListVCSConnectorsResponse) |  |
| UpdateVCSConnector | [UpdateVCSConnectorRequest](#bytebase-v1-UpdateVCSConnectorRequest) | [VCSConnector](#bytebase-v1-VCSConnector) |  |
| DeleteVCSConnector | [DeleteVCSConnectorRequest](#bytebase-v1-DeleteVCSConnectorRequest) | [.google.protobuf.Empty](#google-protobuf-Empty) |  |

 



<a name="v1_vcs_provider_service-proto"></a>
<p align="right"><a href="#top">Top</a></p>

## v1/vcs_provider_service.proto



<a name="bytebase-v1-CreateVCSProviderRequest"></a>

### CreateVCSProviderRequest



| Field | Type | Label | Description |
| ----- | ---- | ----- | ----------- |
| vcs_provider | [VCSProvider](#bytebase-v1-VCSProvider) |  |  |
| vcs_provider_id | [string](#string) |  | The ID to use for the VCS provider, which will become the final component of the VCS provider&#39;s name.

This value should be 4-63 characters, and valid characters are /[a-z][0-9]-/. |






<a name="bytebase-v1-DeleteVCSProviderRequest"></a>

### DeleteVCSProviderRequest



| Field | Type | Label | Description |
| ----- | ---- | ----- | ----------- |
| name | [string](#string) |  | The name of the vcs provider to delete. Format: vcsProviders/{vcsProvider} |






<a name="bytebase-v1-GetVCSProviderRequest"></a>

### GetVCSProviderRequest



| Field | Type | Label | Description |
| ----- | ---- | ----- | ----------- |
| name | [string](#string) |  | The name of the vcs provider to retrieve. Format: vcsProviders/{vcsProvider} |






<a name="bytebase-v1-ListVCSConnectorsInProviderRequest"></a>

### ListVCSConnectorsInProviderRequest



| Field | Type | Label | Description |
| ----- | ---- | ----- | ----------- |
| name | [string](#string) |  | The name of the vcs provider to retrieve the linked projects. Format: vcsProviders/{vcsProvider} |






<a name="bytebase-v1-ListVCSConnectorsInProviderResponse"></a>

### ListVCSConnectorsInProviderResponse



| Field | Type | Label | Description |
| ----- | ---- | ----- | ----------- |
| vcs_connectors | [VCSConnector](#bytebase-v1-VCSConnector) | repeated | The vcsConnectors from the specified request. |






<a name="bytebase-v1-ListVCSProvidersRequest"></a>

### ListVCSProvidersRequest



| Field | Type | Label | Description |
| ----- | ---- | ----- | ----------- |
| page_size | [int32](#int32) |  | Not used. The maximum number of vcs provider to return. The service may return fewer than this value. If unspecified, at most 100 vcs provider will be returned. The maximum value is 1000; values above 1000 will be coerced to 1000. |
| page_token | [string](#string) |  | Not used. A page token, received from a previous `ListVCSProviders` call. Provide this to retrieve the subsequent page. |






<a name="bytebase-v1-ListVCSProvidersResponse"></a>

### ListVCSProvidersResponse



| Field | Type | Label | Description |
| ----- | ---- | ----- | ----------- |
| vcs_providers | [VCSProvider](#bytebase-v1-VCSProvider) | repeated | The list of vcs providers. |
| next_page_token | [string](#string) |  | Not used. A token, which can be sent as `page_token` to retrieve the next page. If this field is omitted, there are no subsequent pages. |






<a name="bytebase-v1-SearchVCSProviderRepositoriesRequest"></a>

### SearchVCSProviderRepositoriesRequest



| Field | Type | Label | Description |
| ----- | ---- | ----- | ----------- |
| name | [string](#string) |  | The name of the vcs provider to retrieve the vcs provider repositories. Format: vcsProviders/{vcsProvider} |






<a name="bytebase-v1-SearchVCSProviderRepositoriesResponse"></a>

### SearchVCSProviderRepositoriesResponse



| Field | Type | Label | Description |
| ----- | ---- | ----- | ----------- |
| repositories | [VCSRepository](#bytebase-v1-VCSRepository) | repeated | The list of repositories in vcs provider. |






<a name="bytebase-v1-UpdateVCSProviderRequest"></a>

### UpdateVCSProviderRequest



| Field | Type | Label | Description |
| ----- | ---- | ----- | ----------- |
| vcs_provider | [VCSProvider](#bytebase-v1-VCSProvider) |  |  |
| update_mask | [google.protobuf.FieldMask](#google-protobuf-FieldMask) |  | The list of fields to be updated. |






<a name="bytebase-v1-VCSProvider"></a>

### VCSProvider



| Field | Type | Label | Description |
| ----- | ---- | ----- | ----------- |
| name | [string](#string) |  | The name of the vcs provider. Format: vcsProviders/{vcsProvider} |
| title | [string](#string) |  | The title of the vcs provider. It is used to display in the UI. Specified by the client. |
| type | [VCSType](#bytebase-v1-VCSType) |  |  |
| url | [string](#string) |  | The url of the vcs provider. Specified by the client. For example: github.com, gitlab.com, gitlab.bytebase.com. |
| access_token | [string](#string) |  | The access token of the vcs provider. |






<a name="bytebase-v1-VCSRepository"></a>

### VCSRepository



| Field | Type | Label | Description |
| ----- | ---- | ----- | ----------- |
| id | [string](#string) |  | The id of the repository in vcs provider. e.g. In GitLab, this is the corresponding project id. e.g. 123 |
| title | [string](#string) |  | The title of the repository in vcs provider. e.g. sample-project |
| full_path | [string](#string) |  | The full_path of the repository in vcs provider. e.g. bytebase/sample-project |
| web_url | [string](#string) |  | Web url of the repository in vcs provider. e.g. http://gitlab.bytebase.com/bytebase/sample-project |





 

 

 


<a name="bytebase-v1-VCSProviderService"></a>

### VCSProviderService


| Method Name | Request Type | Response Type | Description |
| ----------- | ------------ | ------------- | ------------|
| GetVCSProvider | [GetVCSProviderRequest](#bytebase-v1-GetVCSProviderRequest) | [VCSProvider](#bytebase-v1-VCSProvider) |  |
| ListVCSProviders | [ListVCSProvidersRequest](#bytebase-v1-ListVCSProvidersRequest) | [ListVCSProvidersResponse](#bytebase-v1-ListVCSProvidersResponse) |  |
| CreateVCSProvider | [CreateVCSProviderRequest](#bytebase-v1-CreateVCSProviderRequest) | [VCSProvider](#bytebase-v1-VCSProvider) |  |
| UpdateVCSProvider | [UpdateVCSProviderRequest](#bytebase-v1-UpdateVCSProviderRequest) | [VCSProvider](#bytebase-v1-VCSProvider) |  |
| DeleteVCSProvider | [DeleteVCSProviderRequest](#bytebase-v1-DeleteVCSProviderRequest) | [.google.protobuf.Empty](#google-protobuf-Empty) |  |
| SearchVCSProviderRepositories | [SearchVCSProviderRepositoriesRequest](#bytebase-v1-SearchVCSProviderRepositoriesRequest) | [SearchVCSProviderRepositoriesResponse](#bytebase-v1-SearchVCSProviderRepositoriesResponse) |  |
| ListVCSConnectorsInProvider | [ListVCSConnectorsInProviderRequest](#bytebase-v1-ListVCSConnectorsInProviderRequest) | [ListVCSConnectorsInProviderResponse](#bytebase-v1-ListVCSConnectorsInProviderResponse) |  |

 



<a name="v1_worksheet_service-proto"></a>
<p align="right"><a href="#top">Top</a></p>

## v1/worksheet_service.proto



<a name="bytebase-v1-CreateWorksheetRequest"></a>

### CreateWorksheetRequest



| Field | Type | Label | Description |
| ----- | ---- | ----- | ----------- |
| worksheet | [Worksheet](#bytebase-v1-Worksheet) |  | The worksheet to create. |






<a name="bytebase-v1-DeleteWorksheetRequest"></a>

### DeleteWorksheetRequest



| Field | Type | Label | Description |
| ----- | ---- | ----- | ----------- |
| name | [string](#string) |  | The name of the worksheet to delete. Format: worksheets/{worksheet} |






<a name="bytebase-v1-GetWorksheetRequest"></a>

### GetWorksheetRequest



| Field | Type | Label | Description |
| ----- | ---- | ----- | ----------- |
| name | [string](#string) |  | The name of the worksheet to retrieve. Format: worksheets/{worksheet} |






<a name="bytebase-v1-SearchWorksheetsRequest"></a>

### SearchWorksheetsRequest



| Field | Type | Label | Description |
| ----- | ---- | ----- | ----------- |
| filter | [string](#string) |  | To filter the search result. Format: only support the following spec for now: - `creator = users/{email}`, `creator != users/{email}` - `starred = true`, `starred = false`. - `visibility = &#34;VISIBILITY_PRIVATE&#34;`, `visibility = &#34;VISIBILITY_PROJECT_READ | VISIBILITY_PROJECT_WRITE&#34;`, etc. Not support empty filter for now. |
| page_size | [int32](#int32) |  | Not used. The maximum number of worksheets to return. The service may return fewer than this value. If unspecified, at most 50 worksheets will be returned. The maximum value is 1000; values above 1000 will be coerced to 1000. |
| page_token | [string](#string) |  | Not used. A page token, received from a previous `SearchWorksheets` call. Provide this to retrieve the subsequent page.

When paginating, all other parameters provided to `SearchWorksheets` must match the call that provided the page token. |






<a name="bytebase-v1-SearchWorksheetsResponse"></a>

### SearchWorksheetsResponse



| Field | Type | Label | Description |
| ----- | ---- | ----- | ----------- |
| worksheets | [Worksheet](#bytebase-v1-Worksheet) | repeated | The worksheets that matched the search criteria. |
| next_page_token | [string](#string) |  | Not used. A token, which can be sent as `page_token` to retrieve the next page. If this field is omitted, there are no subsequent pages. |






<a name="bytebase-v1-UpdateWorksheetOrganizerRequest"></a>

### UpdateWorksheetOrganizerRequest



| Field | Type | Label | Description |
| ----- | ---- | ----- | ----------- |
| organizer | [WorksheetOrganizer](#bytebase-v1-WorksheetOrganizer) |  | The organizer to update.

The organizer&#39;s `worksheet` field is used to identify the worksheet. Format: worksheets/{worksheet} |
| update_mask | [google.protobuf.FieldMask](#google-protobuf-FieldMask) |  | The list of fields to be updated. Fields are specified relative to the worksheet organizer. Only support update the following fields for now: - `starred` |






<a name="bytebase-v1-UpdateWorksheetRequest"></a>

### UpdateWorksheetRequest



| Field | Type | Label | Description |
| ----- | ---- | ----- | ----------- |
| worksheet | [Worksheet](#bytebase-v1-Worksheet) |  | The worksheet to update.

The worksheet&#39;s `name` field is used to identify the worksheet to update. Format: worksheets/{worksheet} |
| update_mask | [google.protobuf.FieldMask](#google-protobuf-FieldMask) |  | The list of fields to be updated. Fields are specified relative to the worksheet. (e.g. `title`, `statement`; *not* `worksheet.title` or `worksheet.statement`) Only support update the following fields for now: - `title` - `statement` - `starred` - `visibility` |






<a name="bytebase-v1-Worksheet"></a>

### Worksheet



| Field | Type | Label | Description |
| ----- | ---- | ----- | ----------- |
| name | [string](#string) |  | The name of the worksheet resource, generated by the server. Canonical parent is project. Format: worksheets/{worksheet} |
| project | [string](#string) |  | The project resource name. Format: projects/{project} |
| database | [string](#string) |  | The database resource name. Format: instances/{instance}/databases/{database} If the database parent doesn&#39;t exist, the database field is empty. |
| title | [string](#string) |  | The title of the worksheet. |
| creator | [string](#string) |  | The creator of the Worksheet. Format: users/{email} |
| create_time | [google.protobuf.Timestamp](#google-protobuf-Timestamp) |  | The create time of the worksheet. |
| update_time | [google.protobuf.Timestamp](#google-protobuf-Timestamp) |  | The last update time of the worksheet. |
| content | [bytes](#bytes) |  | The content of the worksheet. By default, it will be cut off in SearchWorksheet() method. If it doesn&#39;t match the `content_size`, you can use GetWorksheet() request to retrieve the full content. |
| content_size | [int64](#int64) |  | content_size is the full size of the content, may not match the size of the `content` field. |
| visibility | [Worksheet.Visibility](#bytebase-v1-Worksheet-Visibility) |  |  |
| starred | [bool](#bool) |  | starred indicates whether the worksheet is starred by the current authenticated user. |






<a name="bytebase-v1-WorksheetOrganizer"></a>

### WorksheetOrganizer



| Field | Type | Label | Description |
| ----- | ---- | ----- | ----------- |
| worksheet | [string](#string) |  | The name of the worksheet. Format: worksheets/{worksheet} |
| starred | [bool](#bool) |  | starred means if the worksheet is starred. |





 


<a name="bytebase-v1-Worksheet-Visibility"></a>

### Worksheet.Visibility


| Name | Number | Description |
| ---- | ------ | ----------- |
| VISIBILITY_UNSPECIFIED | 0 |  |
| VISIBILITY_PROJECT_READ | 1 | Read access in project scope, worksheet OWNER/DBA and project OWNER can read/write, other project members can read. |
| VISIBILITY_PROJECT_WRITE | 2 | Write access in project scope, worksheet OWNER/DBA and all members in the project can write the worksheet. |
| VISIBILITY_PRIVATE | 3 | Private, only worksheet OWNER can read/write. |


 

 


<a name="bytebase-v1-WorksheetService"></a>

### WorksheetService


| Method Name | Request Type | Response Type | Description |
| ----------- | ------------ | ------------- | ------------|
| CreateWorksheet | [CreateWorksheetRequest](#bytebase-v1-CreateWorksheetRequest) | [Worksheet](#bytebase-v1-Worksheet) |  |
| GetWorksheet | [GetWorksheetRequest](#bytebase-v1-GetWorksheetRequest) | [Worksheet](#bytebase-v1-Worksheet) |  |
| SearchWorksheets | [SearchWorksheetsRequest](#bytebase-v1-SearchWorksheetsRequest) | [SearchWorksheetsResponse](#bytebase-v1-SearchWorksheetsResponse) |  |
| UpdateWorksheet | [UpdateWorksheetRequest](#bytebase-v1-UpdateWorksheetRequest) | [Worksheet](#bytebase-v1-Worksheet) |  |
| UpdateWorksheetOrganizer | [UpdateWorksheetOrganizerRequest](#bytebase-v1-UpdateWorksheetOrganizerRequest) | [WorksheetOrganizer](#bytebase-v1-WorksheetOrganizer) |  |
| DeleteWorksheet | [DeleteWorksheetRequest](#bytebase-v1-DeleteWorksheetRequest) | [.google.protobuf.Empty](#google-protobuf-Empty) |  |

 



<a name="v1_workspace_service-proto"></a>
<p align="right"><a href="#top">Top</a></p>

## v1/workspace_service.proto



<a name="bytebase-v1-PatchIamPolicyRequest"></a>

### PatchIamPolicyRequest



| Field | Type | Label | Description |
| ----- | ---- | ----- | ----------- |
| resource | [string](#string) |  | The name of the resource to get the IAM policy. Format: workspaces/{workspace} |
| member | [string](#string) |  | Specifies the principals requesting access for a Bytebase resource. Format: user:{email} |
| roles | [string](#string) | repeated | The roles that is assigned to the member. Format: roles/{role} |





 

 

 


<a name="bytebase-v1-WorkspaceService"></a>

### WorkspaceService


| Method Name | Request Type | Response Type | Description |
| ----------- | ------------ | ------------- | ------------|
| GetIamPolicy | [GetIamPolicyRequest](#bytebase-v1-GetIamPolicyRequest) | [IamPolicy](#bytebase-v1-IamPolicy) |  |
| SetIamPolicy | [SetIamPolicyRequest](#bytebase-v1-SetIamPolicyRequest) | [IamPolicy](#bytebase-v1-IamPolicy) |  |
| PatchIamPolicy | [PatchIamPolicyRequest](#bytebase-v1-PatchIamPolicyRequest) | [IamPolicy](#bytebase-v1-IamPolicy) |  |

 



## Scalar Value Types

| .proto Type | Notes | C++ | Java | Python | Go | C# | PHP | Ruby |
| ----------- | ----- | --- | ---- | ------ | -- | -- | --- | ---- |
| <a name="double" /> double |  | double | double | float | float64 | double | float | Float |
| <a name="float" /> float |  | float | float | float | float32 | float | float | Float |
| <a name="int32" /> int32 | Uses variable-length encoding. Inefficient for encoding negative numbers – if your field is likely to have negative values, use sint32 instead. | int32 | int | int | int32 | int | integer | Bignum or Fixnum (as required) |
| <a name="int64" /> int64 | Uses variable-length encoding. Inefficient for encoding negative numbers – if your field is likely to have negative values, use sint64 instead. | int64 | long | int/long | int64 | long | integer/string | Bignum |
| <a name="uint32" /> uint32 | Uses variable-length encoding. | uint32 | int | int/long | uint32 | uint | integer | Bignum or Fixnum (as required) |
| <a name="uint64" /> uint64 | Uses variable-length encoding. | uint64 | long | int/long | uint64 | ulong | integer/string | Bignum or Fixnum (as required) |
| <a name="sint32" /> sint32 | Uses variable-length encoding. Signed int value. These more efficiently encode negative numbers than regular int32s. | int32 | int | int | int32 | int | integer | Bignum or Fixnum (as required) |
| <a name="sint64" /> sint64 | Uses variable-length encoding. Signed int value. These more efficiently encode negative numbers than regular int64s. | int64 | long | int/long | int64 | long | integer/string | Bignum |
| <a name="fixed32" /> fixed32 | Always four bytes. More efficient than uint32 if values are often greater than 2^28. | uint32 | int | int | uint32 | uint | integer | Bignum or Fixnum (as required) |
| <a name="fixed64" /> fixed64 | Always eight bytes. More efficient than uint64 if values are often greater than 2^56. | uint64 | long | int/long | uint64 | ulong | integer/string | Bignum |
| <a name="sfixed32" /> sfixed32 | Always four bytes. | int32 | int | int | int32 | int | integer | Bignum or Fixnum (as required) |
| <a name="sfixed64" /> sfixed64 | Always eight bytes. | int64 | long | int/long | int64 | long | integer/string | Bignum |
| <a name="bool" /> bool |  | bool | boolean | boolean | bool | bool | boolean | TrueClass/FalseClass |
| <a name="string" /> string | A string must always contain UTF-8 encoded or 7-bit ASCII text. | string | String | str/unicode | string | string | string | String (UTF-8) |
| <a name="bytes" /> bytes | May contain any arbitrary sequence of bytes. | string | ByteString | str | []byte | ByteString | string | String (ASCII-8BIT) |
<|MERGE_RESOLUTION|>--- conflicted
+++ resolved
@@ -1553,11 +1553,8 @@
 | mfa_secret | [string](#string) |  | The mfa_secret is the temporary secret using in two phase verification. |
 | recovery_codes | [string](#string) | repeated | The recovery_codes is the temporary recovery codes using in two phase verification. |
 | phone | [string](#string) |  | Should be a valid E.164 compliant phone number. Could be empty. |
-<<<<<<< HEAD
 | roles | [string](#string) | repeated | The roles of the user. This filed is to supersede the `user_role` field. |
 | diffs | [Diff](#bytebase-v1-Diff) | repeated |  |
-=======
->>>>>>> 155e40a2
 
 
 
