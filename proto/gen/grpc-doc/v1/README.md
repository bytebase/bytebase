# Protocol Documentation
<a name="top"></a>

## Table of Contents

- [v1/actuator_service.proto](#v1_actuator_service-proto)
    - [ActuatorInfo](#bytebase-v1-ActuatorInfo)
    - [DeleteCacheRequest](#bytebase-v1-DeleteCacheRequest)
    - [GetActuatorInfoRequest](#bytebase-v1-GetActuatorInfoRequest)
  
    - [ActuatorService](#bytebase-v1-ActuatorService)
  
- [v1/anomaly_service.proto](#v1_anomaly_service-proto)
    - [Anomaly](#bytebase-v1-Anomaly)
    - [Anomaly.DatabaseBackupMissingDetail](#bytebase-v1-Anomaly-DatabaseBackupMissingDetail)
    - [Anomaly.DatabaseBackupPolicyViolationDetail](#bytebase-v1-Anomaly-DatabaseBackupPolicyViolationDetail)
    - [Anomaly.DatabaseConnectionDetail](#bytebase-v1-Anomaly-DatabaseConnectionDetail)
    - [Anomaly.DatabaseSchemaDriftDetail](#bytebase-v1-Anomaly-DatabaseSchemaDriftDetail)
    - [Anomaly.InstanceConnectionDetail](#bytebase-v1-Anomaly-InstanceConnectionDetail)
    - [SearchAnomaliesRequest](#bytebase-v1-SearchAnomaliesRequest)
    - [SearchAnomaliesResponse](#bytebase-v1-SearchAnomaliesResponse)
  
    - [Anomaly.AnomalySeverity](#bytebase-v1-Anomaly-AnomalySeverity)
    - [Anomaly.AnomalyType](#bytebase-v1-Anomaly-AnomalyType)
    - [Anomaly.BackupPlanSchedule](#bytebase-v1-Anomaly-BackupPlanSchedule)
  
    - [AnomalyService](#bytebase-v1-AnomalyService)
  
- [v1/common.proto](#v1_common-proto)
    - [Engine](#bytebase-v1-Engine)
    - [State](#bytebase-v1-State)
  
- [v1/auth_service.proto](#v1_auth_service-proto)
    - [CreateUserRequest](#bytebase-v1-CreateUserRequest)
    - [DeleteUserRequest](#bytebase-v1-DeleteUserRequest)
    - [GetUserRequest](#bytebase-v1-GetUserRequest)
    - [IdentityProviderContext](#bytebase-v1-IdentityProviderContext)
    - [ListUsersRequest](#bytebase-v1-ListUsersRequest)
    - [ListUsersResponse](#bytebase-v1-ListUsersResponse)
    - [LoginRequest](#bytebase-v1-LoginRequest)
    - [LoginResponse](#bytebase-v1-LoginResponse)
    - [LogoutRequest](#bytebase-v1-LogoutRequest)
    - [OAuth2IdentityProviderContext](#bytebase-v1-OAuth2IdentityProviderContext)
    - [OIDCIdentityProviderContext](#bytebase-v1-OIDCIdentityProviderContext)
    - [UndeleteUserRequest](#bytebase-v1-UndeleteUserRequest)
    - [UpdateUserRequest](#bytebase-v1-UpdateUserRequest)
    - [User](#bytebase-v1-User)
  
    - [UserRole](#bytebase-v1-UserRole)
    - [UserType](#bytebase-v1-UserType)
  
    - [AuthService](#bytebase-v1-AuthService)
  
- [v1/bookmark_service.proto](#v1_bookmark_service-proto)
    - [Bookmark](#bytebase-v1-Bookmark)
    - [CreateBookmarkRequest](#bytebase-v1-CreateBookmarkRequest)
    - [DeleteBookmarkRequest](#bytebase-v1-DeleteBookmarkRequest)
    - [ListBookmarksRequest](#bytebase-v1-ListBookmarksRequest)
    - [ListBookmarksResponse](#bytebase-v1-ListBookmarksResponse)
  
    - [BookmarkService](#bytebase-v1-BookmarkService)
  
- [v1/database_service.proto](#v1_database_service-proto)
    - [Backup](#bytebase-v1-Backup)
    - [BackupSetting](#bytebase-v1-BackupSetting)
    - [BatchUpdateDatabasesRequest](#bytebase-v1-BatchUpdateDatabasesRequest)
    - [BatchUpdateDatabasesResponse](#bytebase-v1-BatchUpdateDatabasesResponse)
    - [ColumnMetadata](#bytebase-v1-ColumnMetadata)
    - [CreateBackupRequest](#bytebase-v1-CreateBackupRequest)
    - [Database](#bytebase-v1-Database)
    - [Database.LabelsEntry](#bytebase-v1-Database-LabelsEntry)
    - [DatabaseMetadata](#bytebase-v1-DatabaseMetadata)
    - [DatabaseSchema](#bytebase-v1-DatabaseSchema)
    - [DependentColumn](#bytebase-v1-DependentColumn)
    - [ExtensionMetadata](#bytebase-v1-ExtensionMetadata)
    - [ForeignKeyMetadata](#bytebase-v1-ForeignKeyMetadata)
    - [FunctionMetadata](#bytebase-v1-FunctionMetadata)
    - [GetBackupSettingRequest](#bytebase-v1-GetBackupSettingRequest)
    - [GetDatabaseMetadataRequest](#bytebase-v1-GetDatabaseMetadataRequest)
    - [GetDatabaseRequest](#bytebase-v1-GetDatabaseRequest)
    - [GetDatabaseSchemaRequest](#bytebase-v1-GetDatabaseSchemaRequest)
    - [IndexMetadata](#bytebase-v1-IndexMetadata)
    - [ListBackupRequest](#bytebase-v1-ListBackupRequest)
    - [ListBackupResponse](#bytebase-v1-ListBackupResponse)
    - [ListDatabasesRequest](#bytebase-v1-ListDatabasesRequest)
    - [ListDatabasesResponse](#bytebase-v1-ListDatabasesResponse)
    - [ListSlowQueriesRequest](#bytebase-v1-ListSlowQueriesRequest)
    - [ListSlowQueriesResponse](#bytebase-v1-ListSlowQueriesResponse)
    - [SchemaMetadata](#bytebase-v1-SchemaMetadata)
    - [SlowQueryDetails](#bytebase-v1-SlowQueryDetails)
    - [SlowQueryLog](#bytebase-v1-SlowQueryLog)
    - [SlowQueryStatistics](#bytebase-v1-SlowQueryStatistics)
    - [TableMetadata](#bytebase-v1-TableMetadata)
    - [UpdateBackupSettingRequest](#bytebase-v1-UpdateBackupSettingRequest)
    - [UpdateDatabaseRequest](#bytebase-v1-UpdateDatabaseRequest)
    - [ViewMetadata](#bytebase-v1-ViewMetadata)
  
    - [Backup.BackupState](#bytebase-v1-Backup-BackupState)
    - [Backup.BackupType](#bytebase-v1-Backup-BackupType)
  
    - [DatabaseService](#bytebase-v1-DatabaseService)
  
- [v1/deployment.proto](#v1_deployment-proto)
    - [DeploymentType](#bytebase-v1-DeploymentType)
  
- [v1/environment_service.proto](#v1_environment_service-proto)
    - [CreateEnvironmentRequest](#bytebase-v1-CreateEnvironmentRequest)
    - [DeleteEnvironmentRequest](#bytebase-v1-DeleteEnvironmentRequest)
    - [Environment](#bytebase-v1-Environment)
    - [GetEnvironmentRequest](#bytebase-v1-GetEnvironmentRequest)
    - [ListEnvironmentsRequest](#bytebase-v1-ListEnvironmentsRequest)
    - [ListEnvironmentsResponse](#bytebase-v1-ListEnvironmentsResponse)
    - [UndeleteEnvironmentRequest](#bytebase-v1-UndeleteEnvironmentRequest)
    - [UpdateEnvironmentRequest](#bytebase-v1-UpdateEnvironmentRequest)
  
    - [EnvironmentTier](#bytebase-v1-EnvironmentTier)
  
    - [EnvironmentService](#bytebase-v1-EnvironmentService)
  
- [v1/externalvs_service.proto](#v1_externalvs_service-proto)
    - [CreateExternalVersionControlRequest](#bytebase-v1-CreateExternalVersionControlRequest)
    - [DeleteExternalVersionControlRequest](#bytebase-v1-DeleteExternalVersionControlRequest)
    - [ExternalVersionControl](#bytebase-v1-ExternalVersionControl)
    - [GetExternalVersionControlRequest](#bytebase-v1-GetExternalVersionControlRequest)
    - [ListExternalVersionControlsRequest](#bytebase-v1-ListExternalVersionControlsRequest)
    - [ListExternalVersionControlsResponse](#bytebase-v1-ListExternalVersionControlsResponse)
    - [ListProjectGitOpsInfoRequest](#bytebase-v1-ListProjectGitOpsInfoRequest)
    - [ListProjectGitOpsInfoResponse](#bytebase-v1-ListProjectGitOpsInfoResponse)
    - [ProjectGitOpsInfo](#bytebase-v1-ProjectGitOpsInfo)
    - [SearchExternalVersionControlProjectsRequest](#bytebase-v1-SearchExternalVersionControlProjectsRequest)
    - [SearchExternalVersionControlProjectsResponse](#bytebase-v1-SearchExternalVersionControlProjectsResponse)
    - [SearchExternalVersionControlProjectsResponse.Project](#bytebase-v1-SearchExternalVersionControlProjectsResponse-Project)
    - [UpdateExternalVersionControlRequest](#bytebase-v1-UpdateExternalVersionControlRequest)
  
    - [ExternalVersionControl.Type](#bytebase-v1-ExternalVersionControl-Type)
  
    - [ExternalVersionControlService](#bytebase-v1-ExternalVersionControlService)
  
- [v1/idp_service.proto](#v1_idp_service-proto)
    - [CreateIdentityProviderRequest](#bytebase-v1-CreateIdentityProviderRequest)
    - [DeleteIdentityProviderRequest](#bytebase-v1-DeleteIdentityProviderRequest)
    - [FieldMapping](#bytebase-v1-FieldMapping)
    - [GetIdentityProviderRequest](#bytebase-v1-GetIdentityProviderRequest)
    - [IdentityProvider](#bytebase-v1-IdentityProvider)
    - [IdentityProviderConfig](#bytebase-v1-IdentityProviderConfig)
    - [ListIdentityProvidersRequest](#bytebase-v1-ListIdentityProvidersRequest)
    - [ListIdentityProvidersResponse](#bytebase-v1-ListIdentityProvidersResponse)
    - [OAuth2IdentityProviderConfig](#bytebase-v1-OAuth2IdentityProviderConfig)
    - [OAuth2IdentityProviderTestRequestContext](#bytebase-v1-OAuth2IdentityProviderTestRequestContext)
    - [OIDCIdentityProviderConfig](#bytebase-v1-OIDCIdentityProviderConfig)
    - [TestIdentityProviderRequest](#bytebase-v1-TestIdentityProviderRequest)
    - [TestIdentityProviderResponse](#bytebase-v1-TestIdentityProviderResponse)
    - [UndeleteIdentityProviderRequest](#bytebase-v1-UndeleteIdentityProviderRequest)
    - [UpdateIdentityProviderRequest](#bytebase-v1-UpdateIdentityProviderRequest)
  
    - [IdentityProviderType](#bytebase-v1-IdentityProviderType)
  
    - [IdentityProviderService](#bytebase-v1-IdentityProviderService)
  
- [v1/instance_role_service.proto](#v1_instance_role_service-proto)
    - [CreateInstanceRoleRequest](#bytebase-v1-CreateInstanceRoleRequest)
    - [DeleteInstanceRoleRequest](#bytebase-v1-DeleteInstanceRoleRequest)
    - [GetInstanceRoleRequest](#bytebase-v1-GetInstanceRoleRequest)
    - [InstanceRole](#bytebase-v1-InstanceRole)
    - [ListInstanceRolesRequest](#bytebase-v1-ListInstanceRolesRequest)
    - [ListInstanceRolesResponse](#bytebase-v1-ListInstanceRolesResponse)
    - [UndeleteInstanceRoleRequest](#bytebase-v1-UndeleteInstanceRoleRequest)
    - [UpdateInstanceRoleRequest](#bytebase-v1-UpdateInstanceRoleRequest)
  
    - [InstanceRoleService](#bytebase-v1-InstanceRoleService)
  
- [v1/instance_service.proto](#v1_instance_service-proto)
    - [AddDataSourceRequest](#bytebase-v1-AddDataSourceRequest)
    - [CreateInstanceRequest](#bytebase-v1-CreateInstanceRequest)
    - [DataSource](#bytebase-v1-DataSource)
    - [DeleteInstanceRequest](#bytebase-v1-DeleteInstanceRequest)
    - [GetInstanceRequest](#bytebase-v1-GetInstanceRequest)
    - [Instance](#bytebase-v1-Instance)
    - [ListInstancesRequest](#bytebase-v1-ListInstancesRequest)
    - [ListInstancesResponse](#bytebase-v1-ListInstancesResponse)
    - [RemoveDataSourceRequest](#bytebase-v1-RemoveDataSourceRequest)
    - [SyncSlowQueriesRequest](#bytebase-v1-SyncSlowQueriesRequest)
    - [UndeleteInstanceRequest](#bytebase-v1-UndeleteInstanceRequest)
    - [UpdateDataSourceRequest](#bytebase-v1-UpdateDataSourceRequest)
    - [UpdateInstanceRequest](#bytebase-v1-UpdateInstanceRequest)
  
    - [DataSourceType](#bytebase-v1-DataSourceType)
  
    - [InstanceService](#bytebase-v1-InstanceService)
  
- [v1/logging_service.proto](#v1_logging_service-proto)
    - [ListLogsRequest](#bytebase-v1-ListLogsRequest)
    - [ListLogsResponse](#bytebase-v1-ListLogsResponse)
    - [LogEntry](#bytebase-v1-LogEntry)
  
    - [LogEntry.Action](#bytebase-v1-LogEntry-Action)
    - [LogEntry.Level](#bytebase-v1-LogEntry-Level)
  
    - [LoggingService](#bytebase-v1-LoggingService)
  
- [v1/org_policy_service.proto](#v1_org_policy_service-proto)
    - [AccessControlPolicy](#bytebase-v1-AccessControlPolicy)
    - [AccessControlRule](#bytebase-v1-AccessControlRule)
    - [BackupPlanPolicy](#bytebase-v1-BackupPlanPolicy)
    - [CreatePolicyRequest](#bytebase-v1-CreatePolicyRequest)
    - [DeletePolicyRequest](#bytebase-v1-DeletePolicyRequest)
    - [DeploymentApprovalPolicy](#bytebase-v1-DeploymentApprovalPolicy)
    - [DeploymentApprovalStrategy](#bytebase-v1-DeploymentApprovalStrategy)
    - [GetPolicyRequest](#bytebase-v1-GetPolicyRequest)
    - [ListPoliciesRequest](#bytebase-v1-ListPoliciesRequest)
    - [ListPoliciesResponse](#bytebase-v1-ListPoliciesResponse)
    - [Policy](#bytebase-v1-Policy)
    - [SQLReviewPolicy](#bytebase-v1-SQLReviewPolicy)
    - [SQLReviewRule](#bytebase-v1-SQLReviewRule)
    - [SensitiveData](#bytebase-v1-SensitiveData)
    - [SensitiveDataPolicy](#bytebase-v1-SensitiveDataPolicy)
    - [UpdatePolicyRequest](#bytebase-v1-UpdatePolicyRequest)
  
    - [ApprovalGroup](#bytebase-v1-ApprovalGroup)
    - [ApprovalStrategy](#bytebase-v1-ApprovalStrategy)
    - [BackupPlanSchedule](#bytebase-v1-BackupPlanSchedule)
    - [PolicyType](#bytebase-v1-PolicyType)
    - [SQLReviewRuleLevel](#bytebase-v1-SQLReviewRuleLevel)
    - [SensitiveDataMaskType](#bytebase-v1-SensitiveDataMaskType)
  
    - [OrgPolicyService](#bytebase-v1-OrgPolicyService)
  
- [v1/project_service.proto](#v1_project_service-proto)
    - [Activity](#bytebase-v1-Activity)
    - [AddWebhookRequest](#bytebase-v1-AddWebhookRequest)
    - [Binding](#bytebase-v1-Binding)
    - [CreateProjectRequest](#bytebase-v1-CreateProjectRequest)
    - [DeleteProjectRequest](#bytebase-v1-DeleteProjectRequest)
    - [DeploymentConfig](#bytebase-v1-DeploymentConfig)
    - [DeploymentSpec](#bytebase-v1-DeploymentSpec)
    - [GetDeploymentConfigRequest](#bytebase-v1-GetDeploymentConfigRequest)
    - [GetIamPolicyRequest](#bytebase-v1-GetIamPolicyRequest)
    - [GetProjectGitOpsInfoRequest](#bytebase-v1-GetProjectGitOpsInfoRequest)
    - [GetProjectRequest](#bytebase-v1-GetProjectRequest)
    - [IamPolicy](#bytebase-v1-IamPolicy)
    - [LabelSelector](#bytebase-v1-LabelSelector)
    - [LabelSelectorRequirement](#bytebase-v1-LabelSelectorRequirement)
    - [ListProjectsRequest](#bytebase-v1-ListProjectsRequest)
    - [ListProjectsResponse](#bytebase-v1-ListProjectsResponse)
    - [Project](#bytebase-v1-Project)
    - [RemoveWebhookRequest](#bytebase-v1-RemoveWebhookRequest)
    - [Schedule](#bytebase-v1-Schedule)
    - [ScheduleDeployment](#bytebase-v1-ScheduleDeployment)
    - [SetIamPolicyRequest](#bytebase-v1-SetIamPolicyRequest)
    - [SetProjectGitOpsInfoRequest](#bytebase-v1-SetProjectGitOpsInfoRequest)
    - [TestWebhookRequest](#bytebase-v1-TestWebhookRequest)
    - [TestWebhookResponse](#bytebase-v1-TestWebhookResponse)
    - [UndeleteProjectRequest](#bytebase-v1-UndeleteProjectRequest)
    - [UpdateDeploymentConfigRequest](#bytebase-v1-UpdateDeploymentConfigRequest)
    - [UpdateProjectRequest](#bytebase-v1-UpdateProjectRequest)
    - [UpdateWebhookRequest](#bytebase-v1-UpdateWebhookRequest)
    - [Webhook](#bytebase-v1-Webhook)
  
    - [Activity.Type](#bytebase-v1-Activity-Type)
    - [OperatorType](#bytebase-v1-OperatorType)
    - [SchemaChange](#bytebase-v1-SchemaChange)
    - [SchemaVersion](#bytebase-v1-SchemaVersion)
    - [TenantMode](#bytebase-v1-TenantMode)
    - [Visibility](#bytebase-v1-Visibility)
    - [Webhook.Type](#bytebase-v1-Webhook-Type)
    - [Workflow](#bytebase-v1-Workflow)
  
    - [ProjectService](#bytebase-v1-ProjectService)
  
- [v1/review_service.proto](#v1_review_service-proto)
    - [ApprovalFlow](#bytebase-v1-ApprovalFlow)
    - [ApprovalNode](#bytebase-v1-ApprovalNode)
    - [ApprovalStep](#bytebase-v1-ApprovalStep)
    - [ApprovalTemplate](#bytebase-v1-ApprovalTemplate)
    - [ApproveReviewRequest](#bytebase-v1-ApproveReviewRequest)
    - [BatchUpdateReviewsRequest](#bytebase-v1-BatchUpdateReviewsRequest)
    - [BatchUpdateReviewsResponse](#bytebase-v1-BatchUpdateReviewsResponse)
    - [GetReviewRequest](#bytebase-v1-GetReviewRequest)
    - [ListReviewsRequest](#bytebase-v1-ListReviewsRequest)
    - [ListReviewsResponse](#bytebase-v1-ListReviewsResponse)
    - [Review](#bytebase-v1-Review)
    - [Review.Approver](#bytebase-v1-Review-Approver)
    - [UpdateReviewRequest](#bytebase-v1-UpdateReviewRequest)
  
    - [ApprovalNode.GroupValue](#bytebase-v1-ApprovalNode-GroupValue)
    - [ApprovalNode.Type](#bytebase-v1-ApprovalNode-Type)
    - [ApprovalStep.Type](#bytebase-v1-ApprovalStep-Type)
    - [Review.Approver.Status](#bytebase-v1-Review-Approver-Status)
    - [ReviewStatus](#bytebase-v1-ReviewStatus)
  
    - [ReviewService](#bytebase-v1-ReviewService)
  
- [v1/risk_service.proto](#v1_risk_service-proto)
    - [CreateRiskRequest](#bytebase-v1-CreateRiskRequest)
    - [DeleteRiskRequest](#bytebase-v1-DeleteRiskRequest)
    - [ListRisksRequest](#bytebase-v1-ListRisksRequest)
    - [ListRisksResponse](#bytebase-v1-ListRisksResponse)
    - [Risk](#bytebase-v1-Risk)
    - [UpdateRiskRequest](#bytebase-v1-UpdateRiskRequest)
  
    - [Risk.Source](#bytebase-v1-Risk-Source)
  
    - [RiskService](#bytebase-v1-RiskService)
  
- [v1/role_service.proto](#v1_role_service-proto)
    - [CreateRoleRequest](#bytebase-v1-CreateRoleRequest)
    - [DeleteRoleRequest](#bytebase-v1-DeleteRoleRequest)
    - [ListRolesRequest](#bytebase-v1-ListRolesRequest)
    - [ListRolesResponse](#bytebase-v1-ListRolesResponse)
    - [Role](#bytebase-v1-Role)
    - [UpdateRoleRequest](#bytebase-v1-UpdateRoleRequest)
  
    - [RoleService](#bytebase-v1-RoleService)
  
- [v1/setting_service.proto](#v1_setting_service-proto)
    - [GetSettingRequest](#bytebase-v1-GetSettingRequest)
    - [GetSettingResponse](#bytebase-v1-GetSettingResponse)
    - [SMTPMailDeliverySettingValue](#bytebase-v1-SMTPMailDeliverySettingValue)
    - [SetSettingRequest](#bytebase-v1-SetSettingRequest)
    - [Setting](#bytebase-v1-Setting)
    - [Value](#bytebase-v1-Value)
  
    - [SMTPMailDeliverySettingValue.Authentication](#bytebase-v1-SMTPMailDeliverySettingValue-Authentication)
    - [SMTPMailDeliverySettingValue.Encryption](#bytebase-v1-SMTPMailDeliverySettingValue-Encryption)
  
    - [SettingService](#bytebase-v1-SettingService)
  
- [v1/sql_service.proto](#v1_sql_service-proto)
    - [PrettyRequest](#bytebase-v1-PrettyRequest)
    - [PrettyResponse](#bytebase-v1-PrettyResponse)
  
    - [SQLService](#bytebase-v1-SQLService)
  
- [v1/subscription_service.proto](#v1_subscription_service-proto)
    - [GetSubscriptionRequest](#bytebase-v1-GetSubscriptionRequest)
    - [PatchSubscription](#bytebase-v1-PatchSubscription)
    - [Subscription](#bytebase-v1-Subscription)
    - [TrialSubscription](#bytebase-v1-TrialSubscription)
    - [TrialSubscriptionRequest](#bytebase-v1-TrialSubscriptionRequest)
    - [UpdateSubscriptionRequest](#bytebase-v1-UpdateSubscriptionRequest)
  
    - [PlanType](#bytebase-v1-PlanType)
  
    - [SubscriptionService](#bytebase-v1-SubscriptionService)
  
- [Scalar Value Types](#scalar-value-types)



<a name="v1_actuator_service-proto"></a>
<p align="right"><a href="#top">Top</a></p>

## v1/actuator_service.proto



<a name="bytebase-v1-ActuatorInfo"></a>

### ActuatorInfo
ServerInfo is the API message for server info.
Actuator concept is similar to the Spring Boot Actuator.


| Field | Type | Label | Description |
| ----- | ---- | ----- | ----------- |
| version | [string](#string) |  | version is the bytebase&#39;s server version |
| git_commit | [string](#string) |  | git_commit is the git commit hash of the build |
| readonly | [bool](#bool) |  | readonly flag means if the Bytebase is running in readonly mode. |
| saas | [bool](#bool) |  | saas flag means if the Bytebase is running in SaaS mode, some features are not allowed to edit by users. |
| demo_name | [string](#string) |  | demo_name specifies the demo name, empty string means no demo. |
| host | [string](#string) |  | host is the Bytebase instance host. |
| port | [string](#string) |  | port is the Bytebase instance port. |
| external_url | [string](#string) |  | external_url is the URL where user or webhook callback visits Bytebase. |
| need_admin_setup | [bool](#bool) |  | need_admin_setup flag means the Bytebase instance doesn&#39;t have any end users. |
| disallow_signup | [bool](#bool) |  | disallow_signup is the flag to disable self-service signup. |
| last_active_time | [google.protobuf.Timestamp](#google-protobuf-Timestamp) |  | last_active_time is the service last active time in UTC Time Format, any API calls will refresh this value. |
| require_2fa | [bool](#bool) |  | require_2fa is the flag to require 2FA for all users. |
| workspace_id | [string](#string) |  | workspace_id is the identifier for the workspace. |






<a name="bytebase-v1-DeleteCacheRequest"></a>

### DeleteCacheRequest







<a name="bytebase-v1-GetActuatorInfoRequest"></a>

### GetActuatorInfoRequest






 

 

 


<a name="bytebase-v1-ActuatorService"></a>

### ActuatorService


| Method Name | Request Type | Response Type | Description |
| ----------- | ------------ | ------------- | ------------|
| GetActuatorInfo | [GetActuatorInfoRequest](#bytebase-v1-GetActuatorInfoRequest) | [ActuatorInfo](#bytebase-v1-ActuatorInfo) |  |
| DeleteCache | [DeleteCacheRequest](#bytebase-v1-DeleteCacheRequest) | [.google.protobuf.Empty](#google-protobuf-Empty) |  |

 



<<<<<<< HEAD
<a name="v1_common-proto"></a>
<p align="right"><a href="#top">Top</a></p>

## v1/common.proto


 


<a name="bytebase-v1-Engine"></a>

### Engine


| Name | Number | Description |
| ---- | ------ | ----------- |
| ENGINE_UNSPECIFIED | 0 |  |
| CLICKHOUSE | 1 |  |
| MYSQL | 2 |  |
| POSTGRES | 3 |  |
| SNOWFLAKE | 4 |  |
| SQLITE | 5 |  |
| TIDB | 6 |  |
| MONGODB | 7 |  |
| REDIS | 8 |  |
| ORACLE | 9 |  |
| SPANNER | 10 |  |
| MSSQL | 11 |  |
| REDSHIFT | 12 |  |
| MARIADB | 13 |  |
| OCEANBASE | 14 |  |



<a name="bytebase-v1-State"></a>

### State


| Name | Number | Description |
| ---- | ------ | ----------- |
| STATE_UNSPECIFIED | 0 |  |
| ACTIVE | 1 |  |
| DELETED | 2 |  |


 

 

 



=======
>>>>>>> f49bf71b
<a name="v1_anomaly_service-proto"></a>
<p align="right"><a href="#top">Top</a></p>

## v1/anomaly_service.proto



<a name="bytebase-v1-Anomaly"></a>

### Anomaly



| Field | Type | Label | Description |
| ----- | ---- | ----- | ----------- |
| resource | [string](#string) |  | The resource that is the target of the operation. Format: - Instance: environments/{environment}/instnaces/{instance} - Database: environments/{environment}/instnaces/{instance}/databases/{database} |
| type | [Anomaly.AnomalyType](#bytebase-v1-Anomaly-AnomalyType) |  | type is the type of the anomaly. |
| severity | [Anomaly.AnomalySeverity](#bytebase-v1-Anomaly-AnomalySeverity) |  | severity is the severity of the anomaly. |
| instance_connection_detail | [Anomaly.InstanceConnectionDetail](#bytebase-v1-Anomaly-InstanceConnectionDetail) |  |  |
| database_connection_detail | [Anomaly.DatabaseConnectionDetail](#bytebase-v1-Anomaly-DatabaseConnectionDetail) |  |  |
| database_backup_policy_violation_detail | [Anomaly.DatabaseBackupPolicyViolationDetail](#bytebase-v1-Anomaly-DatabaseBackupPolicyViolationDetail) |  |  |
| database_backup_missing_detail | [Anomaly.DatabaseBackupMissingDetail](#bytebase-v1-Anomaly-DatabaseBackupMissingDetail) |  |  |
| database_schema_drift_detail | [Anomaly.DatabaseSchemaDriftDetail](#bytebase-v1-Anomaly-DatabaseSchemaDriftDetail) |  |  |






<a name="bytebase-v1-Anomaly-DatabaseBackupMissingDetail"></a>

### Anomaly.DatabaseBackupMissingDetail
DatabaseBackupMissingDetail is the detail for database backup missing anomaly.


| Field | Type | Label | Description |
| ----- | ---- | ----- | ----------- |
| expected_schedule | [Anomaly.BackupPlanSchedule](#bytebase-v1-Anomaly-BackupPlanSchedule) |  | expected_schedule is the expected backup plan schedule in the database. |
| latest_backup_time | [google.protobuf.Timestamp](#google-protobuf-Timestamp) |  | latest_backup_time is the latest backup time in the database. |






<a name="bytebase-v1-Anomaly-DatabaseBackupPolicyViolationDetail"></a>

### Anomaly.DatabaseBackupPolicyViolationDetail
DatabaseBackupPolicyViolationDetail is the detail for database backup policy violation anomaly.


| Field | Type | Label | Description |
| ----- | ---- | ----- | ----------- |
| parent | [string](#string) |  | parent is the parent of the database. Format: environments/{environment} |
| expected_schedule | [Anomaly.BackupPlanSchedule](#bytebase-v1-Anomaly-BackupPlanSchedule) |  | expected_schedule is the expected backup plan schedule in the parent. |
| actual_schedule | [Anomaly.BackupPlanSchedule](#bytebase-v1-Anomaly-BackupPlanSchedule) |  | actual_schedule is the actual backup plan schedule in the database. |






<a name="bytebase-v1-Anomaly-DatabaseConnectionDetail"></a>

### Anomaly.DatabaseConnectionDetail
Database level anomaly detial.

DatbaaseConnectionDetail is the detail for database connection anomaly.


| Field | Type | Label | Description |
| ----- | ---- | ----- | ----------- |
| detail | [string](#string) |  | detail is the detail of the database connection failure. |






<a name="bytebase-v1-Anomaly-DatabaseSchemaDriftDetail"></a>

### Anomaly.DatabaseSchemaDriftDetail
DatabaseSchemaDriftDetail is the detail for database schema drift anomaly.


| Field | Type | Label | Description |
| ----- | ---- | ----- | ----------- |
| record_version | [string](#string) |  | record_version is the record version of the database schema drift. |
| expected_schema | [string](#string) |  | expected_schema is the expected schema in the database. |
| actual_schema | [string](#string) |  | actual_schema is the actual schema in the database. |






<a name="bytebase-v1-Anomaly-InstanceConnectionDetail"></a>

### Anomaly.InstanceConnectionDetail
Instance level anomaly detail.

InstanceConnectionDetail is the detail for instance connection anomaly.


| Field | Type | Label | Description |
| ----- | ---- | ----- | ----------- |
| detail | [string](#string) |  | detail is the detail of the instance connection failure. |






<a name="bytebase-v1-SearchAnomaliesRequest"></a>

### SearchAnomaliesRequest



| Field | Type | Label | Description |
| ----- | ---- | ----- | ----------- |
| filter | [string](#string) |  | filter is the filter to apply on the search anomaly request, follow the [ebnf](https://en.wikipedia.org/wiki/Extended_Backus%E2%80%93Naur_form) syntax. Only support filter by resource and type for now. For example: Search the anomalies of a specific resource: &#39;resource=&#34;environments/{environemnt}/instances/{instance}&#34;.&#39; Search the specified types of anomalies: &#39;type=&#34;DATABASE_BACKUP_POLICY_VIOLATION&#34; | &#34;MIGRATION_SCHEMA&#34;.&#39; |
| page_size | [int32](#int32) |  | Not used. The maximum number of anomalies to return. The service may return fewer than this value. If unspecified, at most 50 anomalies will be returned. The maximum value is 1000; values above 1000 will be coerced to 1000. |
| page_token | [string](#string) |  | Not used. A page token, received from a previous `SearchAnomalies` call. Provide this to retrieve the subsequent page.

When paginating, all other parameters provided to `SearchAnomalies` must match the call that provided the page token. |






<a name="bytebase-v1-SearchAnomaliesResponse"></a>

### SearchAnomaliesResponse



| Field | Type | Label | Description |
| ----- | ---- | ----- | ----------- |
| anomalies | [Anomaly](#bytebase-v1-Anomaly) | repeated | anomalies is the list of anomalies. |
| next_page_token | [string](#string) |  | Not used. A token, which can be sent as `page_token` to retrieve the next page. If this field is omitted, there are no subsequent pages. |





 


<a name="bytebase-v1-Anomaly-AnomalySeverity"></a>

### Anomaly.AnomalySeverity
AnomalySeverity is the severity of the anomaly.

| Name | Number | Description |
| ---- | ------ | ----------- |
| ANOMALY_SEVERITY_UNSPECIFIED | 0 | Unspecified anomaly severity. |
| MEDIUM | 1 | MEDIUM is the info level anomaly severity. |
| HIGH | 2 | HIGH is the warning level anomaly severity. |
| CRITICAL | 3 | CRITICAL is the critical level anomaly severity. |



<a name="bytebase-v1-Anomaly-AnomalyType"></a>

### Anomaly.AnomalyType
AnomalyType is the type of the anomaly.

| Name | Number | Description |
| ---- | ------ | ----------- |
| ANOMALY_TYPE_UNSPECIFIED | 0 | Unspecified anomaly type. |
| INSTANCE_CONNECTION | 1 | Instance level anomaly.

INSTANCE_CONNECTION is the anomaly type for instance connection, e.g. the instance is down. |
| MIGRATION_SCHEMA | 2 | MIGRATION_SCHEMA is the anomaly type for migration schema, e.g. the migration schema in the instance is missing. |
| DATABASE_BACKUP_POLICY_VIOLATION | 3 | Database level anomaly.

DATABASE_BACKUP_POLICY_VIOLATION is the anomaly type for database backup policy violation, e.g. the database backup policy is not meet the environment backup policy. |
| DATABASE_BACKUP_MISSING | 4 | DATABASE_BACKUP_MISSING is the anomaly type for the backup missing, e.g. the backup is missing. |
| DATABASE_CONNECTION | 5 | DATABASE_CONNECTION is the anomaly type for database connection, e.g. the database had been deleted. |
| DATABASE_SCHEMA_DRIFT | 6 | DATABASE_SCHEMA_DRIFT is the anomaly type for database schema drift, e.g. the database schema had been changed without bytebase migration. |



<a name="bytebase-v1-Anomaly-BackupPlanSchedule"></a>

### Anomaly.BackupPlanSchedule
BackupPlanSchedule is the backup plan schedule.

| Name | Number | Description |
| ---- | ------ | ----------- |
| BACKUP_PLAN_SCHEDULE_UNSPECIFIED | 0 | Unspecified backup plan schedule. |
| UNSET | 1 | UNSET is the unset backup plan schedule. |
| DAILY | 2 | DAILY is the daily backup plan schedule. |
| WEEKLY | 3 | WEEKLY is the weekly backup plan schedule. |


 

 


<a name="bytebase-v1-AnomalyService"></a>

### AnomalyService


| Method Name | Request Type | Response Type | Description |
| ----------- | ------------ | ------------- | ------------|
| SearchAnomalies | [SearchAnomaliesRequest](#bytebase-v1-SearchAnomaliesRequest) | [SearchAnomaliesResponse](#bytebase-v1-SearchAnomaliesResponse) |  |

 



<a name="v1_common-proto"></a>
<p align="right"><a href="#top">Top</a></p>

## v1/common.proto


 


<a name="bytebase-v1-Engine"></a>

### Engine


| Name | Number | Description |
| ---- | ------ | ----------- |
| ENGINE_UNSPECIFIED | 0 |  |
| CLICKHOUSE | 1 |  |
| MYSQL | 2 |  |
| POSTGRES | 3 |  |
| SNOWFLAKE | 4 |  |
| SQLITE | 5 |  |
| TIDB | 6 |  |
| MONGODB | 7 |  |
| REDIS | 8 |  |
| ORACLE | 9 |  |
| SPANNER | 10 |  |
| MSSQL | 11 |  |
| REDSHIFT | 12 |  |
| MARIADB | 13 |  |



<a name="bytebase-v1-State"></a>

### State


| Name | Number | Description |
| ---- | ------ | ----------- |
| STATE_UNSPECIFIED | 0 |  |
| ACTIVE | 1 |  |
| DELETED | 2 |  |


 

 

 



<a name="v1_auth_service-proto"></a>
<p align="right"><a href="#top">Top</a></p>

## v1/auth_service.proto



<a name="bytebase-v1-CreateUserRequest"></a>

### CreateUserRequest



| Field | Type | Label | Description |
| ----- | ---- | ----- | ----------- |
| user | [User](#bytebase-v1-User) |  | The user to create. |






<a name="bytebase-v1-DeleteUserRequest"></a>

### DeleteUserRequest



| Field | Type | Label | Description |
| ----- | ---- | ----- | ----------- |
| name | [string](#string) |  | The name of the user to delete. Format: users/{user} |






<a name="bytebase-v1-GetUserRequest"></a>

### GetUserRequest



| Field | Type | Label | Description |
| ----- | ---- | ----- | ----------- |
| name | [string](#string) |  | The name of the user to retrieve. Format: users/{user} |






<a name="bytebase-v1-IdentityProviderContext"></a>

### IdentityProviderContext



| Field | Type | Label | Description |
| ----- | ---- | ----- | ----------- |
| oauth2_context | [OAuth2IdentityProviderContext](#bytebase-v1-OAuth2IdentityProviderContext) |  |  |
| oidc_context | [OIDCIdentityProviderContext](#bytebase-v1-OIDCIdentityProviderContext) |  |  |






<a name="bytebase-v1-ListUsersRequest"></a>

### ListUsersRequest



| Field | Type | Label | Description |
| ----- | ---- | ----- | ----------- |
| page_size | [int32](#int32) |  | The maximum number of users to return. The service may return fewer than this value. If unspecified, at most 50 users will be returned. The maximum value is 1000; values above 1000 will be coerced to 1000. |
| page_token | [string](#string) |  | A page token, received from a previous `ListUsers` call. Provide this to retrieve the subsequent page.

When paginating, all other parameters provided to `ListUsers` must match the call that provided the page token. |
| show_deleted | [bool](#bool) |  | Show deleted users if specified. |






<a name="bytebase-v1-ListUsersResponse"></a>

### ListUsersResponse



| Field | Type | Label | Description |
| ----- | ---- | ----- | ----------- |
| users | [User](#bytebase-v1-User) | repeated | The users from the specified request. |
| next_page_token | [string](#string) |  | A token, which can be sent as `page_token` to retrieve the next page. If this field is omitted, there are no subsequent pages. |






<a name="bytebase-v1-LoginRequest"></a>

### LoginRequest



| Field | Type | Label | Description |
| ----- | ---- | ----- | ----------- |
| email | [string](#string) |  |  |
| password | [string](#string) |  |  |
| web | [bool](#bool) |  | If web is set, we will set access token, refresh token, and user to the cookie. |
| idp_name | [string](#string) |  | The name of the identity provider. Format: idps/{idp} |
| idp_context | [IdentityProviderContext](#bytebase-v1-IdentityProviderContext) |  | The idp_context is using to get the user information from identity provider. |
| otp_code | [string](#string) | optional | The otp_code is used to verify the user&#39;s identity by MFA. |
| recovery_code | [string](#string) | optional | The recovery_code is used to recovery the user&#39;s identity with MFA. |
| mfa_temp_token | [string](#string) | optional | The mfa_temp_token is used to verify the user&#39;s identity by MFA. |






<a name="bytebase-v1-LoginResponse"></a>

### LoginResponse



| Field | Type | Label | Description |
| ----- | ---- | ----- | ----------- |
| token | [string](#string) |  |  |
| mfa_temp_token | [string](#string) | optional |  |






<a name="bytebase-v1-LogoutRequest"></a>

### LogoutRequest







<a name="bytebase-v1-OAuth2IdentityProviderContext"></a>

### OAuth2IdentityProviderContext



| Field | Type | Label | Description |
| ----- | ---- | ----- | ----------- |
| code | [string](#string) |  |  |






<a name="bytebase-v1-OIDCIdentityProviderContext"></a>

### OIDCIdentityProviderContext







<a name="bytebase-v1-UndeleteUserRequest"></a>

### UndeleteUserRequest



| Field | Type | Label | Description |
| ----- | ---- | ----- | ----------- |
| name | [string](#string) |  | The name of the deleted user. Format: users/{user} |






<a name="bytebase-v1-UpdateUserRequest"></a>

### UpdateUserRequest



| Field | Type | Label | Description |
| ----- | ---- | ----- | ----------- |
| user | [User](#bytebase-v1-User) |  | The user to update.

The user&#39;s `name` field is used to identify the user to update. Format: users/{user} |
| update_mask | [google.protobuf.FieldMask](#google-protobuf-FieldMask) |  | The list of fields to update. |
| otp_code | [string](#string) | optional | The otp_code is used to verify the user&#39;s identity by MFA. |
| regenerate_temp_mfa_secret | [bool](#bool) |  | The regenerate_temp_mfa_secret flag means to regenerate tempary MFA secret for user. This is used for MFA setup. The tempary MFA secret and recovery codes will be returned in the response. |
| regenerate_recovery_codes | [bool](#bool) |  | The regenerate_recovery_codes flag means to regenerate recovery codes for user. |






<a name="bytebase-v1-User"></a>

### User



| Field | Type | Label | Description |
| ----- | ---- | ----- | ----------- |
| name | [string](#string) |  | The name of the user. Format: users/{user}. {user} is a system-generated unique ID. |
| state | [State](#bytebase-v1-State) |  |  |
| email | [string](#string) |  |  |
| title | [string](#string) |  |  |
| user_type | [UserType](#bytebase-v1-UserType) |  |  |
| user_role | [UserRole](#bytebase-v1-UserRole) |  | The user role will not be respected in the create user request, because the role is controlled by workspace owner. |
| password | [string](#string) |  |  |
| service_key | [string](#string) |  |  |
| mfa_enabled | [bool](#bool) |  | The mfa_enabled flag means if the user has enabled MFA. |
| mfa_secret | [string](#string) |  | The mfa_secret is the tempary secret using in two phase verification. |
| recovery_codes | [string](#string) | repeated | The recovery_codes is the tempary recovery codes using in two phase verification. |





 


<a name="bytebase-v1-UserRole"></a>

### UserRole


| Name | Number | Description |
| ---- | ------ | ----------- |
| USER_ROLE_UNSPECIFIED | 0 |  |
| OWNER | 1 |  |
| DBA | 2 |  |
| DEVELOPER | 3 |  |



<a name="bytebase-v1-UserType"></a>

### UserType


| Name | Number | Description |
| ---- | ------ | ----------- |
| USER_TYPE_UNSPECIFIED | 0 |  |
| USER | 1 |  |
| SYSTEM_BOT | 2 |  |
| SERVICE_ACCOUNT | 3 |  |


 

 


<a name="bytebase-v1-AuthService"></a>

### AuthService


| Method Name | Request Type | Response Type | Description |
| ----------- | ------------ | ------------- | ------------|
| GetUser | [GetUserRequest](#bytebase-v1-GetUserRequest) | [User](#bytebase-v1-User) |  |
| ListUsers | [ListUsersRequest](#bytebase-v1-ListUsersRequest) | [ListUsersResponse](#bytebase-v1-ListUsersResponse) |  |
| CreateUser | [CreateUserRequest](#bytebase-v1-CreateUserRequest) | [User](#bytebase-v1-User) |  |
| UpdateUser | [UpdateUserRequest](#bytebase-v1-UpdateUserRequest) | [User](#bytebase-v1-User) |  |
| DeleteUser | [DeleteUserRequest](#bytebase-v1-DeleteUserRequest) | [.google.protobuf.Empty](#google-protobuf-Empty) |  |
| UndeleteUser | [UndeleteUserRequest](#bytebase-v1-UndeleteUserRequest) | [User](#bytebase-v1-User) |  |
| Login | [LoginRequest](#bytebase-v1-LoginRequest) | [LoginResponse](#bytebase-v1-LoginResponse) |  |
| Logout | [LogoutRequest](#bytebase-v1-LogoutRequest) | [.google.protobuf.Empty](#google-protobuf-Empty) |  |

 



<a name="v1_bookmark_service-proto"></a>
<p align="right"><a href="#top">Top</a></p>

## v1/bookmark_service.proto



<a name="bytebase-v1-Bookmark"></a>

### Bookmark



| Field | Type | Label | Description |
| ----- | ---- | ----- | ----------- |
| name | [string](#string) |  | The name of the bookmark. Format: users/{user}/bookmarks/{bookmark}, user and bookmark are server-generated unique IDs. |
| title | [string](#string) |  | The title of the bookmark. |
| link | [string](#string) |  | The resource link of the bookmark. Only support issue link for now. Format: Issue: /issue/slug(issue_name)-{issue_uid} Example: /issue/start-here-add-email-column-to-employee-table-101 |






<a name="bytebase-v1-CreateBookmarkRequest"></a>

### CreateBookmarkRequest



| Field | Type | Label | Description |
| ----- | ---- | ----- | ----------- |
| parent | [string](#string) |  | The parent resource of the bookmark. Format: users/{user}, user is a server-generated unique IDs. |
| bookmark | [Bookmark](#bytebase-v1-Bookmark) |  | The bookmark to create. |






<a name="bytebase-v1-DeleteBookmarkRequest"></a>

### DeleteBookmarkRequest



| Field | Type | Label | Description |
| ----- | ---- | ----- | ----------- |
| name | [string](#string) |  | The name of the bookmark to delete. Format: users/{user}/bookmarks/{bookmark}, user and bookmark are server-generated unique IDs. |






<a name="bytebase-v1-ListBookmarksRequest"></a>

### ListBookmarksRequest



| Field | Type | Label | Description |
| ----- | ---- | ----- | ----------- |
| parent | [string](#string) |  | The parent resource of the bookmark. Format: users/{user}, user is a server-generated unique ID. |
| page_size | [int32](#int32) |  | Not used. The maximum number of bookmarks to return. The service may return fewer than this value. If unspecified, at most 50 bookmarks will be returned. The maximum value is 1000; values above 1000 will be coerced to 1000. |
| page_token | [string](#string) |  | Not used. A page token, received from a previous `ListBookmarks` call. Provide this to retrieve the subsequent page.

When paginating, all other parameters provided to `ListBookmarks` must match the call that provided the page token. |






<a name="bytebase-v1-ListBookmarksResponse"></a>

### ListBookmarksResponse



| Field | Type | Label | Description |
| ----- | ---- | ----- | ----------- |
| bookmarks | [Bookmark](#bytebase-v1-Bookmark) | repeated | The list of bookmarks. |
| next_page_token | [string](#string) |  | Not used. A token, which can be sent as `page_token` to retrieve the next page. If this field is omitted, there are no subsequent pages. |





 

 

 


<a name="bytebase-v1-BookmarkService"></a>

### BookmarkService


| Method Name | Request Type | Response Type | Description |
| ----------- | ------------ | ------------- | ------------|
| CreateBookmark | [CreateBookmarkRequest](#bytebase-v1-CreateBookmarkRequest) | [Bookmark](#bytebase-v1-Bookmark) | CreateBookmark creates a new bookmark. |
| DeleteBookmark | [DeleteBookmarkRequest](#bytebase-v1-DeleteBookmarkRequest) | [.google.protobuf.Empty](#google-protobuf-Empty) | DeleteBookmark deletes a bookmark. |
| ListBookmarks | [ListBookmarksRequest](#bytebase-v1-ListBookmarksRequest) | [ListBookmarksResponse](#bytebase-v1-ListBookmarksResponse) | ListBookmark lists bookmarks. |

 



<a name="v1_database_service-proto"></a>
<p align="right"><a href="#top">Top</a></p>

## v1/database_service.proto



<a name="bytebase-v1-Backup"></a>

### Backup
The message of the backup.


| Field | Type | Label | Description |
| ----- | ---- | ----- | ----------- |
| name | [string](#string) |  | The resource name of the database backup. backup-name is specified by the client. Format: environments/{environment}/instances/{instance}/databases/{database}/backups/{backup-name} |
| create_time | [google.protobuf.Timestamp](#google-protobuf-Timestamp) |  | The timestamp when the backup resource was created initally. |
| update_time | [google.protobuf.Timestamp](#google-protobuf-Timestamp) |  | The timestamp when the backup resource was updated. |
| state | [Backup.BackupState](#bytebase-v1-Backup-BackupState) |  | The state of the backup. |
| backup_type | [Backup.BackupType](#bytebase-v1-Backup-BackupType) |  | The type of the backup. |
| comment | [string](#string) |  | The comment of the backup. |






<a name="bytebase-v1-BackupSetting"></a>

### BackupSetting
BackupSetting is the setting for database backup.


| Field | Type | Label | Description |
| ----- | ---- | ----- | ----------- |
| name | [string](#string) |  | The name of the database backup setting. Format: environments/{environment}/instances/{instance}/databases/{database}/backupSettings |
| backup_retain_duration | [google.protobuf.Duration](#google-protobuf-Duration) |  | The default maximum age of a Backup created via this BackupPlan. If specified, a Backup will be automatically deleted after its age reaches. If not specified, Backups created under this BackupPlan will be deleted after 7 DAYS. It will be rounded up to the number of days. |
| cron_schedule | [string](#string) |  | Cron(https://wikipedia.com/wiki/cron) string that defines a repeating schedule for creating Backups. Support hour of day, day of week. (UTC time)

Default (empty): Disable automatic backup. |
| hook_url | [string](#string) |  | hook_url(https://www.bytebase.com/docs/administration/webhook-integration/database-webhook) is the URL to send a notification when a backup is created. |






<a name="bytebase-v1-BatchUpdateDatabasesRequest"></a>

### BatchUpdateDatabasesRequest



| Field | Type | Label | Description |
| ----- | ---- | ----- | ----------- |
| parent | [string](#string) |  | The parent resource shared by all databases being updated. Format: environments/{environment}/instances/{instance} If the operation spans parents, a dash (-) may be accepted as a wildcard. We only support updating the project of databases for now. |
| requests | [UpdateDatabaseRequest](#bytebase-v1-UpdateDatabaseRequest) | repeated | The request message specifying the resources to update. A maximum of 1000 databases can be modified in a batch. |






<a name="bytebase-v1-BatchUpdateDatabasesResponse"></a>

### BatchUpdateDatabasesResponse



| Field | Type | Label | Description |
| ----- | ---- | ----- | ----------- |
| databases | [Database](#bytebase-v1-Database) | repeated | Databases updated. |






<a name="bytebase-v1-ColumnMetadata"></a>

### ColumnMetadata
ColumnMetadata is the metadata for columns.


| Field | Type | Label | Description |
| ----- | ---- | ----- | ----------- |
| name | [string](#string) |  | The name is the name of a column. |
| position | [int32](#int32) |  | The position is the position in columns. |
| default | [google.protobuf.StringValue](#google-protobuf-StringValue) |  | The default is the default of a column. Use google.protobuf.StringValue to distinguish between an empty string default value or no default. |
| nullable | [bool](#bool) |  | The nullable is the nullable of a column. |
| type | [string](#string) |  | The type is the type of a column. |
| character_set | [string](#string) |  | The character_set is the character_set of a column. |
| collation | [string](#string) |  | The collation is the collation of a column. |
| comment | [string](#string) |  | The comment is the comment of a column. |






<a name="bytebase-v1-CreateBackupRequest"></a>

### CreateBackupRequest
CreateBackupRequest is the request message for CreateBackup.


| Field | Type | Label | Description |
| ----- | ---- | ----- | ----------- |
| parent | [string](#string) |  | The parent resource where this backup will be created. Format: environments/{environment}/instances/{instance}/databases/{database} |
| backup | [Backup](#bytebase-v1-Backup) |  |  |






<a name="bytebase-v1-Database"></a>

### Database



| Field | Type | Label | Description |
| ----- | ---- | ----- | ----------- |
| name | [string](#string) |  | The name of the database. Format: environments/{environment}/instances/{instance}/databases/{database} {database} is the database name in the instance. |
| uid | [string](#string) |  | The system-assigned, unique identifier for a resource. |
| sync_state | [State](#bytebase-v1-State) |  | The existence of a database on latest sync. |
| successful_sync_time | [google.protobuf.Timestamp](#google-protobuf-Timestamp) |  | The latest synchronization time. |
| project | [string](#string) |  | The project for a database. Format: projects/{project} |
| schema_version | [string](#string) |  | The version of database schema. |
| labels | [Database.LabelsEntry](#bytebase-v1-Database-LabelsEntry) | repeated | Labels will be used for deployment and policy control. |






<a name="bytebase-v1-Database-LabelsEntry"></a>

### Database.LabelsEntry



| Field | Type | Label | Description |
| ----- | ---- | ----- | ----------- |
| key | [string](#string) |  |  |
| value | [string](#string) |  |  |






<a name="bytebase-v1-DatabaseMetadata"></a>

### DatabaseMetadata
DatabaseMetadata is the metadata for databases.


| Field | Type | Label | Description |
| ----- | ---- | ----- | ----------- |
| name | [string](#string) |  |  |
| schemas | [SchemaMetadata](#bytebase-v1-SchemaMetadata) | repeated | The schemas is the list of schemas in a database. |
| character_set | [string](#string) |  | The character_set is the character set of a database. |
| collation | [string](#string) |  | The collation is the collation of a database. |
| extensions | [ExtensionMetadata](#bytebase-v1-ExtensionMetadata) | repeated | The extensions is the list of extensions in a database. |






<a name="bytebase-v1-DatabaseSchema"></a>

### DatabaseSchema
DatabaseMetadata is the metadata for databases.


| Field | Type | Label | Description |
| ----- | ---- | ----- | ----------- |
| schema | [string](#string) |  | The schema dump from database. |






<a name="bytebase-v1-DependentColumn"></a>

### DependentColumn
DependentColumn is the metadata for dependent columns.


| Field | Type | Label | Description |
| ----- | ---- | ----- | ----------- |
| schema | [string](#string) |  | The schema is the schema of a reference column. |
| table | [string](#string) |  | The table is the table of a reference column. |
| column | [string](#string) |  | The column is the name of a reference column. |






<a name="bytebase-v1-ExtensionMetadata"></a>

### ExtensionMetadata
ExtensionMetadata is the metadata for extensions.


| Field | Type | Label | Description |
| ----- | ---- | ----- | ----------- |
| name | [string](#string) |  | The name is the name of an extension. |
| schema | [string](#string) |  | The schema is the extension that is installed to. But the extension usage is not limited to the schema. |
| version | [string](#string) |  | The version is the version of an extension. |
| description | [string](#string) |  | The description is the description of an extension. |






<a name="bytebase-v1-ForeignKeyMetadata"></a>

### ForeignKeyMetadata
ForeignKeyMetadata is the metadata for foreign keys.


| Field | Type | Label | Description |
| ----- | ---- | ----- | ----------- |
| name | [string](#string) |  | The name is the name of a foreign key. |
| columns | [string](#string) | repeated | The columns are the ordered referencing columns of a foreign key. |
| referenced_schema | [string](#string) |  | The referenced_schema is the referenced schema name of a foreign key. It is an empty string for databases without such concept such as MySQL. |
| referenced_table | [string](#string) |  | The referenced_table is the referenced table name of a foreign key. |
| referenced_columns | [string](#string) | repeated | The referenced_columns are the ordered referenced columns of a foreign key. |
| on_delete | [string](#string) |  | The on_delete is the on delete action of a foreign key. |
| on_update | [string](#string) |  | The on_update is the on update action of a foreign key. |
| match_type | [string](#string) |  | The match_type is the match type of a foreign key. The match_type is the PostgreSQL specific field. It&#39;s empty string for other databases. |






<a name="bytebase-v1-FunctionMetadata"></a>

### FunctionMetadata
FunctionMetadata is the metadata for functions.


| Field | Type | Label | Description |
| ----- | ---- | ----- | ----------- |
| name | [string](#string) |  | The name is the name of a view. |
| definition | [string](#string) |  | The definition is the definition of a view. |






<a name="bytebase-v1-GetBackupSettingRequest"></a>

### GetBackupSettingRequest



| Field | Type | Label | Description |
| ----- | ---- | ----- | ----------- |
| name | [string](#string) |  | The name of the database to retrieve backup setting. Format: environments/{environment}/instances/{instance}/databases/{database}/backupSetting |






<a name="bytebase-v1-GetDatabaseMetadataRequest"></a>

### GetDatabaseMetadataRequest



| Field | Type | Label | Description |
| ----- | ---- | ----- | ----------- |
| name | [string](#string) |  | The name of the database to retrieve metadata. Format: environments/{environment}/instances/{instance}/databases/{database} |






<a name="bytebase-v1-GetDatabaseRequest"></a>

### GetDatabaseRequest



| Field | Type | Label | Description |
| ----- | ---- | ----- | ----------- |
| name | [string](#string) |  | The name of the database to retrieve. Format: environments/{environment}/instances/{instance}/databases/{database} |






<a name="bytebase-v1-GetDatabaseSchemaRequest"></a>

### GetDatabaseSchemaRequest



| Field | Type | Label | Description |
| ----- | ---- | ----- | ----------- |
| name | [string](#string) |  | The name of the database to retrieve schema. Format: environments/{environment}/instances/{instance}/databases/{database} |






<a name="bytebase-v1-IndexMetadata"></a>

### IndexMetadata
IndexMetadata is the metadata for indexes.


| Field | Type | Label | Description |
| ----- | ---- | ----- | ----------- |
| name | [string](#string) |  | The name is the name of an index. |
| expressions | [string](#string) | repeated | The expressions are the ordered columns or expressions of an index. This could refer to a column or an expression. |
| type | [string](#string) |  | The type is the type of an index. |
| unique | [bool](#bool) |  | The unique is whether the index is unique. |
| primary | [bool](#bool) |  | The primary is whether the index is a primary key index. |
| visible | [bool](#bool) |  | The visible is whether the index is visible. |
| comment | [string](#string) |  | The comment is the comment of an index. |






<a name="bytebase-v1-ListBackupRequest"></a>

### ListBackupRequest
ListBackupRequest is the request message for ListBackup.


| Field | Type | Label | Description |
| ----- | ---- | ----- | ----------- |
| parent | [string](#string) |  | The parent resource where this backup will be created. Format: environments/{environment}/instances/{instance}/databases/{database} |
| page_size | [int32](#int32) |  | Not used. The maximum number of backups to return. The service may return fewer than this value. If unspecified, at most 50 backups will be returned. The maximum value is 1000; values above 1000 will be coerced to 1000. |
| page_token | [string](#string) |  | Not used. A page token, received from a previous `ListBackup` call. Provide this to retrieve the subsequent page.

When paginating, all other parameters provided to `ListBackup` must match the call that provided the page token. |






<a name="bytebase-v1-ListBackupResponse"></a>

### ListBackupResponse



| Field | Type | Label | Description |
| ----- | ---- | ----- | ----------- |
| backups | [Backup](#bytebase-v1-Backup) | repeated | The backups from the specified request. |
| next_page_token | [string](#string) |  | Not used. A token, which can be sent as `page_token` to retrieve the next page. If this field is omitted, there are no subsequent pages. |






<a name="bytebase-v1-ListDatabasesRequest"></a>

### ListDatabasesRequest



| Field | Type | Label | Description |
| ----- | ---- | ----- | ----------- |
| parent | [string](#string) |  | The parent, which owns this collection of databases. Format: environments/{environment}/instances/{instance} Use &#34;environments/-/instances/-&#34; to list all databases from all environments. |
| page_size | [int32](#int32) |  | The maximum number of databases to return. The service may return fewer than this value. If unspecified, at most 50 databases will be returned. The maximum value is 1000; values above 1000 will be coerced to 1000. |
| page_token | [string](#string) |  | A page token, received from a previous `ListDatabases` call. Provide this to retrieve the subsequent page.

When paginating, all other parameters provided to `ListDatabases` must match the call that provided the page token. |
| filter | [string](#string) |  | Filter is used to filter databases returned in the list. For example, &#34;project = projects/{project}&#34; can be used to list databases in a project. |






<a name="bytebase-v1-ListDatabasesResponse"></a>

### ListDatabasesResponse



| Field | Type | Label | Description |
| ----- | ---- | ----- | ----------- |
| databases | [Database](#bytebase-v1-Database) | repeated | The databases from the specified request. |
| next_page_token | [string](#string) |  | A token, which can be sent as `page_token` to retrieve the next page. If this field is omitted, there are no subsequent pages. |






<a name="bytebase-v1-ListSlowQueriesRequest"></a>

### ListSlowQueriesRequest
ListSlowQueriesRequest is the request of listing slow query.


| Field | Type | Label | Description |
| ----- | ---- | ----- | ----------- |
| parent | [string](#string) |  | Format: environments/{environment}/instances/{instance}/databases/{database} |
| filter | [string](#string) |  | The filter of the slow query log. follow the [ebnf](https://en.wikipedia.org/wiki/Extended_Backus%E2%80%93Naur_form) syntax. Support filter by project and start_time in SlowQueryDetails for now. For example: Search the slow query log of the specific project: - the specific project: project = &#34;projects/{project}&#34; Search the slow query log that start_time after 2022-01-01T12:00:00.000Z: - start_time &gt; &#34;2022-01-01T12:00:00.000Z&#34; - Should use [RFC-3339 format](https://www.rfc-editor.org/rfc/rfc3339). - Currently we only support filtering down to date granularity. |
| order_by | [string](#string) |  | The order by of the slow query log. Support order by count, latest_log_time, average_query_time, maximum_query_time, average_rows_sent, maximum_rows_sent, average_rows_examined, maximum_rows_examined for now. For example: - order by count: order_by = &#34;count&#34; - order by latest_log_time desc: order_by = &#34;latest_log_time desc&#34; Default: order by average_query_time desc. |






<a name="bytebase-v1-ListSlowQueriesResponse"></a>

### ListSlowQueriesResponse
ListSlowQueriesResponse is the response of listing slow query.


| Field | Type | Label | Description |
| ----- | ---- | ----- | ----------- |
| slow_query_logs | [SlowQueryLog](#bytebase-v1-SlowQueryLog) | repeated | The slow query logs. |






<a name="bytebase-v1-SchemaMetadata"></a>

### SchemaMetadata
SchemaMetadata is the metadata for schemas.
This is the concept of schema in Postgres, but it&#39;s a no-op for MySQL.


| Field | Type | Label | Description |
| ----- | ---- | ----- | ----------- |
| name | [string](#string) |  | The name is the schema name. It is an empty string for databases without such concept such as MySQL. |
| tables | [TableMetadata](#bytebase-v1-TableMetadata) | repeated | The tables is the list of tables in a schema. |
| views | [ViewMetadata](#bytebase-v1-ViewMetadata) | repeated | The views is the list of views in a schema. |
| functions | [FunctionMetadata](#bytebase-v1-FunctionMetadata) | repeated | The functions is the list of functions in a schema. |






<a name="bytebase-v1-SlowQueryDetails"></a>

### SlowQueryDetails
SlowQueryDetails is the details of the slow query log.


| Field | Type | Label | Description |
| ----- | ---- | ----- | ----------- |
| start_time | [google.protobuf.Timestamp](#google-protobuf-Timestamp) |  | The start time of the slow query log. |
| query_time | [google.protobuf.Duration](#google-protobuf-Duration) |  | The query time of the slow query log. |
| lock_time | [google.protobuf.Duration](#google-protobuf-Duration) |  | The lock time of the slow query log. |
| rows_sent | [int64](#int64) |  | The rows sent of the slow query log. |
| rows_examined | [int64](#int64) |  | The rows examined of the slow query log. |
| sql_text | [string](#string) |  | The sql text of the slow query log. |






<a name="bytebase-v1-SlowQueryLog"></a>

### SlowQueryLog
SlowQueryLog is the slow query log.


| Field | Type | Label | Description |
| ----- | ---- | ----- | ----------- |
| resource | [string](#string) |  | The resource of the slow query log. The format is &#34;environments/{environment}/instances/{instance}/databases/{database}&#34;. |
| project | [string](#string) |  | The project of the slow query log. The format is &#34;projects/{project}&#34;. |
| statistics | [SlowQueryStatistics](#bytebase-v1-SlowQueryStatistics) |  | The statistics of the slow query log. |






<a name="bytebase-v1-SlowQueryStatistics"></a>

### SlowQueryStatistics
SlowQueryStatistics is the statistics of the slow query log.


| Field | Type | Label | Description |
| ----- | ---- | ----- | ----------- |
| sql_fingerprint | [string](#string) |  | The fingerprint of the slow query log. |
| count | [int64](#int64) |  | The count of the slow query log. |
| latest_log_time | [google.protobuf.Timestamp](#google-protobuf-Timestamp) |  | The latest log time of the slow query log. |
| average_query_time | [google.protobuf.Duration](#google-protobuf-Duration) |  | The average query time of the slow query log. |
| maximum_query_time | [google.protobuf.Duration](#google-protobuf-Duration) |  | The maximum query time of the slow query log. |
| average_rows_sent | [int64](#int64) |  | The average rows sent of the slow query log. |
| maximum_rows_sent | [int64](#int64) |  | The maximum rows sent of the slow query log. |
| average_rows_examined | [int64](#int64) |  | The average rows examined of the slow query log. |
| maximum_rows_examined | [int64](#int64) |  | The maximum rows examined of the slow query log. |
| samples | [SlowQueryDetails](#bytebase-v1-SlowQueryDetails) | repeated | Samples are details of the sample slow query logs with the same fingerprint. |






<a name="bytebase-v1-TableMetadata"></a>

### TableMetadata
TableMetadata is the metadata for tables.


| Field | Type | Label | Description |
| ----- | ---- | ----- | ----------- |
| name | [string](#string) |  | The name is the name of a table. |
| columns | [ColumnMetadata](#bytebase-v1-ColumnMetadata) | repeated | The columns is the ordered list of columns in a table. |
| indexes | [IndexMetadata](#bytebase-v1-IndexMetadata) | repeated | The indexes is the list of indexes in a table. |
| engine | [string](#string) |  | The engine is the engine of a table. |
| collation | [string](#string) |  | The collation is the collation of a table. |
| row_count | [int64](#int64) |  | The row_count is the estimated number of rows of a table. |
| data_size | [int64](#int64) |  | The data_size is the estimated data size of a table. |
| index_size | [int64](#int64) |  | The index_size is the estimated index size of a table. |
| data_free | [int64](#int64) |  | The data_free is the estimated free data size of a table. |
| create_options | [string](#string) |  | The create_options is the create option of a table. |
| comment | [string](#string) |  | The comment is the comment of a table. |
| foreign_keys | [ForeignKeyMetadata](#bytebase-v1-ForeignKeyMetadata) | repeated | The foreign_keys is the list of foreign keys in a table. |






<a name="bytebase-v1-UpdateBackupSettingRequest"></a>

### UpdateBackupSettingRequest



| Field | Type | Label | Description |
| ----- | ---- | ----- | ----------- |
| setting | [BackupSetting](#bytebase-v1-BackupSetting) |  | The database backup setting to update. |






<a name="bytebase-v1-UpdateDatabaseRequest"></a>

### UpdateDatabaseRequest



| Field | Type | Label | Description |
| ----- | ---- | ----- | ----------- |
| database | [Database](#bytebase-v1-Database) |  | The database to update.

The database&#39;s `name` field is used to identify the database to update. Format: environments/{environment}/instances/{instance}/databases/{database} |
| update_mask | [google.protobuf.FieldMask](#google-protobuf-FieldMask) |  | The list of fields to update. |






<a name="bytebase-v1-ViewMetadata"></a>

### ViewMetadata
ViewMetadata is the metadata for views.


| Field | Type | Label | Description |
| ----- | ---- | ----- | ----------- |
| name | [string](#string) |  | The name is the name of a view. |
| definition | [string](#string) |  | The definition is the definition of a view. |
| comment | [string](#string) |  | The comment is the comment of a view. |
| dependent_columns | [DependentColumn](#bytebase-v1-DependentColumn) | repeated | The dependent_columns is the list of dependent columns of a view. |





 


<a name="bytebase-v1-Backup-BackupState"></a>

### Backup.BackupState
The state of the backup.

| Name | Number | Description |
| ---- | ------ | ----------- |
| BACKUP_STATE_UNSPECIFIED | 0 | The state of the backup is unknown. |
| PENDING_CREATE | 1 | The backup is being pending to create. |
| DONE | 2 | The backup is ready to use. |
| FAILED | 3 | The backup is being deleted. |



<a name="bytebase-v1-Backup-BackupType"></a>

### Backup.BackupType
The type of the backup.

| Name | Number | Description |
| ---- | ------ | ----------- |
| BACKUP_TYPE_UNSPECIFIED | 0 | The type of the backup is unknown. |
| MANUAL | 1 | The backup is created by user. |
| AUTOMATIC | 2 | The backup is created by automatic backup. |
| PITR | 3 | The backup is created automatically after doing PITR. |


 

 


<a name="bytebase-v1-DatabaseService"></a>

### DatabaseService


| Method Name | Request Type | Response Type | Description |
| ----------- | ------------ | ------------- | ------------|
| GetDatabase | [GetDatabaseRequest](#bytebase-v1-GetDatabaseRequest) | [Database](#bytebase-v1-Database) |  |
| ListDatabases | [ListDatabasesRequest](#bytebase-v1-ListDatabasesRequest) | [ListDatabasesResponse](#bytebase-v1-ListDatabasesResponse) |  |
| UpdateDatabase | [UpdateDatabaseRequest](#bytebase-v1-UpdateDatabaseRequest) | [Database](#bytebase-v1-Database) |  |
| BatchUpdateDatabases | [BatchUpdateDatabasesRequest](#bytebase-v1-BatchUpdateDatabasesRequest) | [BatchUpdateDatabasesResponse](#bytebase-v1-BatchUpdateDatabasesResponse) |  |
| GetDatabaseMetadata | [GetDatabaseMetadataRequest](#bytebase-v1-GetDatabaseMetadataRequest) | [DatabaseMetadata](#bytebase-v1-DatabaseMetadata) |  |
| GetDatabaseSchema | [GetDatabaseSchemaRequest](#bytebase-v1-GetDatabaseSchemaRequest) | [DatabaseSchema](#bytebase-v1-DatabaseSchema) |  |
| GetBackupSetting | [GetBackupSettingRequest](#bytebase-v1-GetBackupSettingRequest) | [BackupSetting](#bytebase-v1-BackupSetting) |  |
| UpdateBackupSetting | [UpdateBackupSettingRequest](#bytebase-v1-UpdateBackupSettingRequest) | [BackupSetting](#bytebase-v1-BackupSetting) |  |
| CreateBackup | [CreateBackupRequest](#bytebase-v1-CreateBackupRequest) | [Backup](#bytebase-v1-Backup) |  |
| ListBackup | [ListBackupRequest](#bytebase-v1-ListBackupRequest) | [ListBackupResponse](#bytebase-v1-ListBackupResponse) |  |
| ListSlowQueries | [ListSlowQueriesRequest](#bytebase-v1-ListSlowQueriesRequest) | [ListSlowQueriesResponse](#bytebase-v1-ListSlowQueriesResponse) |  |

 



<a name="v1_deployment-proto"></a>
<p align="right"><a href="#top">Top</a></p>

## v1/deployment.proto


 


<a name="bytebase-v1-DeploymentType"></a>

### DeploymentType


| Name | Number | Description |
| ---- | ------ | ----------- |
| DEPLOYMENT_TYPE_UNSPECIFIED | 0 |  |
| DATABASE_CREATE | 1 |  |
| DATABASE_DDL | 2 |  |
| DATABASE_DDL_GHOST | 3 |  |
| DATABASE_DML | 4 |  |
| DATABASE_RESTORE_PITR | 5 |  |


 

 

 



<a name="v1_environment_service-proto"></a>
<p align="right"><a href="#top">Top</a></p>

## v1/environment_service.proto



<a name="bytebase-v1-CreateEnvironmentRequest"></a>

### CreateEnvironmentRequest



| Field | Type | Label | Description |
| ----- | ---- | ----- | ----------- |
| environment | [Environment](#bytebase-v1-Environment) |  | The environment to create. |
| environment_id | [string](#string) |  | The ID to use for the environment, which will become the final component of the environment&#39;s resource name.

This value should be 4-63 characters, and valid characters are /[a-z][0-9]-/. |






<a name="bytebase-v1-DeleteEnvironmentRequest"></a>

### DeleteEnvironmentRequest



| Field | Type | Label | Description |
| ----- | ---- | ----- | ----------- |
| name | [string](#string) |  | The name of the environment to delete. Format: environments/{environment} |






<a name="bytebase-v1-Environment"></a>

### Environment



| Field | Type | Label | Description |
| ----- | ---- | ----- | ----------- |
| name | [string](#string) |  | The name of the environment. Format: environments/{environment} |
| uid | [string](#string) |  | The system-assigned, unique identifier for a resource. |
| state | [State](#bytebase-v1-State) |  |  |
| title | [string](#string) |  |  |
| order | [int32](#int32) |  |  |
| tier | [EnvironmentTier](#bytebase-v1-EnvironmentTier) |  |  |






<a name="bytebase-v1-GetEnvironmentRequest"></a>

### GetEnvironmentRequest



| Field | Type | Label | Description |
| ----- | ---- | ----- | ----------- |
| name | [string](#string) |  | The name of the environment to retrieve. Format: environments/{environment} |






<a name="bytebase-v1-ListEnvironmentsRequest"></a>

### ListEnvironmentsRequest



| Field | Type | Label | Description |
| ----- | ---- | ----- | ----------- |
| page_size | [int32](#int32) |  | The maximum number of environments to return. The service may return fewer than this value. If unspecified, at most 50 environments will be returned. The maximum value is 1000; values above 1000 will be coerced to 1000. |
| page_token | [string](#string) |  | A page token, received from a previous `ListEnvironments` call. Provide this to retrieve the subsequent page.

When paginating, all other parameters provided to `ListEnvironments` must match the call that provided the page token. |
| show_deleted | [bool](#bool) |  | Show deleted environments if specified. |






<a name="bytebase-v1-ListEnvironmentsResponse"></a>

### ListEnvironmentsResponse



| Field | Type | Label | Description |
| ----- | ---- | ----- | ----------- |
| environments | [Environment](#bytebase-v1-Environment) | repeated | The environments from the specified request. |
| next_page_token | [string](#string) |  | A token, which can be sent as `page_token` to retrieve the next page. If this field is omitted, there are no subsequent pages. |






<a name="bytebase-v1-UndeleteEnvironmentRequest"></a>

### UndeleteEnvironmentRequest



| Field | Type | Label | Description |
| ----- | ---- | ----- | ----------- |
| name | [string](#string) |  | The name of the deleted environment. Format: environments/{environment} |






<a name="bytebase-v1-UpdateEnvironmentRequest"></a>

### UpdateEnvironmentRequest



| Field | Type | Label | Description |
| ----- | ---- | ----- | ----------- |
| environment | [Environment](#bytebase-v1-Environment) |  | The environment to update.

The environment&#39;s `name` field is used to identify the environment to update. Format: environments/{environment} |
| update_mask | [google.protobuf.FieldMask](#google-protobuf-FieldMask) |  | The list of fields to update. |





 


<a name="bytebase-v1-EnvironmentTier"></a>

### EnvironmentTier


| Name | Number | Description |
| ---- | ------ | ----------- |
| ENVIRONMENT_TIER_UNSPECIFIED | 0 |  |
| PROTECTED | 1 |  |
| UNPROTECTED | 2 |  |


 

 


<a name="bytebase-v1-EnvironmentService"></a>

### EnvironmentService


| Method Name | Request Type | Response Type | Description |
| ----------- | ------------ | ------------- | ------------|
| GetEnvironment | [GetEnvironmentRequest](#bytebase-v1-GetEnvironmentRequest) | [Environment](#bytebase-v1-Environment) |  |
| ListEnvironments | [ListEnvironmentsRequest](#bytebase-v1-ListEnvironmentsRequest) | [ListEnvironmentsResponse](#bytebase-v1-ListEnvironmentsResponse) |  |
| CreateEnvironment | [CreateEnvironmentRequest](#bytebase-v1-CreateEnvironmentRequest) | [Environment](#bytebase-v1-Environment) |  |
| UpdateEnvironment | [UpdateEnvironmentRequest](#bytebase-v1-UpdateEnvironmentRequest) | [Environment](#bytebase-v1-Environment) |  |
| DeleteEnvironment | [DeleteEnvironmentRequest](#bytebase-v1-DeleteEnvironmentRequest) | [.google.protobuf.Empty](#google-protobuf-Empty) |  |
| UndeleteEnvironment | [UndeleteEnvironmentRequest](#bytebase-v1-UndeleteEnvironmentRequest) | [Environment](#bytebase-v1-Environment) |  |

 



<a name="v1_externalvs_service-proto"></a>
<p align="right"><a href="#top">Top</a></p>

## v1/externalvs_service.proto



<a name="bytebase-v1-CreateExternalVersionControlRequest"></a>

### CreateExternalVersionControlRequest



| Field | Type | Label | Description |
| ----- | ---- | ----- | ----------- |
| external_version_control | [ExternalVersionControl](#bytebase-v1-ExternalVersionControl) |  |  |






<a name="bytebase-v1-DeleteExternalVersionControlRequest"></a>

### DeleteExternalVersionControlRequest



| Field | Type | Label | Description |
| ----- | ---- | ----- | ----------- |
| name | [string](#string) |  | The name of the external version control to delete. Format: externalVersionControls/{externalVersionControl} |






<a name="bytebase-v1-ExternalVersionControl"></a>

### ExternalVersionControl



| Field | Type | Label | Description |
| ----- | ---- | ----- | ----------- |
| name | [string](#string) |  | The name of the external version control, generated by the server, and also is the unique identifier. Format: externalVersionControls/{externalVersionControl} |
| title | [string](#string) |  | The title of the external version control. It is used to display in the UI. Specified by the client. |
| type | [ExternalVersionControl.Type](#bytebase-v1-ExternalVersionControl-Type) |  |  |
| url | [string](#string) |  | The url of the external version control. Specified by the client. For example: github.com, gitlab.com, gitlab.bytebase.com. |
| api_url | [string](#string) |  | The API url of the external version control. Derived from the url. |
| application_id | [string](#string) |  | The application ID of the external version control. Specified by the client. |
| secret | [string](#string) |  | The application secret of the external version control. Specified by the client. |






<a name="bytebase-v1-GetExternalVersionControlRequest"></a>

### GetExternalVersionControlRequest



| Field | Type | Label | Description |
| ----- | ---- | ----- | ----------- |
| name | [string](#string) |  | The name of the external version control to retrieve. Format: externalVersionControls/{externalVersionControl} |






<a name="bytebase-v1-ListExternalVersionControlsRequest"></a>

### ListExternalVersionControlsRequest



| Field | Type | Label | Description |
| ----- | ---- | ----- | ----------- |
| page_size | [int32](#int32) |  | Not used. The maximum number of external version control to return. The service may return fewer than this value. If unspecified, at most 100 external version control will be returned. The maximum value is 1000; values above 1000 will be coerced to 1000. |
| page_token | [string](#string) |  | Not used. A page token, received from a previous `ListExternalVersionControls` call. Provide this to retrieve the subsequent page. |






<a name="bytebase-v1-ListExternalVersionControlsResponse"></a>

### ListExternalVersionControlsResponse



| Field | Type | Label | Description |
| ----- | ---- | ----- | ----------- |
| external_version_controls | [ExternalVersionControl](#bytebase-v1-ExternalVersionControl) | repeated | The list of external version control. |
| next_page_token | [string](#string) |  | Not used. A token, which can be sent as `page_token` to retrieve the next page. If this field is omitted, there are no subsequent pages. |






<a name="bytebase-v1-ListProjectGitOpsInfoRequest"></a>

### ListProjectGitOpsInfoRequest



| Field | Type | Label | Description |
| ----- | ---- | ----- | ----------- |
| name | [string](#string) |  | The name of the external version control to retrieve the linked projects. Format: externalVersionControls/{externalVersionControl} |






<a name="bytebase-v1-ListProjectGitOpsInfoResponse"></a>

### ListProjectGitOpsInfoResponse



| Field | Type | Label | Description |
| ----- | ---- | ----- | ----------- |
| project_gitops_info | [ProjectGitOpsInfo](#bytebase-v1-ProjectGitOpsInfo) | repeated | The binding between external version control and project. |






<a name="bytebase-v1-ProjectGitOpsInfo"></a>

### ProjectGitOpsInfo



| Field | Type | Label | Description |
| ----- | ---- | ----- | ----------- |
| name | [string](#string) |  | The name of the linked repository, generated by the server, and also is the unique identifier. Format: projects/{project}/gitOpsInfo |
| title | [string](#string) |  | The title of the repository. For axample: sample. |
| full_path | [string](#string) |  | The full_path of the repository. For example: bytebase/sample. |
| web_url | [string](#string) |  | The web url of the repository. For axample: https://gitlab.bytebase.com/bytebase/sample. |
| branch_filter | [string](#string) |  | The branch Bytebase listens to for changes. For example: main. |
| base_directory | [string](#string) |  | The root directory where Bytebase observes the file change. If empty, then it observes the entire repository. |
| file_path_template | [string](#string) |  | Bytebase only observes the file path name matching the template pattern **relative** to the base directory. Required Placeholder: {{DB_NAME}}, {{VERSION}}, {{TYPE]}. Optional Placeholder: {{ENV_ID}}, {{DESCRIPTION}}. Optional Directory Wildcard: &#39;*&#39;, &#39;**&#39;. |
| schema_path_template | [string](#string) |  | The file path template for storing the latest schema auto-generated by Bytebase after migration. If empty, then Bytebase won&#39;t auto generate it. If specified, required placeholder: {{DB_NAME}}, optional placeholder: {{ENV_ID}}. |
| sheet_path_template | [string](#string) |  | The file path template for matching the sql files for sheet. If specified, required Placeholder: {{NAME}}, optional Placeholder: {{ENV_ID}}, {{DB_NAME}}. |
| enable_sql_review_ci | [bool](#bool) |  | Set to true to enable SQL review CI for all PR/MRs. |
| webhook_endpoint_id | [string](#string) |  | The webhook endpoint ID of the repository. |






<a name="bytebase-v1-SearchExternalVersionControlProjectsRequest"></a>

### SearchExternalVersionControlProjectsRequest



| Field | Type | Label | Description |
| ----- | ---- | ----- | ----------- |
| name | [string](#string) |  | The name of the external version control to retrieve the external version control repositories. Format: externalVersionControls/{externalVersionControl} |
| access_token | [string](#string) |  |  |
| refresh_token | [string](#string) |  |  |






<a name="bytebase-v1-SearchExternalVersionControlProjectsResponse"></a>

### SearchExternalVersionControlProjectsResponse



| Field | Type | Label | Description |
| ----- | ---- | ----- | ----------- |
| projects | [SearchExternalVersionControlProjectsResponse.Project](#bytebase-v1-SearchExternalVersionControlProjectsResponse-Project) | repeated | The list of project in external version control. |






<a name="bytebase-v1-SearchExternalVersionControlProjectsResponse-Project"></a>

### SearchExternalVersionControlProjectsResponse.Project



| Field | Type | Label | Description |
| ----- | ---- | ----- | ----------- |
| id | [string](#string) |  | The id of the project in external version control. |
| title | [string](#string) |  | The title of the project in external version control. |
| fullpath | [string](#string) |  | The fullpath of the project in external version control. |
| web_url | [string](#string) |  | Web url of the project in external version control. |






<a name="bytebase-v1-UpdateExternalVersionControlRequest"></a>

### UpdateExternalVersionControlRequest



| Field | Type | Label | Description |
| ----- | ---- | ----- | ----------- |
| external_version_control | [ExternalVersionControl](#bytebase-v1-ExternalVersionControl) |  |  |
| update_mask | [google.protobuf.FieldMask](#google-protobuf-FieldMask) |  | The list of fields to be updated. |





 


<a name="bytebase-v1-ExternalVersionControl-Type"></a>

### ExternalVersionControl.Type


| Name | Number | Description |
| ---- | ------ | ----------- |
| TYPE_UNSPECIFIED | 0 |  |
| TYPE_GITHUB | 1 | GitHub type. Using for GitHub community edition(ce). |
| TYPE_GITLAB | 2 | GitLab type. Using for GitLab community edition(ce) and enterprise edition(ee). |
| TYPE_BITBUCKET | 3 | BitBucket type. Using for BitBucket cloud or BitBucket server. |


 

 


<a name="bytebase-v1-ExternalVersionControlService"></a>

### ExternalVersionControlService


| Method Name | Request Type | Response Type | Description |
| ----------- | ------------ | ------------- | ------------|
| GetExternalVersionControl | [GetExternalVersionControlRequest](#bytebase-v1-GetExternalVersionControlRequest) | [ExternalVersionControl](#bytebase-v1-ExternalVersionControl) |  |
| ListExternalVersionControls | [ListExternalVersionControlsRequest](#bytebase-v1-ListExternalVersionControlsRequest) | [ListExternalVersionControlsResponse](#bytebase-v1-ListExternalVersionControlsResponse) |  |
| CreateExternalVersionControl | [CreateExternalVersionControlRequest](#bytebase-v1-CreateExternalVersionControlRequest) | [ExternalVersionControl](#bytebase-v1-ExternalVersionControl) |  |
| UpdateExternalVersionControl | [UpdateExternalVersionControlRequest](#bytebase-v1-UpdateExternalVersionControlRequest) | [ExternalVersionControl](#bytebase-v1-ExternalVersionControl) |  |
| DeleteExternalVersionControl | [DeleteExternalVersionControlRequest](#bytebase-v1-DeleteExternalVersionControlRequest) | [.google.protobuf.Empty](#google-protobuf-Empty) |  |
| SearchExternalVersionControlProjects | [SearchExternalVersionControlProjectsRequest](#bytebase-v1-SearchExternalVersionControlProjectsRequest) | [SearchExternalVersionControlProjectsResponse](#bytebase-v1-SearchExternalVersionControlProjectsResponse) |  |
| ListProjectGitOpsInfo | [ListProjectGitOpsInfoRequest](#bytebase-v1-ListProjectGitOpsInfoRequest) | [ListProjectGitOpsInfoResponse](#bytebase-v1-ListProjectGitOpsInfoResponse) |  |

 



<a name="v1_idp_service-proto"></a>
<p align="right"><a href="#top">Top</a></p>

## v1/idp_service.proto



<a name="bytebase-v1-CreateIdentityProviderRequest"></a>

### CreateIdentityProviderRequest



| Field | Type | Label | Description |
| ----- | ---- | ----- | ----------- |
| identity_provider | [IdentityProvider](#bytebase-v1-IdentityProvider) |  | The identity provider to create. |
| identity_provider_id | [string](#string) |  | The ID to use for the identity provider, which will become the final component of the identity provider&#39;s resource name.

This value should be 4-63 characters, and valid characters are /[a-z][0-9]-/. |






<a name="bytebase-v1-DeleteIdentityProviderRequest"></a>

### DeleteIdentityProviderRequest



| Field | Type | Label | Description |
| ----- | ---- | ----- | ----------- |
| name | [string](#string) |  | The name of the identity provider to delete. Format: idps/{identity_provider} |






<a name="bytebase-v1-FieldMapping"></a>

### FieldMapping
FieldMapping saves the field names from user info API of identity provider.
As we save all raw json string of user info response data into `principal.idp_user_info`,
we can extract the relevant data based with `FieldMapping`.

e.g. For GitHub authenticated user API, it will return `login`, `name` and `email` in response.
Then the identifier of FieldMapping will be `login`, display_name will be `name`,
and email will be `email`.
reference: https://docs.github.com/en/rest/users/users?apiVersion=2022-11-28#get-the-authenticated-user


| Field | Type | Label | Description |
| ----- | ---- | ----- | ----------- |
| identifier | [string](#string) |  | Identifier is the field name of the unique identifier in 3rd-party idp user info. Required. |
| display_name | [string](#string) |  | DisplayName is the field name of display name in 3rd-party idp user info. |
| email | [string](#string) |  | Email is the field name of primary email in 3rd-party idp user info. |






<a name="bytebase-v1-GetIdentityProviderRequest"></a>

### GetIdentityProviderRequest



| Field | Type | Label | Description |
| ----- | ---- | ----- | ----------- |
| name | [string](#string) |  |  |






<a name="bytebase-v1-IdentityProvider"></a>

### IdentityProvider



| Field | Type | Label | Description |
| ----- | ---- | ----- | ----------- |
| name | [string](#string) |  | The name of the identity provider. Format: idps/{identity_provider} |
| uid | [string](#string) |  | The system-assigned, unique identifier for a resource. |
| state | [State](#bytebase-v1-State) |  |  |
| title | [string](#string) |  |  |
| domain | [string](#string) |  |  |
| type | [IdentityProviderType](#bytebase-v1-IdentityProviderType) |  |  |
| config | [IdentityProviderConfig](#bytebase-v1-IdentityProviderConfig) |  |  |






<a name="bytebase-v1-IdentityProviderConfig"></a>

### IdentityProviderConfig



| Field | Type | Label | Description |
| ----- | ---- | ----- | ----------- |
| oauth2_config | [OAuth2IdentityProviderConfig](#bytebase-v1-OAuth2IdentityProviderConfig) |  |  |
| oidc_config | [OIDCIdentityProviderConfig](#bytebase-v1-OIDCIdentityProviderConfig) |  |  |






<a name="bytebase-v1-ListIdentityProvidersRequest"></a>

### ListIdentityProvidersRequest



| Field | Type | Label | Description |
| ----- | ---- | ----- | ----------- |
| page_size | [int32](#int32) |  | The maximum number of identity providers to return. The service may return fewer than this value. If unspecified, at most 50 will be returned. The maximum value is 1000; values above 1000 will be coerced to 1000. |
| page_token | [string](#string) |  | A page token, received from a previous `ListIdentityProviders` call. Provide this to retrieve the subsequent page.

When paginating, all other parameters provided to `ListIdentityProviders` must match the call that provided the page token. |
| show_deleted | [bool](#bool) |  | Show deleted identity providers if specified. |






<a name="bytebase-v1-ListIdentityProvidersResponse"></a>

### ListIdentityProvidersResponse



| Field | Type | Label | Description |
| ----- | ---- | ----- | ----------- |
| identity_providers | [IdentityProvider](#bytebase-v1-IdentityProvider) | repeated | The identity providers from the specified request. |
| next_page_token | [string](#string) |  | A token, which can be sent as `page_token` to retrieve the next page. If this field is omitted, there are no subsequent pages. |






<a name="bytebase-v1-OAuth2IdentityProviderConfig"></a>

### OAuth2IdentityProviderConfig
OAuth2IdentityProviderConfig is the structure for OAuth2 identity provider config.


| Field | Type | Label | Description |
| ----- | ---- | ----- | ----------- |
| auth_url | [string](#string) |  |  |
| token_url | [string](#string) |  |  |
| user_info_url | [string](#string) |  |  |
| client_id | [string](#string) |  |  |
| client_secret | [string](#string) |  |  |
| scopes | [string](#string) | repeated |  |
| field_mapping | [FieldMapping](#bytebase-v1-FieldMapping) |  |  |






<a name="bytebase-v1-OAuth2IdentityProviderTestRequestContext"></a>

### OAuth2IdentityProviderTestRequestContext



| Field | Type | Label | Description |
| ----- | ---- | ----- | ----------- |
| code | [string](#string) |  | Authorize code from website. |






<a name="bytebase-v1-OIDCIdentityProviderConfig"></a>

### OIDCIdentityProviderConfig
OIDCIdentityProviderConfig is the structure for OIDC identity provider config.


| Field | Type | Label | Description |
| ----- | ---- | ----- | ----------- |
| issuer | [string](#string) |  |  |
| client_id | [string](#string) |  |  |
| client_secret | [string](#string) |  |  |
| scopes | [string](#string) | repeated |  |
| field_mapping | [FieldMapping](#bytebase-v1-FieldMapping) |  |  |






<a name="bytebase-v1-TestIdentityProviderRequest"></a>

### TestIdentityProviderRequest



| Field | Type | Label | Description |
| ----- | ---- | ----- | ----------- |
| identity_provider | [IdentityProvider](#bytebase-v1-IdentityProvider) |  | The identity provider to test connection including uncreated. |
| oauth2_context | [OAuth2IdentityProviderTestRequestContext](#bytebase-v1-OAuth2IdentityProviderTestRequestContext) |  |  |






<a name="bytebase-v1-TestIdentityProviderResponse"></a>

### TestIdentityProviderResponse







<a name="bytebase-v1-UndeleteIdentityProviderRequest"></a>

### UndeleteIdentityProviderRequest



| Field | Type | Label | Description |
| ----- | ---- | ----- | ----------- |
| name | [string](#string) |  | The name of the deleted identity provider. Format: idps/{identity_provider} |






<a name="bytebase-v1-UpdateIdentityProviderRequest"></a>

### UpdateIdentityProviderRequest



| Field | Type | Label | Description |
| ----- | ---- | ----- | ----------- |
| identity_provider | [IdentityProvider](#bytebase-v1-IdentityProvider) |  | The identity provider to update.

The identity provider&#39;s `name` field is used to identify the identity provider to update. Format: idps/{identity_provider} |
| update_mask | [google.protobuf.FieldMask](#google-protobuf-FieldMask) |  | The list of fields to update. |





 


<a name="bytebase-v1-IdentityProviderType"></a>

### IdentityProviderType


| Name | Number | Description |
| ---- | ------ | ----------- |
| IDENTITY_PROVIDER_TYPE_UNSPECIFIED | 0 |  |
| OAUTH2 | 1 |  |
| OIDC | 2 |  |


 

 


<a name="bytebase-v1-IdentityProviderService"></a>

### IdentityProviderService


| Method Name | Request Type | Response Type | Description |
| ----------- | ------------ | ------------- | ------------|
| GetIdentityProvider | [GetIdentityProviderRequest](#bytebase-v1-GetIdentityProviderRequest) | [IdentityProvider](#bytebase-v1-IdentityProvider) |  |
| ListIdentityProviders | [ListIdentityProvidersRequest](#bytebase-v1-ListIdentityProvidersRequest) | [ListIdentityProvidersResponse](#bytebase-v1-ListIdentityProvidersResponse) |  |
| CreateIdentityProvider | [CreateIdentityProviderRequest](#bytebase-v1-CreateIdentityProviderRequest) | [IdentityProvider](#bytebase-v1-IdentityProvider) |  |
| UpdateIdentityProvider | [UpdateIdentityProviderRequest](#bytebase-v1-UpdateIdentityProviderRequest) | [IdentityProvider](#bytebase-v1-IdentityProvider) |  |
| DeleteIdentityProvider | [DeleteIdentityProviderRequest](#bytebase-v1-DeleteIdentityProviderRequest) | [.google.protobuf.Empty](#google-protobuf-Empty) |  |
| UndeleteIdentityProvider | [UndeleteIdentityProviderRequest](#bytebase-v1-UndeleteIdentityProviderRequest) | [IdentityProvider](#bytebase-v1-IdentityProvider) |  |
| TestIdentityProvider | [TestIdentityProviderRequest](#bytebase-v1-TestIdentityProviderRequest) | [TestIdentityProviderResponse](#bytebase-v1-TestIdentityProviderResponse) |  |

 



<a name="v1_instance_role_service-proto"></a>
<p align="right"><a href="#top">Top</a></p>

## v1/instance_role_service.proto



<a name="bytebase-v1-CreateInstanceRoleRequest"></a>

### CreateInstanceRoleRequest



| Field | Type | Label | Description |
| ----- | ---- | ----- | ----------- |
| parent | [string](#string) |  | The parent resource where this role will be created. Format: environments/{environment}/instances/{instance} |
| role | [InstanceRole](#bytebase-v1-InstanceRole) |  | The role to create. |






<a name="bytebase-v1-DeleteInstanceRoleRequest"></a>

### DeleteInstanceRoleRequest



| Field | Type | Label | Description |
| ----- | ---- | ----- | ----------- |
| name | [string](#string) |  | The name of the role to delete. Format: environments/{environment}/instances/{instance}/roles/{role name} |






<a name="bytebase-v1-GetInstanceRoleRequest"></a>

### GetInstanceRoleRequest



| Field | Type | Label | Description |
| ----- | ---- | ----- | ----------- |
| name | [string](#string) |  | The name of the role to retrieve. Format: environments/{environment}/instances/{instance}/roles/{role name} The role name is the unique name for the role. |






<a name="bytebase-v1-InstanceRole"></a>

### InstanceRole
InstanceRole is the API message for instance role.


| Field | Type | Label | Description |
| ----- | ---- | ----- | ----------- |
| name | [string](#string) |  | The name of the role. Format: environments/{environment}/instances/{instance}/roles/{role name} The role name is the unique name for the role. |
| role_name | [string](#string) |  | The role name. It&#39;s unique within the instance. |
| password | [string](#string) | optional | The role password. |
| connection_limit | [int32](#int32) | optional | The connection count limit for this role. |
| valid_until | [string](#string) | optional | The expiration for the role&#39;s password. |
| attribute | [string](#string) | optional | The role attribute. For PostgreSQL, it containt super_user, no_inherit, create_role, create_db, can_login, replication and bypass_rls. Docs: https://www.postgresql.org/docs/current/role-attributes.html For MySQL, it&#39;s the global privileges as GRANT statements, which means it only contains &#34;GRANT ... ON *.* TO ...&#34;. Docs: https://dev.mysql.com/doc/refman/8.0/en/grant.html |






<a name="bytebase-v1-ListInstanceRolesRequest"></a>

### ListInstanceRolesRequest



| Field | Type | Label | Description |
| ----- | ---- | ----- | ----------- |
| parent | [string](#string) |  | The parent, which owns this collection of roles. Format: environments/{environment}/instances/{instance} |
| page_size | [int32](#int32) |  | The maximum number of roles to return. The service may return fewer than this value. If unspecified, at most 50 roles will be returned. The maximum value is 1000; values above 1000 will be coerced to 1000. |
| page_token | [string](#string) |  | A page token, received from a previous `ListRoles` call. Provide this to retrieve the subsequent page.

When paginating, all other parameters provided to `ListRoles` must match the call that provided the page token. |






<a name="bytebase-v1-ListInstanceRolesResponse"></a>

### ListInstanceRolesResponse



| Field | Type | Label | Description |
| ----- | ---- | ----- | ----------- |
| roles | [InstanceRole](#bytebase-v1-InstanceRole) | repeated | The roles from the specified request. |
| next_page_token | [string](#string) |  | A token, which can be sent as `page_token` to retrieve the next page. If this field is omitted, there are no subsequent pages. |






<a name="bytebase-v1-UndeleteInstanceRoleRequest"></a>

### UndeleteInstanceRoleRequest



| Field | Type | Label | Description |
| ----- | ---- | ----- | ----------- |
| name | [string](#string) |  | The name of the deleted role. Format: environments/{environment}/instances/{instance}/roles/{role name} |






<a name="bytebase-v1-UpdateInstanceRoleRequest"></a>

### UpdateInstanceRoleRequest



| Field | Type | Label | Description |
| ----- | ---- | ----- | ----------- |
| role | [InstanceRole](#bytebase-v1-InstanceRole) |  | The role to update.

The role&#39;s `name`, `environment` and `instance` field is used to identify the role to update. Format: environments/{environment}/instances/{instance}/roles/{role name} |
| update_mask | [google.protobuf.FieldMask](#google-protobuf-FieldMask) |  | The list of fields to update. |





 

 

 


<a name="bytebase-v1-InstanceRoleService"></a>

### InstanceRoleService


| Method Name | Request Type | Response Type | Description |
| ----------- | ------------ | ------------- | ------------|
| GetInstanceRole | [GetInstanceRoleRequest](#bytebase-v1-GetInstanceRoleRequest) | [InstanceRole](#bytebase-v1-InstanceRole) |  |
| ListInstanceRoles | [ListInstanceRolesRequest](#bytebase-v1-ListInstanceRolesRequest) | [ListInstanceRolesResponse](#bytebase-v1-ListInstanceRolesResponse) |  |
| CreateInstanceRole | [CreateInstanceRoleRequest](#bytebase-v1-CreateInstanceRoleRequest) | [InstanceRole](#bytebase-v1-InstanceRole) |  |
| UpdateInstanceRole | [UpdateInstanceRoleRequest](#bytebase-v1-UpdateInstanceRoleRequest) | [InstanceRole](#bytebase-v1-InstanceRole) |  |
| DeleteInstanceRole | [DeleteInstanceRoleRequest](#bytebase-v1-DeleteInstanceRoleRequest) | [.google.protobuf.Empty](#google-protobuf-Empty) |  |
| UndeleteInstanceRole | [UndeleteInstanceRoleRequest](#bytebase-v1-UndeleteInstanceRoleRequest) | [InstanceRole](#bytebase-v1-InstanceRole) |  |

 



<a name="v1_instance_service-proto"></a>
<p align="right"><a href="#top">Top</a></p>

## v1/instance_service.proto



<a name="bytebase-v1-AddDataSourceRequest"></a>

### AddDataSourceRequest



| Field | Type | Label | Description |
| ----- | ---- | ----- | ----------- |
| instance | [string](#string) |  | The name of the instance to add a data source to. Format: environments/{environment}/instances/{instance} |
| data_sources | [DataSource](#bytebase-v1-DataSource) |  | Identified by type. Only READ_ONLY data source can be added. |






<a name="bytebase-v1-CreateInstanceRequest"></a>

### CreateInstanceRequest



| Field | Type | Label | Description |
| ----- | ---- | ----- | ----------- |
| parent | [string](#string) |  | The parent resource where this instance will be created. Format: environments/{environment} |
| instance | [Instance](#bytebase-v1-Instance) |  | The instance to create. |
| instance_id | [string](#string) |  | The ID to use for the instance, which will become the final component of the instance&#39;s resource name.

This value should be 4-63 characters, and valid characters are /[a-z][0-9]-/. |






<a name="bytebase-v1-DataSource"></a>

### DataSource



| Field | Type | Label | Description |
| ----- | ---- | ----- | ----------- |
| title | [string](#string) |  |  |
| type | [DataSourceType](#bytebase-v1-DataSourceType) |  |  |
| username | [string](#string) |  |  |
| password | [string](#string) |  |  |
| ssl_ca | [string](#string) |  |  |
| ssl_cert | [string](#string) |  |  |
| ssl_key | [string](#string) |  |  |
| host | [string](#string) |  |  |
| port | [string](#string) |  |  |
| database | [string](#string) |  |  |
| srv | [bool](#bool) |  | srv and authentication_database are used for MongoDB. |
| authentication_database | [string](#string) |  |  |
| sid | [string](#string) |  | sid and service_name are used for Oracle. |
| service_name | [string](#string) |  |  |






<a name="bytebase-v1-DeleteInstanceRequest"></a>

### DeleteInstanceRequest



| Field | Type | Label | Description |
| ----- | ---- | ----- | ----------- |
| name | [string](#string) |  | The name of the instance to delete. Format: environments/{environment}/instances/{instance} |






<a name="bytebase-v1-GetInstanceRequest"></a>

### GetInstanceRequest



| Field | Type | Label | Description |
| ----- | ---- | ----- | ----------- |
| name | [string](#string) |  | The name of the instance to retrieve. Format: environments/{environment}/instances/{instance} |






<a name="bytebase-v1-Instance"></a>

### Instance



| Field | Type | Label | Description |
| ----- | ---- | ----- | ----------- |
| name | [string](#string) |  | The name of the instance. Format: environments/{environment}/instances/{instance} |
| uid | [string](#string) |  | The system-assigned, unique identifier for a resource. |
| state | [State](#bytebase-v1-State) |  |  |
| title | [string](#string) |  |  |
| engine | [Engine](#bytebase-v1-Engine) |  |  |
| external_link | [string](#string) |  |  |
| data_sources | [DataSource](#bytebase-v1-DataSource) | repeated |  |






<a name="bytebase-v1-ListInstancesRequest"></a>

### ListInstancesRequest



| Field | Type | Label | Description |
| ----- | ---- | ----- | ----------- |
| parent | [string](#string) |  | The parent, which owns this collection of instances. Format: environments/{environment} Use &#34;environments/-&#34; to list all instances from all environments. |
| page_size | [int32](#int32) |  | The maximum number of instances to return. The service may return fewer than this value. If unspecified, at most 50 instances will be returned. The maximum value is 1000; values above 1000 will be coerced to 1000. |
| page_token | [string](#string) |  | A page token, received from a previous `ListInstances` call. Provide this to retrieve the subsequent page.

When paginating, all other parameters provided to `ListInstances` must match the call that provided the page token. |
| show_deleted | [bool](#bool) |  | Show deleted instances if specified. |






<a name="bytebase-v1-ListInstancesResponse"></a>

### ListInstancesResponse



| Field | Type | Label | Description |
| ----- | ---- | ----- | ----------- |
| instances | [Instance](#bytebase-v1-Instance) | repeated | The instances from the specified request. |
| next_page_token | [string](#string) |  | A token, which can be sent as `page_token` to retrieve the next page. If this field is omitted, there are no subsequent pages. |






<a name="bytebase-v1-RemoveDataSourceRequest"></a>

### RemoveDataSourceRequest



| Field | Type | Label | Description |
| ----- | ---- | ----- | ----------- |
| instance | [string](#string) |  | The name of the instance to remove a data source from. Format: environments/{environment}/instances/{instance} |
| data_sources | [DataSource](#bytebase-v1-DataSource) |  | Identified by type. Only READ_ONLY data source can be removed. |






<a name="bytebase-v1-SyncSlowQueriesRequest"></a>

### SyncSlowQueriesRequest



| Field | Type | Label | Description |
| ----- | ---- | ----- | ----------- |
| instance | [string](#string) |  | The name of the instance to sync slow queries. Format: environments/{environment}/instances/{instance} |






<a name="bytebase-v1-UndeleteInstanceRequest"></a>

### UndeleteInstanceRequest



| Field | Type | Label | Description |
| ----- | ---- | ----- | ----------- |
| name | [string](#string) |  | The name of the deleted instance. Format: environments/{environment}/instances/{instance} |






<a name="bytebase-v1-UpdateDataSourceRequest"></a>

### UpdateDataSourceRequest



| Field | Type | Label | Description |
| ----- | ---- | ----- | ----------- |
| instance | [string](#string) |  | The name of the instance to update a data source. Format: environments/{environment}/instances/{instance} |
| data_sources | [DataSource](#bytebase-v1-DataSource) |  | Identified by type. |
| update_mask | [google.protobuf.FieldMask](#google-protobuf-FieldMask) |  | The list of fields to update. |






<a name="bytebase-v1-UpdateInstanceRequest"></a>

### UpdateInstanceRequest



| Field | Type | Label | Description |
| ----- | ---- | ----- | ----------- |
| instance | [Instance](#bytebase-v1-Instance) |  | The instance to update.

The instance&#39;s `name` field is used to identify the instance to update. Format: environments/{environment}/instances/{instance} |
| update_mask | [google.protobuf.FieldMask](#google-protobuf-FieldMask) |  | The list of fields to update. |





 


<a name="bytebase-v1-DataSourceType"></a>

### DataSourceType


| Name | Number | Description |
| ---- | ------ | ----------- |
| DATA_SOURCE_UNSPECIFIED | 0 |  |
| ADMIN | 1 |  |
| READ_ONLY | 2 |  |


 

 


<a name="bytebase-v1-InstanceService"></a>

### InstanceService


| Method Name | Request Type | Response Type | Description |
| ----------- | ------------ | ------------- | ------------|
| GetInstance | [GetInstanceRequest](#bytebase-v1-GetInstanceRequest) | [Instance](#bytebase-v1-Instance) |  |
| ListInstances | [ListInstancesRequest](#bytebase-v1-ListInstancesRequest) | [ListInstancesResponse](#bytebase-v1-ListInstancesResponse) |  |
| CreateInstance | [CreateInstanceRequest](#bytebase-v1-CreateInstanceRequest) | [Instance](#bytebase-v1-Instance) |  |
| UpdateInstance | [UpdateInstanceRequest](#bytebase-v1-UpdateInstanceRequest) | [Instance](#bytebase-v1-Instance) |  |
| DeleteInstance | [DeleteInstanceRequest](#bytebase-v1-DeleteInstanceRequest) | [.google.protobuf.Empty](#google-protobuf-Empty) |  |
| UndeleteInstance | [UndeleteInstanceRequest](#bytebase-v1-UndeleteInstanceRequest) | [Instance](#bytebase-v1-Instance) |  |
| AddDataSource | [AddDataSourceRequest](#bytebase-v1-AddDataSourceRequest) | [Instance](#bytebase-v1-Instance) |  |
| RemoveDataSource | [RemoveDataSourceRequest](#bytebase-v1-RemoveDataSourceRequest) | [Instance](#bytebase-v1-Instance) |  |
| UpdateDataSource | [UpdateDataSourceRequest](#bytebase-v1-UpdateDataSourceRequest) | [Instance](#bytebase-v1-Instance) |  |
| SyncSlowQueries | [SyncSlowQueriesRequest](#bytebase-v1-SyncSlowQueriesRequest) | [.google.protobuf.Empty](#google-protobuf-Empty) |  |

 



<a name="v1_logging_service-proto"></a>
<p align="right"><a href="#top">Top</a></p>

## v1/logging_service.proto



<a name="bytebase-v1-ListLogsRequest"></a>

### ListLogsRequest



| Field | Type | Label | Description |
| ----- | ---- | ----- | ----------- |
| parent | [string](#string) |  | The parent resource name. Format: projects/{project} workspaces/{workspace} |
| filter | [string](#string) |  | filter is the filter to apply on the list logs request, follow the [ebnf](https://en.wikipedia.org/wiki/Extended_Backus%E2%80%93Naur_form) syntax. The field only support in filter: - creator - container - level - action For example: List the logs of type &#39;ACTION_ISSUE_COMMENT_CREATE&#39; in issue/123: &#39;action=&#34;ACTION_ISSUE_COMMENT_CREATE&#34;, container=&#34;issue/123&#34;&#39; |
| page_size | [int32](#int32) |  | Not used. The maximum number of logs to return. The service may return fewer than this value. If unspecified, at most 100 log entries will be returned. The maximum value is 1000; values above 1000 will be coerced to 1000. |
| page_token | [string](#string) |  | Not used. A page token, received from a previous `ListLogs` call. Provide this to retrieve the subsequent page. |






<a name="bytebase-v1-ListLogsResponse"></a>

### ListLogsResponse



| Field | Type | Label | Description |
| ----- | ---- | ----- | ----------- |
| log_entries | [LogEntry](#bytebase-v1-LogEntry) | repeated | The list of log entries. |
| next_page_token | [string](#string) |  | A token to retrieve next page of log entries. Pass this value in the page_token field in the subsequent call to `ListLogs` method to retrieve the next page of log entries. |






<a name="bytebase-v1-LogEntry"></a>

### LogEntry



| Field | Type | Label | Description |
| ----- | ---- | ----- | ----------- |
| creator | [string](#string) |  | The creator of the log entry. Format: user:{emailid} |
| create_time | [google.protobuf.Timestamp](#google-protobuf-Timestamp) |  | The timestamp when the backup resource was created initally. |
| update_time | [google.protobuf.Timestamp](#google-protobuf-Timestamp) |  | The timestamp when the backup resource was updated. |
| action | [LogEntry.Action](#bytebase-v1-LogEntry-Action) |  |  |
| level | [LogEntry.Level](#bytebase-v1-LogEntry-Level) |  |  |
| resource_name | [string](#string) |  | The name of the resource associated with this log entry. For example, the resource user associated with log entry type of &#34;ACTION_MEMBER_CREATE&#34;. Format: For ACTION_MEMBER_*: user:emailid For ACTION_ISSUE_*: issues/{issue} For ACTION_PIPELINE_*: pipelines/{pipeline} For ACTION_PROJECT_*: projects/{project} For ACTION_SQL_EDITOR_QUERY: workspaces/{workspace} OR projects/{project} |
| json_payload | [google.protobuf.Struct](#google-protobuf-Struct) |  | The payload of the log entry. |





 


<a name="bytebase-v1-LogEntry-Action"></a>

### LogEntry.Action


| Name | Number | Description |
| ---- | ------ | ----------- |
| ACTION_UNSPECIFIED | 0 |  |
| ACTION_MEMBER_CREATE | 1 | In worksapce resource only.

ACTION_MEMBER_CREATE is the type for creating a new member. |
| ACTION_MEMBER_ROLE_UPDATE | 2 | ACTION_MEMBER_ROLE_UPDATE is the type for updating a member&#39;s role. |
| ACTION_MEMBER_ACTIVATE | 3 | ACTION_MEMBER_ACTIVATE_UPDATE is the type for activating members. |
| ACTION_MEMBER_DEACTIVE | 4 | ACTION_MEMBER_DEACTIVE is the type for deactiving members. |
| ACTION_ISSUE_CREATE | 5 | In project resource only.

ACTION_ISSUE_CREATE is the type for creating a new issue. |
| ACTION_ISSUE_COMMENT_CREATE | 6 | ACTION_ISSUE_COMMENT_CREATE is the type for creating a new comment on an issue. |
| ACTION_ISSUE_FIELD_UPDATE | 7 | ACTION_ISSUE_FIELD_UPDATE is the type for updating an issue&#39;s field. |
| ACTION_ISSUE_STATUS_UPDATE | 8 | ACTION_ISSUE_STATUS_UPDATE is the type for updating an issue&#39;s status. |
| ACTION_PIPELINE_STAGE_STATUS_UPDATE | 9 | ACTION_PIPELINE_STAGE_STATUS_UPDATE is the type for stage begins or ends. |
| ACTION_PIPELINE_TASK_STATUS_UPDATE | 10 | ACTION_PIPELINE_TASK_STATUS_UPDATE is the type for updating pipeline task status. |
| ACTION_PIPELINE_TASK_FILE_COMMIT | 11 | ACTION_PIPELINE_TASK_FILE_COMMIT is the type for committing pipeline task files. |
| ACTION_PIPELINE_TASK_STATEMENT_UPDATE | 12 | ACTION_PIPELINE_TASK_STATEMENT_UPDATE is the type for updating pipeline task SQL statement. |
| ACITON_PIPELINE_TASK_EARLIEST_ALLOWED_DATE_UPDATE | 13 | ACTION_PIPELINE_TASK_EARLIEST_ALLOWED_DATE_UPDATE is the type for updating pipeline task the earliest allowed time. |
| ACTION_PROJECT_MEMBER_CREATE | 14 | ACTION_PROJECT_MEMBER_CREATE is the type for creating a new project member. |
| ACTION_PROJECT_MEMBER_ROLE_UPDATE | 15 | ACTION_PROJECT_MEMBER_ROLE_UPDATE is the type for updating a project member&#39;s role. |
| ACTION_PROJECT_MEMBER_DELETE | 16 | ACTION_PROJECT_MEMBER_DELETE is the type for deleting a project member. |
| ACTION_PROJECT_REPOSITORY_PUSH | 17 | ACTION_PROJECT_REPOSITORY_PUSH is the type for pushing to a project repository. |
| ACTION_PROJECT_DTABASE_TRANSFER | 18 | ACTION_PROJECT_DATABASE_TRANSFER is the type for transferring a database to a project. |
| ACTION_PROJECT_DATABASE_RECOVERY_PITR_DONE | 19 | ACTION_PROJECT_DATABASE_RECOVERY_PITR_DONE is the type for database PITR recovery done. |
| ACTION_SQL_EDITOR_QUERY | 20 | Both in workspace and project resource.

ACTION_SQL_EDITOR_QUERY is the type for SQL editor query. If user runs SQL in Read-only mode, this action will belong to project resource. If user runs SQL in Read-write mode, this action will belong to workspace resource. |



<a name="bytebase-v1-LogEntry-Level"></a>

### LogEntry.Level


| Name | Number | Description |
| ---- | ------ | ----------- |
| LEVEL_UNSPECIFIED | 0 |  |
| LEVEL_INFO | 1 | LEVEL_INFO is the type for information. |
| LEVEL_WARNING | 2 | LEVEL_WARNING is the type for warning. |
| LEVEL_ERROR | 3 | LEVEL_ERROR is the type for error. |


 

 


<a name="bytebase-v1-LoggingService"></a>

### LoggingService


| Method Name | Request Type | Response Type | Description |
| ----------- | ------------ | ------------- | ------------|
| ListLogs | [ListLogsRequest](#bytebase-v1-ListLogsRequest) | [ListLogsResponse](#bytebase-v1-ListLogsResponse) |  |

 



<a name="v1_org_policy_service-proto"></a>
<p align="right"><a href="#top">Top</a></p>

## v1/org_policy_service.proto



<a name="bytebase-v1-AccessControlPolicy"></a>

### AccessControlPolicy



| Field | Type | Label | Description |
| ----- | ---- | ----- | ----------- |
| disallow_rules | [AccessControlRule](#bytebase-v1-AccessControlRule) | repeated |  |






<a name="bytebase-v1-AccessControlRule"></a>

### AccessControlRule



| Field | Type | Label | Description |
| ----- | ---- | ----- | ----------- |
| full_database | [bool](#bool) |  |  |






<a name="bytebase-v1-BackupPlanPolicy"></a>

### BackupPlanPolicy



| Field | Type | Label | Description |
| ----- | ---- | ----- | ----------- |
| schedule | [BackupPlanSchedule](#bytebase-v1-BackupPlanSchedule) |  |  |
| retention_duration | [google.protobuf.Duration](#google-protobuf-Duration) |  |  |






<a name="bytebase-v1-CreatePolicyRequest"></a>

### CreatePolicyRequest



| Field | Type | Label | Description |
| ----- | ---- | ----- | ----------- |
| parent | [string](#string) |  | The parent resource where this instance will be created. Workspace resource name: &#34;&#34;. Environment resource name: environments/environment-id. Instance resource name: environments/environment-id/instances/instance-id. Database resource name: environments/environment-id/instances/instance-id/databases/database-name. |
| policy | [Policy](#bytebase-v1-Policy) |  | The policy to create. |
| type | [PolicyType](#bytebase-v1-PolicyType) |  |  |






<a name="bytebase-v1-DeletePolicyRequest"></a>

### DeletePolicyRequest



| Field | Type | Label | Description |
| ----- | ---- | ----- | ----------- |
| name | [string](#string) |  | The policy&#39;s `name` field is used to identify the instance to update. Format: {resource name}/policies/{policy type} Workspace resource name: &#34;&#34;. Environment resource name: environments/environment-id. Instance resource name: environments/environment-id/instances/instance-id. Database resource name: environments/environment-id/instances/instance-id/databases/database-name. |






<a name="bytebase-v1-DeploymentApprovalPolicy"></a>

### DeploymentApprovalPolicy



| Field | Type | Label | Description |
| ----- | ---- | ----- | ----------- |
| default_strategy | [ApprovalStrategy](#bytebase-v1-ApprovalStrategy) |  |  |
| deployment_approval_strategies | [DeploymentApprovalStrategy](#bytebase-v1-DeploymentApprovalStrategy) | repeated |  |






<a name="bytebase-v1-DeploymentApprovalStrategy"></a>

### DeploymentApprovalStrategy



| Field | Type | Label | Description |
| ----- | ---- | ----- | ----------- |
| deployment_type | [DeploymentType](#bytebase-v1-DeploymentType) |  |  |
| approval_group | [ApprovalGroup](#bytebase-v1-ApprovalGroup) |  |  |
| approval_strategy | [ApprovalStrategy](#bytebase-v1-ApprovalStrategy) |  |  |






<a name="bytebase-v1-GetPolicyRequest"></a>

### GetPolicyRequest



| Field | Type | Label | Description |
| ----- | ---- | ----- | ----------- |
| name | [string](#string) |  | The name of the policy to retrieve. Format: {resource type}/{resource id}/policies/{policy type} |






<a name="bytebase-v1-ListPoliciesRequest"></a>

### ListPoliciesRequest



| Field | Type | Label | Description |
| ----- | ---- | ----- | ----------- |
| parent | [string](#string) |  | The parent, which owns this collection of policies. Format: {resource type}/{resource id}/policies/{policy type} |
| page_size | [int32](#int32) |  | The maximum number of policies to return. The service may return fewer than this value. If unspecified, at most 50 policies will be returned. The maximum value is 1000; values above 1000 will be coerced to 1000. |
| page_token | [string](#string) |  | A page token, received from a previous `GetPolicies` call. Provide this to retrieve the subsequent page.

When paginating, all other parameters provided to `GetPolicies` must match the call that provided the page token. |






<a name="bytebase-v1-ListPoliciesResponse"></a>

### ListPoliciesResponse



| Field | Type | Label | Description |
| ----- | ---- | ----- | ----------- |
| policies | [Policy](#bytebase-v1-Policy) | repeated | The policies from the specified request. |
| next_page_token | [string](#string) |  | A token, which can be sent as `page_token` to retrieve the next page. If this field is omitted, there are no subsequent pages. |






<a name="bytebase-v1-Policy"></a>

### Policy



| Field | Type | Label | Description |
| ----- | ---- | ----- | ----------- |
| name | [string](#string) |  | The name of the policy. Format: {resource name}/policies/{policy type} Workspace resource name: &#34;&#34;. Environment resource name: environments/environment-id. Instance resource name: environments/environment-id/instances/instance-id. Database resource name: environments/environment-id/instances/instance-id/databases/database-name. |
| uid | [string](#string) |  | The system-assigned, unique identifier for a resource. |
| inherit_from_parent | [bool](#bool) |  |  |
| type | [PolicyType](#bytebase-v1-PolicyType) |  |  |
| deployment_approval_policy | [DeploymentApprovalPolicy](#bytebase-v1-DeploymentApprovalPolicy) |  |  |
| backup_plan_policy | [BackupPlanPolicy](#bytebase-v1-BackupPlanPolicy) |  |  |
| sensitive_data_policy | [SensitiveDataPolicy](#bytebase-v1-SensitiveDataPolicy) |  |  |
| access_control_policy | [AccessControlPolicy](#bytebase-v1-AccessControlPolicy) |  |  |
| sql_review_policy | [SQLReviewPolicy](#bytebase-v1-SQLReviewPolicy) |  |  |
| enforce | [bool](#bool) |  |  |






<a name="bytebase-v1-SQLReviewPolicy"></a>

### SQLReviewPolicy



| Field | Type | Label | Description |
| ----- | ---- | ----- | ----------- |
| title | [string](#string) |  |  |
| rules | [SQLReviewRule](#bytebase-v1-SQLReviewRule) | repeated |  |






<a name="bytebase-v1-SQLReviewRule"></a>

### SQLReviewRule



| Field | Type | Label | Description |
| ----- | ---- | ----- | ----------- |
| type | [string](#string) |  |  |
| level | [SQLReviewRuleLevel](#bytebase-v1-SQLReviewRuleLevel) |  |  |
| payload | [string](#string) |  |  |
| engine | [Engine](#bytebase-v1-Engine) |  |  |
| comment | [string](#string) |  |  |






<a name="bytebase-v1-SensitiveData"></a>

### SensitiveData



| Field | Type | Label | Description |
| ----- | ---- | ----- | ----------- |
| schema | [string](#string) |  |  |
| table | [string](#string) |  |  |
| column | [string](#string) |  |  |
| mask_type | [SensitiveDataMaskType](#bytebase-v1-SensitiveDataMaskType) |  |  |






<a name="bytebase-v1-SensitiveDataPolicy"></a>

### SensitiveDataPolicy



| Field | Type | Label | Description |
| ----- | ---- | ----- | ----------- |
| sensitive_data | [SensitiveData](#bytebase-v1-SensitiveData) | repeated |  |






<a name="bytebase-v1-UpdatePolicyRequest"></a>

### UpdatePolicyRequest



| Field | Type | Label | Description |
| ----- | ---- | ----- | ----------- |
| policy | [Policy](#bytebase-v1-Policy) |  | The policy to update.

The policy&#39;s `name` field is used to identify the instance to update. Format: {resource name}/policies/{policy type} Workspace resource name: &#34;&#34;. Environment resource name: environments/environment-id. Instance resource name: environments/environment-id/instances/instance-id. Database resource name: environments/environment-id/instances/instance-id/databases/database-name. |
| update_mask | [google.protobuf.FieldMask](#google-protobuf-FieldMask) |  | The list of fields to update. |
| allow_missing | [bool](#bool) |  | If set to true, and the policy is not found, a new policy will be created. In this situation, `update_mask` is ignored. |





 


<a name="bytebase-v1-ApprovalGroup"></a>

### ApprovalGroup


| Name | Number | Description |
| ---- | ------ | ----------- |
| ASSIGNEE_GROUP_UNSPECIFIED | 0 |  |
| APPROVAL_GROUP_DBA | 1 |  |
| APPROVAL_GROUP_PROJECT_OWNER | 2 |  |



<a name="bytebase-v1-ApprovalStrategy"></a>

### ApprovalStrategy


| Name | Number | Description |
| ---- | ------ | ----------- |
| APPROVAL_STRATEGY_UNSPECIFIED | 0 |  |
| AUTOMATIC | 1 |  |
| MANUAL | 2 |  |



<a name="bytebase-v1-BackupPlanSchedule"></a>

### BackupPlanSchedule


| Name | Number | Description |
| ---- | ------ | ----------- |
| SCHEDULE_UNSPECIFIED | 0 |  |
| UNSET | 1 |  |
| DAILY | 2 |  |
| WEEKLY | 3 |  |



<a name="bytebase-v1-PolicyType"></a>

### PolicyType


| Name | Number | Description |
| ---- | ------ | ----------- |
| POLICY_TYPE_UNSPECIFIED | 0 |  |
| DEPLOYMENT_APPROVAL | 1 |  |
| BACKUP_PLAN | 2 |  |
| SQL_REVIEW | 3 |  |
| SENSITIVE_DATA | 4 |  |
| ACCESS_CONTROL | 5 |  |



<a name="bytebase-v1-SQLReviewRuleLevel"></a>

### SQLReviewRuleLevel


| Name | Number | Description |
| ---- | ------ | ----------- |
| LEVEL_UNSPECIFIED | 0 |  |
| ERROR | 1 |  |
| WARNING | 2 |  |
| DISABLED | 3 |  |



<a name="bytebase-v1-SensitiveDataMaskType"></a>

### SensitiveDataMaskType


| Name | Number | Description |
| ---- | ------ | ----------- |
| MASK_TYPE_UNSPECIFIED | 0 |  |
| DEFAULT | 1 |  |


 

 


<a name="bytebase-v1-OrgPolicyService"></a>

### OrgPolicyService


| Method Name | Request Type | Response Type | Description |
| ----------- | ------------ | ------------- | ------------|
| GetPolicy | [GetPolicyRequest](#bytebase-v1-GetPolicyRequest) | [Policy](#bytebase-v1-Policy) |  |
| ListPolicies | [ListPoliciesRequest](#bytebase-v1-ListPoliciesRequest) | [ListPoliciesResponse](#bytebase-v1-ListPoliciesResponse) |  |
| CreatePolicy | [CreatePolicyRequest](#bytebase-v1-CreatePolicyRequest) | [Policy](#bytebase-v1-Policy) |  |
| UpdatePolicy | [UpdatePolicyRequest](#bytebase-v1-UpdatePolicyRequest) | [Policy](#bytebase-v1-Policy) |  |
| DeletePolicy | [DeletePolicyRequest](#bytebase-v1-DeletePolicyRequest) | [.google.protobuf.Empty](#google-protobuf-Empty) |  |

 



<a name="v1_project_service-proto"></a>
<p align="right"><a href="#top">Top</a></p>

## v1/project_service.proto



<a name="bytebase-v1-Activity"></a>

### Activity
TODO(zp): move to activity later.






<a name="bytebase-v1-AddWebhookRequest"></a>

### AddWebhookRequest



| Field | Type | Label | Description |
| ----- | ---- | ----- | ----------- |
| project | [string](#string) |  | The name of the project to add the webhook to. Format: projects/{project} |
| webhook | [Webhook](#bytebase-v1-Webhook) |  | The webhook to add. |






<a name="bytebase-v1-Binding"></a>

### Binding



| Field | Type | Label | Description |
| ----- | ---- | ----- | ----------- |
| role | [string](#string) |  | The project role that is assigned to the members. Format: roles/{role} |
| members | [string](#string) | repeated | Specifies the principals requesting access for a Bytebase resource. `members` can have the following values:

* `user:{emailid}`: An email address that represents a specific Bytebase account. For example, `alice@example.com` . |






<a name="bytebase-v1-CreateProjectRequest"></a>

### CreateProjectRequest



| Field | Type | Label | Description |
| ----- | ---- | ----- | ----------- |
| project | [Project](#bytebase-v1-Project) |  | The project to create. |
| project_id | [string](#string) |  | The ID to use for the project, which will become the final component of the project&#39;s resource name.

This value should be 4-63 characters, and valid characters are /[a-z][0-9]-/. |






<a name="bytebase-v1-DeleteProjectRequest"></a>

### DeleteProjectRequest



| Field | Type | Label | Description |
| ----- | ---- | ----- | ----------- |
| name | [string](#string) |  | The name of the project to delete. Format: projects/{project} |






<a name="bytebase-v1-DeploymentConfig"></a>

### DeploymentConfig



| Field | Type | Label | Description |
| ----- | ---- | ----- | ----------- |
| name | [string](#string) |  | The name of the resource. Format: projects/{project}/deploymentConfig |
| title | [string](#string) |  | The title of the deployment config. |
| schedule | [Schedule](#bytebase-v1-Schedule) |  |  |






<a name="bytebase-v1-DeploymentSpec"></a>

### DeploymentSpec



| Field | Type | Label | Description |
| ----- | ---- | ----- | ----------- |
| label_selector | [LabelSelector](#bytebase-v1-LabelSelector) |  |  |






<a name="bytebase-v1-GetDeploymentConfigRequest"></a>

### GetDeploymentConfigRequest



| Field | Type | Label | Description |
| ----- | ---- | ----- | ----------- |
| name | [string](#string) |  | The name of the resource. Format: projects/{project}/deploymentConfig |






<a name="bytebase-v1-GetIamPolicyRequest"></a>

### GetIamPolicyRequest



| Field | Type | Label | Description |
| ----- | ---- | ----- | ----------- |
| project | [string](#string) |  | The name of the project to get the IAM policy. Format: projects/{project} |






<a name="bytebase-v1-GetProjectGitOpsInfoRequest"></a>

### GetProjectGitOpsInfoRequest



| Field | Type | Label | Description |
| ----- | ---- | ----- | ----------- |
| project | [string](#string) |  | The name of the project. Format: projects/{project} |






<a name="bytebase-v1-GetProjectRequest"></a>

### GetProjectRequest



| Field | Type | Label | Description |
| ----- | ---- | ----- | ----------- |
| name | [string](#string) |  | The name of the project to retrieve. Format: projects/{project} |






<a name="bytebase-v1-IamPolicy"></a>

### IamPolicy



| Field | Type | Label | Description |
| ----- | ---- | ----- | ----------- |
| bindings | [Binding](#bytebase-v1-Binding) | repeated | Collection of binding. A binding binds one or more project members to a single project role. |






<a name="bytebase-v1-LabelSelector"></a>

### LabelSelector



| Field | Type | Label | Description |
| ----- | ---- | ----- | ----------- |
| match_expressions | [LabelSelectorRequirement](#bytebase-v1-LabelSelectorRequirement) | repeated |  |






<a name="bytebase-v1-LabelSelectorRequirement"></a>

### LabelSelectorRequirement



| Field | Type | Label | Description |
| ----- | ---- | ----- | ----------- |
| key | [string](#string) |  |  |
| operator | [OperatorType](#bytebase-v1-OperatorType) |  |  |
| values | [string](#string) | repeated |  |






<a name="bytebase-v1-ListProjectsRequest"></a>

### ListProjectsRequest



| Field | Type | Label | Description |
| ----- | ---- | ----- | ----------- |
| page_size | [int32](#int32) |  | The maximum number of projects to return. The service may return fewer than this value. If unspecified, at most 50 projects will be returned. The maximum value is 1000; values above 1000 will be coerced to 1000. |
| page_token | [string](#string) |  | A page token, received from a previous `ListProjects` call. Provide this to retrieve the subsequent page.

When paginating, all other parameters provided to `ListProjects` must match the call that provided the page token. |
| show_deleted | [bool](#bool) |  | Show deleted projects if specified. |






<a name="bytebase-v1-ListProjectsResponse"></a>

### ListProjectsResponse



| Field | Type | Label | Description |
| ----- | ---- | ----- | ----------- |
| projects | [Project](#bytebase-v1-Project) | repeated | The projects from the specified request. |
| next_page_token | [string](#string) |  | A token, which can be sent as `page_token` to retrieve the next page. If this field is omitted, there are no subsequent pages. |






<a name="bytebase-v1-Project"></a>

### Project



| Field | Type | Label | Description |
| ----- | ---- | ----- | ----------- |
| name | [string](#string) |  | The name of the project. Format: projects/{project} |
| uid | [string](#string) |  | The system-assigned, unique identifier for a resource. |
| state | [State](#bytebase-v1-State) |  |  |
| title | [string](#string) |  | The title or name of a project. It&#39;s not unique within the workspace. |
| key | [string](#string) |  | The key is a short and upper-case identifier for a project. It&#39;s unique within the workspace. |
| workflow | [Workflow](#bytebase-v1-Workflow) |  |  |
| visibility | [Visibility](#bytebase-v1-Visibility) |  |  |
| tenant_mode | [TenantMode](#bytebase-v1-TenantMode) |  |  |
| db_name_template | [string](#string) |  |  |
| schema_version | [SchemaVersion](#bytebase-v1-SchemaVersion) |  |  |
| schema_change | [SchemaChange](#bytebase-v1-SchemaChange) |  |  |
| webhooks | [Webhook](#bytebase-v1-Webhook) | repeated |  |






<a name="bytebase-v1-RemoveWebhookRequest"></a>

### RemoveWebhookRequest



| Field | Type | Label | Description |
| ----- | ---- | ----- | ----------- |
| project | [string](#string) |  | The name of the project to remove the webhook from. Format: projects/{project} |
| webhook | [Webhook](#bytebase-v1-Webhook) |  | The webhook to remove. Identified by its url. |






<a name="bytebase-v1-Schedule"></a>

### Schedule



| Field | Type | Label | Description |
| ----- | ---- | ----- | ----------- |
| deployments | [ScheduleDeployment](#bytebase-v1-ScheduleDeployment) | repeated |  |






<a name="bytebase-v1-ScheduleDeployment"></a>

### ScheduleDeployment



| Field | Type | Label | Description |
| ----- | ---- | ----- | ----------- |
| title | [string](#string) |  | The title of the deployment (stage) in a schedule. |
| spec | [DeploymentSpec](#bytebase-v1-DeploymentSpec) |  |  |






<a name="bytebase-v1-SetIamPolicyRequest"></a>

### SetIamPolicyRequest



| Field | Type | Label | Description |
| ----- | ---- | ----- | ----------- |
| project | [string](#string) |  | The name of the project to set the IAM policy. Format: projects/{project} |
| policy | [IamPolicy](#bytebase-v1-IamPolicy) |  |  |






<a name="bytebase-v1-SetProjectGitOpsInfoRequest"></a>

### SetProjectGitOpsInfoRequest



| Field | Type | Label | Description |
| ----- | ---- | ----- | ----------- |
| project | [string](#string) |  | The name of the project. Format: projects/{project} |
| project_gitops_info | [ProjectGitOpsInfo](#bytebase-v1-ProjectGitOpsInfo) |  | The binding for the project and external version control. |






<a name="bytebase-v1-TestWebhookRequest"></a>

### TestWebhookRequest



| Field | Type | Label | Description |
| ----- | ---- | ----- | ----------- |
| project | [string](#string) |  | The name of the project which owns the webhook to test. Format: projects/{project} |
| webhook | [Webhook](#bytebase-v1-Webhook) |  | The webhook to test. Identified by its url. |






<a name="bytebase-v1-TestWebhookResponse"></a>

### TestWebhookResponse



| Field | Type | Label | Description |
| ----- | ---- | ----- | ----------- |
| error | [string](#string) |  | The result of the test, empty if the test is successful. |






<a name="bytebase-v1-UndeleteProjectRequest"></a>

### UndeleteProjectRequest



| Field | Type | Label | Description |
| ----- | ---- | ----- | ----------- |
| name | [string](#string) |  | The name of the deleted project. Format: projects/{project} |






<a name="bytebase-v1-UpdateDeploymentConfigRequest"></a>

### UpdateDeploymentConfigRequest



| Field | Type | Label | Description |
| ----- | ---- | ----- | ----------- |
| config | [DeploymentConfig](#bytebase-v1-DeploymentConfig) |  |  |






<a name="bytebase-v1-UpdateProjectRequest"></a>

### UpdateProjectRequest



| Field | Type | Label | Description |
| ----- | ---- | ----- | ----------- |
| project | [Project](#bytebase-v1-Project) |  | The project to update.

The project&#39;s `name` field is used to identify the project to update. Format: projects/{project} |
| update_mask | [google.protobuf.FieldMask](#google-protobuf-FieldMask) |  | The list of fields to update. |






<a name="bytebase-v1-UpdateWebhookRequest"></a>

### UpdateWebhookRequest



| Field | Type | Label | Description |
| ----- | ---- | ----- | ----------- |
| project | [string](#string) |  | The name of the project which owns the webhook to be updated. Format: projects/{project} |
| webhook | [Webhook](#bytebase-v1-Webhook) |  | The webhook to modify. Identified by its url. |
| update_mask | [google.protobuf.FieldMask](#google-protobuf-FieldMask) |  | The list of fields to update. |






<a name="bytebase-v1-Webhook"></a>

### Webhook



| Field | Type | Label | Description |
| ----- | ---- | ----- | ----------- |
| type | [Webhook.Type](#bytebase-v1-Webhook-Type) |  | type is the type of the webhook. |
| title | [string](#string) |  | title is the title of the webhook. |
| url | [string](#string) |  | url is the url of the webhook, should be unique within the project. |
| notification_types | [Activity.Type](#bytebase-v1-Activity-Type) | repeated | notification_types is the list of activities types that the webhook is interested in. Bytebase will only send notifications to the webhook if the activity type is in the list. It should not be empty, and shoule be a subset of the following: - TYPE_ISSUE_CREATED - TYPE_ISSUE_STATUS_UPDATE - TYPE_ISSUE_PIPELINE_STAGE_UPDATE - TYPE_ISSUE_PIPELINE_TASK_STATUS_UPDATE - TYPE_ISSUE_FIELD_UPDATE - TYPE_ISSUE_COMMENT_CREAT |





 


<a name="bytebase-v1-Activity-Type"></a>

### Activity.Type


| Name | Number | Description |
| ---- | ------ | ----------- |
| TYPE_UNSPECIFIED | 0 |  |
| TYPE_ISSUE_CREATE | 1 | Issue related activity types.

TYPE_ISSUE_CREATE represents creating an issue. |
| TYPE_ISSUE_COMMENT_CREATE | 2 | TYPE_ISSUE_COMMENT_CREATE represents commenting on an issue. |
| TYPE_ISSUE_FIELD_UPDATE | 3 | TYPE_ISSUE_FIELD_UPDATE represents updating the issue field, likes title, description, assignee, etc. |
| TYPE_ISSUE_STATUS_UPDATE | 4 | TYPE_ISSUE_STATUS_UPDATE represents the issue status change, including OPEN, CLOSE, CANCEL fow now. |
| TYPE_ISSUE_PIPELINE_STAGE_STATUS_UPDATE | 5 | TYPE_ISSUE_PIPELINE_STAGE_STATUS_UPDATE represents the pipeline stage status change, including BEGIN, END for now. |
| TYPE_ISSUE_PIPELINE_TASK_STATUS_UPDATE | 6 | TYPE_ISSUE_PIPELINE_TASK_STATUS_UPDATE represents the pipeline task status change, including PENDING, PENDING_APPROVAL, RUNNING, SUCCESS, FAILURE, CANCELED for now. |
| TYPE_ISSUE_PIPELINE_TASK_FILE_COMMIT | 7 | TYPE_ISSUE_PIPELINE_TASK_FILE_COMMIT represents the VCS trigger to commit a file to update the task statement. |
| TYPE_ISSUE_PIPELINE_TASK_STATEMENT_UPDATE | 8 | TYPE_ISSUE_PIPELINE_TASK_STATEMENT_UPDATE represents the manual update of the task statement. |
| TYPE_ISSUE_PIPELINE_TASK_EARLIEST_ALLOWED_TIME_UPDATE | 9 | TYPE_ISSUE_PIPELINE_TASK_EARLIEST_ALLOWED_TIME_UPDATE represents the manual update of the task earliest allowed time. |
| TYPE_MEMBER_CREATE | 10 | Member related activity types.

TYPE_MEMBER_CREATE represents creating a members. |
| TYPE_MEMBER_ROLE_UPDATE | 11 | TYPE_MEMBER_ROLE_UPDATE represents updating the member role, for example, from ADMIN to MEMBER. |
| TYPE_MEMBER_ACTIVATE | 12 | TYPE_MEMBER_ACTIVATE represents activating a deactivated member. |
| TYPE_MEMBER_DEACTIVATE | 13 | TYPE_MEMBER_DEACTIVATE represents deactivating an active member. |
| TYPE_PROJECT_REPOSITORY_PUSH | 14 | Project related activity types.

TYPE_PROJECT_REPOSITORY_PUSH represents Bytebase receiving a push event from the project repository. |
| TYPE_PROJECT_DATABASE_TRANSFER | 15 | TYPE_PROJECT_DATABASE_TRANFER represents transfering the database from one project to another. |
| TYPE_PROJECT_MEMBER_CREATE | 16 | TYPE_PROJECT_MEMBER_CREATE represents adding a member to the project. |
| TYPE_PROJECT_MEMBER_DELETE | 17 | TYPE_PROJECT_MEMBER_DELETE represents removing a member from the project. |
| TYPE_PROJECT_MEMBER_ROLE_UPDATE | 18 | TYPE_PROJECT_MEMBER_ROLE_UPDATE represents updating the member role, for example, from ADMIN to MEMBER. |
| TYPE_SQL_EDITOR_QUERY | 19 | SQL Editor related activity types. TYPE_SQL_EDITOR_QUERY represents executing query in SQL Editor. |
| TYPE_DATABASE_RECOVERY_PITR_DONE | 20 | Database related activity types. TYPE_DATABASE_RECOVERY_PITR_DONE represents the database recovery to a point in time is done. |



<a name="bytebase-v1-OperatorType"></a>

### OperatorType


| Name | Number | Description |
| ---- | ------ | ----------- |
| OPERATOR_TYPE_UNSPECIFIED | 0 | The operator is not specified. |
| OPERATOR_TYPE_IN | 1 | The operator is &#34;In&#34;. |
| OPERATOR_TYPE_EXISTS | 2 | The operator is &#34;Exists&#34;. |



<a name="bytebase-v1-SchemaChange"></a>

### SchemaChange


| Name | Number | Description |
| ---- | ------ | ----------- |
| SCHEMA_CHANGE_UNSPECIFIED | 0 |  |
| DDL | 1 |  |
| SDL | 2 |  |



<a name="bytebase-v1-SchemaVersion"></a>

### SchemaVersion


| Name | Number | Description |
| ---- | ------ | ----------- |
| SCHEMA_VERSION_UNSPECIFIED | 0 |  |
| TIMESTAMP | 1 |  |
| SEMANTIC | 2 |  |



<a name="bytebase-v1-TenantMode"></a>

### TenantMode


| Name | Number | Description |
| ---- | ------ | ----------- |
| TENANT_MODE_UNSPECIFIED | 0 |  |
| TENANT_MODE_DISABLED | 1 |  |
| TENANT_MODE_ENABLED | 2 |  |



<a name="bytebase-v1-Visibility"></a>

### Visibility


| Name | Number | Description |
| ---- | ------ | ----------- |
| VISIBILITY_UNSPECIFIED | 0 |  |
| VISIBILITY_PUBLIC | 1 |  |
| VISIBILITY_PRIVATE | 2 |  |



<a name="bytebase-v1-Webhook-Type"></a>

### Webhook.Type


| Name | Number | Description |
| ---- | ------ | ----------- |
| TYPE_UNSPECIFIED | 0 |  |
| TYPE_SLACK | 1 |  |
| TYPE_DISCORD | 2 |  |
| TYPE_TEAMS | 3 |  |
| TYPE_DINGTALK | 4 |  |
| TYPE_FEISHU | 5 |  |
| TYPE_WECOM | 6 |  |
| TYPE_CUSTOM | 7 |  |



<a name="bytebase-v1-Workflow"></a>

### Workflow


| Name | Number | Description |
| ---- | ------ | ----------- |
| WORKFLOW_UNSPECIFIED | 0 |  |
| UI | 1 |  |
| VCS | 2 |  |


 

 


<a name="bytebase-v1-ProjectService"></a>

### ProjectService


| Method Name | Request Type | Response Type | Description |
| ----------- | ------------ | ------------- | ------------|
| GetProject | [GetProjectRequest](#bytebase-v1-GetProjectRequest) | [Project](#bytebase-v1-Project) |  |
| ListProjects | [ListProjectsRequest](#bytebase-v1-ListProjectsRequest) | [ListProjectsResponse](#bytebase-v1-ListProjectsResponse) |  |
| CreateProject | [CreateProjectRequest](#bytebase-v1-CreateProjectRequest) | [Project](#bytebase-v1-Project) |  |
| UpdateProject | [UpdateProjectRequest](#bytebase-v1-UpdateProjectRequest) | [Project](#bytebase-v1-Project) |  |
| DeleteProject | [DeleteProjectRequest](#bytebase-v1-DeleteProjectRequest) | [.google.protobuf.Empty](#google-protobuf-Empty) |  |
| UndeleteProject | [UndeleteProjectRequest](#bytebase-v1-UndeleteProjectRequest) | [Project](#bytebase-v1-Project) |  |
| GetIamPolicy | [GetIamPolicyRequest](#bytebase-v1-GetIamPolicyRequest) | [IamPolicy](#bytebase-v1-IamPolicy) |  |
| SetIamPolicy | [SetIamPolicyRequest](#bytebase-v1-SetIamPolicyRequest) | [IamPolicy](#bytebase-v1-IamPolicy) |  |
| GetDeploymentConfig | [GetDeploymentConfigRequest](#bytebase-v1-GetDeploymentConfigRequest) | [DeploymentConfig](#bytebase-v1-DeploymentConfig) |  |
| UpdateDeploymentConfig | [UpdateDeploymentConfigRequest](#bytebase-v1-UpdateDeploymentConfigRequest) | [DeploymentConfig](#bytebase-v1-DeploymentConfig) |  |
| AddWebhook | [AddWebhookRequest](#bytebase-v1-AddWebhookRequest) | [Project](#bytebase-v1-Project) |  |
| UpdateWebhook | [UpdateWebhookRequest](#bytebase-v1-UpdateWebhookRequest) | [Project](#bytebase-v1-Project) |  |
| RemoveWebhook | [RemoveWebhookRequest](#bytebase-v1-RemoveWebhookRequest) | [Project](#bytebase-v1-Project) |  |
| TestWebhook | [TestWebhookRequest](#bytebase-v1-TestWebhookRequest) | [TestWebhookResponse](#bytebase-v1-TestWebhookResponse) |  |
| SetProjectGitOpsInfo | [SetProjectGitOpsInfoRequest](#bytebase-v1-SetProjectGitOpsInfoRequest) | [ProjectGitOpsInfo](#bytebase-v1-ProjectGitOpsInfo) |  |
| GetProjectGitOpsInfo | [SetProjectGitOpsInfoRequest](#bytebase-v1-SetProjectGitOpsInfoRequest) | [ProjectGitOpsInfo](#bytebase-v1-ProjectGitOpsInfo) |  |

 



<a name="v1_review_service-proto"></a>
<p align="right"><a href="#top">Top</a></p>

## v1/review_service.proto



<a name="bytebase-v1-ApprovalFlow"></a>

### ApprovalFlow



| Field | Type | Label | Description |
| ----- | ---- | ----- | ----------- |
| steps | [ApprovalStep](#bytebase-v1-ApprovalStep) | repeated |  |






<a name="bytebase-v1-ApprovalNode"></a>

### ApprovalNode



| Field | Type | Label | Description |
| ----- | ---- | ----- | ----------- |
| type | [ApprovalNode.Type](#bytebase-v1-ApprovalNode-Type) |  |  |
| group_value | [ApprovalNode.GroupValue](#bytebase-v1-ApprovalNode-GroupValue) |  |  |
| role | [string](#string) |  | Format: roles/{role} |






<a name="bytebase-v1-ApprovalStep"></a>

### ApprovalStep



| Field | Type | Label | Description |
| ----- | ---- | ----- | ----------- |
| type | [ApprovalStep.Type](#bytebase-v1-ApprovalStep-Type) |  |  |
| nodes | [ApprovalNode](#bytebase-v1-ApprovalNode) | repeated |  |






<a name="bytebase-v1-ApprovalTemplate"></a>

### ApprovalTemplate



| Field | Type | Label | Description |
| ----- | ---- | ----- | ----------- |
| flow | [ApprovalFlow](#bytebase-v1-ApprovalFlow) |  |  |
| title | [string](#string) |  |  |
| description | [string](#string) |  |  |






<a name="bytebase-v1-ApproveReviewRequest"></a>

### ApproveReviewRequest



| Field | Type | Label | Description |
| ----- | ---- | ----- | ----------- |
| name | [string](#string) |  | The name of the review to add an approver. Format: projects/{project}/reviews/{review} |






<a name="bytebase-v1-BatchUpdateReviewsRequest"></a>

### BatchUpdateReviewsRequest



| Field | Type | Label | Description |
| ----- | ---- | ----- | ----------- |
| parent | [string](#string) |  | The parent resource shared by all reviews being updated. Format: projects/{project} If the operation spans parents, a dash (-) may be accepted as a wildcard. We only support updating the status of databases for now. |
| requests | [UpdateReviewRequest](#bytebase-v1-UpdateReviewRequest) | repeated | The request message specifying the resources to update. A maximum of 1000 databases can be modified in a batch. |






<a name="bytebase-v1-BatchUpdateReviewsResponse"></a>

### BatchUpdateReviewsResponse



| Field | Type | Label | Description |
| ----- | ---- | ----- | ----------- |
| reviews | [Review](#bytebase-v1-Review) | repeated | Reviews updated. |






<a name="bytebase-v1-GetReviewRequest"></a>

### GetReviewRequest



| Field | Type | Label | Description |
| ----- | ---- | ----- | ----------- |
| name | [string](#string) |  | The name of the review to retrieve. Format: projects/{project}/reviews/{review} |






<a name="bytebase-v1-ListReviewsRequest"></a>

### ListReviewsRequest



| Field | Type | Label | Description |
| ----- | ---- | ----- | ----------- |
| parent | [string](#string) |  | The parent, which owns this collection of reviews. Format: projects/{project} Use &#34;projects/-&#34; to list all reviews from all projects. |
| page_size | [int32](#int32) |  | The maximum number of reviews to return. The service may return fewer than this value. If unspecified, at most 50 reviews will be returned. The maximum value is 1000; values above 1000 will be coerced to 1000. |
| page_token | [string](#string) |  | A page token, received from a previous `ListReviews` call. Provide this to retrieve the subsequent page.

When paginating, all other parameters provided to `ListReviews` must match the call that provided the page token. |






<a name="bytebase-v1-ListReviewsResponse"></a>

### ListReviewsResponse



| Field | Type | Label | Description |
| ----- | ---- | ----- | ----------- |
| reviews | [Review](#bytebase-v1-Review) | repeated | The reviews from the specified request. |
| next_page_token | [string](#string) |  | A token, which can be sent as `page_token` to retrieve the next page. If this field is omitted, there are no subsequent pages. |






<a name="bytebase-v1-Review"></a>

### Review



| Field | Type | Label | Description |
| ----- | ---- | ----- | ----------- |
| name | [string](#string) |  | The name of the review. `review` is a system generated ID. Format: projects/{project}/reviews/{review} |
| uid | [string](#string) |  | The system-assigned, unique identifier for a resource. |
| title | [string](#string) |  |  |
| description | [string](#string) |  |  |
| status | [ReviewStatus](#bytebase-v1-ReviewStatus) |  |  |
| assignee | [string](#string) |  | Format: user:hello@world.com |
| assignee_attention | [bool](#bool) |  |  |
| approval_templates | [ApprovalTemplate](#bytebase-v1-ApprovalTemplate) | repeated |  |
| approvers | [Review.Approver](#bytebase-v1-Review-Approver) | repeated |  |
| approval_finding_done | [bool](#bool) |  | If the value is `false`, it means that the backend is still finding matching approval templates. If `true`, approval_templates &amp; approvers &amp; approval_finding_error are available. |
| approval_finding_error | [string](#string) |  |  |
| subscribers | [string](#string) | repeated | The subscribers. Format: user:hello@world.com |
| creator | [string](#string) |  | Format: user:hello@world.com |
| create_time | [google.protobuf.Timestamp](#google-protobuf-Timestamp) |  |  |
| update_time | [google.protobuf.Timestamp](#google-protobuf-Timestamp) |  |  |






<a name="bytebase-v1-Review-Approver"></a>

### Review.Approver



| Field | Type | Label | Description |
| ----- | ---- | ----- | ----------- |
| status | [Review.Approver.Status](#bytebase-v1-Review-Approver-Status) |  | The new status. |
| principal | [string](#string) |  | Format: user:hello@world.com |






<a name="bytebase-v1-UpdateReviewRequest"></a>

### UpdateReviewRequest



| Field | Type | Label | Description |
| ----- | ---- | ----- | ----------- |
| review | [Review](#bytebase-v1-Review) |  | The review to update.

The review&#39;s `name` field is used to identify the review to update. Format: projects/{project}/reviews/{review} |
| update_mask | [google.protobuf.FieldMask](#google-protobuf-FieldMask) |  | The list of fields to update. |





 


<a name="bytebase-v1-ApprovalNode-GroupValue"></a>

### ApprovalNode.GroupValue
The predefined user groups are:
- WORKSPACE_OWNER
- WORKSPACE_DBA
- PROJECT_OWNER
- PROJECT_MEMBER

| Name | Number | Description |
| ---- | ------ | ----------- |
| GROUP_VALUE_UNSPECIFILED | 0 |  |
| WORKSPACE_OWNER | 1 |  |
| WORKSPACE_DBA | 2 |  |
| PROJECT_OWNER | 3 |  |
| PROJECT_MEMBER | 4 |  |



<a name="bytebase-v1-ApprovalNode-Type"></a>

### ApprovalNode.Type
Type of the ApprovalNode.
type determines who should approve this node.
ANY_IN_GROUP means the ApprovalNode can be approved by an user from our predefined user group.
See GroupValue below for the predefined user groups.

| Name | Number | Description |
| ---- | ------ | ----------- |
| TYPE_UNSPECIFIED | 0 |  |
| ANY_IN_GROUP | 1 |  |



<a name="bytebase-v1-ApprovalStep-Type"></a>

### ApprovalStep.Type
Type of the ApprovalStep
ALL means every node must be approved to proceed.
ANY means approving any node will proceed.

| Name | Number | Description |
| ---- | ------ | ----------- |
| TYPE_UNSPECIFIED | 0 |  |
| ALL | 1 |  |
| ANY | 2 |  |



<a name="bytebase-v1-Review-Approver-Status"></a>

### Review.Approver.Status


| Name | Number | Description |
| ---- | ------ | ----------- |
| STATUS_UNSPECIFIED | 0 |  |
| PENDING | 1 |  |
| APPROVED | 2 |  |



<a name="bytebase-v1-ReviewStatus"></a>

### ReviewStatus


| Name | Number | Description |
| ---- | ------ | ----------- |
| REVIEW_STATUS_UNSPECIFIED | 0 |  |
| OPEN | 1 |  |
| DONE | 2 |  |
| CANCELED | 3 |  |


 

 


<a name="bytebase-v1-ReviewService"></a>

### ReviewService


| Method Name | Request Type | Response Type | Description |
| ----------- | ------------ | ------------- | ------------|
| GetReview | [GetReviewRequest](#bytebase-v1-GetReviewRequest) | [Review](#bytebase-v1-Review) |  |
| ListReviews | [ListReviewsRequest](#bytebase-v1-ListReviewsRequest) | [ListReviewsResponse](#bytebase-v1-ListReviewsResponse) |  |
| UpdateReview | [UpdateReviewRequest](#bytebase-v1-UpdateReviewRequest) | [Review](#bytebase-v1-Review) |  |
| BatchUpdateReviews | [BatchUpdateReviewsRequest](#bytebase-v1-BatchUpdateReviewsRequest) | [BatchUpdateReviewsResponse](#bytebase-v1-BatchUpdateReviewsResponse) |  |
| ApproveReview | [ApproveReviewRequest](#bytebase-v1-ApproveReviewRequest) | [Review](#bytebase-v1-Review) |  |

 



<a name="v1_risk_service-proto"></a>
<p align="right"><a href="#top">Top</a></p>

## v1/risk_service.proto



<a name="bytebase-v1-CreateRiskRequest"></a>

### CreateRiskRequest



| Field | Type | Label | Description |
| ----- | ---- | ----- | ----------- |
| risk | [Risk](#bytebase-v1-Risk) |  | The risk to create. |






<a name="bytebase-v1-DeleteRiskRequest"></a>

### DeleteRiskRequest



| Field | Type | Label | Description |
| ----- | ---- | ----- | ----------- |
| name | [string](#string) |  | The name of the risk to delete. Format: risks/{risk} |






<a name="bytebase-v1-ListRisksRequest"></a>

### ListRisksRequest



| Field | Type | Label | Description |
| ----- | ---- | ----- | ----------- |
| page_size | [int32](#int32) |  | The maximum number of risks to return. The service may return fewer than this value. If unspecified, at most 50 risks will be returned. The maximum value is 1000; values above 1000 will be coerced to 1000. |
| page_token | [string](#string) |  | A page token, received from a previous `ListRisks` call. Provide this to retrieve the subsequent page.

When paginating, all other parameters provided to `LiskRisks` must match the call that provided the page token. |






<a name="bytebase-v1-ListRisksResponse"></a>

### ListRisksResponse



| Field | Type | Label | Description |
| ----- | ---- | ----- | ----------- |
| risks | [Risk](#bytebase-v1-Risk) | repeated |  |
| next_page_token | [string](#string) |  | A token, which can be sent as `page_token` to retrieve the next page. If this field is omitted, there are no subsequent pages. |






<a name="bytebase-v1-Risk"></a>

### Risk



| Field | Type | Label | Description |
| ----- | ---- | ----- | ----------- |
| name | [string](#string) |  | Format: risks/{risk} |
| uid | [string](#string) |  | system-generated unique identifier. |
| source | [Risk.Source](#bytebase-v1-Risk-Source) |  |  |
| title | [string](#string) |  |  |
| level | [int64](#int64) |  |  |
| expression | [google.api.expr.v1alpha1.ParsedExpr](#google-api-expr-v1alpha1-ParsedExpr) |  |  |
| active | [bool](#bool) |  |  |






<a name="bytebase-v1-UpdateRiskRequest"></a>

### UpdateRiskRequest



| Field | Type | Label | Description |
| ----- | ---- | ----- | ----------- |
| risk | [Risk](#bytebase-v1-Risk) |  | The risk to update.

The risk&#39;s `name` field is used to identify the risk to update. Format: risks/{risk} |
| update_mask | [google.protobuf.FieldMask](#google-protobuf-FieldMask) |  | The list of fields to update. |





 


<a name="bytebase-v1-Risk-Source"></a>

### Risk.Source


| Name | Number | Description |
| ---- | ------ | ----------- |
| SOURCE_UNSPECIFIED | 0 |  |
| DDL | 1 |  |
| DML | 2 |  |
| CREATE_DATABASE | 3 |  |


 

 


<a name="bytebase-v1-RiskService"></a>

### RiskService


| Method Name | Request Type | Response Type | Description |
| ----------- | ------------ | ------------- | ------------|
| ListRisks | [ListRisksRequest](#bytebase-v1-ListRisksRequest) | [ListRisksResponse](#bytebase-v1-ListRisksResponse) |  |
| CreateRisk | [CreateRiskRequest](#bytebase-v1-CreateRiskRequest) | [Risk](#bytebase-v1-Risk) |  |
| UpdateRisk | [UpdateRiskRequest](#bytebase-v1-UpdateRiskRequest) | [Risk](#bytebase-v1-Risk) |  |
| DeleteRisk | [DeleteRiskRequest](#bytebase-v1-DeleteRiskRequest) | [.google.protobuf.Empty](#google-protobuf-Empty) |  |

 



<a name="v1_role_service-proto"></a>
<p align="right"><a href="#top">Top</a></p>

## v1/role_service.proto



<a name="bytebase-v1-CreateRoleRequest"></a>

### CreateRoleRequest



| Field | Type | Label | Description |
| ----- | ---- | ----- | ----------- |
| role | [Role](#bytebase-v1-Role) |  |  |
| role_id | [string](#string) |  | The ID to use for the role, which will become the final component of the role&#39;s resource name.

This value should be 4-63 characters, and valid characters are /[a-z][A-Z][0-9]/. |






<a name="bytebase-v1-DeleteRoleRequest"></a>

### DeleteRoleRequest



| Field | Type | Label | Description |
| ----- | ---- | ----- | ----------- |
| name | [string](#string) |  | Format: roles/{role} |






<a name="bytebase-v1-ListRolesRequest"></a>

### ListRolesRequest



| Field | Type | Label | Description |
| ----- | ---- | ----- | ----------- |
| page_size | [int32](#int32) |  | The maximum number of roles to return. The service may return fewer than this value. If unspecified, at most 50 reviews will be returned. The maximum value is 1000; values above 1000 will be coerced to 1000. |
| page_token | [string](#string) |  | A page token, received from a previous `ListRoles` call. Provide this to retrieve the subsequent page.

When paginating, all other parameters provided to `ListRoles` must match the call that provided the page token. |






<a name="bytebase-v1-ListRolesResponse"></a>

### ListRolesResponse



| Field | Type | Label | Description |
| ----- | ---- | ----- | ----------- |
| roles | [Role](#bytebase-v1-Role) | repeated |  |
| next_page_token | [string](#string) |  | A token, which can be sent as `page_token` to retrieve the next page. If this field is omitted, there are no subsequent pages. |






<a name="bytebase-v1-Role"></a>

### Role



| Field | Type | Label | Description |
| ----- | ---- | ----- | ----------- |
| name | [string](#string) |  | Format: roles/{role} |
| title | [string](#string) |  |  |
| description | [string](#string) |  |  |






<a name="bytebase-v1-UpdateRoleRequest"></a>

### UpdateRoleRequest



| Field | Type | Label | Description |
| ----- | ---- | ----- | ----------- |
| role | [Role](#bytebase-v1-Role) |  |  |
| update_mask | [google.protobuf.FieldMask](#google-protobuf-FieldMask) |  |  |





 

 

 


<a name="bytebase-v1-RoleService"></a>

### RoleService


| Method Name | Request Type | Response Type | Description |
| ----------- | ------------ | ------------- | ------------|
| ListRoles | [ListRolesRequest](#bytebase-v1-ListRolesRequest) | [ListRolesResponse](#bytebase-v1-ListRolesResponse) |  |
| CreateRole | [CreateRoleRequest](#bytebase-v1-CreateRoleRequest) | [Role](#bytebase-v1-Role) |  |
| UpdateRole | [UpdateRoleRequest](#bytebase-v1-UpdateRoleRequest) | [Role](#bytebase-v1-Role) |  |
| DeleteRole | [DeleteRoleRequest](#bytebase-v1-DeleteRoleRequest) | [.google.protobuf.Empty](#google-protobuf-Empty) |  |

 



<a name="v1_setting_service-proto"></a>
<p align="right"><a href="#top">Top</a></p>

## v1/setting_service.proto



<a name="bytebase-v1-GetSettingRequest"></a>

### GetSettingRequest
The request message for getting a setting.


| Field | Type | Label | Description |
| ----- | ---- | ----- | ----------- |
| name | [string](#string) |  | The resource name of the setting. |






<a name="bytebase-v1-GetSettingResponse"></a>

### GetSettingResponse
The response message for getting a setting.


| Field | Type | Label | Description |
| ----- | ---- | ----- | ----------- |
| setting | [Setting](#bytebase-v1-Setting) |  |  |






<a name="bytebase-v1-SMTPMailDeliverySettingValue"></a>

### SMTPMailDeliverySettingValue



| Field | Type | Label | Description |
| ----- | ---- | ----- | ----------- |
| server | [string](#string) |  | The SMTP server address. |
| port | [int32](#int32) |  | The SMTP server port. |
| encryption | [SMTPMailDeliverySettingValue.Encryption](#bytebase-v1-SMTPMailDeliverySettingValue-Encryption) |  | The SMTP server encryption. |
| ca | [string](#string) | optional | The CA, KEY, and CERT for the SMTP server. Not used. |
| key | [string](#string) | optional |  |
| cert | [string](#string) | optional |  |
| authentication | [SMTPMailDeliverySettingValue.Authentication](#bytebase-v1-SMTPMailDeliverySettingValue-Authentication) |  |  |
| username | [string](#string) |  |  |
| password | [string](#string) | optional | If not specified, server will use the existed password. |
| from | [string](#string) |  | The sender email address. |
| to | [string](#string) |  | The recipient email address, used with validate_only to send test email. |






<a name="bytebase-v1-SetSettingRequest"></a>

### SetSettingRequest
The request message for updating a setting.


| Field | Type | Label | Description |
| ----- | ---- | ----- | ----------- |
| setting | [Setting](#bytebase-v1-Setting) |  | The setting to update. |
| validate_only | [bool](#bool) |  | validate_only is a flag to indicate whether to validate the setting value, server would not persist the setting value if it is true. |






<a name="bytebase-v1-Setting"></a>

### Setting
The schema of setting.


| Field | Type | Label | Description |
| ----- | ---- | ----- | ----------- |
| name | [string](#string) |  | The resource name of the setting. Must be one of the following forms:

- `setting/{setting_name}` For example, &#34;settings/bb.branding.logo&#34; |
| value | [Value](#bytebase-v1-Value) |  | The value of the setting. |






<a name="bytebase-v1-Value"></a>

### Value
The data in setting value.


| Field | Type | Label | Description |
| ----- | ---- | ----- | ----------- |
| string_value | [string](#string) |  | Defines this value as being a string value. |
| smtp_mail_delivery_setting_value | [SMTPMailDeliverySettingValue](#bytebase-v1-SMTPMailDeliverySettingValue) |  |  |





 


<a name="bytebase-v1-SMTPMailDeliverySettingValue-Authentication"></a>

### SMTPMailDeliverySettingValue.Authentication
We support four types of SMTP authentication: NONE, PLAIN, LOGIN, and CRAM-MD5.

| Name | Number | Description |
| ---- | ------ | ----------- |
| AUTHENTICATION_UNSPECIFIED | 0 |  |
| AUTHENTICATION_NONE | 1 |  |
| AUTHENTICATION_PLAIN | 2 |  |
| AUTHENTICATION_LOGIN | 3 |  |
| AUTHENTICATION_CRAM_MD5 | 4 |  |



<a name="bytebase-v1-SMTPMailDeliverySettingValue-Encryption"></a>

### SMTPMailDeliverySettingValue.Encryption
We support three types of SMTP encryption: NONE, STARTTLS, and SSL/TLS.

| Name | Number | Description |
| ---- | ------ | ----------- |
| ENCRYPTION_UNSPECIFIED | 0 |  |
| ENCRYPTION_NONE | 1 |  |
| ENCRYPTION_STARTTLS | 2 |  |
| ENCRYPTION_SSL_TLS | 3 |  |


 

 


<a name="bytebase-v1-SettingService"></a>

### SettingService


| Method Name | Request Type | Response Type | Description |
| ----------- | ------------ | ------------- | ------------|
| GetSetting | [GetSettingRequest](#bytebase-v1-GetSettingRequest) | [Setting](#bytebase-v1-Setting) |  |
| SetSetting | [SetSettingRequest](#bytebase-v1-SetSettingRequest) | [Setting](#bytebase-v1-Setting) |  |

 



<a name="v1_sql_service-proto"></a>
<p align="right"><a href="#top">Top</a></p>

## v1/sql_service.proto



<a name="bytebase-v1-PrettyRequest"></a>

### PrettyRequest



| Field | Type | Label | Description |
| ----- | ---- | ----- | ----------- |
| engine | [Engine](#bytebase-v1-Engine) |  |  |
| current_schema | [string](#string) |  | The SDL format SQL schema information that was dumped from a database engine. This information will be sorted to match the order of statements in the userSchema. |
| expected_schema | [string](#string) |  | The expected SDL schema. This schema will be checked for correctness and normalized. |






<a name="bytebase-v1-PrettyResponse"></a>

### PrettyResponse



| Field | Type | Label | Description |
| ----- | ---- | ----- | ----------- |
| current_schema | [string](#string) |  | The pretty-formatted version of current schema. |
| expected_schema | [string](#string) |  | The expected SDL schema after normalizing. |





 

 

 


<a name="bytebase-v1-SQLService"></a>

### SQLService


| Method Name | Request Type | Response Type | Description |
| ----------- | ------------ | ------------- | ------------|
| Pretty | [PrettyRequest](#bytebase-v1-PrettyRequest) | [PrettyResponse](#bytebase-v1-PrettyResponse) |  |

 



<a name="v1_subscription_service-proto"></a>
<p align="right"><a href="#top">Top</a></p>

## v1/subscription_service.proto



<a name="bytebase-v1-GetSubscriptionRequest"></a>

### GetSubscriptionRequest







<a name="bytebase-v1-PatchSubscription"></a>

### PatchSubscription



| Field | Type | Label | Description |
| ----- | ---- | ----- | ----------- |
| license | [string](#string) |  |  |






<a name="bytebase-v1-Subscription"></a>

### Subscription



| Field | Type | Label | Description |
| ----- | ---- | ----- | ----------- |
| instance_count | [int32](#int32) |  |  |
| expires_time | [google.protobuf.Timestamp](#google-protobuf-Timestamp) |  |  |
| started_time | [google.protobuf.Timestamp](#google-protobuf-Timestamp) |  |  |
| plan | [PlanType](#bytebase-v1-PlanType) |  |  |
| trialing | [bool](#bool) |  |  |
| org_id | [string](#string) |  |  |
| org_name | [string](#string) |  |  |






<a name="bytebase-v1-TrialSubscription"></a>

### TrialSubscription



| Field | Type | Label | Description |
| ----- | ---- | ----- | ----------- |
| plan | [PlanType](#bytebase-v1-PlanType) |  |  |
| days | [int32](#int32) |  |  |
| instance_count | [int32](#int32) |  |  |






<a name="bytebase-v1-TrialSubscriptionRequest"></a>

### TrialSubscriptionRequest



| Field | Type | Label | Description |
| ----- | ---- | ----- | ----------- |
| trial | [TrialSubscription](#bytebase-v1-TrialSubscription) |  |  |






<a name="bytebase-v1-UpdateSubscriptionRequest"></a>

### UpdateSubscriptionRequest



| Field | Type | Label | Description |
| ----- | ---- | ----- | ----------- |
| patch | [PatchSubscription](#bytebase-v1-PatchSubscription) |  |  |





 


<a name="bytebase-v1-PlanType"></a>

### PlanType


| Name | Number | Description |
| ---- | ------ | ----------- |
| PLAN_TYPE_UNSPECIFIED | 0 |  |
| FREE | 1 |  |
| TEAM | 2 |  |
| ENTERPRISE | 3 |  |


 

 


<a name="bytebase-v1-SubscriptionService"></a>

### SubscriptionService


| Method Name | Request Type | Response Type | Description |
| ----------- | ------------ | ------------- | ------------|
| GetSubscription | [GetSubscriptionRequest](#bytebase-v1-GetSubscriptionRequest) | [Subscription](#bytebase-v1-Subscription) |  |
| UpdateSubscription | [UpdateSubscriptionRequest](#bytebase-v1-UpdateSubscriptionRequest) | [Subscription](#bytebase-v1-Subscription) |  |
| TrialSubscription | [TrialSubscriptionRequest](#bytebase-v1-TrialSubscriptionRequest) | [Subscription](#bytebase-v1-Subscription) |  |

 



## Scalar Value Types

| .proto Type | Notes | C++ | Java | Python | Go | C# | PHP | Ruby |
| ----------- | ----- | --- | ---- | ------ | -- | -- | --- | ---- |
| <a name="double" /> double |  | double | double | float | float64 | double | float | Float |
| <a name="float" /> float |  | float | float | float | float32 | float | float | Float |
| <a name="int32" /> int32 | Uses variable-length encoding. Inefficient for encoding negative numbers – if your field is likely to have negative values, use sint32 instead. | int32 | int | int | int32 | int | integer | Bignum or Fixnum (as required) |
| <a name="int64" /> int64 | Uses variable-length encoding. Inefficient for encoding negative numbers – if your field is likely to have negative values, use sint64 instead. | int64 | long | int/long | int64 | long | integer/string | Bignum |
| <a name="uint32" /> uint32 | Uses variable-length encoding. | uint32 | int | int/long | uint32 | uint | integer | Bignum or Fixnum (as required) |
| <a name="uint64" /> uint64 | Uses variable-length encoding. | uint64 | long | int/long | uint64 | ulong | integer/string | Bignum or Fixnum (as required) |
| <a name="sint32" /> sint32 | Uses variable-length encoding. Signed int value. These more efficiently encode negative numbers than regular int32s. | int32 | int | int | int32 | int | integer | Bignum or Fixnum (as required) |
| <a name="sint64" /> sint64 | Uses variable-length encoding. Signed int value. These more efficiently encode negative numbers than regular int64s. | int64 | long | int/long | int64 | long | integer/string | Bignum |
| <a name="fixed32" /> fixed32 | Always four bytes. More efficient than uint32 if values are often greater than 2^28. | uint32 | int | int | uint32 | uint | integer | Bignum or Fixnum (as required) |
| <a name="fixed64" /> fixed64 | Always eight bytes. More efficient than uint64 if values are often greater than 2^56. | uint64 | long | int/long | uint64 | ulong | integer/string | Bignum |
| <a name="sfixed32" /> sfixed32 | Always four bytes. | int32 | int | int | int32 | int | integer | Bignum or Fixnum (as required) |
| <a name="sfixed64" /> sfixed64 | Always eight bytes. | int64 | long | int/long | int64 | long | integer/string | Bignum |
| <a name="bool" /> bool |  | bool | boolean | boolean | bool | bool | boolean | TrueClass/FalseClass |
| <a name="string" /> string | A string must always contain UTF-8 encoded or 7-bit ASCII text. | string | String | str/unicode | string | string | string | String (UTF-8) |
| <a name="bytes" /> bytes | May contain any arbitrary sequence of bytes. | string | ByteString | str | []byte | ByteString | string | String (ASCII-8BIT) |
<|MERGE_RESOLUTION|>--- conflicted
+++ resolved
@@ -422,7 +422,222 @@
 
 
 
-<<<<<<< HEAD
+<a name="v1_anomaly_service-proto"></a>
+<p align="right"><a href="#top">Top</a></p>
+
+## v1/anomaly_service.proto
+
+
+
+<a name="bytebase-v1-Anomaly"></a>
+
+### Anomaly
+
+
+
+| Field | Type | Label | Description |
+| ----- | ---- | ----- | ----------- |
+| resource | [string](#string) |  | The resource that is the target of the operation. Format: - Instance: environments/{environment}/instnaces/{instance} - Database: environments/{environment}/instnaces/{instance}/databases/{database} |
+| type | [Anomaly.AnomalyType](#bytebase-v1-Anomaly-AnomalyType) |  | type is the type of the anomaly. |
+| severity | [Anomaly.AnomalySeverity](#bytebase-v1-Anomaly-AnomalySeverity) |  | severity is the severity of the anomaly. |
+| instance_connection_detail | [Anomaly.InstanceConnectionDetail](#bytebase-v1-Anomaly-InstanceConnectionDetail) |  |  |
+| database_connection_detail | [Anomaly.DatabaseConnectionDetail](#bytebase-v1-Anomaly-DatabaseConnectionDetail) |  |  |
+| database_backup_policy_violation_detail | [Anomaly.DatabaseBackupPolicyViolationDetail](#bytebase-v1-Anomaly-DatabaseBackupPolicyViolationDetail) |  |  |
+| database_backup_missing_detail | [Anomaly.DatabaseBackupMissingDetail](#bytebase-v1-Anomaly-DatabaseBackupMissingDetail) |  |  |
+| database_schema_drift_detail | [Anomaly.DatabaseSchemaDriftDetail](#bytebase-v1-Anomaly-DatabaseSchemaDriftDetail) |  |  |
+
+
+
+
+
+
+<a name="bytebase-v1-Anomaly-DatabaseBackupMissingDetail"></a>
+
+### Anomaly.DatabaseBackupMissingDetail
+DatabaseBackupMissingDetail is the detail for database backup missing anomaly.
+
+
+| Field | Type | Label | Description |
+| ----- | ---- | ----- | ----------- |
+| expected_schedule | [Anomaly.BackupPlanSchedule](#bytebase-v1-Anomaly-BackupPlanSchedule) |  | expected_schedule is the expected backup plan schedule in the database. |
+| latest_backup_time | [google.protobuf.Timestamp](#google-protobuf-Timestamp) |  | latest_backup_time is the latest backup time in the database. |
+
+
+
+
+
+
+<a name="bytebase-v1-Anomaly-DatabaseBackupPolicyViolationDetail"></a>
+
+### Anomaly.DatabaseBackupPolicyViolationDetail
+DatabaseBackupPolicyViolationDetail is the detail for database backup policy violation anomaly.
+
+
+| Field | Type | Label | Description |
+| ----- | ---- | ----- | ----------- |
+| parent | [string](#string) |  | parent is the parent of the database. Format: environments/{environment} |
+| expected_schedule | [Anomaly.BackupPlanSchedule](#bytebase-v1-Anomaly-BackupPlanSchedule) |  | expected_schedule is the expected backup plan schedule in the parent. |
+| actual_schedule | [Anomaly.BackupPlanSchedule](#bytebase-v1-Anomaly-BackupPlanSchedule) |  | actual_schedule is the actual backup plan schedule in the database. |
+
+
+
+
+
+
+<a name="bytebase-v1-Anomaly-DatabaseConnectionDetail"></a>
+
+### Anomaly.DatabaseConnectionDetail
+Database level anomaly detial.
+
+DatbaaseConnectionDetail is the detail for database connection anomaly.
+
+
+| Field | Type | Label | Description |
+| ----- | ---- | ----- | ----------- |
+| detail | [string](#string) |  | detail is the detail of the database connection failure. |
+
+
+
+
+
+
+<a name="bytebase-v1-Anomaly-DatabaseSchemaDriftDetail"></a>
+
+### Anomaly.DatabaseSchemaDriftDetail
+DatabaseSchemaDriftDetail is the detail for database schema drift anomaly.
+
+
+| Field | Type | Label | Description |
+| ----- | ---- | ----- | ----------- |
+| record_version | [string](#string) |  | record_version is the record version of the database schema drift. |
+| expected_schema | [string](#string) |  | expected_schema is the expected schema in the database. |
+| actual_schema | [string](#string) |  | actual_schema is the actual schema in the database. |
+
+
+
+
+
+
+<a name="bytebase-v1-Anomaly-InstanceConnectionDetail"></a>
+
+### Anomaly.InstanceConnectionDetail
+Instance level anomaly detail.
+
+InstanceConnectionDetail is the detail for instance connection anomaly.
+
+
+| Field | Type | Label | Description |
+| ----- | ---- | ----- | ----------- |
+| detail | [string](#string) |  | detail is the detail of the instance connection failure. |
+
+
+
+
+
+
+<a name="bytebase-v1-SearchAnomaliesRequest"></a>
+
+### SearchAnomaliesRequest
+
+
+
+| Field | Type | Label | Description |
+| ----- | ---- | ----- | ----------- |
+| filter | [string](#string) |  | filter is the filter to apply on the search anomaly request, follow the [ebnf](https://en.wikipedia.org/wiki/Extended_Backus%E2%80%93Naur_form) syntax. Only support filter by resource and type for now. For example: Search the anomalies of a specific resource: &#39;resource=&#34;environments/{environemnt}/instances/{instance}&#34;.&#39; Search the specified types of anomalies: &#39;type=&#34;DATABASE_BACKUP_POLICY_VIOLATION&#34; | &#34;MIGRATION_SCHEMA&#34;.&#39; |
+| page_size | [int32](#int32) |  | Not used. The maximum number of anomalies to return. The service may return fewer than this value. If unspecified, at most 50 anomalies will be returned. The maximum value is 1000; values above 1000 will be coerced to 1000. |
+| page_token | [string](#string) |  | Not used. A page token, received from a previous `SearchAnomalies` call. Provide this to retrieve the subsequent page.
+
+When paginating, all other parameters provided to `SearchAnomalies` must match the call that provided the page token. |
+
+
+
+
+
+
+<a name="bytebase-v1-SearchAnomaliesResponse"></a>
+
+### SearchAnomaliesResponse
+
+
+
+| Field | Type | Label | Description |
+| ----- | ---- | ----- | ----------- |
+| anomalies | [Anomaly](#bytebase-v1-Anomaly) | repeated | anomalies is the list of anomalies. |
+| next_page_token | [string](#string) |  | Not used. A token, which can be sent as `page_token` to retrieve the next page. If this field is omitted, there are no subsequent pages. |
+
+
+
+
+
+ 
+
+
+<a name="bytebase-v1-Anomaly-AnomalySeverity"></a>
+
+### Anomaly.AnomalySeverity
+AnomalySeverity is the severity of the anomaly.
+
+| Name | Number | Description |
+| ---- | ------ | ----------- |
+| ANOMALY_SEVERITY_UNSPECIFIED | 0 | Unspecified anomaly severity. |
+| MEDIUM | 1 | MEDIUM is the info level anomaly severity. |
+| HIGH | 2 | HIGH is the warning level anomaly severity. |
+| CRITICAL | 3 | CRITICAL is the critical level anomaly severity. |
+
+
+
+<a name="bytebase-v1-Anomaly-AnomalyType"></a>
+
+### Anomaly.AnomalyType
+AnomalyType is the type of the anomaly.
+
+| Name | Number | Description |
+| ---- | ------ | ----------- |
+| ANOMALY_TYPE_UNSPECIFIED | 0 | Unspecified anomaly type. |
+| INSTANCE_CONNECTION | 1 | Instance level anomaly.
+
+INSTANCE_CONNECTION is the anomaly type for instance connection, e.g. the instance is down. |
+| MIGRATION_SCHEMA | 2 | MIGRATION_SCHEMA is the anomaly type for migration schema, e.g. the migration schema in the instance is missing. |
+| DATABASE_BACKUP_POLICY_VIOLATION | 3 | Database level anomaly.
+
+DATABASE_BACKUP_POLICY_VIOLATION is the anomaly type for database backup policy violation, e.g. the database backup policy is not meet the environment backup policy. |
+| DATABASE_BACKUP_MISSING | 4 | DATABASE_BACKUP_MISSING is the anomaly type for the backup missing, e.g. the backup is missing. |
+| DATABASE_CONNECTION | 5 | DATABASE_CONNECTION is the anomaly type for database connection, e.g. the database had been deleted. |
+| DATABASE_SCHEMA_DRIFT | 6 | DATABASE_SCHEMA_DRIFT is the anomaly type for database schema drift, e.g. the database schema had been changed without bytebase migration. |
+
+
+
+<a name="bytebase-v1-Anomaly-BackupPlanSchedule"></a>
+
+### Anomaly.BackupPlanSchedule
+BackupPlanSchedule is the backup plan schedule.
+
+| Name | Number | Description |
+| ---- | ------ | ----------- |
+| BACKUP_PLAN_SCHEDULE_UNSPECIFIED | 0 | Unspecified backup plan schedule. |
+| UNSET | 1 | UNSET is the unset backup plan schedule. |
+| DAILY | 2 | DAILY is the daily backup plan schedule. |
+| WEEKLY | 3 | WEEKLY is the weekly backup plan schedule. |
+
+
+ 
+
+ 
+
+
+<a name="bytebase-v1-AnomalyService"></a>
+
+### AnomalyService
+
+
+| Method Name | Request Type | Response Type | Description |
+| ----------- | ------------ | ------------- | ------------|
+| SearchAnomalies | [SearchAnomaliesRequest](#bytebase-v1-SearchAnomaliesRequest) | [SearchAnomaliesResponse](#bytebase-v1-SearchAnomaliesResponse) |  |
+
+ 
+
+
+
 <a name="v1_common-proto"></a>
 <p align="right"><a href="#top">Top</a></p>
 
@@ -454,277 +669,6 @@
 | REDSHIFT | 12 |  |
 | MARIADB | 13 |  |
 | OCEANBASE | 14 |  |
-
-
-
-<a name="bytebase-v1-State"></a>
-
-### State
-
-
-| Name | Number | Description |
-| ---- | ------ | ----------- |
-| STATE_UNSPECIFIED | 0 |  |
-| ACTIVE | 1 |  |
-| DELETED | 2 |  |
-
-
- 
-
- 
-
- 
-
-
-
-=======
->>>>>>> f49bf71b
-<a name="v1_anomaly_service-proto"></a>
-<p align="right"><a href="#top">Top</a></p>
-
-## v1/anomaly_service.proto
-
-
-
-<a name="bytebase-v1-Anomaly"></a>
-
-### Anomaly
-
-
-
-| Field | Type | Label | Description |
-| ----- | ---- | ----- | ----------- |
-| resource | [string](#string) |  | The resource that is the target of the operation. Format: - Instance: environments/{environment}/instnaces/{instance} - Database: environments/{environment}/instnaces/{instance}/databases/{database} |
-| type | [Anomaly.AnomalyType](#bytebase-v1-Anomaly-AnomalyType) |  | type is the type of the anomaly. |
-| severity | [Anomaly.AnomalySeverity](#bytebase-v1-Anomaly-AnomalySeverity) |  | severity is the severity of the anomaly. |
-| instance_connection_detail | [Anomaly.InstanceConnectionDetail](#bytebase-v1-Anomaly-InstanceConnectionDetail) |  |  |
-| database_connection_detail | [Anomaly.DatabaseConnectionDetail](#bytebase-v1-Anomaly-DatabaseConnectionDetail) |  |  |
-| database_backup_policy_violation_detail | [Anomaly.DatabaseBackupPolicyViolationDetail](#bytebase-v1-Anomaly-DatabaseBackupPolicyViolationDetail) |  |  |
-| database_backup_missing_detail | [Anomaly.DatabaseBackupMissingDetail](#bytebase-v1-Anomaly-DatabaseBackupMissingDetail) |  |  |
-| database_schema_drift_detail | [Anomaly.DatabaseSchemaDriftDetail](#bytebase-v1-Anomaly-DatabaseSchemaDriftDetail) |  |  |
-
-
-
-
-
-
-<a name="bytebase-v1-Anomaly-DatabaseBackupMissingDetail"></a>
-
-### Anomaly.DatabaseBackupMissingDetail
-DatabaseBackupMissingDetail is the detail for database backup missing anomaly.
-
-
-| Field | Type | Label | Description |
-| ----- | ---- | ----- | ----------- |
-| expected_schedule | [Anomaly.BackupPlanSchedule](#bytebase-v1-Anomaly-BackupPlanSchedule) |  | expected_schedule is the expected backup plan schedule in the database. |
-| latest_backup_time | [google.protobuf.Timestamp](#google-protobuf-Timestamp) |  | latest_backup_time is the latest backup time in the database. |
-
-
-
-
-
-
-<a name="bytebase-v1-Anomaly-DatabaseBackupPolicyViolationDetail"></a>
-
-### Anomaly.DatabaseBackupPolicyViolationDetail
-DatabaseBackupPolicyViolationDetail is the detail for database backup policy violation anomaly.
-
-
-| Field | Type | Label | Description |
-| ----- | ---- | ----- | ----------- |
-| parent | [string](#string) |  | parent is the parent of the database. Format: environments/{environment} |
-| expected_schedule | [Anomaly.BackupPlanSchedule](#bytebase-v1-Anomaly-BackupPlanSchedule) |  | expected_schedule is the expected backup plan schedule in the parent. |
-| actual_schedule | [Anomaly.BackupPlanSchedule](#bytebase-v1-Anomaly-BackupPlanSchedule) |  | actual_schedule is the actual backup plan schedule in the database. |
-
-
-
-
-
-
-<a name="bytebase-v1-Anomaly-DatabaseConnectionDetail"></a>
-
-### Anomaly.DatabaseConnectionDetail
-Database level anomaly detial.
-
-DatbaaseConnectionDetail is the detail for database connection anomaly.
-
-
-| Field | Type | Label | Description |
-| ----- | ---- | ----- | ----------- |
-| detail | [string](#string) |  | detail is the detail of the database connection failure. |
-
-
-
-
-
-
-<a name="bytebase-v1-Anomaly-DatabaseSchemaDriftDetail"></a>
-
-### Anomaly.DatabaseSchemaDriftDetail
-DatabaseSchemaDriftDetail is the detail for database schema drift anomaly.
-
-
-| Field | Type | Label | Description |
-| ----- | ---- | ----- | ----------- |
-| record_version | [string](#string) |  | record_version is the record version of the database schema drift. |
-| expected_schema | [string](#string) |  | expected_schema is the expected schema in the database. |
-| actual_schema | [string](#string) |  | actual_schema is the actual schema in the database. |
-
-
-
-
-
-
-<a name="bytebase-v1-Anomaly-InstanceConnectionDetail"></a>
-
-### Anomaly.InstanceConnectionDetail
-Instance level anomaly detail.
-
-InstanceConnectionDetail is the detail for instance connection anomaly.
-
-
-| Field | Type | Label | Description |
-| ----- | ---- | ----- | ----------- |
-| detail | [string](#string) |  | detail is the detail of the instance connection failure. |
-
-
-
-
-
-
-<a name="bytebase-v1-SearchAnomaliesRequest"></a>
-
-### SearchAnomaliesRequest
-
-
-
-| Field | Type | Label | Description |
-| ----- | ---- | ----- | ----------- |
-| filter | [string](#string) |  | filter is the filter to apply on the search anomaly request, follow the [ebnf](https://en.wikipedia.org/wiki/Extended_Backus%E2%80%93Naur_form) syntax. Only support filter by resource and type for now. For example: Search the anomalies of a specific resource: &#39;resource=&#34;environments/{environemnt}/instances/{instance}&#34;.&#39; Search the specified types of anomalies: &#39;type=&#34;DATABASE_BACKUP_POLICY_VIOLATION&#34; | &#34;MIGRATION_SCHEMA&#34;.&#39; |
-| page_size | [int32](#int32) |  | Not used. The maximum number of anomalies to return. The service may return fewer than this value. If unspecified, at most 50 anomalies will be returned. The maximum value is 1000; values above 1000 will be coerced to 1000. |
-| page_token | [string](#string) |  | Not used. A page token, received from a previous `SearchAnomalies` call. Provide this to retrieve the subsequent page.
-
-When paginating, all other parameters provided to `SearchAnomalies` must match the call that provided the page token. |
-
-
-
-
-
-
-<a name="bytebase-v1-SearchAnomaliesResponse"></a>
-
-### SearchAnomaliesResponse
-
-
-
-| Field | Type | Label | Description |
-| ----- | ---- | ----- | ----------- |
-| anomalies | [Anomaly](#bytebase-v1-Anomaly) | repeated | anomalies is the list of anomalies. |
-| next_page_token | [string](#string) |  | Not used. A token, which can be sent as `page_token` to retrieve the next page. If this field is omitted, there are no subsequent pages. |
-
-
-
-
-
- 
-
-
-<a name="bytebase-v1-Anomaly-AnomalySeverity"></a>
-
-### Anomaly.AnomalySeverity
-AnomalySeverity is the severity of the anomaly.
-
-| Name | Number | Description |
-| ---- | ------ | ----------- |
-| ANOMALY_SEVERITY_UNSPECIFIED | 0 | Unspecified anomaly severity. |
-| MEDIUM | 1 | MEDIUM is the info level anomaly severity. |
-| HIGH | 2 | HIGH is the warning level anomaly severity. |
-| CRITICAL | 3 | CRITICAL is the critical level anomaly severity. |
-
-
-
-<a name="bytebase-v1-Anomaly-AnomalyType"></a>
-
-### Anomaly.AnomalyType
-AnomalyType is the type of the anomaly.
-
-| Name | Number | Description |
-| ---- | ------ | ----------- |
-| ANOMALY_TYPE_UNSPECIFIED | 0 | Unspecified anomaly type. |
-| INSTANCE_CONNECTION | 1 | Instance level anomaly.
-
-INSTANCE_CONNECTION is the anomaly type for instance connection, e.g. the instance is down. |
-| MIGRATION_SCHEMA | 2 | MIGRATION_SCHEMA is the anomaly type for migration schema, e.g. the migration schema in the instance is missing. |
-| DATABASE_BACKUP_POLICY_VIOLATION | 3 | Database level anomaly.
-
-DATABASE_BACKUP_POLICY_VIOLATION is the anomaly type for database backup policy violation, e.g. the database backup policy is not meet the environment backup policy. |
-| DATABASE_BACKUP_MISSING | 4 | DATABASE_BACKUP_MISSING is the anomaly type for the backup missing, e.g. the backup is missing. |
-| DATABASE_CONNECTION | 5 | DATABASE_CONNECTION is the anomaly type for database connection, e.g. the database had been deleted. |
-| DATABASE_SCHEMA_DRIFT | 6 | DATABASE_SCHEMA_DRIFT is the anomaly type for database schema drift, e.g. the database schema had been changed without bytebase migration. |
-
-
-
-<a name="bytebase-v1-Anomaly-BackupPlanSchedule"></a>
-
-### Anomaly.BackupPlanSchedule
-BackupPlanSchedule is the backup plan schedule.
-
-| Name | Number | Description |
-| ---- | ------ | ----------- |
-| BACKUP_PLAN_SCHEDULE_UNSPECIFIED | 0 | Unspecified backup plan schedule. |
-| UNSET | 1 | UNSET is the unset backup plan schedule. |
-| DAILY | 2 | DAILY is the daily backup plan schedule. |
-| WEEKLY | 3 | WEEKLY is the weekly backup plan schedule. |
-
-
- 
-
- 
-
-
-<a name="bytebase-v1-AnomalyService"></a>
-
-### AnomalyService
-
-
-| Method Name | Request Type | Response Type | Description |
-| ----------- | ------------ | ------------- | ------------|
-| SearchAnomalies | [SearchAnomaliesRequest](#bytebase-v1-SearchAnomaliesRequest) | [SearchAnomaliesResponse](#bytebase-v1-SearchAnomaliesResponse) |  |
-
- 
-
-
-
-<a name="v1_common-proto"></a>
-<p align="right"><a href="#top">Top</a></p>
-
-## v1/common.proto
-
-
- 
-
-
-<a name="bytebase-v1-Engine"></a>
-
-### Engine
-
-
-| Name | Number | Description |
-| ---- | ------ | ----------- |
-| ENGINE_UNSPECIFIED | 0 |  |
-| CLICKHOUSE | 1 |  |
-| MYSQL | 2 |  |
-| POSTGRES | 3 |  |
-| SNOWFLAKE | 4 |  |
-| SQLITE | 5 |  |
-| TIDB | 6 |  |
-| MONGODB | 7 |  |
-| REDIS | 8 |  |
-| ORACLE | 9 |  |
-| SPANNER | 10 |  |
-| MSSQL | 11 |  |
-| REDSHIFT | 12 |  |
-| MARIADB | 13 |  |
 
 
 
