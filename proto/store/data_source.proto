--- conflicted
+++ resolved
@@ -2,169 +2,4 @@
 
 package bytebase.store;
 
-<<<<<<< HEAD
-option go_package = "generated-go/store";
-
-message DataSourceExternalSecret {
-  enum SecretType {
-    SAECRET_TYPE_UNSPECIFIED = 0;
-    // ref: https://developer.hashicorp.com/vault/api-docs/secret/kv/kv-v2
-    VAULT_KV_V2 = 1;
-    // ref: https://docs.aws.amazon.com/secretsmanager/latest/userguide/intro.html
-    AWS_SECRETS_MANAGER = 2;
-    // ref: https://cloud.google.com/secret-manager/docs
-    GCP_SECRET_MANAGER = 3;
-  }
-  SecretType secret_type = 1;
-  string url = 2;
-
-  enum AuthType {
-    AUTH_TYPE_UNSPECIFIED = 0;
-    // ref: https://developer.hashicorp.com/vault/docs/auth/token
-    TOKEN = 1;
-    // ref: https://developer.hashicorp.com/vault/docs/auth/approle
-    VAULT_APP_ROLE = 2;
-  }
-  AuthType auth_type = 3;
-
-  message AppRoleAuthOption {
-    string role_id = 1;
-    // the secret id for the role without ttl.
-    string secret_id = 2;
-
-    enum SecretType {
-      SECRET_TYPE_UNSPECIFIED = 0;
-      PLAIN = 1;
-      ENVIRONMENT = 2;
-    }
-
-    SecretType type = 3;
-
-    // The path where the approle auth method is mounted.
-    string mount_path = 4;
-  }
-
-  oneof auth_option {
-    AppRoleAuthOption app_role = 4;
-    string token = 5;
-  }
-
-  // engine name is the name for secret engine.
-  string engine_name = 6;
-  // the secret name in the engine to store the password.
-  string secret_name = 7;
-  // the key name for the password.
-  string password_key_name = 8;
-}
-
-message DataSourceOptions {
-  // srv is a boolean flag that indicates whether the host is a DNS SRV record.
-  bool srv = 1;
-
-  // authentication_database is the database name to authenticate against, which stores the user credentials.
-  string authentication_database = 2;
-
-  // sid and service_name are used for Oracle.
-  string sid = 3;
-  string service_name = 4;
-  // SSH related
-  // The hostname of the SSH server agent.
-  string ssh_host = 5;
-  // The port of the SSH server agent. It's 22 typically.
-  string ssh_port = 6;
-  // The user to login the server.
-  string ssh_user = 7;
-  // The password to login the server. If it's empty string, no password is required.
-  string ssh_obfuscated_password = 8;
-  // The private key to login the server. If it's empty string, we will use the system default private key from os.Getenv("SSH_AUTH_SOCK").
-  string ssh_obfuscated_private_key = 9;
-
-  // PKCS#8 private key in PEM format. If it's empty string, no private key is required.
-  // Used for authentication when connecting to the data source.
-  string authentication_private_key_obfuscated = 10;
-
-  DataSourceExternalSecret external_secret = 11;
-
-  enum AuthenticationType {
-    AUTHENTICATION_UNSPECIFIED = 0;
-    PASSWORD = 1;
-    GOOGLE_CLOUD_SQL_IAM = 2;
-    AWS_RDS_IAM = 3;
-    AZURE_IAM = 4;
-  }
-
-  AuthenticationType authentication_type = 12;
-
-  message ClientSecretCredential {
-    string tenant_id = 1;
-    string client_id = 2;
-    string client_secret = 3;
-  }
-  oneof iam_extension {
-    ClientSecretCredential client_secret_credential = 26;
-  }
-
-  SASLConfig sasl_config = 13;
-
-  message Address {
-    string host = 1;
-    string port = 2;
-  }
-  // additional_addresses is used for MongoDB replica set.
-  repeated Address additional_addresses = 14;
-  // replica_set is used for MongoDB replica set.
-  string replica_set = 15;
-
-  // direct_connection is used for MongoDB to dispatch all the operations to the node specified in the connection string.
-  bool direct_connection = 16;
-
-  // region is the location of where the DB is, works for AWS RDS. For example, us-east-1.
-  string region = 17;
-
-  // warehouse_id is used by Databricks.
-  string warehouse_id = 19;
-
-  // master_name is the master name used by connecting redis-master via redis sentinel.
-  string master_name = 20;
-
-  // master_username and master_obfuscated_password are master credentials used by redis sentinel mode.
-  string master_username = 21;
-  string master_obfuscated_password = 22;
-
-  enum RedisType {
-    REDIS_TYPE_UNSPECIFIED = 0;
-    STANDALONE = 1;
-    SENTINEL = 2;
-    CLUSTER = 3;
-  }
-  RedisType redis_type = 23;
-
-  // Use SSL to connect to the data source. By default, we use system default SSL configuration.
-  bool use_ssl = 24;
-
-  // Cluster is the cluster name for the data source. Used by CockroachDB.
-  string cluster = 25;
-
-  // Extra connection parameters for the database connection.
-  // For PostgreSQL HA, this can be used to set target_session_attrs=read-write
-  map<string, string> extra_connection_parameters = 27;
-}
-
-message SASLConfig {
-  oneof mechanism {
-    KerberosConfig krb_config = 1;
-  }
-}
-
-message KerberosConfig {
-  string primary = 1;
-  string instance = 2;
-  string realm = 3;
-  bytes keytab = 4;
-  string kdc_host = 5;
-  string kdc_port = 6;
-  string kdc_transport_protocol = 7;
-}
-=======
-option go_package = "generated-go/store";
->>>>>>> e966f1ad
+option go_package = "generated-go/store";