syntax = "proto3";

package bytebase.store;

import "google/api/field_behavior.proto";
import "google/protobuf/timestamp.proto";
import "google/protobuf/wrappers.proto";

option go_package = "generated-go/store";

// DatabaseMetadata is the metadata for databases.
message DatabaseMetadata {
  map<string, string> labels = 1;
  google.protobuf.Timestamp last_sync_time = 2;
  bool backup_available = 3;
}

// DatabaseSchemaMetadata is the schema metadata for databases.
message DatabaseSchemaMetadata {
  string name = 1;

  // The schemas is the list of schemas in a database.
  repeated SchemaMetadata schemas = 2;

  // The character_set is the character set of a database.
  string character_set = 3;

  // The collation is the collation of a database.
  string collation = 4;

  // The extensions is the list of extensions in a database.
  repeated ExtensionMetadata extensions = 5;

  // The database belongs to a datashare.
  bool datashare = 6;

  // The service name of the database. It's the Oracle specific concept.
  string service_name = 7;

  repeated LinkedDatabaseMetadata linked_databases = 8;

  string owner = 9;
}

message LinkedDatabaseMetadata {
  string name = 1;

  string username = 2;

  string host = 3;
}

// SchemaMetadata is the metadata for schemas.
// This is the concept of schema in Postgres, but it's a no-op for MySQL.
message SchemaMetadata {
  // The name is the schema name.
  // It is an empty string for databases without such concept such as MySQL.
  string name = 1;

  // The tables is the list of tables in a schema.
  repeated TableMetadata tables = 2;

  // The external_tables is the list of external tables in a schema.
  repeated ExternalTableMetadata external_tables = 3;

  // The views is the list of views in a schema.
  repeated ViewMetadata views = 4;

  // The functions is the list of functions in a schema.
  repeated FunctionMetadata functions = 5;

  // The procedures is the list of procedures in a schema.
  repeated ProcedureMetadata procedures = 6;

  // The streams is the list of streams in a schema, currently, only used for
  // Snowflake.
  repeated StreamMetadata streams = 7;

  // The routines is the list of routines in a schema, currently, only used for
  // Snowflake.
  repeated TaskMetadata tasks = 8;

  // The materialized_views is the list of materialized views in a schema.
  repeated MaterializedViewMetadata materialized_views = 9;

  // The sequences is the list of sequences in a schema.
  repeated SequenceMetadata sequences = 10;

  // The packages is the list of packages in a schema.
  repeated PackageMetadata packages = 11;

  string owner = 12;

  repeated EventMetadata events = 14;

  repeated EnumTypeMetadata enum_types = 15;
}

message EnumTypeMetadata {
  // The name of a type.
  string name = 1;

  // The enum values of a type.
  repeated string values = 2;

  string comment = 3;
}

message EventMetadata {
  // The name of the event.
  string name = 1;

  // The schedule of the event.
  string definition = 2;

  // The time zone of the event.
  string time_zone = 3;

  string sql_mode = 4;

  string character_set_client = 5;

  string collation_connection = 6;
}

message SequenceMetadata {
  // The name of a sequence.
  string name = 1;

  // The data type of a sequence.
  string data_type = 2;

  // The start value of a sequence.
  string start = 3;

  // The minimum value of a sequence.
  string min_value = 4;

  // The maximum value of a sequence.
  string max_value = 5;

  // Increment value of a sequence.
  string increment = 6;

  // Cycle is whether the sequence cycles.
  bool cycle = 7;

  // Cache size of a sequence.
  string cache_size = 8;

  // Last value of a sequence.
  string last_value = 9;

  // The owner table of the sequence.
  string owner_table = 10;

  // The owner column of the sequence.
  string owner_column = 11;

  string comment = 12;
}

message TriggerMetadata {
  // The name is the name of the trigger.
  string name = 1;

  // The event is the event of the trigger, such as INSERT, UPDATE, DELETE,
  // TRUNCATE.
  string event = 3;

  // The timing is the timing of the trigger, such as BEFORE, AFTER.
  string timing = 4;

  // The body is the body of the trigger.
  string body = 5;

  string sql_mode = 6;

  string character_set_client = 7;

  string collation_connection = 8;

  string comment = 9;
}

message TaskMetadata {
  // The name is the name of a task.
  string name = 1;

  // The id is the snowflake-generated id of a task.
  // Example: 01ad32a0-1bb6-5e93-0000-000000000001
  string id = 2;

  // The owner of the task.
  string owner = 3;

  // The comment of the task.
  string comment = 4;

  // The warehouse of the task.
  string warehouse = 5;

  // The schedule interval of the task.
  string schedule = 6;

  // The predecessor tasks of the task.
  repeated string predecessors = 7;

  enum State {
    STATE_UNSPECIFIED = 0;
    STATE_STARTED = 1;
    STATE_SUSPENDED = 2;
  }
  // The state of the task.
  State state = 8;

  // The condition of the task.
  string condition = 9;

  // The definition of the task.
  string definition = 10;
}

message StreamMetadata {
  // The name is the name of a stream.
  string name = 1;

  // The table_name is the name of the table/view that the stream is created on.
  string table_name = 2;

  // The owner of the stream.
  string owner = 3;

  // The comment of the stream.
  string comment = 4;

  enum Type {
    TYPE_UNSPECIFIED = 0;
    TYPE_DELTA = 1;
  }
  // The type of the stream.
  Type type = 5;

  // Indicates whether the stream was last read before the `stale_after` time.
  bool stale = 6;

  enum Mode {
    MODE_UNSPECIFIED = 0;
    MODE_DEFAULT = 1;
    MODE_APPEND_ONLY = 2;
    MODE_INSERT_ONLY = 3;
  }
  // The mode of the stream.
  Mode mode = 7;

  // The definition of the stream.
  string definition = 8;
}

// TableMetadata is the metadata for tables.
message TableMetadata {
  // The name is the name of a table.
  string name = 1;

  // The columns is the ordered list of columns in a table.
  repeated ColumnMetadata columns = 2;

  // The indexes is the list of indexes in a table.
  repeated IndexMetadata indexes = 3;

  // TODO(d): figure out whether we need to store table type such as "BASE
  // TABLE".

  // The engine is the engine of a table.
  string engine = 4;

  // The collation is the collation of a table.
  string collation = 5;

  // The character set of table.
  string charset = 17;

  // The row_count is the estimated number of rows of a table.
  int64 row_count = 6;

  // The data_size is the estimated data size of a table.
  int64 data_size = 7;

  // The index_size is the estimated index size of a table.
  int64 index_size = 8;

  // The data_free is the estimated free data size of a table.
  int64 data_free = 9;

  // The create_options is the create option of a table.
  string create_options = 10;

  // The comment is the comment of a table.
  // classification and user_comment is parsed from the comment.
  string comment = 11;

  // The user_comment is the user comment of a table parsed from the comment.
  string user_comment = 14;

  // The foreign_keys is the list of foreign keys in a table.
  repeated ForeignKeyMetadata foreign_keys = 12;

  // The partitions is the list of partitions in a table.
  repeated TablePartitionMetadata partitions = 15;

  // The check_constraints is the list of check constraints in a table.
  repeated CheckConstraintMetadata check_constraints = 16;

  string owner = 18;

  // The sorting_keys is a tuple of column names or arbitrary expressions. ClickHouse specific field.
  // Reference: https://clickhouse.com/docs/en/engines/table-engines/mergetree-family/mergetree#order_by
  repeated string sorting_keys = 19;

  repeated TriggerMetadata triggers = 20;
}

message CheckConstraintMetadata {
  // The name is the name of a check constraint.
  string name = 1;

  // The expression is the expression of a check constraint.
  string expression = 2;
}

message ExternalTableMetadata {
  // The name is the name of a external table.
  string name = 1;

  // The external_server_name is the name of the external server.
  string external_server_name = 2;

  // The external_database_name is the name of the external database.
  string external_database_name = 3;

  // The columns is the ordered list of columns in a foreign table.
  repeated ColumnMetadata columns = 4;
}

// TablePartitionMetadata is the metadata for table partitions.
message TablePartitionMetadata {
  // The name is the name of a table partition.
  string name = 1;

  // Type is the type of a table partition, some database engines may not
  // support all types. Only avilable for the following database engines now:
  // MySQL: RANGE, RANGE COLUMNS, LIST, LIST COLUMNS, HASH, LINEAR HASH, KEY,
  // LINEAR_KEY
  // (https://dev.mysql.com/doc/refman/8.0/en/partitioning-types.html) TiDB:
  // RANGE, RANGE COLUMNS, LIST, LIST COLUMNS, HASH, KEY PostgreSQL: RANGE,
  // LIST, HASH (https://www.postgresql.org/docs/current/ddl-partitioning.html)
  enum Type {
    TYPE_UNSPECIFIED = 0;
    RANGE = 1;
    RANGE_COLUMNS = 2;
    LIST = 3;
    LIST_COLUMNS = 4;
    HASH = 5;
    LINEAR_HASH = 6;
    KEY = 7;
    LINEAR_KEY = 8;
  }

  // The type of a table partition.
  Type type = 2;

  // The expression is the expression of a table partition.
  // For PostgreSQL, the expression is the text of {FOR VALUES
  // partition_bound_spec}, see
  // https://www.postgresql.org/docs/current/sql-createtable.html. For MySQL,
  // the expression is the `expr` or `column_list` of the following syntax.
  // PARTITION BY
  //    { [LINEAR] HASH(expr)
  //    | [LINEAR] KEY [ALGORITHM={1 | 2}] (column_list)
  //    | RANGE{(expr) | COLUMNS(column_list)}
  //    | LIST{(expr) | COLUMNS(column_list)} }.
  string expression = 3;

  // The value is the value of a table partition.
  // For MySQL, the value is for RANGE and LIST partition types,
  // - For a RANGE partition, it contains the value set in the partition's
  // VALUES LESS THAN clause, which can be either an integer or MAXVALUE.
  // - For a LIST partition, this column contains the values defined in the
  // partition's VALUES IN clause, which is a list of comma-separated integer
  // values.
  // - For others, it's an empty string.
  string value = 4;

  // The use_default is whether the users use the default partition, it stores
  // the different value for different database engines. For MySQL, it's [INT]
  // type, 0 means not use default partition, otherwise, it's equals to number
  // in syntax [SUB]PARTITION {number}.
  string use_default = 5;

  // The subpartitions is the list of subpartitions in a table partition.
  repeated TablePartitionMetadata subpartitions = 6;

  repeated IndexMetadata indexes = 7;
}

// ColumnMetadata is the metadata for columns.
message ColumnMetadata {
  // The name is the name of a column.
  string name = 1;

  // The position is the position in columns.
  int32 position = 2;

  // The default_value is the default value of a column.
  oneof default_value {
    // The default is the default of a column. Use google.protobuf.StringValue
    // to distinguish between an empty string default value or no default.
    google.protobuf.StringValue default = 3;
    bool default_null = 4;
    string default_expression = 5;
  }

  // The on_update is the on update action of a column.
  // For MySQL like databases, it's only supported for TIMESTAMP columns with
  // CURRENT_TIMESTAMP as on update value.
  string on_update = 13;

  // The nullable is the nullable of a column.
  bool nullable = 6;

  // The type is the type of a column.
  string type = 7;

  // The character_set is the character_set of a column.
  string character_set = 8;

  // The collation is the collation of a column.
  string collation = 9;

  // The comment is the comment of a column.
  // classification and user_comment is parsed from the comment.
  string comment = 10;

  // The user_comment is the user comment of a table parsed from the comment.
  string user_comment = 12;

  // The generation is for generated columns.
  GenerationMetadata generation = 14;
}

message GenerationMetadata {
  enum Type {
    TYPE_UNSPECIFIED = 0;
    TYPE_VIRTUAL = 1;
    TYPE_STORED = 2;
  }

  Type type = 1;
  string expression = 2;
}

// ViewMetadata is the metadata for views.
message ViewMetadata {
  // The name is the name of a view.
  string name = 1;

  // The definition is the definition of a view.
  string definition = 2;

  // The comment is the comment of a view.
  string comment = 3;

  // The dependent_columns is the list of dependent columns of a view.
  repeated DependentColumn dependent_columns = 4;

  // The columns is the ordered list of columns in a table.
  repeated ColumnMetadata columns = 5;

  // The triggers is the list of triggers in a view.
  repeated TriggerMetadata triggers = 6;
}

// DependentColumn is the metadata for dependent columns.
message DependentColumn {
  // The schema is the schema of a reference column.
  string schema = 1;

  // The table is the table of a reference column.
  string table = 2;

  // The column is the name of a reference column.
  string column = 3;
}

// MaterializedViewMetadata is the metadata for materialized views.
message MaterializedViewMetadata {
  // The name is the name of a view.
  string name = 1;

  // The definition is the definition of a view.
  string definition = 2;

  // The comment is the comment of a view.
  string comment = 3;

  // The dependent_columns is the list of dependent columns of a view.
  repeated DependentColumn dependent_columns = 4;

  // The columns is the ordered list of columns in a table.
  repeated TriggerMetadata triggers = 5;

  // The indexes is the list of indexes in a table.
  repeated IndexMetadata indexes = 6;
}

// FunctionMetadata is the metadata for functions.
message FunctionMetadata {
  // The name is the name of a function.
  string name = 1;

  // The definition is the definition of a function.
  string definition = 2;

  // The signature is the name with the number and type of input arguments the
  // function takes.
  string signature = 3;

  // MySQL specific metadata.
  string character_set_client = 4;

  string collation_connection = 5;

  string database_collation = 6;

  string sql_mode = 7;

  string comment = 8;
}

// ProcedureMetadata is the metadata for procedures.
message ProcedureMetadata {
  // The name is the name of a procedure.
  string name = 1;

  // The definition is the definition of a procedure.
  string definition = 2;

  // The signature is the name with the number and type of input arguments the
  // function takes.
  string signature = 3;

  // MySQL specific metadata.
  string character_set_client = 4;

  string collation_connection = 5;

  string database_collation = 6;

  string sql_mode = 7;
}

// PackageMetadata is the metadata for packages.
message PackageMetadata {
  // The name is the name of a package.
  string name = 1;

  // The definition is the definition of a package.
  string definition = 2;
}

// IndexMetadata is the metadata for indexes.
message IndexMetadata {
  // The name is the name of an index.
  string name = 1;

  // The expressions are the ordered columns or expressions of an index.
  // This could refer to a column or an expression.
  repeated string expressions = 2;

  // The key_lengths are the ordered key lengths of an index.
  // If the key length is not specified, it's -1.
  repeated int64 key_length = 9;

  // The descending is the ordered descending of an index.
  repeated bool descending = 10;

  // The type is the type of an index.
  string type = 3;

  // The unique is whether the index is unique.
  bool unique = 4;

  // The primary is whether the index is a primary key index.
  bool primary = 5;

  // The visible is whether the index is visible.
  bool visible = 6;

  // The comment is the comment of an index.
  string comment = 7;

  // The definition of an index.
  string definition = 8;

  // The schema name of the parent index.
  string parent_index_schema = 11;

  // The index name of the parent index.
  string parent_index_name = 12;

  // The number of granules in the block. It's a ClickHouse specific field.
  int64 granularity = 13;

  // It's a PostgreSQL specific field.
  // The unique constraint and unique index are not the same thing in PostgreSQL.
  bool is_constraint = 14;
}

// ExtensionMetadata is the metadata for extensions.
message ExtensionMetadata {
  // The name is the name of an extension.
  string name = 1;

  // The schema is the extension that is installed to. But the extension usage
  // is not limited to the schema.
  string schema = 2;

  // The version is the version of an extension.
  string version = 3;

  // The description is the description of an extension.
  string description = 4;
}

// ForeignKeyMetadata is the metadata for foreign keys.
message ForeignKeyMetadata {
  // The name is the name of a foreign key.
  string name = 1;

  // The columns are the ordered referencing columns of a foreign key.
  repeated string columns = 2;

  // The referenced_schema is the referenced schema name of a foreign key.
  // It is an empty string for databases without such concept such as MySQL.
  string referenced_schema = 3;

  // The referenced_table is the referenced table name of a foreign key.
  string referenced_table = 4;

  // The referenced_columns are the ordered referenced columns of a foreign key.
  repeated string referenced_columns = 5;

  // The on_delete is the on delete action of a foreign key.
  string on_delete = 6;

  // The on_update is the on update action of a foreign key.
  string on_update = 7;

  // The match_type is the match type of a foreign key.
  // The match_type is the PostgreSQL specific field.
  // It's empty string for other databases.
  string match_type = 8;
}

// InstanceRoleMetadata is the message for instance role.
message InstanceRoleMetadata {
  // The role name. It's unique within the instance.
  string name = 2;

  // The grant display string on the instance. It's generated by database
  // engine.
  string grant = 7;
}

message Secrets {
  // The list of secrets.
  repeated SecretItem items = 1;
}

message SecretItem {
  // The name is the name of the secret.
  string name = 1;

  // The value is the value of the secret.
  string value = 2;

  // The description is the description of the secret.
  string description = 3;
}

message DatabaseConfig {
  reserved 3;

  string name = 1;

  // The schema_configs is the list of configs for schemas in a database.
  repeated SchemaCatalog schemas = 2;
}

message SchemaCatalog {
  // The name is the schema name.
  // It is an empty string for databases without such concept such as MySQL.
  string name = 1;

  // The table_configs is the list of configs for tables in a schema.
  repeated TableCatalog tables = 2;

  repeated FunctionConfig function_configs = 3;

  repeated ProcedureConfig procedure_configs = 4;

  repeated ViewConfig view_configs = 5;
}

message TableCatalog {
  // The name is the name of a table.
  string name = 1;

  // The column_configs is the ordered list of configs for columns in a table.
  repeated ColumnCatalog columns = 2;

  optional ObjectSchema object_schema = 7;

  string classification_id = 3;

  // The last updater of the table in branch.
  // Format: users/{userUID}.
  string updater = 4 [(google.api.field_behavior) = OUTPUT_ONLY];

  // The last change come from branch.
  // Format: projcets/{project}/branches/{branch}
  string source_branch = 6 [(google.api.field_behavior) = OUTPUT_ONLY];

  // The timestamp when the table is updated in branch.
  google.protobuf.Timestamp update_time = 5 [(google.api.field_behavior) = OUTPUT_ONLY];
}

message ColumnCatalog {
  // The name is the name of a column.
  string name = 1;

  string semantic_type_id = 2;

  // The user labels for a column.
  map<string, string> labels = 3;

  string classification_id = 4;

  optional ObjectSchema object_schema = 5;
<<<<<<< HEAD
=======

  // Deprecated.
  MaskingLevel masking_level = 6;
  // Deprecated.
  string full_masking_algorithm_id = 7;
  // Deprecated.
  string partial_masking_algorithm_id = 8;
>>>>>>> 9756d0a4
}

message ObjectSchema {
  enum Type {
    TYPE_UNSPECIFIED = 0;
    STRING = 1;
    NUMBER = 2;
    BOOLEAN = 3;
    OBJECT = 4;
    ARRAY = 5;
  }
  Type type = 1;
  message StructKind {
    map<string, ObjectSchema> properties = 1;
  }
  message ArrayKind {
    ObjectSchema kind = 1;
  }
  oneof kind {
    StructKind struct_kind = 2;
    ArrayKind array_kind = 3;
  }
}

message FunctionConfig {
  // The name is the name of a function.
  string name = 1;

  // The last updater of the function in branch.
  // Format: users/{userUID}.
  string updater = 2 [(google.api.field_behavior) = OUTPUT_ONLY];

  // The last change come from branch.
  // Format: projcets/{project}/branches/{branch}
  string source_branch = 4 [(google.api.field_behavior) = OUTPUT_ONLY];

  // The timestamp when the function is updated in branch.
  google.protobuf.Timestamp update_time = 3 [(google.api.field_behavior) = OUTPUT_ONLY];
}

message ProcedureConfig {
  // The name is the name of a procedure.
  string name = 1;

  // The last updater of the procedure in branch.
  // Format: users/{userUID}.
  string updater = 2 [(google.api.field_behavior) = OUTPUT_ONLY];

  // The last change come from branch.
  // Format: projcets/{project}/branches/{branch}
  string source_branch = 4 [(google.api.field_behavior) = OUTPUT_ONLY];

  // The timestamp when the procedure is updated in branch.
  google.protobuf.Timestamp update_time = 3 [(google.api.field_behavior) = OUTPUT_ONLY];
}

message ViewConfig {
  // The name is the name of a view.
  string name = 1;

  // The last updater of the view in branch.
  // Format: users/{userUID}.
  string updater = 2 [(google.api.field_behavior) = OUTPUT_ONLY];

  // The last change come from branch.
  // Format: projcets/{project}/branches/{branch}
  string source_branch = 4 [(google.api.field_behavior) = OUTPUT_ONLY];

  // The timestamp when the view is updated in branch.
  google.protobuf.Timestamp update_time = 3 [(google.api.field_behavior) = OUTPUT_ONLY];
}<|MERGE_RESOLUTION|>--- conflicted
+++ resolved
@@ -5,6 +5,7 @@
 import "google/api/field_behavior.proto";
 import "google/protobuf/timestamp.proto";
 import "google/protobuf/wrappers.proto";
+import "store/common.proto";
 
 option go_package = "generated-go/store";
 
@@ -747,8 +748,6 @@
   string classification_id = 4;
 
   optional ObjectSchema object_schema = 5;
-<<<<<<< HEAD
-=======
 
   // Deprecated.
   MaskingLevel masking_level = 6;
@@ -756,7 +755,6 @@
   string full_masking_algorithm_id = 7;
   // Deprecated.
   string partial_masking_algorithm_id = 8;
->>>>>>> 9756d0a4
 }
 
 message ObjectSchema {
