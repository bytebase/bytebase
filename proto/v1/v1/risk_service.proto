syntax = "proto3";

package bytebase.v1;

import "google/api/annotations.proto";
import "google/api/client.proto";
import "google/api/field_behavior.proto";
import "google/api/resource.proto";
import "google/protobuf/empty.proto";
import "google/protobuf/field_mask.proto";
import "google/type/expr.proto";
import "v1/annotation.proto";

option go_package = "generated-go/v1";

service RiskService {
  rpc ListRisks(ListRisksRequest) returns (ListRisksResponse) {
    option (google.api.http) = {get: "/v1/risks"};
    option (google.api.method_signature) = "";
    option (bytebase.v1.permission) = "bb.risks.list";
    option (bytebase.v1.auth_method) = IAM;
  }

  rpc CreateRisk(CreateRiskRequest) returns (Risk) {
    option (google.api.http) = {
      post: "/v1/risks"
      body: "risk"
    };
    option (google.api.method_signature) = "risk";
    option (bytebase.v1.permission) = "bb.risks.create";
    option (bytebase.v1.auth_method) = IAM;
    option (bytebase.v1.audit) = true;
  }

  rpc GetRisk(GetRiskRequest) returns (Risk) {
    option (google.api.http) = {get: "/v1/{name=risks/*}"};
    option (google.api.method_signature) = "name";
    option (bytebase.v1.permission) = "bb.risks.list";
    option (bytebase.v1.auth_method) = IAM;
  }

  rpc UpdateRisk(UpdateRiskRequest) returns (Risk) {
    option (google.api.http) = {
      patch: "/v1/{risk.name=risks/*}"
      body: "risk"
    };
    option (google.api.method_signature) = "risk,update_mask";
    option (bytebase.v1.permission) = "bb.risks.update";
    option (bytebase.v1.auth_method) = IAM;
    option (bytebase.v1.audit) = true;
  }

  rpc DeleteRisk(DeleteRiskRequest) returns (google.protobuf.Empty) {
    option (google.api.http) = {delete: "/v1/{name=risks/*}"};
    option (bytebase.v1.permission) = "bb.risks.delete";
    option (bytebase.v1.auth_method) = IAM;
    option (bytebase.v1.audit) = true;
  }
}

message ListRisksRequest {
  // Not used.
  // The maximum number of risks to return. The service may return fewer than
  // this value.
  // If unspecified, at most 10 risks will be returned.
  // The maximum value is 1000; values above 1000 will be coerced to 1000.
  int32 page_size = 1;

  // Not used.
  // A page token, received from a previous `ListRisks` call.
  // Provide this to retrieve the subsequent page.
  //
  // When paginating, all other parameters provided to `LiskRisks` must match
  // the call that provided the page token.
  string page_token = 2;
}

message ListRisksResponse {
  repeated Risk risks = 1;

  // A token, which can be sent as `page_token` to retrieve the next page.
  // If this field is omitted, there are no subsequent pages.
  string next_page_token = 2;
}

message CreateRiskRequest {
  // The risk to create.
  Risk risk = 1 [(google.api.field_behavior) = REQUIRED];
}

message GetRiskRequest {
  // The name of the risk to retrieve.
  // Format: risks/{risk}
  string name = 1 [
    (google.api.field_behavior) = REQUIRED,
    (google.api.resource_reference) = {type: "bytebase.com/Risk"}
  ];
}

message UpdateRiskRequest {
  // The risk to update.
  //
  // The risk's `name` field is used to identify the risk to update.
  // Format: risks/{risk}
  Risk risk = 1 [(google.api.field_behavior) = REQUIRED];

  // The list of fields to update.
  google.protobuf.FieldMask update_mask = 2 [(google.api.field_behavior) = REQUIRED];
}

message DeleteRiskRequest {
  // The name of the risk to delete.
  // Format: risks/{risk}
  string name = 1 [
    (google.api.field_behavior) = REQUIRED,
    (google.api.resource_reference) = {type: "bytebase.com/Risk"}
  ];
}

message Risk {
  option (google.api.resource) = {
    type: "bytebase.com/Risk"
    pattern: "risks/{risk}"
  };

  reserved 2;

  // Format: risks/{risk}
  string name = 1;

  enum Source {
    SOURCE_UNSPECIFIED = 0;
    DDL = 1;
    DML = 2;
    CREATE_DATABASE = 3;
<<<<<<< HEAD
    // TODO(ed): migrate and deprecate
    REQUEST_QUERY = 4;
    // TODO(ed): migrate and deprecate
    REQUEST_EXPORT = 5;
=======
>>>>>>> 5b9d0f8f
    DATA_EXPORT = 6;
    REQUEST_ROLE = 7;
  }
  Source source = 3;

  string title = 4;
  int32 level = 5;
  bool active = 7;

  // The condition that is associated with the risk.
  // The syntax and semantics of CEL are documented at https://github.com/google/cel-spec
  //
  // All supported variables:
  // affected_rows: affected row count in the DDL/DML, support "==", "!=", "<", "<=", ">", ">=" operations.
  // table_rows: table row count number, support "==", "!=", "<", "<=", ">", ">=" operations.
  // environment_id: the environment resource id, support "==", "!=", "in [xx]", "!(in [xx])" operations.
  // project_id: the project resource id, support "==", "!=", "in [xx]", "!(in [xx])", "contains()", "matches()", "startsWith()", "endsWith()" operations.
  // db_engine: the database engine type, support "==", "!=", "in [xx]", "!(in [xx])" operations. Check the Engine enum for the values.
  // sql_type: the SQL type, support "==", "!=", "in [xx]", "!(in [xx])" operations.
  //  when the risk source is DDL, check https://github.com/bytebase/bytebase/blob/main/frontend/src/plugins/cel/types/values.ts#L70 for supported values.
  //  when the risk source is DML, check https://github.com/bytebase/bytebase/blob/main/frontend/src/plugins/cel/types/values.ts#L71 for supported values.
  // database_name: the database name, support "==", "!=", "in [xx]", "!(in [xx])", "contains()", "matches()", "startsWith()", "endsWith()" operations.
  // schema_name: the schema name, support "==", "!=", "in [xx]", "!(in [xx])", "contains()", "matches()", "startsWith()", "endsWith()" operations.
  // table_name: the table name, support "==", "!=", "in [xx]", "!(in [xx])", "contains()", "matches()", "startsWith()", "endsWith()" operations.
  // sql_statement: the SQL statement, support "contains()", "matches()", "startsWith()", "endsWith()" operations.
  // export_rows: export data count, support "==", "!=", "<", "<=", ">", ">=" operations.
  // expiration_days: the role expiration days for the request, support "==", "!=", "<", "<=", ">", ">=" operations.
  // role: the request role full name, support "==", "!=", "in [xx]", "!(in [xx])", "contains()", "matches()", "startsWith()", "endsWith()" operations.
  //
  // When the risk source is DDL/DML, support following variables:
  // affected_rows
  // table_rows
  // environment_id
  // project_id
  // db_engine
  // sql_type
  // database_name
  // schema_name
  // table_name
  // sql_statement
  //
  // When the risk source is CREATE_DATABASE, support following variables:
  // environment_id
  // project_id
  // db_engine
  // database_name
  //
  // When the risk source is DATA_EXPORT, support following variables:
  // environment_id
  // project_id
  // db_engine
  // database_name
  // schema_name
  // table_name
  // export_rows
  //
  // When the risk source is REQUEST_QUERY, support following variables:
  // environment_id
  // project_id
  // db_engine
  // database_name
  // schema_name
  // table_name
  // expiration_days
  //
  // When the risk source is REQUEST_EXPORT, support following variables:
  // environment_id
  // project_id
  // db_engine
  // database_name
  // schema_name
  // table_name
  // expiration_days
  // export_rows
  //
  // When the risk source is REQUEST_ROLE, support following variables:
  // project_id
  // expiration_days
  // role
  google.type.Expr condition = 8;
}<|MERGE_RESOLUTION|>--- conflicted
+++ resolved
@@ -133,13 +133,6 @@
     DDL = 1;
     DML = 2;
     CREATE_DATABASE = 3;
-<<<<<<< HEAD
-    // TODO(ed): migrate and deprecate
-    REQUEST_QUERY = 4;
-    // TODO(ed): migrate and deprecate
-    REQUEST_EXPORT = 5;
-=======
->>>>>>> 5b9d0f8f
     DATA_EXPORT = 6;
     REQUEST_ROLE = 7;
   }
