syntax = "proto3";

package bytebase.v1;

import "google/api/annotations.proto";
import "google/api/client.proto";
import "google/api/field_behavior.proto";
import "google/protobuf/duration.proto";
import "google/protobuf/empty.proto";
import "google/protobuf/field_mask.proto";
import "v1/common.proto";

option go_package = "generated-go/v1";

service InstanceService {
  rpc GetInstance(GetInstanceRequest) returns (Instance) {
    option (google.api.http) = {get: "/v1/{name=instances/*}"};
    option (google.api.method_signature) = "name";
  }

  rpc ListInstances(ListInstancesRequest) returns (ListInstancesResponse) {
    option (google.api.http) = {
      get: "/v1/instances"
      additional_bindings {get: "/v1/{parent=projects/*}/instances"}
    };
    option (google.api.method_signature) = "";
  }

  rpc SearchInstances(SearchInstancesRequest) returns (SearchInstancesResponse) {
    option (google.api.http) = {
      get: "/v1/instances:search"
      additional_bindings {get: "/v1/{parent=projects/*}/instances:search"}
    };
    option (google.api.method_signature) = "";
  }

  rpc CreateInstance(CreateInstanceRequest) returns (Instance) {
    option (google.api.http) = {
      post: "/v1/instances"
      body: "instance"
    };
    option (google.api.method_signature) = "instance";
  }

  rpc UpdateInstance(UpdateInstanceRequest) returns (Instance) {
    option (google.api.http) = {
      patch: "/v1/{instance.name=instances/*}"
      body: "instance"
    };
    option (google.api.method_signature) = "instance,update_mask";
  }

  rpc DeleteInstance(DeleteInstanceRequest) returns (google.protobuf.Empty) {
    option (google.api.http) = {delete: "/v1/{name=instances/*}"};
    option (google.api.method_signature) = "name";
  }

  rpc UndeleteInstance(UndeleteInstanceRequest) returns (Instance) {
    option (google.api.http) = {
      post: "/v1/{name=instances/*}:undelete"
      body: "*"
    };
  }

  rpc SyncInstance(SyncInstanceRequest) returns (SyncInstanceResponse) {
    option (google.api.http) = {
      post: "/v1/{name=instances/*}:sync"
      body: "*"
    };
  }

  rpc BatchSyncInstance(BatchSyncInstanceRequest) returns (BatchSyncInstanceResponse) {
    option (google.api.http) = {
      post: "/v1/instances:batchSync"
      body: "*"
    };
  }

  rpc AddDataSource(AddDataSourceRequest) returns (Instance) {
    option (google.api.http) = {
      post: "/v1/{instance=instances/*}:addDataSource"
      body: "*"
    };
  }

  rpc RemoveDataSource(RemoveDataSourceRequest) returns (Instance) {
    option (google.api.http) = {
      post: "/v1/{instance=instances/*}:removeDataSource"
      body: "*"
    };
  }

  rpc UpdateDataSource(UpdateDataSourceRequest) returns (Instance) {
    option (google.api.http) = {
      patch: "/v1/{instance=instances/*}:updateDataSource"
      body: "*"
    };
  }

  rpc SyncSlowQueries(SyncSlowQueriesRequest) returns (google.protobuf.Empty) {
    option (google.api.http) = {
      post: "/v1/{parent=instances/*}:syncSlowQueries"
      body: "*"

      additional_bindings {
        post: "/v1/{parent=projects/*}:syncSlowQueries"
        body: "*"
      }
    };
  }
}

message GetInstanceRequest {
  // The name of the instance to retrieve.
  // Format: instances/{instance}
  string name = 1 [(google.api.field_behavior) = REQUIRED];
}

message ListInstancesRequest {
  // The parent parameter's value depends on the target resource for the request.
  // - instances.list(): An empty string. This method doesn't require a resource; it simply returns all instances the user has access to.
  // - projects.instances.list(): projects/{PROJECT_ID}. This method lists all instances that have databases in the project.
  string parent = 4;

  // The maximum number of instances to return. The service may return fewer than
  // this value.
  // If unspecified, at most 50 instances will be returned.
  // The maximum value is 1000; values above 1000 will be coerced to 1000.
  int32 page_size = 1;

  // A page token, received from a previous `ListInstances` call.
  // Provide this to retrieve the subsequent page.
  //
  // When paginating, all other parameters provided to `ListInstances` must match
  // the call that provided the page token.
  string page_token = 2;

  // Show deleted instances if specified.
  bool show_deleted = 3;
}

message ListInstancesResponse {
  // The instances from the specified request.
  repeated Instance instances = 1;

  // A token, which can be sent as `page_token` to retrieve the next page.
  // If this field is omitted, there are no subsequent pages.
  string next_page_token = 2;
}

message SearchInstancesRequest {
  // The parent parameter's value depends on the target resource for the request.
  // - instances.list(): An empty string. This method doesn't require a resource; it simply returns all instances the user has access to.
  // - projects.instances.list(): projects/{PROJECT_ID}. This method lists all instances that have databases in the project.
  string parent = 1;

  // Show deleted instances if specified.
  bool show_deleted = 2;
}

message SearchInstancesResponse {
  // The instances from the specified request.
  repeated Instance instances = 1;
}

message CreateInstanceRequest {
  // The instance to create.
  Instance instance = 1 [(google.api.field_behavior) = REQUIRED];

  // The ID to use for the instance, which will become the final component of
  // the instance's resource name.
  //
  // This value should be 4-63 characters, and valid characters
  // are /[a-z][0-9]-/.
  string instance_id = 2;

  // Validate only also tests the data source connection.
  bool validate_only = 3;
}

message UpdateInstanceRequest {
  // The instance to update.
  //
  // The instance's `name` field is used to identify the instance to update.
  // Format: instances/{instance}
  Instance instance = 1 [(google.api.field_behavior) = REQUIRED];

  // The list of fields to update.
  google.protobuf.FieldMask update_mask = 2;
}

message DeleteInstanceRequest {
  // The name of the instance to delete.
  // Format: instances/{instance}
  string name = 1 [(google.api.field_behavior) = REQUIRED];

  // If set to true, any databases and sheets from this project will also be moved to default project, and all open issues will be closed.
  bool force = 2;
}

message UndeleteInstanceRequest {
  // The name of the deleted instance.
  // Format: instances/{instance}
  string name = 1 [(google.api.field_behavior) = REQUIRED];
}

message SyncInstanceRequest {
  // The name of instance.
  // Format: instances/{instance}
  string name = 1 [(google.api.field_behavior) = REQUIRED];
}

message SyncInstanceResponse {}

message BatchSyncInstanceRequest {
  // The request message specifying the instances to sync.
  // A maximum of 1000 instances can be synced in a batch.
  repeated SyncInstanceRequest requests = 1 [(google.api.field_behavior) = REQUIRED];
}

message BatchSyncInstanceResponse {}

message AddDataSourceRequest {
  // The name of the instance to add a data source to.
  // Format: instances/{instance}
  string instance = 1 [(google.api.field_behavior) = REQUIRED];

  // Identified by data source ID.
  // Only READ_ONLY data source can be added.
  DataSource data_source = 2 [(google.api.field_behavior) = REQUIRED];

  // Validate only also tests the data source connection.
  bool validate_only = 3;
}

message RemoveDataSourceRequest {
  // The name of the instance to remove a data source from.
  // Format: instances/{instance}
  string instance = 1 [(google.api.field_behavior) = REQUIRED];

  // Identified by data source ID.
  // Only READ_ONLY data source can be removed.
  DataSource data_source = 2 [(google.api.field_behavior) = REQUIRED];
}

message UpdateDataSourceRequest {
  // The name of the instance to update a data source.
  // Format: instances/{instance}
  string instance = 1 [(google.api.field_behavior) = REQUIRED];

  // Identified by data source ID.
  DataSource data_source = 2 [(google.api.field_behavior) = REQUIRED];

  // The list of fields to update.
  google.protobuf.FieldMask update_mask = 3;

  // Validate only also tests the data source connection.
  bool validate_only = 4;
}

message SyncSlowQueriesRequest {
  // The name of the instance to sync slow queries.
  // Format: instances/{instance} for one instance
  //      or projects/{project} for one project.
  string parent = 1 [(google.api.field_behavior) = REQUIRED];
}

// InstanceOptions is the option for instances.
message InstanceOptions {
  reserved 1;

  // How often the instance is synced.
  google.protobuf.Duration sync_interval = 2;

  // The maximum number of connections.
  // The default is 10 if the value is unset or zero.
  int32 maximum_connections = 3;
}

message Instance {
  // The name of the instance.
  // Format: instances/{instance}
  string name = 1;

  // The system-assigned, unique identifier for a resource.
  string uid = 2 [(google.api.field_behavior) = OUTPUT_ONLY];

  State state = 3;

  string title = 4;

  Engine engine = 5;

  string engine_version = 6 [(google.api.field_behavior) = OUTPUT_ONLY];

  string external_link = 7;

  repeated DataSource data_sources = 8;

  // The environment resource.
  // Format: environments/prod where prod is the environment resource ID.
  string environment = 9 [(google.api.field_behavior) = OPTIONAL];

  bool activation = 10;

  InstanceOptions options = 11;
}

message DataSourceExternalSecret {
  enum SecretType {
    SAECRET_TYPE_UNSPECIFIED = 0;
    // ref: https://developer.hashicorp.com/vault/api-docs/secret/kv/kv-v2
    VAULT_KV_V2 = 1;
    // ref: https://docs.aws.amazon.com/secretsmanager/latest/userguide/intro.html
    AWS_SECRETS_MANAGER = 2;
    // ref: https://cloud.google.com/secret-manager/docs
    GCP_SECRET_MANAGER = 3;
  }
  SecretType secret_type = 1;
  string url = 2;

  enum AuthType {
    AUTH_TYPE_UNSPECIFIED = 0;
    // ref: https://developer.hashicorp.com/vault/docs/auth/token
    TOKEN = 1;
    // ref: https://developer.hashicorp.com/vault/docs/auth/approle
    VAULT_APP_ROLE = 2;
  }
  AuthType auth_type = 3;

  message AppRoleAuthOption {
    string role_id = 1 [(google.api.field_behavior) = INPUT_ONLY];
    // the secret id for the role without ttl.
    string secret_id = 2 [(google.api.field_behavior) = INPUT_ONLY];

    enum SecretType {
      SECRET_TYPE_UNSPECIFIED = 0;
      PLAIN = 1;
      ENVIRONMENT = 2;
    }

    SecretType type = 3;

    // The path where the approle auth method is mounted.
    string mount_path = 4;
  }

  oneof auth_option {
    AppRoleAuthOption app_role = 4;
    string token = 5 [(google.api.field_behavior) = INPUT_ONLY];
  }

  // engine name is the name for secret engine.
  string engine_name = 6;
  // the secret name in the engine to store the password.
  string secret_name = 7;
  // the key name for the password.
  string password_key_name = 8;
}

message DataSource {
  string id = 1;
  DataSourceType type = 2;
  string username = 3;
  string password = 4 [(google.api.field_behavior) = INPUT_ONLY];
  string ssl_ca = 5 [(google.api.field_behavior) = INPUT_ONLY];
  string ssl_cert = 6 [(google.api.field_behavior) = INPUT_ONLY];
  string ssl_key = 7 [(google.api.field_behavior) = INPUT_ONLY];
  string host = 8;
  string port = 9;
  repeated string additional_hosts = 10;
  repeated string additional_ports = 11;
  string database = 12;
  // srv, authentication_database and replica_set are used for MongoDB.
  bool srv = 13;
  string authentication_database = 14;
  string replica_set = 15;
  // sid and service_name are used for Oracle.
  string sid = 16;
  string service_name = 17;
  // Connection over SSH.
  // The hostname of the SSH server agent.
  // Required.
  string ssh_host = 18;
  // The port of the SSH server agent. It's 22 typically.
  // Required.
  string ssh_port = 19;
  // The user to login the server.
  // Required.
  string ssh_user = 20;
  // The password to login the server. If it's empty string, no password is required.
  string ssh_password = 21 [(google.api.field_behavior) = INPUT_ONLY];
  // The private key to login the server. If it's empty string, we will use the system default private key from os.Getenv("SSH_AUTH_SOCK").
  string ssh_private_key = 22 [(google.api.field_behavior) = INPUT_ONLY];
  // PKCS#8 private key in PEM format. If it's empty string, no private key is required.
  // Used for authentication when connecting to the data source.
  string authentication_private_key = 23 [(google.api.field_behavior) = INPUT_ONLY];

  DataSourceExternalSecret external_secret = 24;

  enum AuthenticationType {
    AUTHENTICATION_UNSPECIFIED = 0;
    PASSWORD = 1;
    GOOGLE_CLOUD_SQL_IAM = 2;
    AWS_RDS_IAM = 3;
  }

  AuthenticationType authentication_type = 25;

<<<<<<< HEAD
  SASLConfig sasl_config = 26;
=======
  SASLConfig sasl_config = 23;

  message Address {
    string host = 1;
    string port = 2;
  }
  // additional_addresses is used for MongoDB replica set.
  repeated Address additional_addresses = 24 [(google.api.field_behavior) = OPTIONAL];
  // replica_set is used for MongoDB replica set.
  string replica_set = 25;
>>>>>>> 0f6eb336
}

enum DataSourceType {
  DATA_SOURCE_UNSPECIFIED = 0;
  ADMIN = 1;
  READ_ONLY = 2;
}

message InstanceResource {
  string title = 1;

  Engine engine = 2;

  string engine_version = 3 [(google.api.field_behavior) = OUTPUT_ONLY];

  repeated DataSource data_sources = 4;

  bool activation = 5;
}

message SASLConfig {
  oneof mechanism {
    KerberosConfig krb_config = 1;
  }
}

message KerberosConfig {
  string primary = 1;
  string instance = 2;
  string realm = 3;
  string keytab = 4;
  string kdc_host = 5;
  string kdc_port = 6;
  string kdc_transport_protocol = 7;
}<|MERGE_RESOLUTION|>--- conflicted
+++ resolved
@@ -368,35 +368,32 @@
   string ssl_key = 7 [(google.api.field_behavior) = INPUT_ONLY];
   string host = 8;
   string port = 9;
-  repeated string additional_hosts = 10;
-  repeated string additional_ports = 11;
-  string database = 12;
+  string database = 10;
   // srv, authentication_database and replica_set are used for MongoDB.
-  bool srv = 13;
-  string authentication_database = 14;
-  string replica_set = 15;
+  bool srv = 11;
+  string authentication_database = 12;
   // sid and service_name are used for Oracle.
-  string sid = 16;
-  string service_name = 17;
+  string sid = 13;
+  string service_name = 14;
   // Connection over SSH.
   // The hostname of the SSH server agent.
   // Required.
-  string ssh_host = 18;
+  string ssh_host = 15;
   // The port of the SSH server agent. It's 22 typically.
   // Required.
-  string ssh_port = 19;
+  string ssh_port = 16;
   // The user to login the server.
   // Required.
-  string ssh_user = 20;
+  string ssh_user = 17;
   // The password to login the server. If it's empty string, no password is required.
-  string ssh_password = 21 [(google.api.field_behavior) = INPUT_ONLY];
+  string ssh_password = 18 [(google.api.field_behavior) = INPUT_ONLY];
   // The private key to login the server. If it's empty string, we will use the system default private key from os.Getenv("SSH_AUTH_SOCK").
-  string ssh_private_key = 22 [(google.api.field_behavior) = INPUT_ONLY];
+  string ssh_private_key = 19 [(google.api.field_behavior) = INPUT_ONLY];
   // PKCS#8 private key in PEM format. If it's empty string, no private key is required.
   // Used for authentication when connecting to the data source.
-  string authentication_private_key = 23 [(google.api.field_behavior) = INPUT_ONLY];
-
-  DataSourceExternalSecret external_secret = 24;
+  string authentication_private_key = 20 [(google.api.field_behavior) = INPUT_ONLY];
+
+  DataSourceExternalSecret external_secret = 21;
 
   enum AuthenticationType {
     AUTHENTICATION_UNSPECIFIED = 0;
@@ -405,11 +402,8 @@
     AWS_RDS_IAM = 3;
   }
 
-  AuthenticationType authentication_type = 25;
-
-<<<<<<< HEAD
-  SASLConfig sasl_config = 26;
-=======
+  AuthenticationType authentication_type = 22;
+
   SASLConfig sasl_config = 23;
 
   message Address {
@@ -420,7 +414,6 @@
   repeated Address additional_addresses = 24 [(google.api.field_behavior) = OPTIONAL];
   // replica_set is used for MongoDB replica set.
   string replica_set = 25;
->>>>>>> 0f6eb336
 }
 
 enum DataSourceType {
