--- conflicted
+++ resolved
@@ -582,19 +582,6 @@
   google.protobuf.Duration maximum_query_time = 5;
 
   // The average rows sent of the slow query log.
-<<<<<<< HEAD
-  int32 average_rows_sent = 6;
-
-  // The maximum rows sent of the slow query log.
-  int32 maximum_rows_sent = 7;
-
-  // The average rows examined of the slow query log.
-  int32 average_rows_examined = 8;
-
-  // The maximum rows examined of the slow query log.
-  int32 maximum_rows_examined = 9;
-
-=======
   int64 average_rows_sent = 6;
   
   // The maximum rows sent of the slow query log.
@@ -606,7 +593,6 @@
   // The maximum rows examined of the slow query log.
   int64 maximum_rows_examined = 9;
   
->>>>>>> fd8eac30
   // Samples are details of the sample slow query logs with the same fingerprint.
   repeated SlowQueryDetails samples = 10;
 }
