syntax = "proto3";

package bytebase.v1;

import "google/api/annotations.proto";
import "google/api/client.proto";
import "google/api/field_behavior.proto";
import "google/protobuf/duration.proto";
import "google/protobuf/empty.proto";
import "google/protobuf/field_mask.proto";
import "google/protobuf/timestamp.proto";
import "google/protobuf/wrappers.proto";
import "v1/common.proto";
import "v1/vcs.proto";

option go_package = "generated-go/v1";

service DatabaseService {
  rpc GetDatabase(GetDatabaseRequest) returns (Database) {
    option (google.api.http) = {get: "/v1/{name=instances/*/databases/*}"};
    option (google.api.method_signature) = "name";
  }

  rpc ListDatabases(ListDatabasesRequest) returns (ListDatabasesResponse) {
    option (google.api.http) = {get: "/v1/{parent=instances/*}/databases"};
    option (google.api.method_signature) = "";
  }

  // Search for databases that the caller has both projects.get permission on, and also satisfy the specified query.
  rpc SearchDatabases(SearchDatabasesRequest) returns (SearchDatabasesResponse) {
    option (google.api.http) = {get: "/v1/{parent=instances/*}/databases:search"};
    option (google.api.method_signature) = "";
  }

  rpc UpdateDatabase(UpdateDatabaseRequest) returns (Database) {
    option (google.api.http) = {
      patch: "/v1/{database.name=instances/*/databases/*}"
      body: "database"
    };
    option (google.api.method_signature) = "database,update_mask";
  }

  rpc BatchUpdateDatabases(BatchUpdateDatabasesRequest) returns (BatchUpdateDatabasesResponse) {
    option (google.api.http) = {
      post: "/v1/{parent=instances/*}/databases:batchUpdate"
      body: "*"
    };
  }

  rpc SyncDatabase(SyncDatabaseRequest) returns (SyncDatabaseResponse) {
    option (google.api.http) = {
      post: "/v1/{name=instances/*/databases/*}:sync"
      body: "*"
    };
  }

  rpc GetDatabaseMetadata(GetDatabaseMetadataRequest) returns (DatabaseMetadata) {
    option (google.api.http) = {get: "/v1/{name=instances/*/databases/*/metadata}"};
  }

  rpc GetDatabaseSchema(GetDatabaseSchemaRequest) returns (DatabaseSchema) {
    option (google.api.http) = {get: "/v1/{name=instances/*/databases/*/schema}"};
  }

<<<<<<< HEAD
  rpc DiffDatabaseSchema(GetDatabaseSchemaDiffRequest) returns (DatabaseSchemaDiffResponse) {
=======
  rpc DiffSchema(DiffSchemaRequest) returns (DiffSchemaResponse) {
>>>>>>> fb928926
    option (google.api.http) = {
      post: "/v1/{name=instances/*/databases/*}:diffSchema"
      additional_bindings {post: "/v1/{name=instances/*/databases/*/changeHistories/*}:diffSchema"}
      body: "*"
    };
  }

  rpc GetBackupSetting(GetBackupSettingRequest) returns (BackupSetting) {
    option (google.api.http) = {get: "/v1/{name=instances/*/databases/*/backupSetting}"};
  }

  rpc UpdateBackupSetting(UpdateBackupSettingRequest) returns (BackupSetting) {
    option (google.api.http) = {
      patch: "/v1/{setting.name=instances/*/databases/*/backupSetting}"
      body: "setting"
    };
  }

  rpc CreateBackup(CreateBackupRequest) returns (Backup) {
    option (google.api.http) = {
      post: "/v1/{parent=instances/*/databases/*}/backups"
      body: "backup"
    };
  }

  rpc ListBackups(ListBackupsRequest) returns (ListBackupsResponse) {
    option (google.api.http) = {get: "/v1/{parent=instances/*/databases/*}/backups"};
    option (google.api.method_signature) = "parent";
  }

  rpc ListSlowQueries(ListSlowQueriesRequest) returns (ListSlowQueriesResponse) {
    option (google.api.http) = {get: "/v1/{parent=instances/*/databases/*}/slowQueries"};
    option (google.api.method_signature) = "parent";
  }

  rpc ListSecrets(ListSecretsRequest) returns (ListSecretsResponse) {
    option (google.api.http) = {get: "/v1/{parent=instances/*/databases/*}/secrets"};
    option (google.api.method_signature) = "parent";
  }

  rpc UpdateSecret(UpdateSecretRequest) returns (Secret) {
    option (google.api.http) = {
      patch: "/v1/{secret.name=instances/*/databases/*/secrets/*}";
      body: "secret";
    };
  }

  rpc DeleteSecret(DeleteSecretRequest) returns (google.protobuf.Empty) {
    option (google.api.http) = {delete: "/v1/{name=instances/*/databases/*/secrets/*}"};
  }

  rpc AdviseIndex(AdviseIndexRequest) returns (AdviseIndexResponse) {
    option (google.api.http) = {post: "/v1/{parent=instances/*/databases/*}:adviseIndex"};
    option (google.api.method_signature) = "parent";
  }

  rpc ListChangeHistories(ListChangeHistoriesRequest) returns (ListChangeHistoriesResponse) {
    option (google.api.http) = {get: "/v1/{parent=instances/*/databases/*}/changeHistories"};
    option (google.api.method_signature) = "parent";
  }
  rpc GetChangeHistory(GetChangeHistoryRequest) returns (ChangeHistory) {
    option (google.api.http) = {get: "/v1/{name=instances/*/databases/*/changeHistories/*}"};
    option (google.api.method_signature) = "name";
  }
}

message GetDatabaseRequest {
  // The name of the database to retrieve.
  // Format: instances/{instance}/databases/{database}
  string name = 1 [(google.api.field_behavior) = REQUIRED];
}

message ListDatabasesRequest {
  // The parent, which owns this collection of databases.
  // Format: instances/{instance}
  // Use "instances/-" to list all databases.
  string parent = 1 [(google.api.field_behavior) = REQUIRED];

  // The maximum number of databases to return. The service may return fewer than
  // this value.
  // If unspecified, at most 50 databases will be returned.
  // The maximum value is 1000; values above 1000 will be coerced to 1000.
  int32 page_size = 2;

  // A page token, received from a previous `ListDatabases` call.
  // Provide this to retrieve the subsequent page.
  //
  // When paginating, all other parameters provided to `ListDatabases` must match
  // the call that provided the page token.
  string page_token = 3;

  // Filter is used to filter databases returned in the list.
  // For example, "project = projects/{project}" can be used to list databases in a project.
  string filter = 4;
}

message ListDatabasesResponse {
  // The databases from the specified request.
  repeated Database databases = 1;

  // A token, which can be sent as `page_token` to retrieve the next page.
  // If this field is omitted, there are no subsequent pages.
  string next_page_token = 2;
}

message SearchDatabasesRequest {
  // The parent, which owns this collection of databases.
  // Format: instances/{instance}
  // Use "instances/-" to list all databases.
  string parent = 1 [(google.api.field_behavior) = REQUIRED];

  // The maximum number of databases to return. The service may return fewer than
  // this value.
  // If unspecified, at most 50 databases will be returned.
  // The maximum value is 1000; values above 1000 will be coerced to 1000.
  int32 page_size = 2;

  // A page token, received from a previous `ListDatabases` call.
  // Provide this to retrieve the subsequent page.
  //
  // When paginating, all other parameters provided to `ListDatabases` must match
  // the call that provided the page token.
  string page_token = 3;

  // Filter is used to filter databases returned in the list.
  // For example, "project = projects/{project}" can be used to list databases in a project.
  string filter = 4;
}

message SearchDatabasesResponse {
  // The databases from the specified request.
  repeated Database databases = 1;

  // A token, which can be sent as `page_token` to retrieve the next page.
  // If this field is omitted, there are no subsequent pages.
  string next_page_token = 2;
}

message UpdateDatabaseRequest {
  // The database to update.
  //
  // The database's `name` field is used to identify the database to update.
  // Format: instances/{instance}/databases/{database}
  Database database = 1 [(google.api.field_behavior) = REQUIRED];

  // The list of fields to update.
  google.protobuf.FieldMask update_mask = 2;
}

message BatchUpdateDatabasesRequest {
  // The parent resource shared by all databases being updated.
  // Format: instances/{instance}
  // If the operation spans parents, a dash (-) may be accepted as a wildcard.
  // We only support updating the project of databases for now.
  string parent = 1;

  // The request message specifying the resources to update.
  // A maximum of 1000 databases can be modified in a batch.
  repeated UpdateDatabaseRequest requests = 2 [(google.api.field_behavior) = REQUIRED];
}

message BatchUpdateDatabasesResponse {
  // Databases updated.
  repeated Database databases = 1;
}

message SyncDatabaseRequest {
  // The name of the database to sync.
  // Format: instances/{instance}/databases/{database}
  string name = 1 [(google.api.field_behavior) = REQUIRED];
}

message SyncDatabaseResponse {}

message GetDatabaseMetadataRequest {
  // The name of the database to retrieve metadata.
  // Format: instances/{instance}/databases/{database}/metadata
  string name = 1 [(google.api.field_behavior) = REQUIRED];
}

message GetDatabaseSchemaRequest {
  // The name of the database to retrieve schema.
  // Format: instances/{instance}/databases/{database}/schema
  string name = 1 [(google.api.field_behavior) = REQUIRED];

  // Format the schema dump into SDL format.
  bool sdl_format = 2;
}

<<<<<<< HEAD
message GetDatabaseSchemaDiffRequest {
=======
message DiffSchemaRequest {
>>>>>>> fb928926
  // The name of the database.
  // Format: instances/{instance}/databases/{database}
  string name = 1 [(google.api.field_behavior) = REQUIRED];

  oneof target {
    // The target schema.
    string schema = 2;

    // The resource name of the change history
    // Format: instances/{instance}/databases/{database}/changeHistories/{changeHistory}
    string change_history = 3;
  }
}

<<<<<<< HEAD
message DatabaseSchemaDiffResponse {
=======
message DiffSchemaResponse {
>>>>>>> fb928926
  string diff = 1;
}

message GetBackupSettingRequest {
  // The name of the database to retrieve backup setting.
  // Format: instances/{instance}/databases/{database}/backupSetting
  string name = 1 [(google.api.field_behavior) = REQUIRED];
}

message UpdateBackupSettingRequest {
  // The database backup setting to update.
  BackupSetting setting = 1 [(google.api.field_behavior) = REQUIRED];
}

// CreateBackupRequest is the request message for CreateBackup.
message CreateBackupRequest {
  // The parent resource where this backup will be created.
  // Format: instances/{instance}/databases/{database}
  string parent = 1 [(google.api.field_behavior) = REQUIRED];

  Backup backup = 2 [(google.api.field_behavior) = REQUIRED];
}

// ListBackupsRequest is the request message for ListBackup.
message ListBackupsRequest {
  // The parent resource where this backup will be created.
  // Format: instances/{instance}/databases/{database}
  string parent = 1 [(google.api.field_behavior) = REQUIRED];

  // Not used. The maximum number of backups to return. The service may return fewer than
  // this value.
  // If unspecified, at most 50 backups will be returned.
  // The maximum value is 1000; values above 1000 will be coerced to 1000.
  int32 page_size = 2;

  // Not used. A page token, received from a previous `ListBackup` call.
  // Provide this to retrieve the subsequent page.
  //
  // When paginating, all other parameters provided to `ListBackup` must match
  // the call that provided the page token.
  string page_token = 3;
}

message ListBackupsResponse {
  // The backups from the specified request.
  repeated Backup backups = 1;

  // Not used. A token, which can be sent as `page_token` to retrieve the next page.
  // If this field is omitted, there are no subsequent pages.
  string next_page_token = 2;
}

message Database {
  // The name of the database.
  // Format: instances/{instance}/databases/{database}
  // {database} is the database name in the instance.
  string name = 1;

  // The system-assigned, unique identifier for a resource.
  string uid = 2 [(google.api.field_behavior) = OUTPUT_ONLY];

  // The existence of a database on latest sync.
  State sync_state = 3 [(google.api.field_behavior) = OUTPUT_ONLY];

  // The latest synchronization time.
  google.protobuf.Timestamp successful_sync_time = 4 [(google.api.field_behavior) = OUTPUT_ONLY];

  // The project for a database.
  // Format: projects/{project}
  string project = 5;

  // The version of database schema.
  string schema_version = 6 [(google.api.field_behavior) = OUTPUT_ONLY];

  // The environment resource.
  // Format: environments/prod where prod is the environment resource ID.
  string environment = 7 [(google.api.field_behavior) = OPTIONAL];

  // The effective environment based on environment tag above and environment tag on the instance.
  // Inheritance follows https://cloud.google.com/resource-manager/docs/tags/tags-overview.
  string effective_environment = 8 [(google.api.field_behavior) = OUTPUT_ONLY];

  // Labels will be used for deployment and policy control.
  map<string, string> labels = 9;
}

// DatabaseMetadata is the metadata for databases.
message DatabaseMetadata {
  string name = 1;

  // The schemas is the list of schemas in a database.
  repeated SchemaMetadata schemas = 2;

  // The character_set is the character set of a database.
  string character_set = 3;

  // The collation is the collation of a database.
  string collation = 4;

  // The extensions is the list of extensions in a database.
  repeated ExtensionMetadata extensions = 5;
}

// SchemaMetadata is the metadata for schemas.
// This is the concept of schema in Postgres, but it's a no-op for MySQL.
message SchemaMetadata {
  // The name is the schema name.
  // It is an empty string for databases without such concept such as MySQL.
  string name = 1;

  // The tables is the list of tables in a schema.
  repeated TableMetadata tables = 2;

  // The views is the list of views in a schema.
  repeated ViewMetadata views = 3;

  // The functions is the list of functions in a schema.
  repeated FunctionMetadata functions = 4;

  // The streams is the list of streams in a schema, currently, only used for Snowflake.
  repeated StreamMetadata streams = 5;

  // The routines is the list of routines in a schema, currently, only used for Snowflake.
  repeated TaskMetadata tasks = 6;
}

// TableMetadata is the metadata for tables.
message TableMetadata {
  // The name is the name of a table.
  string name = 1;

  // The columns is the ordered list of columns in a table.
  repeated ColumnMetadata columns = 2;

  // The indexes is the list of indexes in a table.
  repeated IndexMetadata indexes = 3;

  // The engine is the engine of a table.
  string engine = 4;

  // The collation is the collation of a table.
  string collation = 5;

  // The row_count is the estimated number of rows of a table.
  int64 row_count = 6;

  // The data_size is the estimated data size of a table.
  int64 data_size = 7;

  // The index_size is the estimated index size of a table.
  int64 index_size = 8;

  // The data_free is the estimated free data size of a table.
  int64 data_free = 9;

  // The create_options is the create option of a table.
  string create_options = 10;

  // The comment is the comment of a table.
  // classification and user_comment is parsed from the comment.
  string comment = 11;

  // The classification is the classification of a table parsed from the comment.
  string classification = 13;

  // The user_comment is the user comment of a table parsed from the comment.
  string user_comment = 14;

  // The foreign_keys is the list of foreign keys in a table.
  repeated ForeignKeyMetadata foreign_keys = 12;
}

// ColumnMetadata is the metadata for columns.
message ColumnMetadata {
  // The name is the name of a column.
  string name = 1;

  // The position is the position in columns.
  int32 position = 2;

  // The default is the default of a column. Use google.protobuf.StringValue to distinguish between an empty string default value or no default.
  google.protobuf.StringValue default = 3;

  // The nullable is the nullable of a column.
  bool nullable = 4;

  // The type is the type of a column.
  string type = 5;

  // The character_set is the character_set of a column.
  string character_set = 6;

  // The collation is the collation of a column.
  string collation = 7;

  // The comment is the comment of a column.
  // classification and user_comment is parsed from the comment.
  string comment = 8;

  // The classification is the classification of a column parsed from the comment.
  string classification = 9;

  // The user_comment is the user comment of a column parsed from the comment.
  string user_comment = 10;
}

// ViewMetadata is the metadata for views.
message ViewMetadata {
  // The name is the name of a view.
  string name = 1;

  // The definition is the definition of a view.
  string definition = 2;

  // The comment is the comment of a view.
  string comment = 3;

  // The dependent_columns is the list of dependent columns of a view.
  repeated DependentColumn dependent_columns = 4;
}

// DependentColumn is the metadata for dependent columns.
message DependentColumn {
  // The schema is the schema of a reference column.
  string schema = 1;

  // The table is the table of a reference column.
  string table = 2;

  // The column is the name of a reference column.
  string column = 3;
}

// FunctionMetadata is the metadata for functions.
message FunctionMetadata {
  // The name is the name of a view.
  string name = 1;

  // The definition is the definition of a view.
  string definition = 2;
}

message TaskMetadata {
  // The name is the name of a task.
  string name = 1;

  // The id is the snowflake-generated id of a task.
  // Example: 01ad32a0-1bb6-5e93-0000-000000000001
  string id = 2;

  // The owner of the task.
  string owner = 3;

  // The comment of the task.
  string comment = 4;

  // The warehouse of the task.
  string warehouse = 5;

  // The schedule interval of the task.
  string schedule = 6;

  // The predecessor tasks of the task.
  repeated string predecessors = 7;

  enum State {
    STATE_UNSPECIFIED = 0;
    STATE_STARTED = 1;
    STATE_SUSPENDED = 2;
  }
  // The state of the task.
  State state = 8;

  // The condition of the task.
  string condition = 9;

  // The definition of the task.
  string definition = 10;
}

message StreamMetadata {
  // The name is the name of a stream.
  string name = 1;

  // The table_name is the name of the table/view that the stream is created on.
  string table_name = 2;

  // The owner of the stream.
  string owner = 3;

  // The comment of the stream.
  string comment = 4;

  enum Type {
    TYPE_UNSPECIFIED = 0;
    TYPE_DELTA = 1;
  }
  // The type of the stream.
  Type type = 5;

  // Indicates whether the stream was last read before the `stale_after` time.
  bool stale = 6;

  enum Mode {
    MODE_UNSPECIFIED = 0;
    MODE_DEFAULT = 1;
    MODE_APPEND_ONLY = 2;
    MODE_INSERT_ONLY = 3;
  }
  // The mode of the stream.
  Mode mode = 7;

  // The definition of the stream.
  string definition = 8;
}

// IndexMetadata is the metadata for indexes.
message IndexMetadata {
  // The name is the name of an index.
  string name = 1;

  // The expressions are the ordered columns or expressions of an index.
  // This could refer to a column or an expression.
  repeated string expressions = 2;

  // The type is the type of an index.
  string type = 3;

  // The unique is whether the index is unique.
  bool unique = 4;

  // The primary is whether the index is a primary key index.
  bool primary = 5;

  // The visible is whether the index is visible.
  bool visible = 6;

  // The comment is the comment of an index.
  string comment = 7;
}

// ExtensionMetadata is the metadata for extensions.
message ExtensionMetadata {
  // The name is the name of an extension.
  string name = 1;

  // The schema is the extension that is installed to. But the extension usage is not limited to the schema.
  string schema = 2;

  // The version is the version of an extension.
  string version = 3;

  // The description is the description of an extension.
  string description = 4;
}

// ForeignKeyMetadata is the metadata for foreign keys.
message ForeignKeyMetadata {
  // The name is the name of a foreign key.
  string name = 1;

  // The columns are the ordered referencing columns of a foreign key.
  repeated string columns = 2;

  // The referenced_schema is the referenced schema name of a foreign key.
  // It is an empty string for databases without such concept such as MySQL.
  string referenced_schema = 3;

  // The referenced_table is the referenced table name of a foreign key.
  string referenced_table = 4;

  // The referenced_columns are the ordered referenced columns of a foreign key.
  repeated string referenced_columns = 5;

  // The on_delete is the on delete action of a foreign key.
  string on_delete = 6;

  // The on_update is the on update action of a foreign key.
  string on_update = 7;

  // The match_type is the match type of a foreign key.
  // The match_type is the PostgreSQL specific field.
  // It's empty string for other databases.
  string match_type = 8;
}

// DatabaseMetadata is the metadata for databases.
message DatabaseSchema {
  // The schema dump from database.
  string schema = 1;
}

// BackupSetting is the setting for database backup.
message BackupSetting {
  // The name of the database backup setting.
  // Format: instances/{instance}/databases/{database}/backupSetting
  string name = 1;

  // The default maximum age of a Backup created via this BackupPlan.
  // If specified, a Backup will be automatically deleted after its age reaches.
  // If not specified, Backups created under this BackupPlan will be deleted after 7 DAYS.
  // It will be rounded up to the number of days.
  google.protobuf.Duration backup_retain_duration = 2;

  // Cron(https://wikipedia.com/wiki/cron) string that defines a repeating schedule for creating Backups.
  // Support hour of day, day of week. (UTC time)
  //
  // Default (empty): Disable automatic backup.
  string cron_schedule = 3;

  // hook_url(https://www.bytebase.com/docs/disaster-recovery/backup/#post-backup-webhook) is the URL to send a notification when a backup is created.
  string hook_url = 4;
}

// The message of the backup.
message Backup {
  // The type of the backup.
  enum BackupType {
    // The type of the backup is unknown.
    BACKUP_TYPE_UNSPECIFIED = 0;

    // The backup is created by user.
    MANUAL = 1;

    // The backup is created by automatic backup.
    AUTOMATIC = 2;

    // The backup is created automatically after doing PITR.
    PITR = 3;
  }

  // The state of the backup.
  enum BackupState {
    // The state of the backup is unknown.
    BACKUP_STATE_UNSPECIFIED = 0;

    // The backup is being pending to create.
    PENDING_CREATE = 1;

    // The backup is ready to use.
    DONE = 2;

    // The backup is being deleted.
    FAILED = 3;
  }

  // The resource name of the database backup. backup-name is specified by the client.
  // Format: instances/{instance}/databases/{database}/backups/{backup-name}
  string name = 1;

  // The timestamp when the backup resource was created initially.
  google.protobuf.Timestamp create_time = 2 [(google.api.field_behavior) = OUTPUT_ONLY];

  // The timestamp when the backup resource was updated.
  google.protobuf.Timestamp update_time = 3 [(google.api.field_behavior) = OUTPUT_ONLY];

  // The state of the backup.
  BackupState state = 4 [(google.api.field_behavior) = OUTPUT_ONLY];

  // The type of the backup.
  BackupType backup_type = 5 [(google.api.field_behavior) = OUTPUT_ONLY];

  // The comment of the backup.
  string comment = 6;

  string uid = 7;
}

// ListSlowQueriesRequest is the request of listing slow query.
message ListSlowQueriesRequest {
  // Format: instances/{instance}/databases/{database}
  string parent = 1 [(google.api.field_behavior) = REQUIRED];

  // The filter of the slow query log.
  // follow the [ebnf](https://en.wikipedia.org/wiki/Extended_Backus%E2%80%93Naur_form) syntax.
  // Support filter by project and start_time in SlowQueryDetails for now.
  // For example:
  // Search the slow query log of the specific project:
  //   - the specific project: project = "projects/{project}"
  // Search the slow query log that start_time after 2022-01-01T12:00:00.000Z:
  //   - start_time > "2022-01-01T12:00:00.000Z"
  //   - Should use [RFC-3339 format](https://www.rfc-editor.org/rfc/rfc3339).
  //   - Currently we only support filtering down to date granularity.
  string filter = 2;

  // The order by of the slow query log.
  // Support order by count, latest_log_time, average_query_time, maximum_query_time,
  // average_rows_sent, maximum_rows_sent, average_rows_examined, maximum_rows_examined for now.
  // For example:
  //  - order by count: order_by = "count"
  //  - order by latest_log_time desc: order_by = "latest_log_time desc"
  // Default: order by average_query_time desc.
  string order_by = 3;
}

// ListSlowQueriesResponse is the response of listing slow query.
message ListSlowQueriesResponse {
  // The slow query logs.
  repeated SlowQueryLog slow_query_logs = 1;
}

// SlowQueryLog is the slow query log.
message SlowQueryLog {
  // The resource of the slow query log.
  // The format is "instances/{instance}/databases/{database}".
  string resource = 1 [(google.api.field_behavior) = REQUIRED];

  // The project of the slow query log.
  // The format is "projects/{project}".
  string project = 2;

  // The statistics of the slow query log.
  SlowQueryStatistics statistics = 3;
}

// SlowQueryStatistics is the statistics of the slow query log.
message SlowQueryStatistics {
  // The fingerprint of the slow query log.
  string sql_fingerprint = 1;

  // The count of the slow query log.
  int64 count = 2;

  // The latest log time of the slow query log.
  google.protobuf.Timestamp latest_log_time = 3;

  // The average query time of the slow query log.
  google.protobuf.Duration average_query_time = 4;

  // The maximum query time of the slow query log.
  google.protobuf.Duration maximum_query_time = 5;

  // The average rows sent of the slow query log.
  int64 average_rows_sent = 6;

  // The maximum rows sent of the slow query log.
  int64 maximum_rows_sent = 7;

  // The average rows examined of the slow query log.
  int64 average_rows_examined = 8;

  // The maximum rows examined of the slow query log.
  int64 maximum_rows_examined = 9;

  // The percentage of the query time.
  double query_time_percent = 10;

  // The percentage of the count.
  double count_percent = 11;

  // Samples are details of the sample slow query logs with the same fingerprint.
  repeated SlowQueryDetails samples = 12;
}

// SlowQueryDetails is the details of the slow query log.
message SlowQueryDetails {
  // The start time of the slow query log.
  google.protobuf.Timestamp start_time = 1;

  // The query time of the slow query log.
  google.protobuf.Duration query_time = 2;

  // The lock time of the slow query log.
  google.protobuf.Duration lock_time = 3;

  // The rows sent of the slow query log.
  int64 rows_sent = 4;

  // The rows examined of the slow query log.
  int64 rows_examined = 5;

  // The sql text of the slow query log.
  string sql_text = 6;
}

message ListSecretsRequest {
  // The parent of the secret.
  // Format: instances/{instance}/databases/{database}
  string parent = 1 [(google.api.field_behavior) = REQUIRED];

  // Not used. The maximum number of databases to return. The service may return fewer than
  // this value.
  // If unspecified, at most 50 databases will be returned.
  // The maximum value is 1000; values above 1000 will be coerced to 1000.
  int32 page_size = 2;

  // Not used. A page token, received from a previous `ListSecrets` call.
  // Provide this to retrieve the subsequent page.
  //
  // When paginating, all other parameters provided to `ListSecrets` must match
  // the call that provided the page token.
  string page_token = 3;
}

message ListSecretsResponse {
  // The list of secrets.
  repeated Secret secrets = 1;

  // Not used. A token, which can be sent as `page_token` to retrieve the next page.
  // If this field is omitted, there are no subsequent pages.
  string next_page_token = 2;
}

message UpdateSecretRequest {
  // The secret to be created or updated.
  Secret secret = 1 [(google.api.field_behavior) = REQUIRED];

  // The mask of the fields to be updated.
  google.protobuf.FieldMask update_mask = 2;

  // If true, the secret will be created if it does not exist.
  bool allow_missing = 3;
}

message DeleteSecretRequest {
  // The name of the secret to be deleted.
  // Format:
  // instances/{instance}/databases/{database}/secrets/{secret}
  string name = 1 [(google.api.field_behavior) = REQUIRED];
}

// Secret is the secret of the database now.
message Secret {
  // name is the unique name of the secret, which is specified by the client.
  // Format:
  // instances/{instance}/databases/{database}/secrets/{secret}
  string name = 1 [(google.api.field_behavior) = REQUIRED];

  // Not used. The timestamp when the secret resource was created initially.
  google.protobuf.Timestamp created_time = 2 [(google.api.field_behavior) = OUTPUT_ONLY];

  // Not used. The timestamp when the secret resource was updated.
  google.protobuf.Timestamp updated_time = 3 [(google.api.field_behavior) = OUTPUT_ONLY];

  // The value of the secret.
  string value = 4 [(google.api.field_behavior) = INPUT_ONLY];

  // The description of the secret.
  string description = 5;
}

// AdviseIndexRequest is the request of advising index.
message AdviseIndexRequest {
  // Format: instances/{instance}/databases/{database}
  string parent = 1 [(google.api.field_behavior) = REQUIRED];

  // The statement to be advised.
  string statement = 2;
}

// AdviseIndexResponse is the response of advising index.
message AdviseIndexResponse {
  // The current index of the statement used.
  string current_index = 1;

  // The suggested index of the statement.
  string suggestion = 2;

  // The create index statement of the suggested index.
  string create_index_statement = 3;
}

message ChangeHistory {
  // Format: instances/{instance}/databases/{database}/changeHistories/{changeHistory}
  string name = 1;
  string uid = 2;

  // Format: users/hello@world.com
  string creator = 3;
  // Format: users/hello@world.com
  string updater = 4;
  google.protobuf.Timestamp create_time = 5;
  google.protobuf.Timestamp update_time = 6;

  // release version of Bytebase
  string release_version = 7;

  enum Source {
    SOURCE_UNSPECIFIED = 0;
    UI = 1;
    VCS = 2;
    LIBRARY = 3;
  }
  Source source = 8;

  enum Type {
    TYPE_UNSPECIFIED = 0;
    BASELINE = 1;
    MIGRATE = 2;
    MIGRATE_SDL = 3;
    MIGRATE_GHOST = 4;
    BRANCH = 5;
    DATA = 6;
  }
  Type type = 9;

  enum Status {
    STATUS_UNSPECIFIED = 0;
    PENDING = 1;
    DONE = 2;
    FAILED = 3;
  }
  Status status = 10;

  string version = 11;

  string description = 12;
  string statement = 13;
  string schema = 14;
  string prev_schema = 15;
  google.protobuf.Duration execution_duration = 16;
  // Format: projects/{project}/issues/{issue}
  string issue = 17;

  PushEvent push_event = 18;

  ChangedResources changed_resources = 19;
}

message ChangedResources {
  repeated ChangedResourceDatabase databases = 1;
}

message ChangedResourceDatabase {
  string name = 1;

  repeated ChangedResourceSchema schemas = 2;
}

message ChangedResourceSchema {
  string name = 1;

  repeated ChangedResourceTable tables = 2;
}

message ChangedResourceTable {
  string name = 1;
}

enum ChangeHistoryView {
  // The default / unset value.
  // The API will default to the BASIC view.
  CHANGE_HISTORY_VIEW_UNSPECIFIED = 0;
  CHANGE_HISTORY_VIEW_BASIC = 1;
  CHANGE_HISTORY_VIEW_FULL = 2;
}

message ListChangeHistoriesRequest {
  // The parent of the change histories.
  // Format: instances/{instance}/databases/{database}
  string parent = 1 [(google.api.field_behavior) = REQUIRED];

  // The maximum number of change histories to return. The service may return fewer than this value.
  // If unspecified, at most 10 change histories will be returned.
  // The maximum value is 1000; values above 1000 will be coerced to 1000.
  int32 page_size = 2;

  // Not used. A page token, received from a previous `ListChangeHistories` call.
  // Provide this to retrieve the subsequent page.
  //
  // When paginating, all other parameters provided to `ListChangeHistories` must match
  // the call that provided the page token.
  string page_token = 3;

  ChangeHistoryView view = 4;

  // The filter of the change histories.
  // Follow the CEL syntax.
  // currently, we have one function for CEL:
  // - tableExists(database, schema, table): return true if the table exists in changed resources.
  //
  // examples:
  // Use
  //   tableExists("db", "public", "table1")
  // to filter the change histories which have the table "table1" in the schema "public" of the database "db".
  // For MySQL, the schema is always "", such as tableExists("db", "", "table1").
  //
  // Combine multiple functions with "&&" and "||", we MUST use the Disjunctive Normal Form(DNF).
  // In other words, the CEL expression consists of several parts connected by OR operators.
  // For example, the following expression is valid:
  // (
  //  tableExists("db", "public", "table1") &&
  //  tableExists("db", "public", "table2")
  // ) || (
  //  tableExists("db", "public", "table3")
  // )
  string filter = 5;
}

message ListChangeHistoriesResponse {
  // The list of change histories.
  repeated ChangeHistory change_histories = 1;

  // A token, which can be sent as `page_token` to retrieve the next page.
  // If this field is omitted, there are no subsequent pages.
  string next_page_token = 2;
}

message GetChangeHistoryRequest {
  // The name of the change history to retrieve.
  // Format: instances/{instance}/databases/{database}/changeHistories/{changeHistory}
  string name = 1;

  ChangeHistoryView view = 2;

  // Format the schema dump into SDL format.
  bool sdl_format = 3;
}<|MERGE_RESOLUTION|>--- conflicted
+++ resolved
@@ -62,11 +62,7 @@
     option (google.api.http) = {get: "/v1/{name=instances/*/databases/*/schema}"};
   }
 
-<<<<<<< HEAD
-  rpc DiffDatabaseSchema(GetDatabaseSchemaDiffRequest) returns (DatabaseSchemaDiffResponse) {
-=======
   rpc DiffSchema(DiffSchemaRequest) returns (DiffSchemaResponse) {
->>>>>>> fb928926
     option (google.api.http) = {
       post: "/v1/{name=instances/*/databases/*}:diffSchema"
       additional_bindings {post: "/v1/{name=instances/*/databases/*/changeHistories/*}:diffSchema"}
@@ -256,11 +252,7 @@
   bool sdl_format = 2;
 }
 
-<<<<<<< HEAD
-message GetDatabaseSchemaDiffRequest {
-=======
 message DiffSchemaRequest {
->>>>>>> fb928926
   // The name of the database.
   // Format: instances/{instance}/databases/{database}
   string name = 1 [(google.api.field_behavior) = REQUIRED];
@@ -275,11 +267,7 @@
   }
 }
 
-<<<<<<< HEAD
-message DatabaseSchemaDiffResponse {
-=======
 message DiffSchemaResponse {
->>>>>>> fb928926
   string diff = 1;
 }
 
