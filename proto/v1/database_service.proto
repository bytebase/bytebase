syntax = "proto3";

package bytebase.v1;

import "google/api/annotations.proto";
import "google/api/client.proto";
import "google/api/field_behavior.proto";
import "google/api/resource.proto";
import "google/protobuf/empty.proto";
import "google/protobuf/field_mask.proto";
import "google/protobuf/timestamp.proto";
import "v1/annotation.proto";
import "v1/common.proto";
import "v1/instance_service.proto";

option go_package = "generated-go/v1";

service DatabaseService {
  rpc GetDatabase(GetDatabaseRequest) returns (Database) {
    option (google.api.http) = {get: "/v1/{name=instances/*/databases/*}"};
    option (google.api.method_signature) = "name";
    option (bytebase.v1.permission) = "bb.databases.get";
    option (bytebase.v1.auth_method) = IAM;
  }

  rpc ListDatabases(ListDatabasesRequest) returns (ListDatabasesResponse) {
    option (google.api.http) = {
      get: "/v1/{parent=projects/*}/databases"

      additional_bindings: {get: "/v1/{parent=instances/*}/databases"}
      additional_bindings: {get: "/v1/{parent=workspaces/*}/databases"}
    };

    option (google.api.method_signature) = "";
    option (bytebase.v1.permission) = "bb.databases.list";
    option (bytebase.v1.auth_method) = CUSTOM;
  }

  rpc UpdateDatabase(UpdateDatabaseRequest) returns (Database) {
    option (google.api.http) = {
      patch: "/v1/{database.name=instances/*/databases/*}"
      body: "database"
    };
    option (google.api.method_signature) = "database,update_mask";
    option (bytebase.v1.permission) = "bb.databases.update";
    option (bytebase.v1.auth_method) = IAM;
    option (bytebase.v1.audit) = true;
  }

  rpc BatchUpdateDatabases(BatchUpdateDatabasesRequest) returns (BatchUpdateDatabasesResponse) {
    option (google.api.http) = {
      post: "/v1/{parent=instances/*}/databases:batchUpdate"
      body: "*"
    };
    option (bytebase.v1.permission) = "bb.databases.update";
    option (bytebase.v1.auth_method) = IAM;
    option (bytebase.v1.audit) = true;
  }

  rpc SyncDatabase(SyncDatabaseRequest) returns (SyncDatabaseResponse) {
    option (google.api.http) = {
      post: "/v1/{name=instances/*/databases/*}:sync"
      body: "*"
    };
    option (bytebase.v1.permission) = "bb.databases.sync";
    option (bytebase.v1.auth_method) = IAM;
  }

  rpc GetDatabaseMetadata(GetDatabaseMetadataRequest) returns (DatabaseMetadata) {
    option (google.api.http) = {get: "/v1/{name=instances/*/databases/*/metadata}"};
    option (bytebase.v1.permission) = "bb.databases.getSchema";
    option (bytebase.v1.auth_method) = IAM;
  }

  rpc GetDatabaseSchema(GetDatabaseSchemaRequest) returns (DatabaseSchema) {
    option (google.api.http) = {get: "/v1/{name=instances/*/databases/*/schema}"};
    option (bytebase.v1.permission) = "bb.databases.getSchema";
    option (bytebase.v1.auth_method) = IAM;
  }

  rpc DiffSchema(DiffSchemaRequest) returns (DiffSchemaResponse) {
    option (google.api.http) = {
      post: "/v1/{name=instances/*/databases/*}:diffSchema"
      body: "*"

      additional_bindings: {
        post: "/v1/{name=instances/*/databases/*/changelogs/*}:diffSchema"
        body: "*"
      }
    };
    // TODO(d): secure it.
    option (bytebase.v1.permission) = "bb.databases.get";
    option (bytebase.v1.auth_method) = IAM;
  }

  rpc ListSecrets(ListSecretsRequest) returns (ListSecretsResponse) {
    option (google.api.http) = {get: "/v1/{parent=instances/*/databases/*}/secrets"};
    option (google.api.method_signature) = "parent";
    option (bytebase.v1.permission) = "bb.databaseSecrets.list";
    option (bytebase.v1.auth_method) = IAM;
  }

  rpc UpdateSecret(UpdateSecretRequest) returns (Secret) {
    option (google.api.http) = {
      patch: "/v1/{secret.name=instances/*/databases/*/secrets/*}"
      body: "secret"
    };
    option (bytebase.v1.permission) = "bb.databaseSecrets.update";
    option (bytebase.v1.auth_method) = IAM;
    option (bytebase.v1.audit) = true;
  }

  rpc DeleteSecret(DeleteSecretRequest) returns (google.protobuf.Empty) {
    option (google.api.http) = {delete: "/v1/{name=instances/*/databases/*/secrets/*}"};
    option (bytebase.v1.permission) = "bb.databaseSecrets.delete";
    option (bytebase.v1.auth_method) = IAM;
    option (bytebase.v1.audit) = true;
  }

  rpc ListRevisions(ListRevisionsRequest) returns (ListRevisionsResponse) {
    option (google.api.http) = {get: "/v1/{parent=instances/*/databases/*}/revisions"};
    option (google.api.method_signature) = "parent";
    option (bytebase.v1.permission) = "bb.revisions.list";
    option (bytebase.v1.auth_method) = IAM;
  }
  rpc GetRevision(GetRevisionRequest) returns (Revision) {
    option (google.api.http) = {get: "/v1/{name=instances/*/databases/*/revisions/*}"};
    option (google.api.method_signature) = "name";
    option (bytebase.v1.permission) = "bb.revisions.get";
    option (bytebase.v1.auth_method) = IAM;
  }
  rpc CreateRevision(CreateRevisionRequest) returns (Revision) {
    option (google.api.http) = {
      post: "/v1/{parent=instances/*/databases/*}/revisions"
      body: "revision"
    };
    option (bytebase.v1.permission) = "bb.revisions.create";
    option (bytebase.v1.auth_method) = IAM;
  }
  rpc DeleteRevision(DeleteRevisionRequest) returns (google.protobuf.Empty) {
    option (google.api.http) = {delete: "/v1/{name=instances/*/databases/*/revisions/*}"};
    option (google.api.method_signature) = "name";
    option (bytebase.v1.permission) = "bb.revisions.delete";
    option (bytebase.v1.auth_method) = IAM;
  }

  rpc ListChangelogs(ListChangelogsRequest) returns (ListChangelogsResponse) {
    option (google.api.http) = {get: "/v1/{parent=instances/*/databases/*}/changelogs"};
    option (google.api.method_signature) = "parent";
    option (bytebase.v1.permission) = "bb.changelogs.list";
    option (bytebase.v1.auth_method) = IAM;
  }

  rpc GetChangelog(GetChangelogRequest) returns (Changelog) {
    option (google.api.http) = {get: "/v1/{name=instances/*/databases/*/changelogs/*}"};
    option (google.api.method_signature) = "name";
    option (bytebase.v1.permission) = "bb.changelogs.get";
    option (bytebase.v1.auth_method) = IAM;
  }

  rpc GetSchemaString(GetSchemaStringRequest) returns (GetSchemaStringResponse) {
    option (google.api.http) = {get: "/v1/{name=instances/*/databases/*/schemaString}"};
    option (google.api.method_signature) = "name";
    option (bytebase.v1.permission) = "bb.databases.getSchema";
    option (bytebase.v1.auth_method) = IAM;
  }
}

message GetDatabaseRequest {
  // The name of the database to retrieve.
  // Format: instances/{instance}/databases/{database}
  string name = 1 [
    (google.api.field_behavior) = REQUIRED,
    (google.api.resource_reference) = {type: "bytebase.com/Database"}
  ];
}

message ListDatabasesRequest {
  // - projects/{project}: list databases in a project, require "bb.projects.get" permission.
  // - workspaces/-: list databases in the workspace, require "bb.databases.list" permission.
  // - instances/{instances}: list databases in a instance, require "bb.instances.get" permission
  string parent = 1 [
    (google.api.field_behavior) = REQUIRED,
    (google.api.resource_reference) = {child_type: "bytebase.com/Database"}
  ];

  // The maximum number of databases to return. The service may return fewer
  // than this value.
  // If unspecified, at most 10 databases will be returned.
  // The maximum value is 1000; values above 1000 will be coerced to 1000.
  int32 page_size = 2;

  // A page token, received from a previous `ListDatabases` call.
  // Provide this to retrieve the subsequent page.
  //
  // When paginating, all other parameters provided to `ListDatabases` must
  // match the call that provided the page token.
  string page_token = 3;

  // Filter is used to filter databases returned in the list.
  // Supported filter:
  // - environment
  // - name
  // - project
  // - instance
  // - engine
  // - label
  // - exclude_unassigned: Not show unassigned databases if specified
  //
  // For example:
  // environment == "environments/{environment resource id}"
  // project == "projects/{project resource id}"
  // instance == "instances/{instance resource id}"
  // name.matches("database name")
  // engine == "MYSQL"
  // engine in ["MYSQL", "POSTGRES"]
  // !(engine in ["MYSQL", "POSTGRES"])
  // label == "region:asia"
  // label == "tenant:asia,europe"
  // label == "region:asia" && label == "tenant:bytebase"
  // exclude_unassigned == true
  // You can combine filter conditions like:
  // environment == "environments/prod" && name.matches("employee")
  string filter = 4;

  // Show deleted database if specified.
  bool show_deleted = 5;
}

message ListDatabasesResponse {
  // The databases from the specified request.
  repeated Database databases = 1;

  // A token, which can be sent as `page_token` to retrieve the next page.
  // If this field is omitted, there are no subsequent pages.
  string next_page_token = 2;
}

message UpdateDatabaseRequest {
  // The database to update.
  //
  // The database's `name` field is used to identify the database to update.
  // Format: instances/{instance}/databases/{database}
  Database database = 1 [(google.api.field_behavior) = REQUIRED];

  // The list of fields to update.
  google.protobuf.FieldMask update_mask = 2;
}

message BatchUpdateDatabasesRequest {
  // The parent resource shared by all databases being updated.
  // Format: instances/{instance}
  // If the operation spans parents, a dash (-) may be accepted as a wildcard.
  // We only support updating the project of databases for now.
  string parent = 1;

  // The request message specifying the resources to update.
  // A maximum of 1000 databases can be modified in a batch.
  repeated UpdateDatabaseRequest requests = 2 [(google.api.field_behavior) = REQUIRED];
}

message BatchUpdateDatabasesResponse {
  // Databases updated.
  repeated Database databases = 1;
}

message SyncDatabaseRequest {
  // The name of the database to sync.
  // Format: instances/{instance}/databases/{database}
  string name = 1 [
    (google.api.field_behavior) = REQUIRED,
    (google.api.resource_reference) = {type: "bytebase.com/Database"}
  ];
}

message SyncDatabaseResponse {}

message GetDatabaseMetadataRequest {
  // The name of the database to retrieve metadata.
  // Format: instances/{instance}/databases/{database}/metadata
  string name = 1 [
    (google.api.field_behavior) = REQUIRED,
    (google.api.resource_reference) = {type: "bytebase.com/DatabaseMetadata"}
  ];

<<<<<<< HEAD
  // The view to return. Defaults to DATABASE_METADATA_VIEW_BASIC.
  DatabaseMetadataView view = 2;

=======
>>>>>>> 39fc501e
  // Filter is used to filter databases returned in the list.
  // Supported filter:
  // - schema
  // - table
  //
  // For example:
  // schema == "schema-a"
  // table == "table-a"
  // schema == "schema-a" && table == "table-a"
  // The filter used for a specific schema object such as
  // "schemas/schema-a/tables/table-a".
  // The column masking level will only be returned when a table filter is used.
  string filter = 2;
}

message GetDatabaseSchemaRequest {
  // The name of the database to retrieve schema.
  // Format: instances/{instance}/databases/{database}/schema
  string name = 1 [
    (google.api.field_behavior) = REQUIRED,
    (google.api.resource_reference) = {type: "bytebase.com/DatabaseSchema"}
  ];

  // Format the schema dump into SDL format.
  bool sdl_format = 2;
}

message DiffSchemaRequest {
  // The name of the database or changelog.
  // Format:
  // database: instances/{instance}/databases/{database}
  // changelog: instances/{instance}/databases/{database}/changelogs/{changelog}
  string name = 1 [
    (google.api.field_behavior) = REQUIRED,
    (google.api.resource_reference) = {type: "bytebase.com/Database"}
  ];

  oneof target {
    // The target schema.
    string schema = 2;

    // The resource name of the changelog
    // Format:
    // instances/{instance}/databases/{database}/changelogs/{changelog}
    string changelog = 3;
  }

  // Format the schema dump into SDL format.
  bool sdl_format = 4;
}

message DiffSchemaResponse {
  string diff = 1;
}

message Database {
  option (google.api.resource) = {
    type: "bytebase.com/Database"
    pattern: "instances/{instance}/databases/{database}"
  };

  reserved 2;

  // The name of the database.
  // Format: instances/{instance}/databases/{database}
  // {database} is the database name in the instance.
  string name = 1;

  // The existence of a database.
  State state = 3 [(google.api.field_behavior) = OUTPUT_ONLY];

  // The latest synchronization time.
  google.protobuf.Timestamp successful_sync_time = 4 [(google.api.field_behavior) = OUTPUT_ONLY];

  // The project for a database.
  // Format: projects/{project}
  string project = 5;

  // The version of database schema.
  string schema_version = 6 [(google.api.field_behavior) = OUTPUT_ONLY];

  // The environment resource.
  // Format: environments/prod where prod is the environment resource ID.
  string environment = 7 [(google.api.field_behavior) = OPTIONAL];

  // The effective environment based on environment tag above and environment
  // tag on the instance. Inheritance follows
  // https://cloud.google.com/resource-manager/docs/tags/tags-overview.
  string effective_environment = 8 [(google.api.field_behavior) = OUTPUT_ONLY];

  // Labels will be used for deployment and policy control.
  map<string, string> labels = 9;

  // The instance resource.
  InstanceResource instance_resource = 10 [(google.api.field_behavior) = OUTPUT_ONLY];

  // The database is available for DML prior backup.
  bool backup_available = 11 [(google.api.field_behavior) = OUTPUT_ONLY];
}

// DatabaseMetadata is the metadata for databases.
message DatabaseMetadata {
  option (google.api.resource) = {
    type: "bytebase.com/DatabaseMetadata"
    pattern: "bytebase.com/Database/databases/{database}/metadata"
  };

  // The database metadata name.
  //
  // Format: instances/{instance}/databases/{database}/metadata
  string name = 1;

  // The schemas is the list of schemas in a database.
  repeated SchemaMetadata schemas = 2;

  // The character_set is the character set of a database.
  string character_set = 3;

  // The collation is the collation of a database.
  string collation = 4;

  // The extensions is the list of extensions in a database.
  repeated ExtensionMetadata extensions = 5;

  string owner = 7;
}

// SchemaMetadata is the metadata for schemas.
// This is the concept of schema in Postgres, but it's a no-op for MySQL.
message SchemaMetadata {
  // The name is the schema name.
  // It is an empty string for databases without such concept such as MySQL.
  string name = 1;

  // The tables is the list of tables in a schema.
  repeated TableMetadata tables = 2;

  // The external_tables is the list of external tables in a schema.
  repeated ExternalTableMetadata external_tables = 3;

  // The views is the list of views in a schema.
  repeated ViewMetadata views = 4;

  // The functions is the list of functions in a schema.
  repeated FunctionMetadata functions = 5;

  // The procedures is the list of procedures in a schema.
  repeated ProcedureMetadata procedures = 6;

  // The streams is the list of streams in a schema, currently, only used for
  // Snowflake.
  repeated StreamMetadata streams = 7;

  // The routines is the list of routines in a schema, currently, only used for
  // Snowflake.
  repeated TaskMetadata tasks = 8;

  // The materialized_views is the list of materialized views in a schema.
  repeated MaterializedViewMetadata materialized_views = 9;

  // The packages is the list of packages in a schema.
  repeated PackageMetadata packages = 10;

  string owner = 11;

  // The sequences is the list of sequences in a schema, sorted by name.
  repeated SequenceMetadata sequences = 13;

  repeated EventMetadata events = 14;

  repeated EnumTypeMetadata enum_types = 15;

  bool skip_dump = 16;
}

message EnumTypeMetadata {
  // The name of a type.
  string name = 1;

  // The enum values of a type.
  repeated string values = 2;

  string comment = 3;

  bool skip_dump = 4;
}

message EventMetadata {
  // The name of the event.
  string name = 1;

  // The schedule of the event.
  string definition = 2;

  // The time zone of the event.
  string time_zone = 3;

  string sql_mode = 4;

  string character_set_client = 5;

  string collation_connection = 6;
}

message SequenceMetadata {
  // The name of a sequence.
  string name = 1;

  // The data type of a sequence.
  string data_type = 2;

  // The start value of a sequence.
  string start = 3;

  // The minimum value of a sequence.
  string min_value = 4;

  // The maximum value of a sequence.
  string max_value = 5;

  // Increment value of a sequence.
  string increment = 6;

  // Cycle is whether the sequence cycles.
  bool cycle = 7;

  // Cache size of a sequence.
  string cache_size = 8;

  // Last value of a sequence.
  string last_value = 9;

  // The owner table of the sequence.
  string owner_table = 10;

  // The owner column of the sequence.
  string owner_column = 11;

  string comment = 12;

  bool skip_dump = 13;
}

message TriggerMetadata {
  // The name is the name of the trigger.
  string name = 1;

  // The event is the event of the trigger, such as INSERT, UPDATE, DELETE,
  // TRUNCATE.
  string event = 3;

  // The timing is the timing of the trigger, such as BEFORE, AFTER.
  string timing = 4;

  // The body is the body of the trigger.
  string body = 5;

  string sql_mode = 6;

  string character_set_client = 7;

  string collation_connection = 8;

  string comment = 9;

  bool skip_dump = 10;
}

message ExternalTableMetadata {
  // The name is the name of a external table.
  string name = 1;

  // The external_server_name is the name of the external server.
  string external_server_name = 2;

  // The external_database_name is the name of the external database.
  string external_database_name = 3;

  // The columns is the ordered list of columns in a foreign table.
  repeated ColumnMetadata columns = 4;
}

// TableMetadata is the metadata for tables.
message TableMetadata {
  // The name is the name of a table.
  string name = 1;

  // The columns is the ordered list of columns in a table.
  repeated ColumnMetadata columns = 2;

  // The indexes is the list of indexes in a table.
  repeated IndexMetadata indexes = 3;

  // The engine is the engine of a table.
  string engine = 4;

  // The collation is the collation of a table.
  string collation = 5;

  // The character set of table.
  string charset = 17;

  // The row_count is the estimated number of rows of a table.
  int64 row_count = 6;

  // The data_size is the estimated data size of a table.
  int64 data_size = 7;

  // The index_size is the estimated index size of a table.
  int64 index_size = 8;

  // The data_free is the estimated free data size of a table.
  int64 data_free = 9;

  // The create_options is the create option of a table.
  string create_options = 10;

  // The comment is the comment of a table.
  // classification and user_comment is parsed from the comment.
  string comment = 11;

  // The user_comment is the user comment of a table parsed from the comment.
  string user_comment = 14;

  // The foreign_keys is the list of foreign keys in a table.
  repeated ForeignKeyMetadata foreign_keys = 12;

  // The partitions is the list of partitions in a table.
  repeated TablePartitionMetadata partitions = 15;

  // The check_constraints is the list of check constraints in a table.
  repeated CheckConstraintMetadata check_constraints = 16;

  string owner = 18;

  // The sorting_keys is a tuple of column names or arbitrary expressions. ClickHouse specific field.
  // Reference: https://clickhouse.com/docs/en/engines/table-engines/mergetree-family/mergetree#order_by
  repeated string sorting_keys = 19;

  repeated TriggerMetadata triggers = 20;

  bool skip_dump = 21;
}

// CheckConstraintMetadata is the metadata for check constraints.
message CheckConstraintMetadata {
  // The name is the name of a check constraint.
  string name = 1;

  // The expression is the expression of a check constraint.
  string expression = 2;
}

// TablePartitionMetadata is the metadata for table partitions.
message TablePartitionMetadata {
  // The name is the name of a table partition.
  string name = 1;

  // Type is the type of a table partition, some database engines may not
  // support all types. Only avilable for the following database engines now:
  // MySQL: RANGE, RANGE COLUMNS, LIST, LIST COLUMNS, HASH, LINEAR HASH, KEY,
  // LINEAR_KEY
  // (https://dev.mysql.com/doc/refman/8.0/en/partitioning-types.html) TiDB:
  // RANGE, RANGE COLUMNS, LIST, LIST COLUMNS, HASH, KEY PostgreSQL: RANGE,
  // LIST, HASH (https://www.postgresql.org/docs/current/ddl-partitioning.html)
  enum Type {
    TYPE_UNSPECIFIED = 0;
    RANGE = 1;
    RANGE_COLUMNS = 2;
    LIST = 3;
    LIST_COLUMNS = 4;
    HASH = 5;
    LINEAR_HASH = 6;
    KEY = 7;
    LINEAR_KEY = 8;
  }

  // The type of a table partition.
  Type type = 2;

  // The expression is the expression of a table partition.
  // For PostgreSQL, the expression is the text of {FOR VALUES
  // partition_bound_spec}, see
  // https://www.postgresql.org/docs/current/sql-createtable.html. For MySQL,
  // the expression is the `expr` or `column_list` of the following syntax.
  // PARTITION BY
  //    { [LINEAR] HASH(expr)
  //    | [LINEAR] KEY [ALGORITHM={1 | 2}] (column_list)
  //    | RANGE{(expr) | COLUMNS(column_list)}
  //    | LIST{(expr) | COLUMNS(column_list)} }.
  string expression = 3;

  // The value is the value of a table partition.
  // For MySQL, the value is for RANGE and LIST partition types,
  // - For a RANGE partition, it contains the value set in the partition's
  // VALUES LESS THAN clause, which can be either an integer or MAXVALUE.
  // - For a LIST partition, this column contains the values defined in the
  // partition's VALUES IN clause, which is a list of comma-separated integer
  // values.
  // - For others, it's an empty string.
  string value = 4;

  // The use_default is whether the users use the default partition, it stores
  // the different value for different database engines. For MySQL, it's [INT]
  // type, 0 means not use default partition, otherwise, it's equals to number
  // in syntax [SUB]PARTITION {number}.
  string use_default = 5;

  // The subpartitions is the list of subpartitions in a table partition.
  repeated TablePartitionMetadata subpartitions = 6;

  repeated IndexMetadata indexes = 7;
}

// ColumnMetadata is the metadata for columns.
message ColumnMetadata {
  // The name is the name of a column.
  string name = 1;

  // The position is the position in columns.
  int32 position = 2;

  bool has_default = 3;

  // The default is the default value of a column.
  oneof default {
    bool default_null = 4;
    string default_string = 5;
    string default_expression = 6;
  }

  // The on_update is the on update action of a column.
  // For MySQL like databases, it's only supported for TIMESTAMP columns with
  // CURRENT_TIMESTAMP as on update value.
  string on_update = 15;

  // The nullable is the nullable of a column.
  bool nullable = 7;

  // The type is the type of a column.
  string type = 8;

  // The character_set is the character_set of a column.
  string character_set = 9;

  // The collation is the collation of a column.
  string collation = 10;

  // The comment is the comment of a column.
  // classification and user_comment is parsed from the comment.
  string comment = 11;

  // The user_comment is the user comment of a column parsed from the comment.
  string user_comment = 13;

  // The generation is the generation of a column.
  GenerationMetadata generation = 16;

  enum IdentityGeneration {
    IDENTITY_GENERATION_UNSPECIFIED = 0;
    ALWAYS = 1;
    BY_DEFAULT = 2;
  }

  // The identity_generation is for identity columns, PG only.
  IdentityGeneration identity_generation = 17;
}

message GenerationMetadata {
  enum Type {
    TYPE_UNSPECIFIED = 0;
    TYPE_VIRTUAL = 1;
    TYPE_STORED = 2;
  }

  Type type = 1;
  string expression = 2;
}

// ViewMetadata is the metadata for views.
message ViewMetadata {
  // The name is the name of a view.
  string name = 1;

  // The definition is the definition of a view.
  string definition = 2;

  // The comment is the comment of a view.
  string comment = 3;

  // The dependency_columns is the list of dependency columns of a view.
  repeated DependencyColumn dependency_columns = 4;

  // The columns is the ordered list of columns in a table.
  repeated ColumnMetadata columns = 5;

  // The triggers is the list of triggers in a view.
  repeated TriggerMetadata triggers = 6;

  bool skip_dump = 7;
}

// DependencyColumn is the metadata for dependency columns.
message DependencyColumn {
  // The schema is the schema of a reference column.
  string schema = 1;

  // The table is the table of a reference column.
  string table = 2;

  // The column is the name of a reference column.
  string column = 3;
}

// MaterializedViewMetadata is the metadata for materialized views.
message MaterializedViewMetadata {
  // The name is the name of a materialized view.
  string name = 1;

  // The definition is the definition of a materialized view.
  string definition = 2;

  // The comment is the comment of a materialized view.
  string comment = 3;

  // The dependency_columns is the list of dependency columns of a materialized
  // view.
  repeated DependencyColumn dependency_columns = 4;

  // The columns is the ordered list of columns in a table.
  repeated TriggerMetadata triggers = 5;

  // The indexes is the list of indexes in a table.
  repeated IndexMetadata indexes = 6;

  bool skip_dump = 7;
}

message DependencyTable {
  // The schema is the schema of a reference table.
  string schema = 1;

  // The table is the name of a reference table.
  string table = 2;
}

// FunctionMetadata is the metadata for functions.
message FunctionMetadata {
  // The name is the name of a function.
  string name = 1;

  // The definition is the definition of a function.
  string definition = 2;

  // The signature is the name with the number and type of input arguments the
  // function takes.
  string signature = 3;

  // MySQL specific metadata.
  string character_set_client = 4;

  string collation_connection = 5;

  string database_collation = 6;

  string sql_mode = 7;

  string comment = 8;

  // The dependency_tables is the list of dependency tables of a function.
  // For PostgreSQL, it's the list of tables that the function depends on the return type definition.
  repeated DependencyTable dependency_tables = 9;

  bool skip_dump = 10;
}

// ProcedureMetadata is the metadata for procedures.
message ProcedureMetadata {
  // The name is the name of a procedure.
  string name = 1;

  // The definition is the definition of a procedure.
  string definition = 2;

  // The signature is the name with the number and type of input arguments the
  // function takes.
  string signature = 3;

  // MySQL specific metadata.
  string character_set_client = 4;

  string collation_connection = 5;

  string database_collation = 6;

  string sql_mode = 7;

  bool skip_dump = 8;
}

// PackageMetadata is the metadata for packages.
message PackageMetadata {
  // The name is the name of a package.
  string name = 1;

  // The definition is the definition of a package.
  string definition = 2;
}

message TaskMetadata {
  // The name is the name of a task.
  string name = 1;

  // The id is the snowflake-generated id of a task.
  // Example: 01ad32a0-1bb6-5e93-0000-000000000001
  string id = 2;

  // The owner of the task.
  string owner = 3;

  // The comment of the task.
  string comment = 4;

  // The warehouse of the task.
  string warehouse = 5;

  // The schedule interval of the task.
  string schedule = 6;

  // The predecessor tasks of the task.
  repeated string predecessors = 7;

  enum State {
    STATE_UNSPECIFIED = 0;
    STATE_STARTED = 1;
    STATE_SUSPENDED = 2;
  }
  // The state of the task.
  State state = 8;

  // The condition of the task.
  string condition = 9;

  // The definition of the task.
  string definition = 10;
}

message StreamMetadata {
  // The name is the name of a stream.
  string name = 1;

  // The table_name is the name of the table/view that the stream is created on.
  string table_name = 2;

  // The owner of the stream.
  string owner = 3;

  // The comment of the stream.
  string comment = 4;

  enum Type {
    TYPE_UNSPECIFIED = 0;
    TYPE_DELTA = 1;
  }
  // The type of the stream.
  Type type = 5;

  // Indicates whether the stream was last read before the `stale_after` time.
  bool stale = 6;

  enum Mode {
    MODE_UNSPECIFIED = 0;
    MODE_DEFAULT = 1;
    MODE_APPEND_ONLY = 2;
    MODE_INSERT_ONLY = 3;
  }
  // The mode of the stream.
  Mode mode = 7;

  // The definition of the stream.
  string definition = 8;
}

// IndexMetadata is the metadata for indexes.
message IndexMetadata {
  // The name is the name of an index.
  string name = 1;

  // The expressions are the ordered columns or expressions of an index.
  // This could refer to a column or an expression.
  repeated string expressions = 2;

  // The key_lengths are the ordered key lengths of an index.
  // If the key length is not specified, it's -1.
  repeated int64 key_length = 9;

  // The descending is the ordered descending of an index.
  repeated bool descending = 10;

  // The type is the type of an index.
  string type = 3;

  // The unique is whether the index is unique.
  bool unique = 4;

  // The primary is whether the index is a primary key index.
  bool primary = 5;

  // The visible is whether the index is visible.
  bool visible = 6;

  // The comment is the comment of an index.
  string comment = 7;

  // The definition of an index.
  string definition = 8;

  // The schema name of the parent index.
  string parent_index_schema = 11;

  // The index name of the parent index.
  string parent_index_name = 12;

  // The number of granules in the block. It's a ClickHouse specific field.
  int64 granularity = 13;

  // It's a PostgreSQL specific field.
  // The unique constraint and unique index are not the same thing in PostgreSQL.
  bool is_constraint = 14;
}

// ExtensionMetadata is the metadata for extensions.
message ExtensionMetadata {
  // The name is the name of an extension.
  string name = 1;

  // The schema is the extension that is installed to. But the extension usage
  // is not limited to the schema.
  string schema = 2;

  // The version is the version of an extension.
  string version = 3;

  // The description is the description of an extension.
  string description = 4;
}

// ForeignKeyMetadata is the metadata for foreign keys.
message ForeignKeyMetadata {
  // The name is the name of a foreign key.
  string name = 1;

  // The columns are the ordered referencing columns of a foreign key.
  repeated string columns = 2;

  // The referenced_schema is the referenced schema name of a foreign key.
  // It is an empty string for databases without such concept such as MySQL.
  string referenced_schema = 3;

  // The referenced_table is the referenced table name of a foreign key.
  string referenced_table = 4;

  // The referenced_columns are the ordered referenced columns of a foreign key.
  repeated string referenced_columns = 5;

  // The on_delete is the on delete action of a foreign key.
  string on_delete = 6;

  // The on_update is the on update action of a foreign key.
  string on_update = 7;

  // The match_type is the match type of a foreign key.
  // The match_type is the PostgreSQL specific field.
  // It's empty string for other databases.
  string match_type = 8;
}

// DatabaseSchema is the metadata for databases.
message DatabaseSchema {
  // The schema dump from database.
  string schema = 1;
}

message ListSecretsRequest {
  // The parent of the secret.
  // Format: instances/{instance}/databases/{database}
  string parent = 1 [
    (google.api.field_behavior) = REQUIRED,
    (google.api.resource_reference) = {type: "bytebase.com/Database"}
  ];

  // Not used.
  // The maximum number of secrets to return. The service may return fewer than
  // this value.
  // If unspecified, at most 10 secrets will be returned.
  // The maximum value is 1000; values above 1000 will be coerced to 1000.
  int32 page_size = 2;

  // Not used.
  // A page token, received from a previous `ListSecrets` call.
  // Provide this to retrieve the subsequent page.
  //
  // When paginating, all other parameters provided to `ListSecrets` must match
  // the call that provided the page token.
  string page_token = 3;
}

message ListSecretsResponse {
  // The list of secrets.
  repeated Secret secrets = 1;

  // Not used. A token, which can be sent as `page_token` to retrieve the next
  // page. If this field is omitted, there are no subsequent pages.
  string next_page_token = 2;
}

message UpdateSecretRequest {
  // The secret to be created or updated.
  Secret secret = 1 [(google.api.field_behavior) = REQUIRED];

  // The mask of the fields to be updated.
  google.protobuf.FieldMask update_mask = 2;

  // If true, the secret will be created if it does not exist.
  bool allow_missing = 3;
}

message DeleteSecretRequest {
  // The name of the secret to be deleted.
  // Format:
  // instances/{instance}/databases/{database}/secrets/{secret}
  string name = 1 [
    (google.api.field_behavior) = REQUIRED,
    (google.api.resource_reference) = {type: "bytebase.com/Database"}
  ];
}

// Secret is the secret of the database now.
message Secret {
  option (google.api.resource) = {
    type: "bytebase.com/DatabaseSecret"
    pattern: "instances/{instance}/databases/{database}/secrets/{secret}"
  };

  // name is the unique name of the secret, which is specified by the client.
  // Format:
  // instances/{instance}/databases/{database}/secrets/{secret}
  string name = 1 [(google.api.field_behavior) = REQUIRED];

  // Not used. The timestamp when the secret resource was created initially.
  google.protobuf.Timestamp created_time = 2 [(google.api.field_behavior) = OUTPUT_ONLY];

  // Not used. The timestamp when the secret resource was updated.
  google.protobuf.Timestamp updated_time = 3 [(google.api.field_behavior) = OUTPUT_ONLY];

  // The value of the secret.
  string value = 4 [(google.api.field_behavior) = INPUT_ONLY];

  // The description of the secret.
  string description = 5;
}

message ChangedResources {
  repeated ChangedResourceDatabase databases = 1;
}

message ChangedResourceDatabase {
  string name = 1;

  repeated ChangedResourceSchema schemas = 2;
}

message ChangedResourceSchema {
  string name = 1;

  repeated ChangedResourceTable tables = 2;

  repeated ChangedResourceView views = 3;

  repeated ChangedResourceFunction functions = 4;

  repeated ChangedResourceProcedure procedures = 5;
}

message ChangedResourceTable {
  string name = 1;

  // The ranges of sub-strings correspond to the statements on the sheet.
  repeated Range ranges = 3;
}

message ChangedResourceView {
  string name = 1;

  // The ranges of sub-strings correspond to the statements on the sheet.
  repeated Range ranges = 2;
}

message ChangedResourceFunction {
  string name = 1;

  // The ranges of sub-strings correspond to the statements on the sheet.
  repeated Range ranges = 2;
}

message ChangedResourceProcedure {
  string name = 1;

  // The ranges of sub-strings correspond to the statements on the sheet.
  repeated Range ranges = 2;
}

message ListRevisionsRequest {
  // The parent of the revisions.
  // Format: instances/{instance}/databases/{database}
  string parent = 1 [
    (google.api.field_behavior) = REQUIRED,
    (google.api.resource_reference) = {type: "bytebase.com/Database"}
  ];

  // The maximum number of revisions to return. The service may return fewer
  // than this value. If unspecified, at most 10 revisions will be returned. The
  // maximum value is 1000; values above 1000 will be coerced to 1000.
  int32 page_size = 2;

  // A page token, received from a previous `ListRevisions` call.
  // Provide this to retrieve the subsequent page.
  //
  // When paginating, all other parameters provided to `ListRevisions` must
  // match the call that provided the page token.
  string page_token = 3;

  bool show_deleted = 4;
}

message ListRevisionsResponse {
  repeated Revision revisions = 1;

  // A token, which can be sent as `page_token` to retrieve the next page.
  // If this field is omitted, there are no subsequent pages.
  string next_page_token = 2;
}

message CreateRevisionRequest {
  // Format: instances/{instance}/databases/{database}
  string parent = 1 [
    (google.api.field_behavior) = REQUIRED,
    (google.api.resource_reference) = {type: "bytebase.com/Database"}
  ];

  // The revision to create.
  Revision revision = 2 [(google.api.field_behavior) = REQUIRED];
}

message GetRevisionRequest {
  // The name of the revision.
  // Format: instances/{instance}/databases/{database}/revisions/{revision}
  string name = 1 [
    (google.api.field_behavior) = REQUIRED,
    (google.api.resource_reference) = {type: "bytebase.com/Revision"}
  ];
}

message DeleteRevisionRequest {
  // The name of the revision to delete.
  // Format: instances/{instance}/databases/{database}/revisions/{revision}
  string name = 1 [
    (google.api.field_behavior) = REQUIRED,
    (google.api.resource_reference) = {type: "bytebase.com/Revision"}
  ];
}

message Revision {
  option (google.api.resource) = {
    type: "bytebase.com/Revision"
    pattern: "instances/{instance}/databases/{database}/revisions/{revision}"
  };

  // Format: instances/{instance}/databases/{database}/revisions/{revision}
  string name = 1;

  // Format: projects/{project}/releases/{release}
  // Can be empty.
  string release = 2 [(google.api.resource_reference) = {type: "bytebase.com/Release"}];

  google.protobuf.Timestamp create_time = 4 [(google.api.field_behavior) = OUTPUT_ONLY];

  // Format: users/hello@world.com
  // Can be empty.
  string deleter = 5;

  // Can be empty.
  google.protobuf.Timestamp delete_time = 6 [(google.api.field_behavior) = OUTPUT_ONLY];

  // Format: projects/{project}/releases/{release}/files/{id}
  // Can be empty.
  string file = 7;

  string version = 8;

  // The sheet that holds the content.
  // Format: projects/{project}/sheets/{sheet}
  string sheet = 9 [(google.api.resource_reference) = {type: "bytebase.com/Sheet"}];
  // The SHA256 hash value of the sheet.
  string sheet_sha256 = 10 [(google.api.field_behavior) = OUTPUT_ONLY];
  // The statement is used for preview purpose.
  string statement = 11 [(google.api.field_behavior) = OUTPUT_ONLY];
  int64 statement_size = 12 [(google.api.field_behavior) = OUTPUT_ONLY];

  // The issue associated with the revision.
  // Can be empty.
  // Format: projects/{project}/issues/{issue}
  string issue = 13 [(google.api.resource_reference) = {type: "bytebase.com/Issue"}];

  // The task run associated with the revision.
  // Can be empty.
  // Format:
  // projects/{project}/rollouts/{rollout}/stages/{stage}/tasks/{task}/taskRuns/{taskRun}
  string task_run = 14 [(google.api.resource_reference) = {type: "bytebase.com/TaskRun"}];
}

enum ChangelogView {
  // The default / unset value.
  // The API will default to the BASIC view.
  CHANGELOG_VIEW_UNSPECIFIED = 0;
  CHANGELOG_VIEW_BASIC = 1;
  CHANGELOG_VIEW_FULL = 2;
}

message ListChangelogsRequest {
  // The parent of the changelogs.
  // Format: instances/{instance}/databases/{database}
  string parent = 1 [
    (google.api.field_behavior) = REQUIRED,
    (google.api.resource_reference) = {type: "bytebase.com/Database"}
  ];

  // The maximum number of changelogs to return. The service may return fewer
  // than this value. If unspecified, at most 10 changelogs will be returned.
  // The maximum value is 1000; values above 1000 will be coerced to 1000.
  int32 page_size = 2;

  // A page token, received from the previous call.
  // Provide this to retrieve the subsequent page.
  //
  // When paginating, all other parameters provided must match
  // the call that provided the page token.
  string page_token = 3;

  ChangelogView view = 4;

  // The filter of the changelogs.
  // follow the
  // [ebnf](https://en.wikipedia.org/wiki/Extended_Backus%E2%80%93Naur_form)
  // syntax. Support filter by type, source or table. For example: table =
  // "tableExists('{database}', '{schema}', '{table}')" table =
  // "tableExists('db', 'public', 'table1') || tableExists('db', 'public',
  // 'table2')"
  //
  // The table filter follow the CEL syntax.
  // currently, we have one function for CEL:
  // - tableExists(database, schema, table): return true if the table exists in
  // changed resources.
  //
  // examples:
  // Use
  //   tableExists("db", "public", "table1")
  // to filter the changelogs which have the table "table1" in the schema
  // "public" of the database "db". For MySQL, the schema is always "", such as
  // tableExists("db", "", "table1").
  //
  // Combine multiple functions with "&&" and "||", we MUST use the Disjunctive
  // Normal Form(DNF). In other words, the CEL expression consists of several
  // parts connected by OR operators. For example, the following expression is
  // valid:
  // (
  //  tableExists("db", "public", "table1") &&
  //  tableExists("db", "public", "table2")
  // ) || (
  //  tableExists("db", "public", "table3")
  // )
  string filter = 5;
}

message ListChangelogsResponse {
  // The list of changelogs.
  repeated Changelog changelogs = 1;

  // A token, which can be sent as `page_token` to retrieve the next page.
  // If this field is omitted, there are no subsequent pages.
  string next_page_token = 2;
}

message GetChangelogRequest {
  // The name of the changelog to retrieve.
  // Format: instances/{instance}/databases/{database}/changelogs/{changelog}
  string name = 1 [
    (google.api.field_behavior) = REQUIRED,
    (google.api.resource_reference) = {type: "bytebase.com/DatabaseChangelog"}
  ];

  ChangelogView view = 2;

  // Format the schema dump into SDL format.
  bool sdl_format = 3;
}

message Changelog {
  option (google.api.resource) = {
    type: "bytebase.com/DatabaseChangelog"
    pattern: "instances/{instance}/databases/{database}/changelogs/{changelog}"
  };

  // Format: instances/{instance}/databases/{database}/changelogs/{changelog}
  string name = 1;

  google.protobuf.Timestamp create_time = 3;

  enum Status {
    STATUS_UNSPECIFIED = 0;
    PENDING = 1;
    DONE = 2;
    FAILED = 3;
  }
  Status status = 4;

  // The statement is used for preview purpose.
  string statement = 5;
  int64 statement_size = 6;
  // The name of the sheet resource.
  // Format: projects/{project}/sheets/{sheet}
  string statement_sheet = 7;
  string schema = 8;
  int64 schema_size = 9;
  string prev_schema = 10;
  int64 prev_schema_size = 11;

  // Format: projects/{project}/issues/{issue}
  string issue = 12;
  // Format: projects/{projects}/rollouts/{rollout}/stages/{stage}/tasks/{task}/taskRuns/{taskRun}
  string task_run = 13;

  // Could be empty
  string version = 14;
  // Could be empty
  // Or present but not found if deleted
  string revision = 15;

  ChangedResources changed_resources = 16;

  enum Type {
    TYPE_UNSPECIFIED = 0;
    BASELINE = 1;
    MIGRATE = 2;
    MIGRATE_SDL = 3;
    MIGRATE_GHOST = 4;
    DATA = 6;
  }
  Type type = 17;
}

message GetSchemaStringRequest {
  // The name of the database.
  // Format: instances/{instance}/databases/{database}
  string name = 1 [
    (google.api.field_behavior) = REQUIRED,
    (google.api.resource_reference) = {type: "bytebase.com/Database"}
  ];

  // This API is used to generate the schema string for the database.
  // It can accept the two types of input:
  // 1. The type, schema and object are required.
  // 2. The metadata is required.
  // For the first type, the schema string is generated based on the db schema in the backend.
  // For the second type, the schema string is generated based on the metadata.

  enum ObjectType {
    OBJECT_TYPE_UNSPECIFIED = 0;
    DATABASE = 1;
    SCHEMA = 2;
    TABLE = 3;
    VIEW = 4;
    MATERIALIZED_VIEW = 5;
    FUNCTION = 6;
    PROCEDURE = 7;
    SEQUENCE = 8;
  }
  ObjectType type = 2;
  // It's empty for DATABASE.
  string schema = 3;
  // It's empty for DATABASE and SCHEMA.
  string object = 4;

  // If use the metadata to generate the schema string, the type is OBJECT_TYPE_UNSPECIFIED.
  // Also the schema and object are empty.
  DatabaseMetadata metadata = 5;
}

message GetSchemaStringResponse {
  string schema_string = 1;
}<|MERGE_RESOLUTION|>--- conflicted
+++ resolved
@@ -283,12 +283,6 @@
     (google.api.resource_reference) = {type: "bytebase.com/DatabaseMetadata"}
   ];
 
-<<<<<<< HEAD
-  // The view to return. Defaults to DATABASE_METADATA_VIEW_BASIC.
-  DatabaseMetadataView view = 2;
-
-=======
->>>>>>> 39fc501e
   // Filter is used to filter databases returned in the list.
   // Supported filter:
   // - schema
