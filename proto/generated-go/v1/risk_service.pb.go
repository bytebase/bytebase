--- conflicted
+++ resolved
@@ -32,17 +32,8 @@
 	Risk_DDL                Risk_Source = 1
 	Risk_DML                Risk_Source = 2
 	Risk_CREATE_DATABASE    Risk_Source = 3
-<<<<<<< HEAD
-	// TODO(ed): migrate and deprecate
-	Risk_REQUEST_QUERY Risk_Source = 4
-	// TODO(ed): migrate and deprecate
-	Risk_REQUEST_EXPORT Risk_Source = 5
-	Risk_DATA_EXPORT    Risk_Source = 6
-	Risk_REQUEST_ROLE   Risk_Source = 7
-=======
 	Risk_DATA_EXPORT        Risk_Source = 6
 	Risk_REQUEST_ROLE       Risk_Source = 7
->>>>>>> 5b9d0f8f
 )
 
 // Enum value maps for Risk_Source.
@@ -583,33 +574,19 @@
 	"updateMask\"C\n" +
 	"\x11DeleteRiskRequest\x12.\n" +
 	"\x04name\x18\x01 \x01(\tB\x1a\xe2A\x01\x02\xfaA\x13\n" +
-<<<<<<< HEAD
-	"\x11bytebase.com/RiskR\x04name\"\x81\x03\n" +
-=======
 	"\x11bytebase.com/RiskR\x04name\"\xd9\x02\n" +
->>>>>>> 5b9d0f8f
 	"\x04Risk\x12\x12\n" +
 	"\x04name\x18\x01 \x01(\tR\x04name\x120\n" +
 	"\x06source\x18\x03 \x01(\x0e2\x18.bytebase.v1.Risk.SourceR\x06source\x12\x14\n" +
 	"\x05title\x18\x04 \x01(\tR\x05title\x12\x14\n" +
 	"\x05level\x18\x05 \x01(\x05R\x05level\x12\x16\n" +
 	"\x06active\x18\a \x01(\bR\x06active\x12/\n" +
-<<<<<<< HEAD
-	"\tcondition\x18\b \x01(\v2\x11.google.type.ExprR\tcondition\"\x91\x01\n" +
-=======
 	"\tcondition\x18\b \x01(\v2\x11.google.type.ExprR\tcondition\"j\n" +
->>>>>>> 5b9d0f8f
 	"\x06Source\x12\x16\n" +
 	"\x12SOURCE_UNSPECIFIED\x10\x00\x12\a\n" +
 	"\x03DDL\x10\x01\x12\a\n" +
 	"\x03DML\x10\x02\x12\x13\n" +
-<<<<<<< HEAD
-	"\x0fCREATE_DATABASE\x10\x03\x12\x11\n" +
-	"\rREQUEST_QUERY\x10\x04\x12\x12\n" +
-	"\x0eREQUEST_EXPORT\x10\x05\x12\x0f\n" +
-=======
 	"\x0fCREATE_DATABASE\x10\x03\x12\x0f\n" +
->>>>>>> 5b9d0f8f
 	"\vDATA_EXPORT\x10\x06\x12\x10\n" +
 	"\fREQUEST_ROLE\x10\a:$\xeaA!\n" +
 	"\x11bytebase.com/Risk\x12\frisks/{risk}J\x04\b\x02\x10\x032\x87\x05\n" +
