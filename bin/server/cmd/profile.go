package cmd

import (
	"fmt"
	"time"

	"github.com/bytebase/bytebase/api"
	"github.com/bytebase/bytebase/common"
	"github.com/bytebase/bytebase/server"
)

func getBaseProfile(backupMeta backupMeta) server.Profile {
	var demoDataDir string
	if flags.demo {
		demoName := string(common.ReleaseModeDev)
		if flags.demoName != "" {
			demoName = flags.demoName
		}
		demoDataDir = fmt.Sprintf("demo/%s", demoName)
	}
	// Using flags.port + 1 as our datastore port
	datastorePort := flags.port + 1

	return server.Profile{
		BackendHost:          flags.host,
		BackendPort:          flags.port,
		FrontendHost:         flags.frontendHost,
		FrontendPort:         flags.frontendPort,
		DatastorePort:        datastorePort,
		Readonly:             flags.readonly,
		Debug:                flags.debug,
		Demo:                 flags.demo,
		DemoDataDir:          demoDataDir,
		Version:              version,
		GitCommit:            gitcommit,
		PgURL:                flags.pgURL,
<<<<<<< HEAD
		BackupStorageBackend: backupMeta.storageBackend,
		BackupRegion:         backupMeta.region,
		BackupBucket:         backupMeta.bucket,
		BackupCredentialFile: backupMeta.credentialFile,
=======
		BackupStorageBackend: api.BackupStorageBackendLocal,
		DisableMetric:        flags.disableMetric,
>>>>>>> a2e12b49
	}
}

// GetTestProfile will return a profile for testing.
// We require port as an argument of GetTestProfile so that test can run in parallel in different ports.
func GetTestProfile(dataDir string, port int) server.Profile {
	// Using flags.port + 1 as our datastore port
	datastorePort := port + 1
	return server.Profile{
		Mode:                 common.ReleaseModeDev,
		BackendHost:          flags.host,
		BackendPort:          port,
		DatastorePort:        datastorePort,
		PgUser:               "bbtest",
		DataDir:              dataDir,
		DemoDataDir:          fmt.Sprintf("demo/%s", common.ReleaseModeDev),
		BackupRunnerInterval: 10 * time.Second,
		BackupStorageBackend: api.BackupStorageBackendLocal,
	}
}

// GetTestProfileWithExternalPg will return a profile for testing with external Postgres.
// We require port as an argument of GetTestProfile so that test can run in parallel in different ports,
// pgURL for connect to Postgres.
func GetTestProfileWithExternalPg(dataDir string, port int, pgUser string, pgURL string) server.Profile {
	return server.Profile{
		Mode:                 common.ReleaseModeDev,
		BackendHost:          flags.host,
		BackendPort:          port,
		PgUser:               pgUser,
		DataDir:              dataDir,
		DemoDataDir:          fmt.Sprintf("demo/%s", common.ReleaseModeDev),
		BackupRunnerInterval: 10 * time.Second,
		BackupStorageBackend: api.BackupStorageBackendLocal,
		PgURL:                pgURL,
	}
}<|MERGE_RESOLUTION|>--- conflicted
+++ resolved
@@ -34,15 +34,11 @@
 		Version:              version,
 		GitCommit:            gitcommit,
 		PgURL:                flags.pgURL,
-<<<<<<< HEAD
+		DisableMetric:        flags.disableMetric,
 		BackupStorageBackend: backupMeta.storageBackend,
 		BackupRegion:         backupMeta.region,
 		BackupBucket:         backupMeta.bucket,
 		BackupCredentialFile: backupMeta.credentialFile,
-=======
-		BackupStorageBackend: api.BackupStorageBackendLocal,
-		DisableMetric:        flags.disableMetric,
->>>>>>> a2e12b49
 	}
 }
 
