--- conflicted
+++ resolved
@@ -29,48 +29,18 @@
 }
 
 // NewMetadataDBWithEmbedPg install postgres in `datadir` returns an instance of MetadataDB
-<<<<<<< HEAD
-func NewMetadataDBWithEmbedPg(logger *zap.Logger, pgInstance *postgres.Instance, pgUser, dataDir, demoDataDir string, mode common.ReleaseMode) *MetadataDB {
+func NewMetadataDBWithEmbedPg(pgInstance *postgres.Instance, pgUser, dataDir, demoDataDir string, mode common.ReleaseMode) *MetadataDB {
 	return &MetadataDB{
-		l:           logger,
-=======
-func NewMetadataDBWithEmbedPg(pgUser, dataDir, demoDataDir string, mode common.ReleaseMode) (*MetadataDB, error) {
-	mgr := &MetadataDB{
->>>>>>> a1fcc274
 		mode:        mode,
 		demoDataDir: demoDataDir,
 		embed:       true,
 		pgUser:      pgUser,
 		pgInstance:  pgInstance,
 	}
-<<<<<<< HEAD
 }
 
 // NewMetadataDBWithExternalPg constructs a new MetadataDB instance pointing to an external Postgres instance
-func NewMetadataDBWithExternalPg(logger *zap.Logger, pgInstance *postgres.Instance, pgURL, demoDataDir string, mode common.ReleaseMode) *MetadataDB {
-=======
-	resourceDir := common.GetResourceDir(dataDir)
-	pgDataDir := common.GetPostgresDataDir(dataDir)
-	log.Info("-----Embedded Postgres Config BEGIN-----")
-	log.Info(fmt.Sprintf("resourceDir=%s\n", resourceDir))
-	log.Info(fmt.Sprintf("pgdataDir=%s\n", pgDataDir))
-	log.Info("-----Embedded Postgres Config END-----")
-
-	log.Info("Preparing embedded PostgreSQL instance...")
-	// Installs the Postgres binary and creates the 'activeProfile.pgUser' user/database
-	// to store Bytebase's own metadata.
-	var err error
-	mgr.pgInstance, err = postgres.Install(resourceDir, pgDataDir, pgUser)
-	if err != nil {
-		return nil, err
-	}
-
-	return mgr, nil
-}
-
-// NewMetadataDBWithExternalPg constructs a new MetadataDB instance pointing to an external Postgres instance
-func NewMetadataDBWithExternalPg(pgURL, demoDataDir string, mode common.ReleaseMode) (*MetadataDB, error) {
->>>>>>> a1fcc274
+func NewMetadataDBWithExternalPg(pgInstance *postgres.Instance, pgURL, demoDataDir string, mode common.ReleaseMode) *MetadataDB {
 	return &MetadataDB{
 		mode:        mode,
 		demoDataDir: demoDataDir,
@@ -105,11 +75,7 @@
 		Port:        fmt.Sprintf("%d", datastorePort),
 		StrictUseDb: false,
 	}
-<<<<<<< HEAD
-	db := NewDB(m.l, connCfg, m.pgInstance.BaseDir, demoDataDir, readonly, version, mode)
-=======
-	db := NewDB(connCfg, demoDataDir, readonly, version, mode)
->>>>>>> a1fcc274
+	db := NewDB(connCfg, m.pgInstance.BaseDir, demoDataDir, readonly, version, mode)
 	return db, nil
 }
 
@@ -175,11 +141,7 @@
 		SslCert: q.Get("sslcert"),
 	}
 
-<<<<<<< HEAD
-	db := NewDB(m.l, connCfg, m.pgInstance.BaseDir, m.demoDataDir, readonly, version, m.mode)
-=======
-	db := NewDB(connCfg, m.demoDataDir, readonly, version, m.mode)
->>>>>>> a1fcc274
+	db := NewDB(connCfg, m.pgInstance.BaseDir, m.demoDataDir, readonly, version, m.mode)
 	return db, nil
 }
 
